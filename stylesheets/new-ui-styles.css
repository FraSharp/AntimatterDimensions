--- conflicted
+++ resolved
@@ -180,12 +180,11 @@
   font-size: 0.8em;
 }
 
-<<<<<<< HEAD
 .t-dark #antimatter {animation: a-game-header__antimatter--glow 25s infinite;}
 #ip { color: var(--color-infinity) }
 #ep { color: var(--color-eternity) }
 #rm { color: var(--color-reality) }
-=======
+
 .resource-infinity-canreset {
   background-color: black;
   cursor: pointer;
@@ -195,10 +194,6 @@
 .resource-infinity-canreset:hover {
   background-color: rgb(49, 49, 49)
 }
-
-#ip { color: #B67F33 }
-#ep { color: #B341E0 }
->>>>>>> cd6d2830
 
 .tab-button {
   height: 46px;
