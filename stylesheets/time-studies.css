.l-time-studies-tab {
  display: flex;
  flex-direction: column;
  align-items: center;
  position: relative;
}

.l-time-studies-tab__tree {
  margin-top: 1.5rem;
  margin-bottom: 1rem;
}

.l-time-studies-tab__tt-shop {
  margin-bottom: -1rem;
}

.l-time-study-options {
  display: flex;
  flex-direction: row;
}

.l-time-study-options > * {
  margin: .2rem;
}

.l-time-study-tree {
  position: relative;
}

.l-time-study {
  position: absolute;
  z-index: 1;
}

.l-time-study-connection {
  position: absolute;
  left: 0;
  top: 0;
  z-index: 0;
}

/*#region o-time-study*/

.o-time-study {
  border: .1rem solid;
  background-color: black;
  font-weight: bold;
  font-family: Typewriter, serif;
  width: 17rem;
  height: 8rem;
  transition-duration: 0.2s;
  cursor: pointer;
  border-radius: .4rem;
  font-size: 1.05rem;
  animation: a-time-study 7s infinite;
}

.o-time-study:hover {
  animation: none;
}

.t-dark .o-time-study {
<<<<<<< HEAD
  background-color: black !important;
=======
  background-color: black;
}

.t-metro .o-time-study,
.t-dark-metro .o-time-study,
.t-inverted-metro .o-time-study,
.t-s8 .o-time-study {
  border-radius: 0;
>>>>>>> 45942a76
}

@keyframes a-time-study {
  0%   { box-shadow: inset 0 0 .3rem 0 }
  50%  { box-shadow: inset 0 0  2rem 0 }
  100% { box-shadow: inset 0 0 .3rem 0 }
}

.o-time-study--small {
  width: 12rem;
  font-size: 0.9rem;
}

.o-time-study--normal {
  color: #b341e0;
  border-color: #b341e0;
}

.o-time-study--normal:hover {
  color: #dadada;
  background-color: #3a0a57;
}

.t-metro .o-time-study--normal,
.t-dark-metro .o-time-study--normal,
.t-inverted-metro .o-time-study--normal,
.t-s8 .o-time-study--normal {
  color: #673ab7;
  border-color: #4527a0;
}

.t-metro .o-time-study--normal:hover,
.t-dark-metro .o-time-study--normal:hover,
.t-inverted-metro .o-time-study--normal:hover,
.t-s8 .o-time-study--normal:hover {
  color: #eeeeee;
  background-color: #512da8;
}

.t-dark .o-time-study--normal,
.t-s6 .o-time-study--normal {
  color: #b341e0;
}

.t-dark .o-time-study--normal:hover,
.t-s6 .o-time-study--normal:hover {
  color: #dadada;
<<<<<<< HEAD
  background-color: #3a0a57 !important;
=======
  background-color: #3a0a57;
>>>>>>> 45942a76
}

.t-s1 .o-time-study--normal {
  color: #639565;
  border-color: #639565;
}

.t-s1 .o-time-study--normal:hover {
  color: #232028;
  background-color: #639565;
}

.o-time-study--normal-dim {
  color: #22aa48;
  border-color: #198036;
}

.o-time-study--normal-dim:hover {
  color: #eeeeee;
  background-color: #22aa48;
}

.o-time-study--infinity-dim {
  color: #b67f33;
  border-color: #8b6227;
}

.o-time-study--infinity-dim:hover {
  color: #eeeeee;
  background-color: #b67f33;
}

.o-time-study--time-dim {
  color: #b241e3;
  border-color: #951ec8;
}

.o-time-study--time-dim:hover {
  color: #eeeeee;
  background-color: #b241e3;
}

.o-time-study--active {
  color: #e60000;
  border-color: #cc0000;
}

.o-time-study--active:hover {
  color: #eeeeee;
  background-color: #e60000;
}

.o-time-study--passive {
  color: #5e33b6;
  border-color: #4b288f;
}

.o-time-study--passive:hover {
  color: #eeeeee;
  background-color: #5e33b6;
}

.o-time-study--idle {
  color: #0080ff;
  border-color: #0066cc;
}

.o-time-study--idle:hover {
  color: #eeeeee;
  background-color: #0080ff;
}

.o-time-study--dark,
.o-time-study--light:hover {
  color: white;
  background-color: black;
  border-color: white;
}

.t-dark .o-time-study--dark,
.t-dark .o-time-study--light:hover,
.t-s6 .o-time-study--dark,
.t-s6 .o-time-study--light:hover {
<<<<<<< HEAD
  color: white !important;
  background-color: black !important;
  border-color: white !important;
=======
  color: white;
  background-color: black;
  border-color: white;
>>>>>>> 45942a76
}

.o-time-study--light,
.o-time-study--dark:hover {
  color: black;
  background-color: white;
  border-color: black;
}

.t-dark .o-time-study--light,
.t-dark .o-time-study--dark:hover,
.t-s6 .o-time-study--light,
.t-s6 .o-time-study--dark:hover {
<<<<<<< HEAD
  color: black !important;
  background-color: white !important;
  border-color: black !important;
=======
  color: black;
  background-color: white;
  border-color: black;
>>>>>>> 45942a76
}

.o-time-study--eternity-challenge {
  color: #490066;
  background-color: white;
  border-color: black;
}

.t-dark .o-time-study--eternity-challenge,
.t-s6 .o-time-study--eternity-challenge {
<<<<<<< HEAD
  color: #490066 !important;
  background-color: white !important;
  border-color: black !important;
=======
  color: #490066;
  background-color: white;
  border-color: black;
>>>>>>> 45942a76
}

.o-time-study--eternity-challenge:hover {
  color: white;
  background-color: #490066;
}

.o-time-study--dilation {
  color: #64dd17;
  background-color: black;
  border-color: #64dd17;
  animation: a-time-study--dilation 10s infinite;
}

.o-time-study--dilation:hover {
  color: #64DD17;
  background-color: white;
  animation: a-time-study--dilation 10s infinite;
}

.o-time-study--reality {
  color: #0b600e;
  background-color: white;
  border-color: #0b600e;
}

.t-dark .o-time-study--reality,
.t-s6 .o-time-study--reality {
<<<<<<< HEAD
  background-color: white !important;
=======
  background-color: white;
>>>>>>> 45942a76
}

.o-time-study--reality:hover {
  color: white;
  background-color: #0b600e;
}

@keyframes a-time-study--dilation {
  0%   { box-shadow: inset 0.5rem  0       2rem }
  25%  { box-shadow: inset 0       0.5rem  2rem }
  50%  { box-shadow: inset -0.5rem 0       2rem }
  75%  { box-shadow: inset 0       -0.5rem 2rem }
  100% { box-shadow: inset 0.5rem  0       2rem }
}

.t-dark .o-time-study--normal-dim:hover,
.t-s6 .o-time-study--normal-dim:hover {
<<<<<<< HEAD
  background-color: #0d401b !important;
=======
  background-color: #0d401b;
>>>>>>> 45942a76
}

.t-dark .o-time-study--infinity-dim:hover,
.t-s6 .o-time-study--infinity-dim:hover {
<<<<<<< HEAD
  background-color: #543b18 !important;
=======
  background-color: #543b18;
>>>>>>> 45942a76
}

.t-dark .o-time-study--time-dim:hover,
.t-s6 .o-time-study--time-dim:hover {
<<<<<<< HEAD
  background-color: #6a158e !important;
=======
  background-color: #6a158e;
>>>>>>> 45942a76
}

.t-dark .o-time-study--active:hover,
.t-s6 .o-time-study--active:hover {
<<<<<<< HEAD
  background-color: #e60000 !important;
=======
  background-color: #e60000;
>>>>>>> 45942a76
}

.t-dark .o-time-study--passive:hover,
.t-s6 .o-time-study--passive:hover {
<<<<<<< HEAD
  background-color: #5e33b6 !important;
=======
  background-color: #5e33b6;
>>>>>>> 45942a76
}

.t-dark .o-time-study--idle:hover,
.t-s6 .o-time-study--idle:hover {
<<<<<<< HEAD
  background-color: #0080ff !important;
=======
  background-color: #0080ff;
>>>>>>> 45942a76
}

.t-dark .o-time-study--light:hover,
.t-s6 .o-time-study--light:hover {
<<<<<<< HEAD
  background-color: black !important;
=======
  background-color: black;
>>>>>>> 45942a76
}

.t-dark .o-time-study--dark:hover,
.t-s6 .o-time-study--dark:hover {
<<<<<<< HEAD
  background-color: white !important;
=======
  background-color: white;
>>>>>>> 45942a76
}

.t-dark .o-time-study--eternity-challenge:hover,
.t-s6 .o-time-study--eternity-challenge:hover {
<<<<<<< HEAD
  background-color: #490066 !important;
  color: white !important;
=======
  background-color: #490066;
  color: white;
>>>>>>> 45942a76
}

.t-dark .o-time-study--dilation:hover,
.t-s6 .o-time-study--dilation:hover {
<<<<<<< HEAD
  background-color: white !important;
=======
  background-color: white;
>>>>>>> 45942a76
}

.t-dark .o-time-study--reality:hover,
.t-s6 .o-time-study--reality:hover {
<<<<<<< HEAD
  background-color: #0b600e !important;
=======
  background-color: #0b600e;
>>>>>>> 45942a76
}

.o-time-study--unavailable {
  color: #181818;
  background-color: #5f5f5f;
  border-color: #691fa5;
  animation: none;
  cursor: default;
}

.o-time-study--unavailable:hover {
  animation: none;
  color: #1d1d1d;
  background: #660000;
}

.o-time-study--unavailable.o-time-study--light:hover,
.o-time-study--unavailable.o-time-study--dark:hover {
  border-color: #691fa5;
}

.t-metro .o-time-study--unavailable,
.t-inverted-metro .o-time-study--unavailable,
.t-s1 .o-time-study--unavailable,
.t-s8 .o-time-study--unavailable {
  box-shadow: .1rem .1rem .1rem 0 black;
}

.t-metro .o-time-study--unavailable,
.t-dark-metro .o-time-study--unavailable,
.t-inverted-metro .o-time-study--unavailable,
.t-s1 .o-time-study--unavailable,
.t-s8 .o-time-study--unavailable {
<<<<<<< HEAD
  color: black !important;
  background-color: #9e9e9e !important;
  border: none !important;
=======
  color: black;
  background-color: #9e9e9e;
  border: none;
>>>>>>> 45942a76
}

.t-metro .o-time-study--unavailable.o-time-study--normal-dim,
.t-dark-metro .o-time-study--unavailable.o-time-study--normal-dim,
.t-inverted-metro .o-time-study--unavailable.o-time-study--normal-dim,
.t-s1 .o-time-study--unavailable.o-time-study--normal-dim,
.t-s8 .o-time-study--unavailable.o-time-study--normal-dim {
<<<<<<< HEAD
  background-color: #94a89a !important;
=======
  background-color: #94a89a;
>>>>>>> 45942a76
}

.t-metro .o-time-study--unavailable.o-time-study--infinity-dim,
.t-dark-metro .o-time-study--unavailable.o-time-study--infinity-dim,
.t-inverted-metro .o-time-study--unavailable.o-time-study--infinity-dim,
.t-s1 .o-time-study--unavailable.o-time-study--infinity-dim,
.t-s8 .o-time-study--unavailable.o-time-study--infinity-dim {
<<<<<<< HEAD
  background-color: #a8a094 !important;
=======
  background-color: #a8a094;
>>>>>>> 45942a76
}

.t-metro .o-time-study--unavailable.o-time-study--time-dim,
.t-dark-metro .o-time-study--unavailable.o-time-study--time-dim,
.t-inverted-metro .o-time-study--unavailable.o-time-study--time-dim,
.t-s1 .o-time-study--unavailable.o-time-study--time-dim,
.t-s8 .o-time-study--unavailable.o-time-study--time-dim {
<<<<<<< HEAD
  background-color: #a294a8 !important;
=======
  background-color: #a294a8;
>>>>>>> 45942a76
}

.t-metro .o-time-study--unavailable.o-time-study--active,
.t-dark-metro .o-time-study--unavailable.o-time-study--active,
.t-inverted-metro .o-time-study--unavailable.o-time-study--active,
.t-s1 .o-time-study--unavailable.o-time-study--active,
.t-s8 .o-time-study--unavailable.o-time-study--active {
<<<<<<< HEAD
  background-color: #a89494 !important;
=======
  background-color: #a89494;
>>>>>>> 45942a76
}

.t-metro .o-time-study--unavailable.o-time-study--passive,
.t-dark-metro .o-time-study--unavailable.o-time-study--passive,
.t-inverted-metro .o-time-study--unavailable.o-time-study--passive,
.t-s1 .o-time-study--unavailable.o-time-study--passive,
.t-s8 .o-time-study--unavailable.o-time-study--passive {
<<<<<<< HEAD
  background-color: #9b94a8 !important;
=======
  background-color: #9b94a8;
>>>>>>> 45942a76
}

.t-metro .o-time-study--unavailable.o-time-study--idle,
.t-dark-metro .o-time-study--unavailable.o-time-study--idle,
.t-inverted-metro .o-time-study--unavailable.o-time-study--idle,
.t-s1 .o-time-study--unavailable.o-time-study--idle,
.t-s8 .o-time-study--unavailable.o-time-study--idle {
<<<<<<< HEAD
  background-color: #949ea8 !important;
=======
  background-color: #949ea8;
>>>>>>> 45942a76
}

.t-metro .o-time-study--unavailable:hover,
.t-dark-metro .o-time-study--unavailable:hover,
.t-inverted-metro .o-time-study--unavailable:hover,
.t-s8 .o-time-study--unavailable:hover {
<<<<<<< HEAD
  background-color: #ef5350 !important;
}

.t-s1 .o-time-study--unavailable:hover {
  background-color: #d72621 !important;
=======
  background-color: #ef5350;
}

.t-s1 .o-time-study--unavailable:hover {
  background-color: #d72621;
>>>>>>> 45942a76
}

.t-dark .o-time-study--unavailable,
.t-s6 .o-time-study--unavailable {
<<<<<<< HEAD
  background-color: #23292a !important;
}

.t-dark .o-time-study--unavailable  {
  color: black !important;
}

.t-s6 .o-time-study--unavailable {
  color: #808080 !important;
=======
  background-color: #23292a;
}

.t-dark .o-time-study--unavailable  {
  color: black;
}

.t-s6 .o-time-study--unavailable {
  color: #808080;
>>>>>>> 45942a76
}

.t-dark .o-time-study--unavailable:hover,
.t-s6 .o-time-study--unavailable:hover {
<<<<<<< HEAD
  background-color: #b84b5f !important;
  border-color: #b84b5f !important;
=======
  background-color: #b84b5f;
  border-color: #b84b5f;
>>>>>>> 45942a76
}

.t-dark .o-time-study--unavailable:hover,
.t-s6 .o-time-study--unavailable:hover {
<<<<<<< HEAD
  color: black !important;
=======
  color: black;
>>>>>>> 45942a76
}

.t-dark .o-time-study--unavailable.o-time-study--eternity-challenge,
.t-s6 .o-time-study--unavailable.o-time-study--eternity-challenge {
<<<<<<< HEAD
  border-color: #691fa5 !important;
}

.o-time-study--bought {
  color: #1e0830 !important;
  background-color: #0bd251 !important;
  border-color: #691fa5 !important;
=======
  border-color: #691fa5;
}

.o-time-study--bought {
  color: #1e0830;
  background-color: #0bd251;
  border-color: #691fa5;
>>>>>>> 45942a76
  animation: none;
  cursor: default;
}

.t-metro .o-time-study--bought,
.t-dark-metro .o-time-study--bought,
.t-inverted-metro .o-time-study--bought,
.t-s8 .o-time-study--bought {
<<<<<<< HEAD
  color: black !important;
  background-color: #673ab7 !important;
  border-color: black !important;
=======
  color: black;
  background-color: #673ab7;
  border-color: black;
>>>>>>> 45942a76
}

.t-dark .o-time-study--bought,
.t-s6 .o-time-study--bought {
<<<<<<< HEAD
  color: #1e0830 !important;
  background-color: #8d48c3 !important;
=======
  color: #1e0830;
  background-color: #8d48c3;
>>>>>>> 45942a76
}

.t-dark .o-time-study--bought:hover,
.t-s6 .o-time-study--bought:hover {
  /* fuck you, Hevi*/
<<<<<<< HEAD
  background-color: #8d48c3 !important;
}

.t-s1 .o-time-study--bought {
  color: #232028 !important;
  border-color: #232028 !important;
  background-color: #639565 !important;
}

.o-time-study--bought.o-time-study--normal-dim {
  background-color: #22aa48 !important;
}

.o-time-study--bought.o-time-study--infinity-dim {
  background-color: #b67f33 !important;
}

.o-time-study--bought.o-time-study--time-dim {
  background-color: #b241e3 !important;
}

.o-time-study--bought.o-time-study--active {
  background-color: #e60000 !important;
}

.o-time-study--bought.o-time-study--passive {
  background-color: #5e33b6 !important;
}

.o-time-study--bought.o-time-study--idle {
  background-color: #0080ff !important;
}

.o-time-study--bought.o-time-study--dark {
  color: black !important;
  background-color: white !important;
  border-color: black !important;
}

.o-time-study--bought.o-time-study--light {
  color: white !important;
  background-color: black !important;
  border-color: white !important;
}

.o-time-study--bought.o-time-study--eternity-challenge {
  color: black !important;
  background-color: #490066 !important;
  border-color: black !important;
}

.o-time-study--bought.o-time-study--dilation {
  color: black !important;
  background-color: #64dd17 !important;
  border-color: black !important;
=======
  background-color: #8d48c3;
}

.t-s1 .o-time-study--bought {
  color: #232028;
  border-color: #232028;
  background-color: #639565;
}

.o-time-study--bought.o-time-study--normal-dim {
  background-color: #22aa48;
}

.o-time-study--bought.o-time-study--infinity-dim {
  background-color: #b67f33;
}

.o-time-study--bought.o-time-study--time-dim {
  background-color: #b241e3;
}

.o-time-study--bought.o-time-study--active {
  background-color: #e60000;
}

.o-time-study--bought.o-time-study--passive {
  background-color: #5e33b6;
}

.o-time-study--bought.o-time-study--idle {
  background-color: #0080ff;
}

.o-time-study--bought.o-time-study--dark {
  color: black;
  background-color: white;
  border-color: black;
}

.o-time-study--bought.o-time-study--light {
  color: white;
  background-color: black;
  border-color: white;
}

.o-time-study--bought.o-time-study--eternity-challenge {
  color: black;
  background-color: #490066;
  border-color: black;
}

.o-time-study--bought.o-time-study--dilation {
  color: black;
  background-color: #64dd17;
  border-color: black;
>>>>>>> 45942a76
  animation: none;
}

.o-time-study--bought.o-time-study--reality {
<<<<<<< HEAD
  color: white !important;
  background-color: #0b600e !important;
  border-color: #0b600e !important;
=======
  color: white;
  background-color: #0b600e;
  border-color: #0b600e;
>>>>>>> 45942a76
}

.t-metro .o-time-study--bought.o-time-study--eternity-challenge,
.t-dark-metro .o-time-study--bought.o-time-study--eternity-challenge,
.t-inverted-metro .o-time-study--bought.o-time-study--eternity-challenge,
.t-s8 .o-time-study--bought.o-time-study--eternity-challenge {
<<<<<<< HEAD
  background-color: #490066 !important;
=======
  background-color: #490066;
>>>>>>> 45942a76
}

.t-dark .o-time-study--bought.o-time-study--normal-dim,
.t-s6 .o-time-study--bought.o-time-study--normal-dim {
<<<<<<< HEAD
  background-color: #22aa48 !important;
  border-color: #198036 !important;
=======
  background-color: #22aa48;
  border-color: #198036;
>>>>>>> 45942a76
}

.t-dark .o-time-study--bought.o-time-study--infinity-dim,
.t-s6 .o-time-study--bought.o-time-study--infinity-dim {
<<<<<<< HEAD
  background-color: #b67f33 !important;
  border-color: #8b6227 !important;
=======
  background-color: #b67f33;
  border-color: #8b6227;
>>>>>>> 45942a76
}

.t-dark .o-time-study--bought.o-time-study--time-dim,
.t-s6 .o-time-study--bought.o-time-study--time-dim {
<<<<<<< HEAD
  background-color: #b241e3 !important;
  border-color: #951ec8 !important;
=======
  background-color: #b241e3;
  border-color: #951ec8;
>>>>>>> 45942a76
}

.t-dark .o-time-study--bought.o-time-study--active,
.t-s6 .o-time-study--bought.o-time-study--active {
<<<<<<< HEAD
  background-color: #e60000 !important;
  border-color: #cc0000 !important;
=======
  background-color: #e60000;
  border-color: #cc0000;
>>>>>>> 45942a76
}

.t-dark .o-time-study--bought.o-time-study--passive,
.t-s6 .o-time-study--bought.o-time-study--passive {
<<<<<<< HEAD
  background-color: #5e33b6 !important;
  border-color: #4b288f !important;
=======
  background-color: #5e33b6;
  border-color: #4b288f;
>>>>>>> 45942a76
}

.t-dark .o-time-study--bought.o-time-study--idle,
.t-s6 .o-time-study--bought.o-time-study--idle {
<<<<<<< HEAD
  background-color: #0080ff !important;
  border-color: #0066cc !important;
=======
  background-color: #0080ff;
  border-color: #0066cc;
>>>>>>> 45942a76
}

.t-dark .o-time-study--bought.o-time-study--dark,
.t-s6 .o-time-study--bought.o-time-study--dark {
<<<<<<< HEAD
  background-color: white !important;
  border-color: black !important;
=======
  background-color: white;
  border-color: black;
>>>>>>> 45942a76
}

.t-dark .o-time-study--bought.o-time-study--light,
.t-s6 .o-time-study--bought.o-time-study--light {
<<<<<<< HEAD
  background-color: black !important;
  border-color: white !important;
=======
  background-color: black;
  border-color: white;
>>>>>>> 45942a76
}

.t-dark .o-time-study--bought.o-time-study--eternity-challenge,
.t-s6 .o-time-study--bought.o-time-study--eternity-challenge {
<<<<<<< HEAD
  background-color: #490066 !important;
  color: black !important;
=======
  background-color: #490066;
  color: black;
>>>>>>> 45942a76
}

.t-dark .o-time-study--bought.o-time-study--dilation,
.t-s6 .o-time-study--bought.o-time-study--dilation {
<<<<<<< HEAD
  background-color: #64dd17 !important;
=======
  background-color: #64dd17;
>>>>>>> 45942a76
}

.t-dark .o-time-study--bought.o-time-study--reality,
.t-s6 .o-time-study--bought.o-time-study--reality {
<<<<<<< HEAD
  background-color: #0b600e !important;
=======
  background-color: #0b600e;
>>>>>>> 45942a76
}

.o-time-study--secret {
  opacity: 0;
  transition: opacity 2s 0.5s;
  cursor: pointer;
}

.o-time-study--secret-unlocked {
  opacity: 1;
  transition-delay: 0s;
  cursor: default;
}

/*#endregion o-time-study*/

.o-time-study-connection {
  /* This one should be px, because it rem svg behaves weirdly under scale */
  stroke-width: 16px;
  stroke: #444444;
  transition: stroke 0.3s;
}

.o-time-study-connection--normal-dim {
  stroke: #37533f;
}

.o-time-study-connection--infinity-dim {
  stroke: #534737;
}

.o-time-study-connection--time-dim {
  stroke: #4a3753;
}

.o-time-study-connection--active {
  stroke: #533737;
}

.o-time-study-connection--passive {
  stroke: #403753;
}

.o-time-study-connection--idle {
  stroke: #374553;
}

.o-time-study-connection--eternity-challenge {
  stroke: #4b3753;
}

.o-time-study-connection--dilation {
  stroke: #759362;
}

.o-time-study-connection--bought {
  stroke: black;
}

.t-dark .o-time-study-connection--bought,
.t-dark-metro .o-time-study-connection--bought,
.t-s6 .o-time-study-connection--bought {
<<<<<<< HEAD
  stroke: #dddddd;
=======
  stroke: #bbbbbb;
>>>>>>> 45942a76
}

.o-time-study-connection--bought.o-time-study-connection--normal-dim {
  stroke: #22aa48;
}

.o-time-study-connection--bought.o-time-study-connection--infinity-dim {
  stroke: #b67f33;
}

.o-time-study-connection--bought.o-time-study-connection--time-dim {
  stroke: #b241e3;
}

.o-time-study-connection--bought.o-time-study-connection--active {
  stroke: #ff0100;
}

.o-time-study-connection--bought.o-time-study-connection--passive {
  stroke: #5e33b6;
}

.o-time-study-connection--bought.o-time-study-connection--idle {
  stroke: #0080ff;
}

.o-time-study-connection--bought.o-time-study-connection--eternity-challenge {
  stroke: #490066;
}

.o-time-study-connection--bought.o-time-study-connection--dilation {
  stroke: #64dd17;
}

.o-time-study-connection--secret {
  transition: opacity 0.5s;
  opacity: 0;
}

.o-time-study-connection--secret-unlocked {
  transition-delay: 1.5s;
  opacity: 1;
}<|MERGE_RESOLUTION|>--- conflicted
+++ resolved
@@ -60,9 +60,6 @@
 }
 
 .t-dark .o-time-study {
-<<<<<<< HEAD
-  background-color: black !important;
-=======
   background-color: black;
 }
 
@@ -71,7 +68,6 @@
 .t-inverted-metro .o-time-study,
 .t-s8 .o-time-study {
   border-radius: 0;
->>>>>>> 45942a76
 }
 
 @keyframes a-time-study {
@@ -119,11 +115,7 @@
 .t-dark .o-time-study--normal:hover,
 .t-s6 .o-time-study--normal:hover {
   color: #dadada;
-<<<<<<< HEAD
-  background-color: #3a0a57 !important;
-=======
   background-color: #3a0a57;
->>>>>>> 45942a76
 }
 
 .t-s1 .o-time-study--normal {
@@ -207,15 +199,9 @@
 .t-dark .o-time-study--light:hover,
 .t-s6 .o-time-study--dark,
 .t-s6 .o-time-study--light:hover {
-<<<<<<< HEAD
-  color: white !important;
-  background-color: black !important;
-  border-color: white !important;
-=======
   color: white;
   background-color: black;
   border-color: white;
->>>>>>> 45942a76
 }
 
 .o-time-study--light,
@@ -229,15 +215,9 @@
 .t-dark .o-time-study--dark:hover,
 .t-s6 .o-time-study--light,
 .t-s6 .o-time-study--dark:hover {
-<<<<<<< HEAD
-  color: black !important;
-  background-color: white !important;
-  border-color: black !important;
-=======
-  color: black;
-  background-color: white;
-  border-color: black;
->>>>>>> 45942a76
+  color: black;
+  background-color: white;
+  border-color: black;
 }
 
 .o-time-study--eternity-challenge {
@@ -248,15 +228,9 @@
 
 .t-dark .o-time-study--eternity-challenge,
 .t-s6 .o-time-study--eternity-challenge {
-<<<<<<< HEAD
-  color: #490066 !important;
-  background-color: white !important;
-  border-color: black !important;
-=======
   color: #490066;
   background-color: white;
   border-color: black;
->>>>>>> 45942a76
 }
 
 .o-time-study--eternity-challenge:hover {
@@ -285,11 +259,7 @@
 
 .t-dark .o-time-study--reality,
 .t-s6 .o-time-study--reality {
-<<<<<<< HEAD
-  background-color: white !important;
-=======
-  background-color: white;
->>>>>>> 45942a76
+  background-color: white;
 }
 
 .o-time-study--reality:hover {
@@ -307,103 +277,58 @@
 
 .t-dark .o-time-study--normal-dim:hover,
 .t-s6 .o-time-study--normal-dim:hover {
-<<<<<<< HEAD
-  background-color: #0d401b !important;
-=======
   background-color: #0d401b;
->>>>>>> 45942a76
 }
 
 .t-dark .o-time-study--infinity-dim:hover,
 .t-s6 .o-time-study--infinity-dim:hover {
-<<<<<<< HEAD
-  background-color: #543b18 !important;
-=======
   background-color: #543b18;
->>>>>>> 45942a76
 }
 
 .t-dark .o-time-study--time-dim:hover,
 .t-s6 .o-time-study--time-dim:hover {
-<<<<<<< HEAD
-  background-color: #6a158e !important;
-=======
   background-color: #6a158e;
->>>>>>> 45942a76
 }
 
 .t-dark .o-time-study--active:hover,
 .t-s6 .o-time-study--active:hover {
-<<<<<<< HEAD
-  background-color: #e60000 !important;
-=======
   background-color: #e60000;
->>>>>>> 45942a76
 }
 
 .t-dark .o-time-study--passive:hover,
 .t-s6 .o-time-study--passive:hover {
-<<<<<<< HEAD
-  background-color: #5e33b6 !important;
-=======
   background-color: #5e33b6;
->>>>>>> 45942a76
 }
 
 .t-dark .o-time-study--idle:hover,
 .t-s6 .o-time-study--idle:hover {
-<<<<<<< HEAD
-  background-color: #0080ff !important;
-=======
   background-color: #0080ff;
->>>>>>> 45942a76
 }
 
 .t-dark .o-time-study--light:hover,
 .t-s6 .o-time-study--light:hover {
-<<<<<<< HEAD
-  background-color: black !important;
-=======
   background-color: black;
->>>>>>> 45942a76
 }
 
 .t-dark .o-time-study--dark:hover,
 .t-s6 .o-time-study--dark:hover {
-<<<<<<< HEAD
-  background-color: white !important;
-=======
-  background-color: white;
->>>>>>> 45942a76
+  background-color: white;
 }
 
 .t-dark .o-time-study--eternity-challenge:hover,
 .t-s6 .o-time-study--eternity-challenge:hover {
-<<<<<<< HEAD
-  background-color: #490066 !important;
-  color: white !important;
-=======
   background-color: #490066;
   color: white;
->>>>>>> 45942a76
 }
 
 .t-dark .o-time-study--dilation:hover,
 .t-s6 .o-time-study--dilation:hover {
-<<<<<<< HEAD
-  background-color: white !important;
-=======
-  background-color: white;
->>>>>>> 45942a76
+  background-color: white;
 }
 
 .t-dark .o-time-study--reality:hover,
 .t-s6 .o-time-study--reality:hover {
-<<<<<<< HEAD
-  background-color: #0b600e !important;
-=======
   background-color: #0b600e;
->>>>>>> 45942a76
 }
 
 .o-time-study--unavailable {
@@ -437,15 +362,9 @@
 .t-inverted-metro .o-time-study--unavailable,
 .t-s1 .o-time-study--unavailable,
 .t-s8 .o-time-study--unavailable {
-<<<<<<< HEAD
-  color: black !important;
-  background-color: #9e9e9e !important;
-  border: none !important;
-=======
   color: black;
   background-color: #9e9e9e;
   border: none;
->>>>>>> 45942a76
 }
 
 .t-metro .o-time-study--unavailable.o-time-study--normal-dim,
@@ -453,11 +372,7 @@
 .t-inverted-metro .o-time-study--unavailable.o-time-study--normal-dim,
 .t-s1 .o-time-study--unavailable.o-time-study--normal-dim,
 .t-s8 .o-time-study--unavailable.o-time-study--normal-dim {
-<<<<<<< HEAD
-  background-color: #94a89a !important;
-=======
   background-color: #94a89a;
->>>>>>> 45942a76
 }
 
 .t-metro .o-time-study--unavailable.o-time-study--infinity-dim,
@@ -465,11 +380,7 @@
 .t-inverted-metro .o-time-study--unavailable.o-time-study--infinity-dim,
 .t-s1 .o-time-study--unavailable.o-time-study--infinity-dim,
 .t-s8 .o-time-study--unavailable.o-time-study--infinity-dim {
-<<<<<<< HEAD
-  background-color: #a8a094 !important;
-=======
   background-color: #a8a094;
->>>>>>> 45942a76
 }
 
 .t-metro .o-time-study--unavailable.o-time-study--time-dim,
@@ -477,11 +388,7 @@
 .t-inverted-metro .o-time-study--unavailable.o-time-study--time-dim,
 .t-s1 .o-time-study--unavailable.o-time-study--time-dim,
 .t-s8 .o-time-study--unavailable.o-time-study--time-dim {
-<<<<<<< HEAD
-  background-color: #a294a8 !important;
-=======
   background-color: #a294a8;
->>>>>>> 45942a76
 }
 
 .t-metro .o-time-study--unavailable.o-time-study--active,
@@ -489,11 +396,7 @@
 .t-inverted-metro .o-time-study--unavailable.o-time-study--active,
 .t-s1 .o-time-study--unavailable.o-time-study--active,
 .t-s8 .o-time-study--unavailable.o-time-study--active {
-<<<<<<< HEAD
-  background-color: #a89494 !important;
-=======
   background-color: #a89494;
->>>>>>> 45942a76
 }
 
 .t-metro .o-time-study--unavailable.o-time-study--passive,
@@ -501,11 +404,7 @@
 .t-inverted-metro .o-time-study--unavailable.o-time-study--passive,
 .t-s1 .o-time-study--unavailable.o-time-study--passive,
 .t-s8 .o-time-study--unavailable.o-time-study--passive {
-<<<<<<< HEAD
-  background-color: #9b94a8 !important;
-=======
   background-color: #9b94a8;
->>>>>>> 45942a76
 }
 
 .t-metro .o-time-study--unavailable.o-time-study--idle,
@@ -513,45 +412,22 @@
 .t-inverted-metro .o-time-study--unavailable.o-time-study--idle,
 .t-s1 .o-time-study--unavailable.o-time-study--idle,
 .t-s8 .o-time-study--unavailable.o-time-study--idle {
-<<<<<<< HEAD
-  background-color: #949ea8 !important;
-=======
   background-color: #949ea8;
->>>>>>> 45942a76
 }
 
 .t-metro .o-time-study--unavailable:hover,
 .t-dark-metro .o-time-study--unavailable:hover,
 .t-inverted-metro .o-time-study--unavailable:hover,
 .t-s8 .o-time-study--unavailable:hover {
-<<<<<<< HEAD
-  background-color: #ef5350 !important;
-}
-
-.t-s1 .o-time-study--unavailable:hover {
-  background-color: #d72621 !important;
-=======
   background-color: #ef5350;
 }
 
 .t-s1 .o-time-study--unavailable:hover {
   background-color: #d72621;
->>>>>>> 45942a76
 }
 
 .t-dark .o-time-study--unavailable,
 .t-s6 .o-time-study--unavailable {
-<<<<<<< HEAD
-  background-color: #23292a !important;
-}
-
-.t-dark .o-time-study--unavailable  {
-  color: black !important;
-}
-
-.t-s6 .o-time-study--unavailable {
-  color: #808080 !important;
-=======
   background-color: #23292a;
 }
 
@@ -561,40 +437,21 @@
 
 .t-s6 .o-time-study--unavailable {
   color: #808080;
->>>>>>> 45942a76
 }
 
 .t-dark .o-time-study--unavailable:hover,
 .t-s6 .o-time-study--unavailable:hover {
-<<<<<<< HEAD
-  background-color: #b84b5f !important;
-  border-color: #b84b5f !important;
-=======
   background-color: #b84b5f;
   border-color: #b84b5f;
->>>>>>> 45942a76
 }
 
 .t-dark .o-time-study--unavailable:hover,
 .t-s6 .o-time-study--unavailable:hover {
-<<<<<<< HEAD
-  color: black !important;
-=======
-  color: black;
->>>>>>> 45942a76
+  color: black;
 }
 
 .t-dark .o-time-study--unavailable.o-time-study--eternity-challenge,
 .t-s6 .o-time-study--unavailable.o-time-study--eternity-challenge {
-<<<<<<< HEAD
-  border-color: #691fa5 !important;
-}
-
-.o-time-study--bought {
-  color: #1e0830 !important;
-  background-color: #0bd251 !important;
-  border-color: #691fa5 !important;
-=======
   border-color: #691fa5;
 }
 
@@ -602,7 +459,6 @@
   color: #1e0830;
   background-color: #0bd251;
   border-color: #691fa5;
->>>>>>> 45942a76
   animation: none;
   cursor: default;
 }
@@ -611,88 +467,20 @@
 .t-dark-metro .o-time-study--bought,
 .t-inverted-metro .o-time-study--bought,
 .t-s8 .o-time-study--bought {
-<<<<<<< HEAD
-  color: black !important;
-  background-color: #673ab7 !important;
-  border-color: black !important;
-=======
   color: black;
   background-color: #673ab7;
   border-color: black;
->>>>>>> 45942a76
 }
 
 .t-dark .o-time-study--bought,
 .t-s6 .o-time-study--bought {
-<<<<<<< HEAD
-  color: #1e0830 !important;
-  background-color: #8d48c3 !important;
-=======
   color: #1e0830;
   background-color: #8d48c3;
->>>>>>> 45942a76
 }
 
 .t-dark .o-time-study--bought:hover,
 .t-s6 .o-time-study--bought:hover {
   /* fuck you, Hevi*/
-<<<<<<< HEAD
-  background-color: #8d48c3 !important;
-}
-
-.t-s1 .o-time-study--bought {
-  color: #232028 !important;
-  border-color: #232028 !important;
-  background-color: #639565 !important;
-}
-
-.o-time-study--bought.o-time-study--normal-dim {
-  background-color: #22aa48 !important;
-}
-
-.o-time-study--bought.o-time-study--infinity-dim {
-  background-color: #b67f33 !important;
-}
-
-.o-time-study--bought.o-time-study--time-dim {
-  background-color: #b241e3 !important;
-}
-
-.o-time-study--bought.o-time-study--active {
-  background-color: #e60000 !important;
-}
-
-.o-time-study--bought.o-time-study--passive {
-  background-color: #5e33b6 !important;
-}
-
-.o-time-study--bought.o-time-study--idle {
-  background-color: #0080ff !important;
-}
-
-.o-time-study--bought.o-time-study--dark {
-  color: black !important;
-  background-color: white !important;
-  border-color: black !important;
-}
-
-.o-time-study--bought.o-time-study--light {
-  color: white !important;
-  background-color: black !important;
-  border-color: white !important;
-}
-
-.o-time-study--bought.o-time-study--eternity-challenge {
-  color: black !important;
-  background-color: #490066 !important;
-  border-color: black !important;
-}
-
-.o-time-study--bought.o-time-study--dilation {
-  color: black !important;
-  background-color: #64dd17 !important;
-  border-color: black !important;
-=======
   background-color: #8d48c3;
 }
 
@@ -748,148 +536,84 @@
   color: black;
   background-color: #64dd17;
   border-color: black;
->>>>>>> 45942a76
   animation: none;
 }
 
 .o-time-study--bought.o-time-study--reality {
-<<<<<<< HEAD
-  color: white !important;
-  background-color: #0b600e !important;
-  border-color: #0b600e !important;
-=======
   color: white;
   background-color: #0b600e;
   border-color: #0b600e;
->>>>>>> 45942a76
 }
 
 .t-metro .o-time-study--bought.o-time-study--eternity-challenge,
 .t-dark-metro .o-time-study--bought.o-time-study--eternity-challenge,
 .t-inverted-metro .o-time-study--bought.o-time-study--eternity-challenge,
 .t-s8 .o-time-study--bought.o-time-study--eternity-challenge {
-<<<<<<< HEAD
-  background-color: #490066 !important;
-=======
   background-color: #490066;
->>>>>>> 45942a76
 }
 
 .t-dark .o-time-study--bought.o-time-study--normal-dim,
 .t-s6 .o-time-study--bought.o-time-study--normal-dim {
-<<<<<<< HEAD
-  background-color: #22aa48 !important;
-  border-color: #198036 !important;
-=======
   background-color: #22aa48;
   border-color: #198036;
->>>>>>> 45942a76
 }
 
 .t-dark .o-time-study--bought.o-time-study--infinity-dim,
 .t-s6 .o-time-study--bought.o-time-study--infinity-dim {
-<<<<<<< HEAD
-  background-color: #b67f33 !important;
-  border-color: #8b6227 !important;
-=======
   background-color: #b67f33;
   border-color: #8b6227;
->>>>>>> 45942a76
 }
 
 .t-dark .o-time-study--bought.o-time-study--time-dim,
 .t-s6 .o-time-study--bought.o-time-study--time-dim {
-<<<<<<< HEAD
-  background-color: #b241e3 !important;
-  border-color: #951ec8 !important;
-=======
   background-color: #b241e3;
   border-color: #951ec8;
->>>>>>> 45942a76
 }
 
 .t-dark .o-time-study--bought.o-time-study--active,
 .t-s6 .o-time-study--bought.o-time-study--active {
-<<<<<<< HEAD
-  background-color: #e60000 !important;
-  border-color: #cc0000 !important;
-=======
   background-color: #e60000;
   border-color: #cc0000;
->>>>>>> 45942a76
 }
 
 .t-dark .o-time-study--bought.o-time-study--passive,
 .t-s6 .o-time-study--bought.o-time-study--passive {
-<<<<<<< HEAD
-  background-color: #5e33b6 !important;
-  border-color: #4b288f !important;
-=======
   background-color: #5e33b6;
   border-color: #4b288f;
->>>>>>> 45942a76
 }
 
 .t-dark .o-time-study--bought.o-time-study--idle,
 .t-s6 .o-time-study--bought.o-time-study--idle {
-<<<<<<< HEAD
-  background-color: #0080ff !important;
-  border-color: #0066cc !important;
-=======
   background-color: #0080ff;
   border-color: #0066cc;
->>>>>>> 45942a76
 }
 
 .t-dark .o-time-study--bought.o-time-study--dark,
 .t-s6 .o-time-study--bought.o-time-study--dark {
-<<<<<<< HEAD
-  background-color: white !important;
-  border-color: black !important;
-=======
-  background-color: white;
-  border-color: black;
->>>>>>> 45942a76
+  background-color: white;
+  border-color: black;
 }
 
 .t-dark .o-time-study--bought.o-time-study--light,
 .t-s6 .o-time-study--bought.o-time-study--light {
-<<<<<<< HEAD
-  background-color: black !important;
-  border-color: white !important;
-=======
   background-color: black;
   border-color: white;
->>>>>>> 45942a76
 }
 
 .t-dark .o-time-study--bought.o-time-study--eternity-challenge,
 .t-s6 .o-time-study--bought.o-time-study--eternity-challenge {
-<<<<<<< HEAD
-  background-color: #490066 !important;
-  color: black !important;
-=======
   background-color: #490066;
   color: black;
->>>>>>> 45942a76
 }
 
 .t-dark .o-time-study--bought.o-time-study--dilation,
 .t-s6 .o-time-study--bought.o-time-study--dilation {
-<<<<<<< HEAD
-  background-color: #64dd17 !important;
-=======
   background-color: #64dd17;
->>>>>>> 45942a76
 }
 
 .t-dark .o-time-study--bought.o-time-study--reality,
 .t-s6 .o-time-study--bought.o-time-study--reality {
-<<<<<<< HEAD
-  background-color: #0b600e !important;
-=======
   background-color: #0b600e;
->>>>>>> 45942a76
 }
 
 .o-time-study--secret {
@@ -952,11 +676,7 @@
 .t-dark .o-time-study-connection--bought,
 .t-dark-metro .o-time-study-connection--bought,
 .t-s6 .o-time-study-connection--bought {
-<<<<<<< HEAD
-  stroke: #dddddd;
-=======
   stroke: #bbbbbb;
->>>>>>> 45942a76
 }
 
 .o-time-study-connection--bought.o-time-study-connection--normal-dim {
