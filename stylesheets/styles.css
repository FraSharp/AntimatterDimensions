html {
  font-size: 62.5%;
  height: 100%;
  width: 100%;
  overflow: hidden;
}

._kong-test {
  display: flex;
  background: white;
}

* { /* csslint allow: universal-selector */
  box-sizing: border-box;
  -webkit-font-smoothing: antialiased;
  -moz-osx-font-smoothing: grayscale;
}

/* css vars */

#ui {
  display: flex;
  align-items: center;
  justify-content: center;

  --color-text: black;
  --color-text-inverted: white;
  --color-base: #F2F2F2;
  --color-disabled: #A3A3A3;
  --color-accent: #4980CC;
  --color-good: #5AC467;
  --color-good-dark: #127A20;
  --color-bad: #B84B5F;

  --color-infinity: #B67F33;
  --color-eternity: #b341e0;
  --color-reality: #0b600e;
  --color-celestials: #5151ec;
}

.t-metro #ui, /* csslint allow: empty-rules */
.t-inverted-metro #ui,
.t-s8 #ui {
  --color-text: black;
  --color-text-inverted: white;
  --color-base: #eeeeee;
  --color-disabled: #9e9e9e;
  --color-accent: #2196F3;
  --color-good: #66bb6a;
  --color-good-dark: #66bb6a;
  --color-bad: #ef5350;

  --color-infinity: #FF9800;
  --color-eternity: #673AB7;
  --color-reality: #0b600e;
  --color-celestials: #00bcd4;
}

.t-dark #ui { /* csslint allow: empty-rules */
  --color-text: #e0e0e0;
  --color-text-inverted: black;
  --color-base: #455a64;
  --color-disabled: #37474f;
  --color-accent: #1565C0;

  --color-infinity: #FF9800;
}

.t-dark-metro #ui { /* csslint allow: empty-rules */
  --color-text: #e0e0e0;
  --color-text-inverted: black;
  --color-base: #455a64;
  --color-disabled: #37474f;
  --color-accent: #2196F3;
  --color-good: #43a047;
  --color-good-dark: #43a047;
  --color-bad: #e53935;

  --color-infinity: #FF9800;
  --color-eternity: #673AB7;
  --color-reality: #0b600e;
  --color-celestials: #00bcd4;
}

.t-s1 #ui { /* csslint allow: empty-rules */
  --color-text: black;
  --color-text-inverted: #dbd242;
  --color-base: #dbd242;
  --color-disabled: #9a921d;
  --color-accent: black;
  --color-good: #4baf4e;
  --color-good-dark: #3c8b3e;
  --color-bad: #d72621;

  --color-infinity: #7d3c1b;
  --color-eternity: #639565;
  --color-reality: #AFA3A5;
  --color-celestials: #F2D6C1;
}

.t-s4 #ui { /* csslint allow: empty-rules */
  --color-text: black;
  --color-text-inverted: white;
  --color-base: #1b00ff;
  --color-accent: #1b00ff;
  --color-good: #ff00e0;
  --color-bad: #ff0000;
}

.t-s6 #ui { /* csslint allow: empty-rules */
  --color-text: #E0E0E0;
  --color-text-inverted: black;
  --color-base: black;
  --color-accent: #1565C0;
}

/* end css vars */

body {
  height: 100%;
  width: 100%;
  margin: 0;
  padding: 0;
  color:#4F5957;
  font-size: 1.1rem;
  font-family: Typewriter, serif;
  line-height: 1.5;
  font-weight: 300;
  text-align:center;
  background-color: #fff;
  overflow: hidden;
}

._kong-test body {
  width: 1050px;
  height: 700px;
  margin: auto;
  border: 0.1rem solid black;
  overflow-y: auto;
}

@font-face {
    font-family: 'Open Sans Condensed';
    font-style: normal;
    font-weight: 300;
    src: local('Open Sans Cond Light'), local('OpenSans-CondensedLight'), url(https://fonts.gstatic.com/s/opensanscondensed/v10/gk5FxslNkTTHtojXrkp-xBEur64QvLD-0IbiAdTUNXE.woff2) format('woff2');
    unicode-range: U+0000-00FF, U+0131, U+0152-0153, U+02C6, U+02DA, U+02DC, U+2000-206F, U+2074, U+20AC, U+2212, U+2215, U+E0FF, U+EFFD, U+F000;
}

@font-face {
    font-family: Typewriter;
    src: url('MonospaceTypewriter.ttf');
}

@font-face {
	font-family: Noto Sans;
	src: url('MonospaceTypewriter.ttf');
	unicode-range: U+F420-F430, U+2BC5-2BC6;
}

@font-face {
  font-family: Runescape;
  src: url('Runescape.ttf');
}

/* Background for s6 is not displayed by default */
#stars {
  display: none;
}

button:focus {
  outline: none;
}

/*#region TT shop*/

#TTbuttons {
  color: var(--color-text);
  position: fixed;
  bottom: 0;
  font-family: Typewriter, serif;
  display: flex;
  align-items: flex-end;
  z-index: 2;
}

.l-tt-buy-button {
  width: 17rem;
  z-index: 1;
  margin: 0.3rem;
}

.c-tt-buy-button {
  font-weight: bold;
  font-family: Typewriter, serif;
  border: 1px solid #691fa5;
  transition-duration: 0.2s;
  border-radius: 4px;
  font-size: 1.35rem;
}

.c-tt-buy-button--unlocked {
  color: #3AACD6;
  background: #232028;
  cursor: pointer;
}

.c-tt-buy-button--unlocked:hover {
  color: #232028;
  background: #3AACD6;
}

.c-tt-buy-button--locked {
  color: black;
  background: #4A4A4A;
}

.c-tt-buy-button--locked:hover {
  background: #652F2F;
}

#timetheorems {
  font-size: 15px;
  text-align: center;
  flex: 1 0 auto;
}

.ttbuttons-row {
  display: flex;
  flex-direction: row;
  justify-content: space-between;
  align-items: stretch;
}

.ttbuttons-top-row {
  align-items: center;
}

.o-tt-top-row-button {
  min-height: 3rem;
  font-size: 1.2rem;
  margin: 0.3rem;
  flex-grow: 0;
  flex-shrink: 0;
  align-self: stretch;
  padding-left: 1rem;
  padding-right: 1rem;
}

.o-tt-autobuyer-button {
  height: 2.5rem;
  font-size: 1rem;
  margin: 0.3rem;
  flex-grow: 0;
  flex-shrink: 0;
  align-self: stretch;
  padding-left: 1rem;
  padding-right: 1rem;
  min-width: 8rem;
}

.l-tt-save-load-btn__wrapper {
  margin: 0.3em;
  position: relative;
}

.l-tt-save-load-btn {
  min-width: 2em;
}

.l-tt-save-load-btn__menu {
  position: absolute;
  top: -0.5rem;
  left: 50%;
  transform: translate(-50%, -100%);
  padding: 0.5rem 0 0.5rem 0;
}

.c-tt-save-load-btn__menu {
  color: white;
  background: black;
  border-radius: 0.5rem;
  text-align: left;
  font-weight: bold;
  font-family: Typewriter;
  font-size: 1.4rem;
}

.l-tt-save-load-btn__menu::after {
  content: "";
  position: absolute;
  top: 100%;
  left: 50%;
  margin-left: -0.5rem;
  border-width: 0.5rem;
  border-style: solid;
  border-color: black transparent transparent transparent;
}

.l-tt-save-load-btn__menu-rename {
  margin: 0.3rem 0.5rem 0.5rem 0.7rem;
}

.c-tt-save-load-btn__menu-rename {
  text-align: left;
  font-weight: bold;
  font-family: Typewriter;
  font-size: 1.4rem;
  border: none;
  border-radius: 0.3rem;
  padding: 0.2rem;
}

.l-tt-save-load-btn__menu-item {
  padding: 0.25rem 1rem 0.25rem 1rem;
  cursor: pointer;
}

.c-tt-save-load-btn__menu-item:hover {
  background: white;
  color: black;
}

.c-tt-autobuyer-toggle {
  color: initial;
}

.l-tt-buy-max-vbox {
  display: inline-flex;
  flex-direction: column;
  align-items: center;
}

.ttshop-background {
  background: var(--color-base);
  border: 2px solid black;
  border-bottom: none;
  border-top-left-radius: 7px;
  border-top-right-radius: 7px;
  z-index: 1;
}

.t-metro .ttshop-background,
.t-dark-metro .ttshop-background,
.t-inverted-metro .ttshop-background,
.t-s8 .ttshop-background {
  border-width: 1px;
  border-radius: 0;
}

.t-inverted .ttshop-background {
  border-color: #fff;
  background-color: #1f1f1f;
}

.t-s6 .ttshop-background {
  border: 1px solid #3AACD6;
}

.ttshop-container {
  padding: 0 0.5rem;
  width: 55.5rem;
  display: flex;
  flex-direction: column;
  transition: all 0.25s ease-out;
}

.ttshop-minimize-btn {
  display: flex;
  justify-content: center;
  width: 3.1rem;
  height: 3.1rem;
  margin-left: -1px
}

.t-metro .ttshop-minimize-btn,
.t-dark-metro .ttshop-minimize-btn,
.t-inverted-metro .ttshop-minimize-btn,
.t-s8 .ttshop-minimize-btn {
  width: 3rem;
  height: 3rem;
}

.ttshop-minimize-btn span {
  display: inline-block;
  transition: all 0.25s ease-out;
  margin-left: -1px;
  font-size: 25px;
}

#minimizeArrow {
  color: black;
}

.c-ttshop__save-load-text {
  font-size: 10px;
}

/*#endregion TT shop*/

/*#region tab buttons*/

.o-tab-btn {
  color: var(--color-text);
  background-color: var(--color-base);
  font-weight: bold;
  border: 0.2rem solid var(--color-accent);
  border-radius: 0.4rem;
  transition-duration: 0.2s;
  cursor: pointer;
  font-family: Typewriter;
  font-size: 1.8rem;
  user-select: none;
}

.t-s6 .o-tab-btn {
  text-shadow: 0 0 0.3rem;
}

.o-tab-btn:hover {
  color: var(--color-text-inverted);
  background: var(--color-accent);
}

.o-tab-btn--infinity {
  color: white;
  background: black;
  border-color: var(--color-infinity);
}

.t-dark .o-tab-btn--infinity,
.t-dark-metro .o-tab-btn--infinity {
  color: black;
  background: white;
}

.o-tab-btn--infinity:hover {
  color: black;
  background: var(--color-infinity);
}

.o-tab-btn--eternity {
  color: var(--color-eternity);
  background: black;
  border-color: var(--color-eternity);
}

.o-tab-btn--eternity:hover {
  color: var(--color-eternity);
  background: white;
}

.t-s1 .o-tab-btn--eternity:hover {
  color: black;
  background: #639565;
}

.o-tab-btn--reality {
  background: white;
  border-color: var(--color-reality);
  color: var(--color-reality);
}

.o-tab-btn--reality:hover {
  background: var(--color-reality);
  color: white;
}

.o-tab-btn--celestial {
  color: var(--color-celestials);
  background: white;
  border-color: var(--color-celestials);
}

.o-tab-btn--celestial:hover {
  color: white;
  background: var(--color-celestials);;
}

/*#endregion tab buttons*/

.c-news-ticker {
  overflow: hidden;
}

.c-news-ticker__line {
  padding-left: 100%;
  transition: transform linear;
}

.c-news-line {
  display: inline-block;
  font-family: Typewriter, serif;
  font-size: 1.5rem;
  white-space: nowrap;
  font-weight: bold;
  text-align: left;
  user-select: none;
}

.c-news-line a {
  text-decoration: underline;
}

#loading {
  height: 100%;
  width: 100%;
  background: url("../images/loading.png") no-repeat;
  background-size: cover;
  background-position-x: 50%;
  background-position-y: 50%;
  position: absolute;
  background-color: black;
  z-index: 999;
}

.l-reality-button {
  display: block;
  margin-bottom: 2rem;
}

.l-reality-button__contents {
  display: flex;
  flex-direction: column;
  align-items: center;
}

.c-reality-button__header {
  font-size: 1.4rem;
  line-height: 1.6;
}

.c-reality-button {
  font-family: Typewriter;
  border-radius: 0.4rem;
  transition-duration: 0.2s;
  cursor: pointer;
  width: 21rem;
  height: 8rem;
  font-size: 1.2rem;
  font-weight: bold;
  background: white;
  border-width: 0.2rem;
  border-style: solid;
}

.t-dark-metro .c-reality-button,
.t-inverted-metro .c-reality-button,
.t-metro .c-reality-button,
.t-s8 .c-reality-button {
  border-width: 0.1rem;
  border-radius: 0;
}

.t-s6 .c-reality-button {
  background: black;
}

.c-reality-button--good {
  color: var(--color-reality);
  border-color: var(--color-reality);
}

.c-reality-button--bad {
  color: var(--color-bad);
  border-color: var(--color-bad);
}

.c-reality-button--good:hover, .c-reality-button--good.force-hover {
  color: white;
  background: var(--color-reality);
}

.c-reality-button--bad:hover, .c-reality-button--bad.force-hover {
  color: white;
  background: var(--color-bad);
}

.l-reality-amplify-button {
  margin-top: 1rem;
  margin-bottom: 1rem;
}

[draggable] {
    -moz-user-select: none;
    -khtml-user-select: none;
    -webkit-user-select: none;
    -ms-user-select: none;
    user-select: none;
    /* Required to make elements draggable in old WebKit */
    -khtml-user-drag: element;
    -webkit-user-drag: element;
  }

@keyframes a-existence-glow {
  0% { text-shadow: 1px 1px 2px black; }
  50% { text-shadow: 1px 1px 8px black; }
  100% { text-shadow: 1px 1px 2px black; }
}

[ach-tooltip] {
    position: relative;
}

[ach-tooltip]:before,
[ach-tooltip]:after {
    visibility: hidden;
    -ms-filter: "progid:DXImageTransform.Microsoft.Alpha(Opacity=0)";
    filter: progid: DXImageTransform.Microsoft.Alpha(Opacity=0);
    opacity: 0;
    pointer-events: none;
}

[ach-tooltip]:before {
    position: absolute;
    bottom: 100%;
    left: 50%;
    margin-bottom: 5px;
    margin-left: -85px;
    padding: 7px;
    width: 160px;
    -webkit-border-radius: 3px;
    -moz-border-radius: 3px;
    border-radius: 3px;
    background-color: #000;
    background-color: hsla(0, 0%, 5%, 0.9);
    color: #fff;
    content: attr(ach-tooltip);
    text-align: center;
    font-size: 14px;
    line-height: 1.2;
    transition-duration: .5s;
    z-index: 3;
}

[ach-tooltip]:after {
    position: absolute;
    bottom: 100%;
    left: 50%;
    margin-left: -5px;
    width: 0;
    border-top: 5px solid #000;
    border-top: 5px solid hsla(0, 0%, 5%, 0.9);
    border-right: 5px solid transparent;
    border-left: 5px solid transparent;
    content: " ";
    font-size: 0;
    line-height: 0;
    transition-duration: .5s;
}

[ach-tooltip]:hover:before,
[ach-tooltip]:hover:after {
    visibility: visible;
    -ms-filter: "progid:DXImageTransform.Microsoft.Alpha(Opacity=100)";
    filter: progid: DXImageTransform.Microsoft.Alpha(Opacity=100);
    opacity: 1;
}

h1,
h2,
h3,
h4,
h5,
h6 {
    color: #222;
    margin: 0 0 20px;
}

p,
ul,
ol,
table,
dl {
    margin: 0 0 3px;
}

h1,
h2,
h3 {
    line-height: 1.1;
}

h1 {
    font-size: 28px;
}

h2 {
    color: #393939;
}

h3,
h4,
h5,
h6 {
    color: #494949;
}

a {
    color: #39c;
    text-decoration: none;
}

a:hover {
    color: #069;
}

a small {
    font-size: 11px;
    color: #777;
    margin-top: -0.3em;
    display: block;
}

a:hover small {
    color: #777;
}

.wrapper {
    width: 860px;
    margin: 0 auto;
}

blockquote {
    border-left: 1px solid #e5e5e5;
    margin: 0;
    padding: 0 0 0 20px;
    font-style: italic;
}

table {
    border-spacing: 0
}

th,
td {
    text-align: left;
    padding: 5px 8px;
}

dt {
    color: #444;
    font-weight: 700;
}

th {
    color: #444;
}

img {
    max-width: 100%;
}

header {
    width: 270px;
    float: left;
    position: fixed;
    -webkit-font-smoothing: subpixel-antialiased;
}

header ul {
    list-style: none;
    height: 40px;
    padding: 0;
    background: #f4f4f4;
    border-radius: 5px;
    border: 1px solid #e0e0e0;
    width: 270px;
}

header li {
    width: 89px;
    float: left;
    border-right: 1px solid #e0e0e0;
    height: 40px;
}

header li:first-child a {
    border-radius: 5px 0 0 5px;
}

header li:last-child a {
    border-radius: 0 5px 5px 0;
}

header ul a {
    line-height: 1;
    font-size: 11px;
    color: #999;
    display: block;
    text-align: center;
    padding-top: 6px;
    height: 34px;
}

header ul a:hover {
    color: #999;
}

header ul a:active {
    background-color: #f0f0f0;
}

strong {
    color: #222;
    font-weight: 700;
}

header ul li+li+li {
    border-right: none;
    width: 89px;
}

header ul a strong {
    font-size: 14px;
    display: block;
    color: #222;
}

section {
    width: 500px;
    float: right;
    padding-bottom: 50px;
}

small {
    font-size: 11px;
}

hr {
    border: 0;
    background: #e5e5e5;
    height: 1px;
    margin: 0 0 20px;
}

footer {
    width: 270px;
    float: left;
    position: fixed;
    bottom: 50px;
    -webkit-font-smoothing: subpixel-antialiased;
}

br {
    margin: 0;
    pointer-events:none;
}

.videocontainer {
    position: fixed;
    top: 0;
    bottom: 0;
    width: 100%;
    height: 100%;
    z-index: 1;
    overflow: hidden;
    pointer-events: none;
}

.videocontainer--background {
  z-index: -1000;
}

#realityanimbg {
    min-width: 100%; 
    min-height: 100%; 
    width: auto;
    height: auto;
    position: absolute;
    pointer-events: all;
    top: 50%;
    left: 50%;
    transform: translate(-50%,-50%);
}

@media print, screen and (max-width: 960px) {
    div.wrapper {
        width: auto;
        margin: 0;
    }
    header,
    section,
    footer {
        float: none;
        position: static;
        width: auto;
    }
    header {
        padding-right: 320px;
    }
    section {
        border: 1px solid #e5e5e5;
        border-width: 1px 0;
        padding: 20px 0;
        margin: 0 0 20px;
    }
    header a small {
        display: inline;
    }
    header ul {
        position: absolute;
        right: 50px;
        top: 52px;
    }
}

@media print,
screen and (max-width: 720px) {
    body {
        word-wrap: break-word;
    }
    header {
        padding: 0;
    }
    header ul,
    header p.view {
        position: static;
    }
}

@media print,
screen and (max-width: 480px) {
    body {
        padding: 15px;
    }
    header ul {
        width: 99%;
    }
    header li,
    header ul li+li+li {
        width: 33%;
    }
}

@media print {
    body {
        padding: 0.4in;
        font-size: 12pt;
        color: #444;
    }
}

@keyframes barrelRoll {
    0%  {transform: rotateZ(0deg);}
    50% {transform: rotateZ(360deg);}
    100% {transform: rotateZ(360deg);}
}

@keyframes spin3d {
    0%  {transform: rotate3d(5.2, -2.8, 1.4, 0deg);}
    100% {transform: rotate3d(5.2, -2.8, 1.4, 360deg);}
}

@keyframes spin4d {
    0%  {transform: scale(1) rotate3d(5.2, -2.8, 1.4, 0deg);}
    50%  {transform: scale(0) rotate3d(5.2, -2.8, 1.4, 360deg);}
    100% {transform: scale(1) rotate3d(5.2, -2.8, 1.4, 0deg);}
}

@keyframes float {
    0% { bottom: 0; opacity: 0;}
    50% {opacity: 1; }
    100% { bottom: 50px; opacity: 0;}
}

@keyframes implode {
    0% {transform:scale(1); filter:blur(0)}
    50% {transform:scale(0); filter:blur(5px)}
    100% {transform:scale(1); filter:blur(0)}
}

@keyframes realize {
    0% {opacity: 1;}
    20% {opacity: 0;}
    80% {opacity: 0;}
    100% {opacity: 1;}
}

@keyframes realizebg {
    0% {opacity: 0;}
    20% {opacity: 0;}
    30% {opacity: 1;}
    70% {opacity: 1;}
    80% {opacity: 0;}
    100% {opacity: 0;}
}

@keyframes text-grow {
  0% {font-size: 1.3rem;}
  50% {font-size: 1.8rem;}
  100% {font-size: 1.3rem;}
}

@keyframes text-shrink {
  0% {font-size: 1.8rem;}
  50% {font-size: 1.3rem;}
  100% {font-size: 1.8rem;}
}

@keyframes text-crunch {
  0% {font-size: 1.5rem;}
  90% {font-size: 1.5rem;}
  100% {font-size: 0;}
}

@keyframes text-flash {
  0% {color: yellow;}
  50% {color: red;}
}

@keyframes fade-out {
  0% {opacity: 1;}
  50% {opacity: 0;}
  100% {opacity: 1;}
}

@keyframes text-stretch {
  0% {letter-spacing: 0;}
  100% {letter-spacing: 30rem;}
}

.infotooltip {
    position: relative;
    display: inline-block;
}

.infotooltip .infotooltiptext {
    visibility: hidden;
    background-color: black;
    color: #fff;
    text-align: left;
    padding: 5px 5px;
    border-radius: 5px;
    position: absolute;
    z-index: 2;
    white-space: nowrap;
    left: 105%
}

.infotooltip:hover .infotooltiptext {
    visibility: visible;
}

/*******
 * BEM *
 *******/

.c-game-ui {
  width: 100%;
  height: 100%;
}

._kong-test .c-game-ui {
  max-height: 100%;
  overflow-y: scroll;
}

/*#region o-primary-btn*/

.o-primary-btn {
  height: 2.5rem;
  font-family: Typewriter, serif;
  font-weight: bold;
  font-size: 1.3rem;
  color: var(--color-text);
  background-color: var(--color-base);
  border: 0.1rem solid var(--color-good-dark);
  border-radius: 0.4rem;
  transition-duration: 0.2s;
  cursor: pointer;
  padding: 0.3rem 1rem;
}

.o-primary-btn:hover {
  color: #FFF;
  background-color: var(--color-good);
}

.o-primary-btn--disabled {
  background-color: #A3A3A3;
  border-color: var(--color-bad);
  cursor: default;
}

.o-primary-btn--disabled:hover {
  background-color: var(--color-bad);
}

/*#region modifiers*/

.o-primary-btn--width-medium {
  width: 12rem;
}

.o-primary-btn--tickspeed {
  width: 17rem;
  font-size: 1.2rem;
}

.o-primary-btn--buy-max {
  font-size: 1.2rem;
  width: 12rem;
}

.o-primary-btn--sacrifice {
  font-size: 1.2rem;
  width: 32rem;
  margin-right: 0.8rem;
}

.o-primary-btn--buy-nd {
  font-size: 1rem;
}

.o-primary-btn--buy-single-nd {
  width: 13.5rem;
}

.o-primary-btn--buy-10-nd {
  width: 21rem;
}

.o-primary-btn--dimboost {
  font-size: 0.9rem;
  width: 21rem;
  height: 3rem;
}

.o-primary-btn--galaxy {
  font-size: 0.9rem;
  width: 21rem;
  height: 3.5rem;
}

.o-primary-btn--new-dim {
  font-weight: bold;
  width: 20rem;
  height: 6rem;
}

.o-primary-btn--quick-reset {
  font-size: 1.2rem;
  width: 20rem;
  height: 5rem;
}

.o-primary-btn--buy-id {
  width: 19.5rem;
  height: 3rem;
}

.o-primary-btn--buy-id-max,
.o-primary-btn--id-autobuyer {
  font-size: 1rem;
  width: 8rem;
  height: 3rem;
}

.o-primary-btn--id-all-autobuyers {
  font-size: 1.2rem;
  width: 15rem;
  height: 3rem;
}

.o-primary-btn--buy-td {
  width: 19.5rem;
  height: 3rem;
}

.o-primary-btn--buy-td-max,
.o-primary-btn--td-autobuyer {
  font-size: 1rem;
  width: 8rem;
  height: 3rem;
}

.o-primary-btn--td-all-autobuyers {
  font-size: 1.2rem;
  width: 15rem;
  height: 3rem;
}

.o-primary-btn--option {
  width: 20rem;
  height: 5.5rem;
  box-sizing: border-box;
}

.o-primary-btn--option_font-large {
  font-size: 1.8rem;
}

.o-primary-btn--option_font-x-large {
  font-size: 2rem;
}

.o-primary-btn--update-rate {
  font-size: 1.4rem;
  text-align: center;
  cursor: default;
}

.o-primary-btn--update-rate__slider {
  width: 100%;
}

.o-primary-btn--modal-close {
  width: 3rem;
  height: 3rem;
  font-size: 2.4rem;
  line-height: 2.4rem;
  padding: 0;
}

.o-primary-btn--exit-challenge {
  width: 20rem;
  font-size: 1.1rem;
}

.o-primary-btn--small-spoon {
  font-size: 1rem;
}

.o-primary-btn--autobuyer-toggle {
  font-size: 1.1rem;
  width: 16rem;
  height: 4rem;
  margin: 0 0.3rem;
}

.o-primary-btn--replicanti-unlock {
  width: 20rem;
  height: 8rem;
}

.o-primary-btn--replicanti-upgrade {
  width: 18rem;
  height: 5rem;
  font-size: 1rem;
  padding: 0.1rem 0.6rem;
}

.o-primary-btn--replicanti-upgrade-toggle {
  font-size: 1rem;
}

.o-primary-btn--dilation-upgrade-toggle {
  font-size: 1rem;
}

.o-primary-btn--reality-upgrade-toggle {
  font-size: 1rem;
}

.o-primary-btn--replicanti-galaxy {
  width: 20rem;
  height: 7rem;
  font-size: 1.2rem;
  padding: 0.1rem 0.6rem;
}

.o-primary-btn--replicanti-galaxy-toggle {
  font-size: 1.2rem;
}

.o-primary-btn--time-study-options {
  width: 15rem;
  height: 4rem;
  font-size: 1rem;
}

.o-primary-btn--respec-active {
  background-color: var(--color-good);
}

.o-primary-btn--respec-active:hover {
  background-color: var(--color-good);
  color: black;
  cursor: default;
}

.o-primary-btn--glyph-trash {
  width: 30rem;
  height: 4.5rem;
  font-size: 1rem;
}

.o-primary-btn--discharge-options {
  width: 15rem;
  height: 4rem;
  font-size: 1rem;
}

/*#endregion modifiers*/

/*#region themes*/

/*#region t-dark*/

.t-dark .o-primary-btn {
  box-shadow: 0 0 0.7rem 0.2rem #111111;
}

.t-dark .o-primary-btn:hover {
  background-color: #1b5e20;
}

.t-dark .o-primary-btn--disabled {
  color: black;
  background-color: #37474f;
}

.t-dark .o-primary-btn--disabled:hover {
  background-color: var(--color-bad);
}

.t-dark .o-primary-btn--respec-active {
  background-color: #1b5e20;
}

.t-dark .o-primary-btn--discharge-active {
  background-color: #1b5e20;
}

/*#endregion t-dark*/

/*#region t-dark-metro*/

.t-dark-metro .o-primary-btn {
  box-shadow: 0.1rem 0.1rem 0.1rem 0 black;
  border-radius: 0;
  border-width: 0.1rem;
}

.t-dark-metro .o-primary-btn--disabled {
  background-color: #37474f;
}

.t-dark-metro .o-primary-btn--disabled:hover {
  background-color: var(--color-bad);
}

/*#endregion t-dark-metro*/

/*#region t-metro t-dark-metro t-inverted-metro t-s8*/

.t-metro .o-primary-btn,
.t-dark-metro .o-primary-btn,
.t-inverted-metro .o-primary-btn,
.t-s8 .o-primary-btn {
  border-radius: 0;
  border-width: 0.1rem;
}

.t-metro .o-primary-btn,
.t-inverted-metro .o-primary-btn {
  box-shadow: 0.1rem 0.1rem 0.1rem 0 #9e9e9e;
}

.t-dark-metro .o-primary-btn {
  box-shadow: 0.1rem 0.1rem 0.1rem 0 black;
}

.t-metro .o-primary-btn--disabled,
.t-inverted-metro .o-primary-btn--disabled,
.t-s8 .o-primary-btn--disabled {
  background-color: #9e9e9e;
}

.t-metro .o-primary-btn--disabled:hover,
.t-dark-metro .o-primary-btn--disabled:hover,
.t-inverted-metro .o-primary-btn--disabled:hover,
.t-s8 .o-primary-btn--disabled:hover {
  background-color: var(--color-bad);
}

/*#endregion t-metro t-inverted-metro t-s8*/

/*#region t-s1*/

.t-s1 .o-primary-btn {
  border-color: black;
}

.t-s1 .o-primary-btn--disabled {
  background-color: #9a921d;
}

.t-s1 .o-primary-btn--disabled:hover {
  background-color: var(--color-bad);
}

/*#endregion t-s1*/

/*#region t-s4*/

.t-s4 .o-primary-btn {
  background-color: #ff0000;
  cursor: url(cursor2.cur), auto;
}

.t-s4 .o-primary-btn--disabled {
  cursor: url(cursor.cur), auto;
}

/*#endregion t-s4*/

/*#region t-s6*/

.t-s6 .o-primary-btn {
  box-shadow: 0 0 0.7rem 0.2rem #111111;
}

.t-s6 .o-primary-btn--disabled {
  color: grey;
  background-color: var(--color-base);
}

.t-s6 .o-primary-btn--disabled:hover {
  color: var(--color-text);
  background: var(--color-bad);
}

.t-s6 .o-primary-btn--respec-active {
  background-color: #1b5e20;
}

.t-s6 .o-primary-btn--discharge-active {
  background-color: #1b5e20;
}

/* FFS */
.t-metro .o-primary-btn--respec-active,
.t-dark .o-primary-btn--respec-active,
.t-dark-metro .o-primary-btn--respec-active,
.t-s1 .o-primary-btn--respec-active,
.t-s6 .o-primary-btn--respec-active,
.t-s8 .o-primary-btn--respec-active {
  background-color: #673ab7;
}

.t-metro .o-primary-btn--respec-active:hover,
.t-dark .o-primary-btn--respec-active:hover,
.t-dark-metro .o-primary-btn--respec-active:hover,
.t-s1 .o-primary-btn--respec-active:hover,
.t-s6 .o-primary-btn--respec-active:hover,
.t-s8 .o-primary-btn--respec-active:hover {
  background-color: #673ab7;
  color: black;
}

.t-metro .o-primary-btn--discharge-active,
.t-dark .o-primary-btn--discharge-active,
.t-dark-metro .o-primary-btn--discharge-active,
.t-s1 .o-primary-btn--discharge-active,
.t-s6 .o-primary-btn--discharge-active,
.t-s8 .o-primary-btn--discharge-active {
  background-color: #673ab7;
}

.t-metro .o-primary-btn--discharge-active:hover,
.t-dark .o-primary-btn--discharge-active:hover,
.t-dark-metro .o-primary-btn--discharge-active:hover,
.t-s1 .o-primary-btn--discharge-active:hover,
.t-s6 .o-primary-btn--discharge-active:hover,
.t-s8 .o-primary-btn--discharge-active:hover {
  background-color: #673ab7;
  color: black;
}

/*#endregion t-s6*/

/*#endregion themes*/

/*#endregion o-primary-btn*/

/*#region o-prestige-btn*/

.o-prestige-btn {
  border: 0.2rem solid;
  border-radius: 0.4rem;
  transition-duration: 0.2s;
  cursor: pointer;
  width: 21rem;
  height: 7rem;
  font-size: 1.1rem;
  font-family: Typewriter, serif;
}

.o-prestige-btn br {
  pointer-events: none;
}

.o-prestige-btn b {
  pointer-events: none;
}

/*#region Big Crunch*/

.o-prestige-btn--big-crunch {
  color: white;
  background-color: black;
  border-color: var(--color-infinity);
}

.o-prestige-btn--big-crunch:hover {
  color: black;
  background-color: var(--color-infinity);
}

.o-prestige-btn--big-crunch span {
  transition-duration: 0.2s;
}

.o-prestige-btn--big-crunch:hover span {
  color: black !important;
}

.t-dark .o-prestige-btn--big-crunch {
  color: black;
  background: white;
}

.t-dark .o-prestige-btn--big-crunch:hover {
  background: var(--color-infinity);
}

.t-metro .o-prestige-btn--big-crunch,
.t-inverted-metro .o-prestige-btn--big-crunch,
.t-s8 .o-prestige-btn--big-crunch {
  box-shadow: 0.1rem 0.1rem 0.1rem 0 #9e9e9e;
  border-width: 0.1rem;
  border-radius: 0;
}

.t-dark-metro .o-prestige-btn--big-crunch {
  color: black;
  background: white;
  box-shadow: 1px 1px 1px 0 black;
  border-width: 0.1rem;
  border-radius: 0;
}

.t-dark-metro .o-prestige-btn--big-crunch:hover {
  background: var(--color-infinity);
}

/*#region Eternity*/

.o-prestige-btn--eternity {
  color: var(--color-eternity);
  background-color: black;
  border-color: var(--color-eternity);
  font-weight: bold;
}

.o-prestige-btn--dilation {
  color: #64dd17;
  background-color: black;
  border-color: #64dd17;
}

.o-prestige-btn--eternity:hover {
  color: var(--color-eternity);
  background-color: white;
}

.o-prestige-btn--eternity span {
  transition-duration: 0.2s;
}

.o-prestige-btn--eternity:hover span {
  color: var(--color-eternity) !important;
}

.t-s1 .o-prestige-btn--eternity:hover span {
  color: var(--color-text) !important;
}

.t-metro .o-prestige-btn--eternity,
.t-dark-metro .o-prestige-btn--eternity,
.t-inverted-metro .o-prestige-btn--eternity,
.t-s8 .o-prestige-btn--eternity {
  border-width: 0.1rem;
  border-radius: 0;
}

.t-s1 .o-prestige-btn--eternity:hover {
  color: black;
  background: var(--color-eternity);
  border-color: black;
}

/*#endregion Eternity*/

/*#endregion Big Crunch*/

/*#endregion o-prestige-btn*/

/*#region l-spoon-btn-group*/

.l-spoon-btn-group {
  display: flex;
  flex-direction: column;
}

.l--spoon-btn-group__little-spoon {
  align-self: stretch;
  margin-top: 0.3rem;
}

.l--spoon-btn-group__little-spoon-reality-btn {
  width: 25rem;
  align-self: center;
  margin-top: -0.9rem;
}

/*#endregion l-spoon-btn-group*/

.o-big-checkbox {
  width: 2rem;
  height: 1.8rem;
}

/*#region hint-text*/

.o-hint-text {
  font-size: 1.5rem;
  color: white;
  text-shadow:
      -1px -1px 0 black,
      1px -1px 0 black,
      -1px 1px 0 black,
      1px 1px 0 black;
}

.l-hint-text {
  position: absolute;
  top: -1.5rem;
  left: 0;
  z-index: -999;
}

.l-hint-text--challenge {
  top: -2rem;
}

.l-hint-text--time-study {
  top: -1.85rem;
}

.l-hint-text--reality-upgrade {
  top: -2rem;
}

.l-hint-text--achievement {
  top: -2rem;
  z-index: 1;
}

.o-hint-text--alchemy-node {
  color: #4f5957;
  text-shadow: none;
  font-size: 1.2rem;
  transition: opacity 0.2s;
}

.o-hint-text--alchemy-node--unfocused {
  opacity: 0;
}

.l-hint-text--alchemy-node {
  top: 2.6rem;
  left: 50%;
  transform: translate(-50%);
}

/*#endregion hint-text*/

/*#region Header*/

.l-game-header__amounts-line {
  position: relative;
  font-size: 1.2rem;
}

/*#region IP Amount*/

.l-game-header__infinity-points {
  position: absolute;
  left: 75%;
}

.c-game-header__infinity-points {
  font-size: 1.2rem;
  width: 21rem;
}

.c-game-header__tesseract-available {
  animation: a-tesseract-shift 5s infinite;
}

.t-dark .c-game-header__tesseract-available,
.t-dark-metro .c-game-header__tesseract-available,
.t-s6 .c-game-header__tesseract-available {
  background: #EEEEEE;
  animation: a-tesseract-shift-dark 5s infinite;
}

.c-game-header__ip-amount {
  font-weight: bold;
}

.t-dark .c-game-header__ip-amount,
.t-s6 .c-game-header__ip-amount {
  color: white;
  text-shadow: 0 0 0.7rem white;
}

.t-metro .c-game-header__ip-amount,
.t-dark-metro .c-game-header__ip-amount,
.t-inverted-metro .c-game-header__ip-amount,
.t-s8 .c-game-header__ip-amount {
  color: #ff9800;
}

.t-s1 .c-game-header__ip-amount {
  color: #7d3c1b;
  text-shadow: 0.1rem 0.1rem 0 black;
}

/*#endregion IP Amount*/

/*#region EP Amount*/

.l-game-header__eternity-points {
  position: absolute;
  right: 75%;
}

.c-game-header__eternity-points {
  font-size: 1.2rem;
  width: 21rem;
}

.c-game-header__ep-amount {
  font-weight: bold;
}

.t-dark .c-game-header__ep-amount,
.t-s6 .c-game-header__ep-amount {
  color: var(--color-eternity);
  text-shadow: 0 0 0.7rem var(--color-eternity);
}

.t-metro .c-game-header__ep-amount,
.t-dark-metro .c-game-header__ep-amount,
.t-inverted-metro .c-game-header__ep-amount,
.t-s8 .c-game-header__ep-amount {
  color: var(--color-eternity);
}

.t-s1 .c-game-header__ep-amount {
  color: var(--color-eternity);
  text-shadow: 0.1rem 0.1rem 0 black;
}

/*#endregion EP Amount*/

/*#region c-game-header__antimatter*/

.c-game-header__antimatter {
  font-size: 2.5rem;
  color: black;
}

.t-dark .c-game-header__antimatter,
.t-s6 .c-game-header__antimatter {
  animation: a-game-header__antimatter--glow 25s infinite;
}

@keyframes a-game-header__antimatter--glow {
  0%   {color: #2196f3;}
  33%  {color: #673ab7;}
  66%  {color: #00bcd4;}
  100% {color: #2196f3;}
}

.t-dark-metro .c-game-header__antimatter {
  color: #e0e0e0;
}

/*#endregion c-game-header__antimatter*/

.l-game-header__buttons-line {
  position: relative;
}

.l-game-header__big-crunch-btn {
  position: absolute;
  left: 75%;
}

.l-game-header__eternity-btn {
  position: absolute;
  right: 75%;
}

.l-game-header__new-dim-btn {
  position: absolute;
  right: 75%;
}

.c-game-header__tickspeed-row {
  display: flex;
  flex-direction: column;
  align-items: center;
}

.c-game-header__tickspeed-row--hidden {
  visibility: hidden;
}

.u-fa-padding {
  width: 1rem;
}

/*#endregion Header*/

.t-s2 .c-dim-tab {
  color: black;
  text-shadow: .05rem .05rem 0 white, -.05rem -.05rem 0 white;
}

/*#region Normal Dimensions*/

/*#region l-normal-dim-tab*/

.l-normal-dim-tab > * {
  flex-shrink: 0;
}

.l-normal-dim-tab__row-container {
  width: 100%;
  flex: 1 0;
  margin: 0 0.8rem;
}

.l-normal-dim-tab__progress_bar {
  margin: 1rem 0;
}

/*#endregion l-normal-dim-tab*/

/*#region l-normal-dim-tab-header*/

.l-normal-dim-tab__header {
  display: flex;
  flex-direction: row;
  justify-content: center;
  align-items: center;
  padding-top: 0.5rem;
}

/*#endregion l-normal-dim-tab-header*/

.l-normal-dim-row-container {
  display: flex;
  flex-direction: column;
}

/*#region c-normal-dim-row*/

.c-normal-dim-row {
  /* relative because floating text is 'position: absolute' */
  position: relative;
  display: flex;
  flex-direction: row;
  align-items: center;
  font-size: 1.5rem;
  margin-top: 1rem;
}

.c-normal-dim-row__label {
  text-align: left;
}

.c-normal-dim-row__label--growable {
  flex-grow: 1;
}

.c-normal-dim-row__name {
  width: 32%;
}

.c-normal-dim-row__buy-button {
  flex-shrink: 0;
  margin-left: 1.6rem;
}

.c-normal-dim-row__buy-button--right-offset {
  margin-right: 10rem;
}

.c-normal-dim-row__floating-text {
  position: absolute;
  bottom: 2rem;
  left: 15rem;
  animation: float 1s 1;
  color: green;
  opacity: 0;
}

/*#endregion c-dimension-row*/

/*#region c-progress-bar*/

.c-progress-bar {
  width: 100%;
  background-color: #A3A3A3;
  border-radius: 0.5rem;
  pointer-events: none;
  margin-right: auto;
  margin-left: auto;
  /* Start fill from left corner*/
  text-align: left;
}

.c-progress-bar__fill {
  width: 0;
  background-color: #127A20;
  border-radius: inherit;
  transition-duration: 0.1s;
  pointer-events: none;
  /* Align percents on center*/
  text-align: center;
}

.c-progress-bar__percents {
  font-size: 1.6rem;
  color: black;
  pointer-events: all;
  user-select: none;
  overflow-wrap: normal;
}

/*#region themes*/

/*#region t-dark t-s6*/

.t-s6 .c-progress-bar__fill,
.t-dark .c-progress-bar__fill {
  background-color: #1b5e20;
}

/*#endregion t-dark t-s6*/

/*#region t-inverted t-inverted-metro*/

.t-inverted .c-progress-bar__fill,
.t-inverted-metro .c-progress-bar__fill {
  color: white;
  background-color: #ed85df;
}

/*#endregion t-inverted t-inverted-metro*/

/*#region t-s1*/

.t-s1 .c-progress-bar__fill {
  background-color: #4baf4e;
}

/*#endregion t-s1*/

/*#endregion themes*/

/*#endregion c-progress-bar*/

/*#endregion Normal Dimensions*/

/*#region Infinity Dimensions*/

/*#region l-infinity-dim-tab*/

.l-infinity-dim-tab {
  display: flex;
  flex-direction: column;
  align-items: center;
}

.l-infinity-dim-tab__row-container {
  width: 100%;
  margin: 0 0.8rem;
}

.l-infinity-dim-tab__buy-max {
  margin-top: 0.5rem;
}

.l-infinity-dim-tab__ec8-purchases {
  margin-top: 1rem;
}

.l-infinity-dim-tab__all-autobuyers {
  margin-top: 1rem;
}

.l-infinity-dim-tab__enslaved-reward-container {
  margin-top: 1rem;
  margin-bottom: 1rem;
}

.c-infinity-dim-tab__tesseract-button {
  padding: 1rem;
  margin-bottom: 1.2rem;
  font-family: TypeWriter, serif;
  background: #111117;
  color: #2ebce6;
  border: none;
  cursor: pointer;
  transition-duration: 0.15s;
  animation: a-tesseract-shift 5s infinite;
}

.t-dark .c-infinity-dim-tab__tesseract-button,
.t-dark-metro .c-infinity-dim-tab__tesseract-button,
.t-s6 .c-infinity-dim-tab__tesseract-button {
  background: #EEEEEE;
  animation: a-tesseract-shift-dark 5s infinite;
}

.c-infinity-dim-tab__tesseract-button:hover {
  background: black;
  color: #00c5ff;
}

.t-dark .c-infinity-dim-tab__tesseract-button:hover,
.t-dark-metro .c-infinity-dim-tab__tesseract-button:hover,
.t-s6 .c-infinity-dim-tab__tesseract-button:hover {
  background: white;
}

.c-infinity-dim-tab__tesseract-button--disabled {
  background: #444040;
  color: #bfdde8;
  cursor: default;
  animation: none;
}

.t-dark .c-infinity-dim-tab__tesseract-button--disabled,
.t-dark-metro .c-infinity-dim-tab__tesseract-button--disabled,
.t-s6 .c-infinity-dim-tab__tesseract-button--disabled {
  background: #444040;
  color: #bfdde8;
  cursor: default;
  animation: none;
}

.c-infinity-dim-tab__tesseract-button--disabled:hover {
  background: #444040;
  color: #bfdde8;
}

.t-dark .c-infinity-dim-tab__tesseract-button--disabled:hover,
.t-dark-metro .c-infinity-dim-tab__tesseract-button--disabled:hover,
.t-s6 .c-infinity-dim-tab__tesseract-button--disabled:hover {
  background: #444040;
  color: #bfdde8;
}

@keyframes a-tesseract-shift {
  0% {box-shadow: 1.5rem 1.5rem 0.5rem black, -1.5rem -1.5rem 0.5rem black;}
  50% {box-shadow: 1.5rem -1.5rem 0.5rem black, -1.5rem 1.5rem 0.5rem black;}
  100% {box-shadow: -1.5rem -1.5rem 0.5rem black, 1.5rem 1.5rem 0.5rem black;}
}

@keyframes a-tesseract-shift-dark {
  0% {box-shadow: 1.5rem 1.5rem 0.5rem white, -1.5rem -1.5rem 0.5rem white;}
  50% {box-shadow: 1.5rem -1.5rem 0.5rem white, -1.5rem 1.5rem 0.5rem white;}
  100% {box-shadow: -1.5rem -1.5rem 0.5rem white, 1.5rem 1.5rem 0.5rem white;}
}

/*#endregion l-infinity-dim-tab*/

/*#region c-infinity-dim-description__accent*/

.c-infinity-dim-description__accent {
  font-size: 3.5rem;
  color: black;
}

.t-metro .c-infinity-dim-description__accent,
.t-s8 .c-infinity-dim-description__accent {
  text-shadow: 0 0 0.1rem rgba(0, 0, 0, 0.5), -0.1rem 0.1rem 0.1rem black;
}

.t-dark .c-infinity-dim-description__accent,
.t-s6 .c-infinity-dim-description__accent {
  color: white;
  text-shadow: 0 0 0.7rem #fff;
}

.t-metro .c-infinity-dim-description__accent,
.t-dark-metro .c-infinity-dim-description__accent,
.t-s8 .c-infinity-dim-description__accent {
  color: #ff9800;
}

/*#endregion c-infinity-dim-description__accent*/

/*#region c-infinity-dim-row*/

.c-infinity-dim-row {
  margin-top: 1rem;
  display: flex;
  flex-direction: row;
  align-items: center;
  font-size: 1.6rem;
}

.c-infinity-dim-row__label {
  text-align: left;
}

.c-infinity-dim-row__label--growable {
  flex-grow: 1;
}

.c-infinity-dim-row__name {
  width: 41%;
}

.l-infinity-dim-row__button {
  flex-shrink: 0;
  margin-left: 1.6rem;
}

/*#endregion c-infinity-dim-row*/

/*#endregion Infinity Dimensions*/

/*#region Time Dimensions*/

/*#region l-time-dim-tab*/

.l-time-dim-tab {
  display: flex;
  flex-direction: column;
  align-items: center;
}

.l-time-dim-tab__row-container {
  width: 100%;
  margin: 0 0.8rem;
}

.l-time-dim-tab__buy-max {
  margin-top: 0.5rem;
}

.l-time-dim-tab__all-autobuyers {
  margin-top: 1rem;
}

/*#endregion l-time-dim-tab*/

/*#region c-time-dim-description__accent*/

.c-time-dim-description__accent {
  font-size: 3.5rem;
  color: black;
}

.t-metro .c-time-dim-description__accent,
.t-s8 .c-time-dim-description__accent {
  text-shadow: 0 0 0.1rem rgba(0, 0, 0, 0.5), -0.1rem 0.1rem 0.1rem black;
}

.t-dark .c-time-dim-description__accent,
.t-s6 .c-time-dim-description__accent {
  color: #64dd17;
  text-shadow: 0 0 0.7rem #64dd17;
}

.t-metro .c-time-dim-description__accent,
.t-dark-metro .c-time-dim-description__accent,
.t-s8 .c-time-dim-description__accent {
  color: #673ab7;
}

/*#endregion c-time-dim-description__accent*/

/*#region c-time-dim-row*/

.c-time-dim-row {
  margin-top: 1rem;
  display: flex;
  flex-direction: row;
  align-items: center;
  font-size: 1.6rem;
}

.c-time-dim-row__label {
  text-align: left;
}

.c-time-dim-row__label--growable {
  flex-grow: 1;
}

.c-time-dim-row__name {
  width: 43%;
}

.l-time-dim-row__button {
  flex-shrink: 0;
  margin-left: 1.6rem;
}

/*#endregion c-time-dim-row*/

/*#endregion Time Dimensions*/

/*#region Production*/

.c-production-header {
  display: flex;
  justify-content: center;
  align-items: center;
  font-size: 1.2rem;
}

.c-production-header > * {
  margin-right: 0.4rem;
  margin-left: 0.4rem;
}

.c-production-header__checkbox {
  width: 1.3rem;
  height: 1.3rem;
}

/*#endregion Production*/

/*#region Options*/

.l-options-tab {
  display: flex;
  flex-direction: column;
  align-items: center;
  margin-top: 1rem;
}

.c-options-tab__shortcuts-link {
  cursor: pointer;
}

/*#region l-options-grid*/

.l-options-grid {
  display: flex;
  flex-direction: column;
}

.l-options-grid__row {
  display: flex;
  flex-direction: row;
}

.l-options-grid__button {
  margin: 0.5rem 0.8rem;
}

.l-options-grid__button--hidden {
  visibility: hidden;
}

.l-options-grid__notations-header {
  display: flex;
  align-items: center;
  justify-content: center;
}

.c-options-grid__notations {
  user-select: none;
}

/** replicate box-shadow behavior */
.t-dark .c-options-grid__notations {
  box-shadow: 0 0 0.7rem 0.2rem #111111;
}

.t-dark-metro .c-options-grid__notations {
  box-shadow: 0.1rem 0.1rem 0.1rem 0 black;
}

.t-metro .c-options-grid__notations,
.t-inverted-metro .c-options-grid__notations {
  box-shadow: 0.1rem 0.1rem 0.1rem 0 #9e9e9e;
}

.t-s6 .c-options-grid__notations {
  box-shadow: 0 0 0.7rem 0.2rem #111111;
}

/*#endregion l-options-grid*/

.l-select-notation,
.l-select-theme {
  display: flex;
  flex-direction: column;
  align-items: stretch;
}

.l-select-notation__item,
.l-select-theme__item {
  display: flex;
  align-items: center;
  justify-content: center;
}

.o-primary-btn.c-select-notation__item,
.o-primary-btn.c-select-theme__item {
  box-shadow: none;
  border-top: none;
}


/*#endregion Options*/

/*#region c-stats-tab*/
/* This the top-level Statistics tab (with all subtabs)*/

.c-stats-tab {
  color: black;
  font-size: 1.2rem;
}

.t-dark .c-stats-tab {
  color: #888888;
}

.t-dark-metro .c-stats-tab {
  color: #757575;
}

.t-s2 .c-stats-tab {
  color: white;
}

.t-s6 .c-stats-tab {
  color: #e0e0e0;
}

/*#endregion c-stats-tab*/

/*#region Past Prestige Runs*/

.c-past-runs-header {
  cursor: pointer;
  user-select: none;

  display: flex;
  flex-direction: row;
  justify-content: center;
  flex: auto;
  resize: none;
  align-items: baseline;
}

.o-run-drop-down-icon {
  font-size: 1.5em;
  margin-left: 2rem;
  margin-right: 2rem;
}

/*#endregion Past Prestige Runs*/

/*#region Challenge Records*/

.l-challenge-records-tab {
  display: flex;
  flex-direction: row;
  justify-content: center;
  align-items: center;
}

.l-challenge-records-tab__infinity_challenges {
  margin-top: auto;
  margin-left: 2rem;
}

/*#endregion Challenge Records*/

/*#region Achievements*/

/*#region o-achievement*/

.o-achievement {
  width: 10.4rem;
  height: 10.4rem;
  border-radius: 0.8rem;
  margin: 0 auto;
  text-align: center;
  font-family: TypeWriter, serif;
  color: black;
  font-size: 0.8rem;
  user-select: none;
  border: 0.2rem solid;
}

.o-achievement--normal {
  background-image: url("../images/normal achievements.png");
}

.o-achievement--cancer {
  background-image: url("../images/cancer achievements.png");
}

.o-achievement--secret {
  background-image: url("../images/secret achievements.png");
}

.o-achievement--locked {
  background-color: #a3a3a3;
  border-color: var(--color-bad);
}

.o-achievement--unlocked {
  background-color: #5ac467;
  border-color: #127a20;
}

.o-achievement--hidden {
  background-image: url("../images/achhidden.png");
  background-color: #555;
  border-color: black;
}

.o-achievement--blink {
  animation: a-achievement--blink 2s step-start 0s infinite;
}

@keyframes a-achievement--blink {
  50% {
    opacity: 0;
  }
}

/*#region themes*/

/*#region t-dark*/

.t-dark .o-achievement--unlocked {
  background-color: #43a047;
}

/*#endregion t-dark*/

/*#region t-dark-metro*/

.t-dark-metro .o-achievement {
  border-width: 1px;
}

.t-dark-metro .o-achievement--unlocked {
  background-color: #4caf50;
  border-color: #388e3c;
}

.t-dark-metro .o-achievement--locked {
  background-color: #9e9e9e;
}

/*#endregion t-dark-metro*/

/*#region t-metro t-inverted-metro t-s8*/

.t-metro .o-achievement,
.t-dark-metro .o-achievement,
.t-inverted-metro .o-achievement,
.t-s8 .o-achievement {
  border-width: 1px;
  border-radius: 0;
}

.t-metro .o-achievement--unlocked,
.t-inverted-metro .o-achievement--unlocked,
.t-s8 .o-achievement--unlocked  {
  background-color: #66bb6a;
  border-color: #43a047;
}

.t-metro .o-achievement--locked,
.t-inverted-metro .o-achievement--locked,
.t-s8 .o-achievement--locked  {
  background-color: #9e9e9e;
}

/*#endregion t-metro t-dark-metro t-s8*/

/*#region t-s1*/

.t-s1 .o-achievement--unlocked {
  background-color: #dbd242;
  border-color: #c5ba26;
}

/*#endregion t-s1*/

/*#region t-s2*/

.t-s2 .o-achievement--locked {
  background-color: rgba(0, 0, 0, 0);
}

/*#endregion t-s2*/

/*#region t-s5*/

.t-s5 .o-achievement--unlocked {
  border-color: #bbb;
}

.t-s5 .o-achievement--locked {
  border-color: #000;
  background-color: #222;
}

/*#endregion t-s5*/

/*#region t-s6*/

.t-s6 .o-achievement--unlocked {
  background-color: #43a047;
}

/*#endregion t-s6*/

/*#region t-s7*/

.t-s7 .o-achievement--unlocked {
  background-color: #bbbbbb;
  border-color: #666;
}

.t-s7 .o-achievement--locked {
  background-color: #555;
  border-color: #111;
}

/*#endregion t-s7*/

/*#endregion themes*/

/*#endregion o-achievement*/

/*#region c-achievements-tab*/

.c-achievements-tab__header {
  font-size: 1.6rem;
  margin-top: 0.6rem;
  margin-bottom: 0.6rem;
  position: relative;
  display: flex;
  flex-direction: row;
  justify-content: center;
  user-select: none;
}

.t-s4 .c-achievements-tab__header::after {
  content: "you can click the period at the end of this in any other theme to turn on these achievement images";
  font-size: 0.8rem;
  position: absolute;
  margin-left: 32.5rem;
  width: 19rem;
}

.c-achievements-tab__timer {
  color: black;
  font-size: 1.2rem;
  width: 40%;
  margin: 0.5rem auto;
}

.t-dark .c-achievements-tab__timer,
.t-dark-metro .c-achievements-tab__timer,
.t-s6 .c-achievements-tab__timer {
   color: #757575;
}

/*#endregion c-achievements-tab*/

/*#region achievement-grid*/

.l-achievement-grid {
  display: flex;
  flex-direction: column;
  align-items: center;
}

.l-achievement-grid__row {
  display: flex;
  flex-direction: row;
}

.l-achievement-grid__cell {
  margin: 0.5rem 0.8rem;
}

.c-achievement-grid__row--completed {
  background-color: #007308;
  border-radius: 10px;
}

.t-metro .c-achievement-grid__row--completed,
.t-dark-metro .c-achievement-grid__row--completed,
.t-inverted-metro .c-achievement-grid__row--completed,
.t-s8 .c-achievement-grid__row--completed {
  background-color: #1b5e20;
  border-radius: 0;
}

.t-s1 .c-achievement-grid__row--completed {
  background-color: #9a921d;
}

.t-s7 .c-achievement-grid__row--completed {
  background-color: #aaa;
}

/*#endregion achievement-grid*/

/*#endregion Achievements*/

/*#region Challenges*/

/*#region l-challenges-tab*/

.l-challenges-tab {
  display: flex;
  flex-direction: column;
  align-items: center;
}

.l-challenges-tab__header {
  margin: 0.5rem 0;
  display: flex;
  flex-direction: column;
  justify-content: center;
  align-items: center;
}

.o-challenges-tab__header-toggle {
  cursor: pointer;
  user-select: none;
  display: inline-flex;
  flex-direction: row;
  align-items: center;
  justify-content: flex-start;
  margin: 0 1rem 0 1rem;
}

.l-challenges-tab__exit-btn {
  margin-right: 1rem;
  margin-left: 1rem;
}

.l-challenges-tab__auto-ec-info {
  left: 100%;
  display: flex;
  flex-direction: row;
  align-items: center;
  white-space: nowrap;
}

.c-challenges-tab__auto-ec-info {
  font-weight: bold;
  text-align: left;
}

.l-challenges-tab__auto-ec-timers {
  margin-left: 0.4rem;
  display: flex;
  flex-direction: column;
}

/*#endregion l-challenges-tab*/

/*#region l-challenge-grid*/

.l-challenge-grid {
  /* grid cell is 30rem < cell.width < 40rem, so the grid is 2x(N/2) */
  width: 80rem;
  display: flex;
  flex-direction: row;
  justify-content: center;
  flex-wrap: wrap;
}

.l-challenge-grid__cell {
  margin: 0.8rem 1.6rem;
}

.l-challenge-grid__cell--hidden {
  display: none;
}

/*#endregion l-challenge-grid*/

/*#region c-challenge-box*/

.c-challenge-box {
  width: 35rem;
  height: 10.5rem;
  padding: 0.2rem 0.4rem 0.4rem 0.4rem;
  box-sizing: border-box;
  font-weight: bold;
  border: 0.2rem solid black;
  border-radius: 0.5rem;
  font-size: 0.9rem;
  transition: all 0.2s, visibility 0s;
}

.c-challenge-box--normal {
  color: black;
  font-size: 1rem;
  background-color: #f2f2f2;
}

.c-challenge-box--infinity {
  height: 15rem;
  color: white;
  background-color: #181818;
}

.c-challenge-box--eternity {
  height: 15rem;
  color: var(--color-eternity);
  background-color: black;
  border: 0.3rem solid var(--color-eternity);
  border-radius: 1rem;
}

.c-challenge-box__reward-description--small-text {
  font-size: .85rem;
}

/*#region themes*/

/*#region t-dark*/

.t-dark .c-challenge-box--normal {
  background-color: #455a64;
}

/*#endregion t-dark*/

/*#region t-metro t-dark-metro t-inverted-metro t-s8*/

.t-metro .c-challenge-box,
.t-dark-metro .c-challenge-box,
.t-inverted-metro .c-challenge-box,
.t-s8 .c-challenge-box {
  border: 0.1rem solid black;
  border-radius: 0;
}

.t-dark-metro .c-challenge-box--normal {
  background-color: #455a64;
}

/*#endregion t-metro t-dark-metro t-inverted-metro*/

/*#region t-s1*/

.t-s1 .c-challenge-box--normal,
.t-s1 .c-challenge-box--infinity {
  background-color: #dbd242;
}

/*#endregion t-s1*/

/*#region t-s2*/

.t-s2 .c-challenge-box--normal {
  color: white;
}

/*#endregion t-s2*/

/*#region t-s6*/

.t-s6 .c-challenge-box--normal,
.t-s6 .c-challenge-box--infinity {
  background-color: black;
  border: 0.1rem solid;
}

.t-s6 .c-challenge-box--normal {
  color: #e0e0e0;
  border-color: grey;
}

.t-s6 .c-challenge-box--infinity {
  border-color: white;
}

/*#endregion t-s6*/

/*#region t-s7*/

.t-s7 .c-challenge-box {
  color: black;
  border: 0.1rem solid #9b9b9b;
  background: white;
}

/*#endregion t-s7*/

/*#endregion themes*/

/*#endregion c-challenge-box*/

/*#region l-challenge-box*/

.l-challenge-box {
  margin-top: 0.5rem;
  display: flex;
  flex-direction: column;
  justify-content: space-between;
  align-items: center;
  /* because of hint-text */
  position: relative;
}

.l-challenge-box > * {
  flex-shrink: 0;
}

.l-challenge-box__fill {
  flex-grow: 1;
}

.l-challenge-box__bottom--infinity {
  display: flex;
  flex-direction: column;
  justify-content: flex-end;
  align-items: center;
  height: 5.5rem;
}

/*#endregion l-challenge-box*/

/*#region o-challenge-btn*/

.o-challenge-btn {
  width: 15rem;
  height: 3rem;
  font-family: Typewriter, serif;
  font-weight: bold;
  border: 0.3rem solid #127a20;
  border-radius: 1rem;
  font-size: 1.2rem;
  transition: all 0.2s, visibility 0s;
  cursor: pointer;
}

.o-challenge-btn--unlocked {
  color: black;
  background-color: #f2f2f2;
}

.o-challenge-btn--unlocked:hover,
.o-challenge-btn--completed {
  color: white;
  background-color: var(--color-good);
}

.o-challenge-btn--running {
  color: white;
  background-color: #1f1f1f;
}

.o-challenge-btn--locked {
  color: black;
  background-color: #5c5c5c;
  border-color: #881d1d;
  cursor: default;
}

.o-challenge-btn--redo {
  color: white;
  background-color: #17a32e;
}

/*#region themes*/

/*#region t-dark*/

.t-dark .o-challenge-btn--unlocked {
  background-color: #546e7a;
}

.t-dark .o-challenge-btn--unlocked:hover,
.t-dark .o-challenge-btn--completed {
  background-color: #43a047;
}

.t-dark .o-challenge-btn--completed {
  box-shadow: none;
  border-color: #388e3c;
}

.t-dark .o-challenge-btn--running {
  background-color: #263238;
}

.t-dark .o-challenge-btn--locked {
  background-color: #23292a;
  border-color: #b84b5f;
}

.t-dark .o-challenge-btn--redo {
  background-color: #58da5e;
  border-color: #b84b5f;
}

/*#endregion t-dark*/

/*#region t-metro t-dark-metro t-inverted-metro t-s8*/

.t-metro .o-challenge-btn,
.t-dark-metro .o-challenge-btn,
.t-inverted-metro .o-challenge-btn,
.t-s8 .o-challenge-btn {
  border-radius: 0;
}

.t-metro .o-challenge-btn--unlocked,
.t-metro .o-challenge-btn--completed,
.t-dark-metro .o-challenge-btn--unlocked,
.t-dark-metro .o-challenge-btn--completed,
.t-inverted-metro .o-challenge-btn--unlocked,
.t-inverted-metro .o-challenge-btn--completed,
.t-s8 .o-challenge-btn--unlocked,
.t-s8 .o-challenge-btn--completed {
  border: 0.3rem solid #43a047;
  border-bottom-color: #388e3c;
  border-right-color: #388e3c;
}

.t-metro .o-challenge-btn--unlocked:hover,
.t-metro .o-challenge-btn--completed,
.t-inverted-metro .o-challenge-btn--unlocked:hover,
.t-inverted-metro .o-challenge-btn--completed,
.t-s8 .o-challenge-btn--unlocked:hover,
.t-s8 .o-challenge-btn--completed {
  background-color: #66bb6a;
}

.t-dark-metro .o-challenge-btn--unlocked:hover,
.t-dark-metro .o-challenge-btn--completed {
  background-color: #43a047;
}

.t-metro .o-challenge-btn--locked,
.t-dark-metro .o-challenge-btn--locked,
.t-inverted-metro .o-challenge-btn--locked,
.t-s8 .o-challenge-btn--locked {
  background-color: #9e9e9e;
  border: 0.3rem solid #757575;
  border-bottom-color: #616161;
  border-right-color: #616161;
}

.t-metro .o-challenge-btn--redo,
.t-inverted-metro .o-challenge-btn--redo,
.t-s8 .o-challenge-btn--redo {
  background-color: #4b8a4e;
  border: 0.3rem solid #757575;
  border-bottom-color: #616161;
  border-right-color: #616161;
}

/*#endregion t-metro t-dark-metro t-inverted-metro t-s8*/

/*#region t-s1*/

.t-s1 .o-challenge-btn--unlocked {
  color: white;
  background: none;
  border: 0.3rem solid #507751;
}

.t-s1 .o-challenge-btn--unlocked:hover,
.t-s1 .o-challenge-btn--completed {
  background-color: #639565;
}

/*#endregion t-s1*/

/*#region t-s6*/

.t-s6 .o-challenge-btn {
  border-color: #388e3c;
}

.t-s6 .o-challenge-btn--unlocked {
  color: white;
  background-color: black;
}

.t-s6 .o-challenge-btn--unlocked:hover,
.t-s6 .o-challenge-btn--completed {
  background-color: #43a047;
}

.t-s6 .o-challenge-btn--completed {
  box-shadow: none;
}

.t-s6 .o-challenge-btn--running {
  background: #263238;
}

.t-s6 .o-challenge-btn--locked {
  color: grey;
  background: black;
  border-color: #b84b5f;
}

.t-s6 .o-challenge-btn--redo {
  background-color: #2a682d;
  border-color: #b84b5f;
}

/*#endregion t-s6*/

/*#endregion themes*/

/*#endregion o-challenge-btn*/

/*#endregion Challenges*/

/*#region infinity-tab*/

.c-infinity-tab__header {
  font-size: 1.5rem;
  margin: 1.5rem 0;
}

.c-infinity-tab__infinity-points {
  color: var(--color-infinity);
}

/*#region themes*/

/*#region t-dark t-s6*/

.t-dark .c-infinity-tab__infinity-points,
.t-s6 .c-infinity-tab__infinity-points {
  color: white;
  text-shadow: 0 0 0.7rem;
}

/*#endregion t-dark t-s6*/

/*#region t-s1*/

.t-s1 .c-infinity-tab__infinity-points {
  text-shadow: 0.1rem 0.1rem 0 black;
}

/*#endregion t-s1*/

/*#endregion themes*/

/*#endregion infinity-tab*/

/*#region Infinity Upgrades*/

/*#region l-infinity-upgrades-tab*/

.l-infinity-upgrades-tab {
  display: flex;
  flex-direction: column;
  align-items: center;
}

.l-infinity-upgrades-tab__grid {
  margin-top: 1.5rem;
}

.l-infinity-upgrades-tab__mult-btn {
  margin: 0.5rem 0.8rem;
}

/*#endregion l-infinity-upgrades-tab*/

/*#region l-infinity-upgrade-grid*/

.l-infinity-upgrade-grid {
  display: flex;
  flex-direction: row;
}

.l-infinity-upgrade-grid__column {
  display: flex;
  flex-direction: column;
}

.l-infinity-upgrade-grid__cell {
  margin: 0.5rem 0.8rem;
}

/*#endregion l-infinity-upgrade-grid*/

.l-infinity-upgrades-bottom-row {
  display: flex;
  margin-top: 1rem;
}

/*#region o-infinity-upgrade-btn*/

.o-infinity-upgrade-btn {
  color: white;
  background-color: #1f1f1f;
  font-weight: bold;
  font-size:  1rem;
  border: 0.1rem solid #ed85df;
  width: 19rem;
  height: 9rem;
  transition-duration: 0.2s;
  border-radius: 0.4rem;
  font-family: Typewriter, serif;
  cursor: pointer;
}

.t-metro .o-infinity-upgrade-btn,
.t-dark-metro .o-infinity-upgrade-btn,
.t-inverted-metro .o-infinity-upgrade-btn,
.t-s8 .o-infinity-upgrade-btn {
  border-radius: 0;
}

.t-dark .o-infinity-upgrade-btn,
.t-metro .o-infinity-upgrade-btn,
.t-dark-metro .o-infinity-upgrade-btn,
.t-inverted-metro .o-infinity-upgrade-btn,
.t-s1 .o-infinity-upgrade-btn,
.t-s6 .o-infinity-upgrade-btn,
.t-s8 .o-infinity-upgrade-btn {
  border-color: black;
}

.t-dark .o-infinity-upgrade-btn {
  color: black;
  background-color: whitesmoke;
}

.t-s6 .o-infinity-upgrade-btn {
  color: white;
  background-color: black;
  box-shadow: 0 0 7px 2px #111111;
}

.o-infinity-upgrade-btn:hover {
  color: black;
}

/*#region o-infinity-upgrade-btn--available*/

.o-infinity-upgrade-btn--available:hover {
  background-color: #a53b98;
}

.t-dark .o-infinity-upgrade-btn--available:hover,
.t-s6 .o-infinity-upgrade-btn--available:hover {
  background-color: #6200ea;
}

.t-metro .o-infinity-upgrade-btn--available:hover,
.t-dark-metro .o-infinity-upgrade-btn--available:hover,
.t-inverted-metro .o-infinity-upgrade-btn--available:hover,
.t-s8 .o-infinity-upgrade-btn--available:hover {
  background-color: #9c27b0;
}

/*#endregion o-infinity-upgrade-btn--available*/

/*#region o-infinity-upgrade-btn--color-2*/

.o-infinity-upgrade-btn--color-2.o-infinity-upgrade-btn--available:hover {
  background-color: #ff3300;
}

.t-dark .o-infinity-upgrade-btn--color-2.o-infinity-upgrade-btn--available:hover,
.t-s6 .o-infinity-upgrade-btn--color-2.o-infinity-upgrade-btn--available:hover {
  background-color: #d50000;
}

.t-metro .o-infinity-upgrade-btn--color-2.o-infinity-upgrade-btn--available:hover,
.t-dark-metro .o-infinity-upgrade-btn--color-2.o-infinity-upgrade-btn--available:hover,
.t-inverted-metro .o-infinity-upgrade-btn--color-2.o-infinity-upgrade-btn--available:hover,
.t-s8 .o-infinity-upgrade-btn--color-2.o-infinity-upgrade-btn--available:hover {
  background-color: #f44336;
}

/*#endregion o-infinity-upgrade-btn--color-2*/

/*#region o-infinity-upgrade-btn--color-3*/

.o-infinity-upgrade-btn--color-3.o-infinity-upgrade-btn--available:hover {
  background-color: #c6d50d;
}

.t-dark .o-infinity-upgrade-btn--color-3.o-infinity-upgrade-btn--available:hover,
.t-s6 .o-infinity-upgrade-btn--color-3.o-infinity-upgrade-btn--available:hover {
  background-color: #ffd600;
}

.t-metro .o-infinity-upgrade-btn--color-3.o-infinity-upgrade-btn--available:hover,
.t-dark-metro .o-infinity-upgrade-btn--color-3.o-infinity-upgrade-btn--available:hover,
.t-inverted-metro .o-infinity-upgrade-btn--color-3.o-infinity-upgrade-btn--available:hover,
.t-s8 .o-infinity-upgrade-btn--color-3.o-infinity-upgrade-btn--available:hover {
  background-color: #ffeb3b;
}

/*#endregion o-infinity-upgrade-btn--color-3*/

/*#region o-infinity-upgrade-btn--color-4*/

.o-infinity-upgrade-btn--color-4.o-infinity-upgrade-btn--available:hover {
  background-color: #0cfec5;
}

.t-dark .o-infinity-upgrade-btn--color-4.o-infinity-upgrade-btn--available:hover,
.t-s6 .o-infinity-upgrade-btn--color-4.o-infinity-upgrade-btn--available:hover {
  background-color: #00e5ff;
}

.t-metro .o-infinity-upgrade-btn--color-4.o-infinity-upgrade-btn--available:hover,
.t-dark-metro .o-infinity-upgrade-btn--color-4.o-infinity-upgrade-btn--available:hover,
.t-inverted-metro .o-infinity-upgrade-btn--color-4.o-infinity-upgrade-btn--available:hover,
.t-s8 .o-infinity-upgrade-btn--color-4.o-infinity-upgrade-btn--available:hover {
  background-color: #00bcd4;
}

/*#endregion o-infinity-upgrade-btn--color-4*/

/*#region o-infinity-upgrade-btn--multiplier*/

.o-infinity-upgrade-btn--multiplier.o-infinity-upgrade-btn--available {
  color: #c93a3a;
  border-color: #17b3b5;
}

.o-infinity-upgrade-btn--multiplier.o-infinity-upgrade-btn--available:hover {
  color: black;
  background-color: #e0d8e0;
}

.t-dark .o-infinity-upgrade-btn--multiplier.o-infinity-upgrade-btn--available,
.t-s6 .o-infinity-upgrade-btn--multiplier.o-infinity-upgrade-btn--available {
  background-color: #1f1f1f;
}

.t-dark .o-infinity-upgrade-btn--multiplier.o-infinity-upgrade-btn--available:hover,
.t-s6 .o-infinity-upgrade-btn--multiplier.o-infinity-upgrade-btn--available:hover {
  color: white;
}

.t-metro .o-infinity-upgrade-btn--multiplier.o-infinity-upgrade-btn--available,
.t-dark-metro .o-infinity-upgrade-btn--multiplier.o-infinity-upgrade-btn--available,
.t-inverted-metro .o-infinity-upgrade-btn--multiplier.o-infinity-upgrade-btn--available,
.t-s8 .o-infinity-upgrade-btn--multiplier.o-infinity-upgrade-btn--available {
  color: #e53935;
  border-color: #00bcd4;
}

.t-metro .o-infinity-upgrade-btn--multiplier.o-infinity-upgrade-btn--available:hover,
.t-dark-metro .o-infinity-upgrade-btn--multiplier.o-infinity-upgrade-btn--available:hover,
.t-inverted-metro .o-infinity-upgrade-btn--multiplier.o-infinity-upgrade-btn--available:hover,
.t-s8 .o-infinity-upgrade-btn--multiplier.o-infinity-upgrade-btn--available:hover {
  color: black;
  background-color: #00bcd4;
  border-color: black;
}

.t-s1 .o-infinity-upgrade-btn--multiplier.o-infinity-upgrade-btn--available {
  background-color: black;
  color: #d72621;
  border-color: #dbd242;
}

.t-s1 .o-infinity-upgrade-btn--multiplier.o-infinity-upgrade-btn--available:hover {
  background-color: white;
  color: black;
}

/*#endregion o-infinity-upgrade-btn--multiplier*/

/*#region o-infinity-upgrade-btn--unavailable*/

.o-infinity-upgrade-btn--unavailable {
  color: black;
  background-color: #f7f7f7;
}

.o-infinity-upgrade-btn--unavailable:hover {
  background-color: white;
}

.t-dark .o-infinity-upgrade-btn--unavailable {
  background-color: #263238;
  border-color: black;
}

.t-dark .o-infinity-upgrade-btn--unavailable:hover {
  background-color: #37474F;
}

.t-metro .o-infinity-upgrade-btn--unavailable,
.t-dark-metro .o-infinity-upgrade-btn--unavailable,
.t-inverted-metro .o-infinity-upgrade-btn--unavailable,
.t-s8 .o-infinity-upgrade-btn--unavailable {
  background-color: #9e9e9e;
  border-color: #616161;
}

.t-metro .o-infinity-upgrade-btn--unavailable:hover,
.t-dark-metro .o-infinity-upgrade-btn--unavailable:hover,
.t-inverted-metro .o-infinity-upgrade-btn--unavailable:hover,
.t-s8 .o-infinity-upgrade-btn--unavailable:hover {
  background-color: #bdbdbd;
}

.t-s1 .o-infinity-upgrade-btn--unavailable {
  background-color: #9a921d;
  border-color: black;
}

.t-s1 .o-infinity-upgrade-btn--unavailable:hover {
  background-color: #c5ba26;
}

.t-s6 .o-infinity-upgrade-btn--unavailable {
  color: grey;
  background-color: black;
  border-color: grey;
}

.t-s6 .o-infinity-upgrade-btn--unavailable:hover {
  background-color: #222;
}

/*#endregion o-infinity-upgrade-btn--unavailable*/

/*#region o-infinity-upgrade-btn--bought*/

.o-infinity-upgrade-btn--bought {
  color: black;
  background-color: var(--color-good);
  cursor: default;
}

.t-dark .o-infinity-upgrade-btn--bought,
.t-dark-metro .o-infinity-upgrade-btn--bought,
.t-s6 .o-infinity-upgrade-btn--bought{
  background-color: #43a047;
  border-color: black;
}

.t-metro .o-infinity-upgrade-btn--bought,
.t-inverted-metro .o-infinity-upgrade-btn--bought,
.t-s8 .o-infinity-upgrade-btn--bought {
  background-color: #66bb6a;
  border-color: black;
}

.t-s1 .o-infinity-upgrade-btn--bought {
  background-color: #4baf4e;
  border-color: black;
}

/*#endregion o-infinity-upgrade-btn--bought*/

.o-infinity-upgrade-btn--chargeable {
  background-color: #25e8e6;
  animation: a-charged-infinity-upgrade-glow 2s infinite;
}

@keyframes a-charged-infinity-upgrade-glow {
  0%   { box-shadow: inset 0  0  2rem   0}
  13%  { box-shadow: inset 0  0  2rem   0.15rem}
  25%  { box-shadow: inset 0  0  2rem   0.4rem}
  38%  { box-shadow: inset 0  0  2rem   0.65rem}
  50%  { box-shadow: inset 0  0  2rem   0.8rem}
  63%  { box-shadow: inset 0  0  2rem   0.65rem}
  75%  { box-shadow: inset 0  0  2rem   0.4rem}
  88%  { box-shadow: inset 0  0  2rem   0.15rem}
  100% { box-shadow: inset 0  0  2rem   0}
}

.o-infinity-upgrade-btn--charged {
  background-color: #25e8e6;
}

/*#endregion o-infinity-upgrade-btn*/

/*#endregion Infinity Upgrades*/

/*#region Autobuyers*/

/*#region l-autobuyers-tab*/

.l-autobuyers-tab {
  display: flex;
  flex-direction: column;
  align-items: center;
}

.l-autobuyers-tab td {
  padding: 0;
  text-align: center;
}

.l-autobuyers-tab__toggles {
  margin-top: 1.5rem;
}

/*#endregion l-autobuyers-tab*/

/*#region l-autobuyer-toggles*/

.l-autobuyer-toggles {
  display: flex;
  flex-direction: row;
}

/*#endregion l-autobuyer-toggles*/

/*#region l-autobuyer-grid*/

.l-autobuyer-grid {
  display: flex;
  flex-direction: column;
}

.l-autobuyer-grid__row {
  display: flex;
  flex-direction: row;
  justify-content: center;
}

/*#endregion l-autobuyer-grid*/

/*#region o-autobuyer-input*/

.o-autobuyer-input {
  border: .01rem solid #c2c2c2;
  padding: 0.3rem;
  height: 2.5rem;
  box-sizing: border-box;
}

.o-autobuyer-input--invalid {
  background-color: tomato;
}

.t-dark .o-autobuyer-input {
  background-color: #455A64;
  border: 0.1rem solid black;
  padding: 0.3rem;
}

/*#endregion o-autobuyer-input*/

/*#region o-autobuyer-toggle-checkbox*/

.o-autobuyer-toggle-checkbox {
  display: flex;
  flex-direction: row;
  align-items: center;
  justify-content: center;
  user-select: none;
}

.o-autobuyer-toggle-checkbox__label {
  display: flex;
  justify-content: center;
  align-items: center;
  background: var(--color-bad);
  font-size: 1rem;
  height: 2rem;
  width: 2rem;
  border: 0.2rem solid #383232;
  border-top-right-radius: 0.3rem;
  border-bottom-left-radius: 1rem;
  color: black;
  font-weight: bold;
  cursor: pointer;
  user-select: none;
  transition-duration: 0.2s;
}

.o-autobuyer-toggle-checkbox__label:hover {
  transform: scale(1.1) translate(-0.1rem, 0.1rem);
}

.l-autobuyer-box__footer input {
  display: none;
}

.o-autobuyer-toggle-checkbox__label--active {
  background: var(--color-good);
}

/*#endregion o-autobuyer-toggle-checkbox*/

/*#region o-autobuyer-btn*/

.o-autobuyer-btn {
  width: 16rem;
  height: 3.5rem;
  color: white;
  background: #1f1f1f;
  border: 0.1rem solid #ed85df;
  font-family: Typewriter, serif;
  font-weight: bold;
  font-size: 0.8rem;
  border-radius: 0.4rem;
  margin-bottom: -0.1rem;
  transition-duration: 0.2s;
  cursor: pointer;
}

.o-autobuyer-btn:hover {
  color: black;
  background-color: var(--color-infinity);
  border-color: var(--color-infinity);
}

.t-dark .o-autobuyer-btn,
.t-s6 .o-autobuyer-btn {
  box-shadow: none;
}

.t-dark .o-autobuyer-btn {
  color: black;
  border-color: black;
  background: #455A64;
}

.t-dark .o-autobuyer-btn:hover {
  background: var(--color-infinity);
}

.t-dark-metro .o-autobuyer-btn,
.t-s1 .o-autobuyer-btn,
.t-s6 .o-autobuyer-btn {
  border-color: var(--color-infinity);
}

.t-metro .o-autobuyer-btn,
.t-dark-metro .o-autobuyer-btn,
.t-inverted-metro .o-autobuyer-btn,
.t-s8 .o-autobuyer-btn {
  border-radius: 0;
}

.t-metro .o-autobuyer-btn,
.t-inverted-metro .o-autobuyer-btn,
.t-s8 .o-autobuyer-btn {
  border-color: #e91e63;
}

.t-metro .o-autobuyer-btn:hover,
.t-inverted-metro .o-autobuyer-btn:hover,
.t-s8 .o-autobuyer-btn:hover {
  border-color: var(--color-infinity);
}

.t-s6 .o-autobuyer-btn {
  color: white;
  background-color: black;
}

/*#endregion o-autobuyer-btn*/

/*#region autobuyer-box*/

.c-autobuyer-box {
  width: 23rem;
  height: 17.5rem;
  padding: 1rem;
  border: solid 0.1rem grey;
  border-radius: 0.4rem;
  font-size: 1.1rem;
}

.t-metro .c-autobuyer-box,
.t-dark-metro .c-autobuyer-box,
.t-inverted-metro .c-autobuyer-box,
.t-s8 .c-autobuyer-box {
  border-radius: 0;
}

.t-s1 .c-autobuyer-box {
  color: black;
  border-color: black;
  background-color: #dbd242;
}

.t-s5 .c-autobuyer-box {
  background: #ddd;
}

.t-s8 .c-autobuyer-box {
  border-color: black;
}

.c-autobuyer-box__small-text {
  font-size: 0.9rem;
}

.c-autobuyer-box__mode-select {
  font-family: Typewriter, serif;
  font-size: 1.1rem;
  color: #4f5957;
  text-align: center;
  text-align-last: center;
  height: 2.5rem;
}

.l-autobuyer-box {
  display: flex;
  flex-direction: column;
  align-items: center;
  margin: 0.5rem 0.8rem;
}

.l-autobuyer-box-row {
  display: flex;
  justify-content: center;
  align-items: center;
  position: relative;
  border: .2rem solid #383232;
  border-radius: .5rem;
  margin: .5rem;
  padding: 1rem;
  width: 90rem;
}

.l-autobuyer-box__header {
  width: 25%;
}

.c-autobuyer-box-row__intervalSlot {
  width: 25%;
}

.c-autobuyer-box-row__toggleSlot {
  width: 25%;
}

.c-autobuyer-box-row__prioritySlot {
  width: 25%;
}

.l-autobuyer-box__content {
  flex: 1 0 auto;
  display: flex;
  flex-direction: column;
  justify-content: space-evenly;
  align-items: center;
}

.l-autobuyer-box__footer {
  position: absolute;
  top: -0.2rem;
  right: 1.8rem;
  width: 0%;
}

.l-autobuyer-box__button {
  flex-shrink: 0;
}

.l-autobuyer-box__fill {
  flex-grow: 1;
}

.l-autobuyer-box__priority-selector {
  margin-bottom: 0.5rem;
}

/*#endregion autobuyer-box*/

/*#endregion Autobuyers*/

/*#region Replicanti*/

.l-replicanti-tab {
  display: flex;
  flex-direction: column;
  align-items: center;
  /* To prevent button jitter*/
  width: 100%;
}

/*#region c-replicanti-description*/

.c-replicanti-description {
  font-size: 1.5rem;
}

.c-replicanti-description__accent {
  font-size: 2.3rem;
  color: black
}

.t-metro .c-replicanti-description__accent,
.t-dark .c-replicanti-description__accent,
.t-dark-metro .c-replicanti-description__accent,
.t-s6 .c-replicanti-description__accent,
.t-s8 .c-replicanti-description__accent {
  color: #03a9f4;
}

.t-metro .c-replicanti-description__accent,
.t-s8 .c-replicanti-description__accent {
  text-shadow: 0 0 0.1rem rgba(0, 0, 0, 0.5), -0.1rem 0.1rem 0.1rem black;
}

.t-dark .c-replicanti-description__accent,
.t-s6 .c-replicanti-description__accent {
  text-shadow: 0 0 0.7rem #03a9f4;
}

/*#endregion c-replicanti-description*/

.l-replicanti-upgrade-row {
  display: flex;
  flex-direction: row;
}

.l-replicanti-upgrade-button {
  margin: 0.3rem;
}

/*#endregion Replicanti*/

/*#region Break Infinity*/

/*#region l-break-infinity-tab*/

.l-break-infinity-tab {
  display: flex;
  flex-direction: column;
  align-items: center;
}

.l-break-infinity-tab__break-btn {
  margin-top: 2rem;
}

.v-feel-eternity-btn {
  background-color: #540c70;
  animation: a-time-study 1.5s infinite;
}

.l-break-infinity-tab__grid {
  margin-top: 1rem;
}

/*#endregion l-break-infinity-tab*/

/*#region l-break-infinity-upgrade-grid*/

.l-break-infinity-upgrade-grid {
  display: flex;
  flex-direction: column;
}

.l-break-infinity-upgrade-grid__row {
  display: flex;
  flex-direction: row;
}

.l-break-infinity-upgrade-grid__cell {
  margin: 0.5rem 0.8rem;
}

/*#endregion l-break-infinity-upgrade-grid*/

/*#endregion Break Infinity*/

/*#region eternity-tab*/

.c-eternity-tab__header {
  font-size: 1.5rem;
  margin: 1.5rem 0;
}

.c-eternity-tab__eternity-points {
  color: var(--color-eternity);
}

/*#region themes*/

/*#region t-dark t-s6*/

.t-dark .c-eternity-tab__eternity-points,
.t-s6 .c-eternity-tab__eternity-points {
  text-shadow: 0 0 0.7rem;
}

/*#endregion t-dark t-s6*/

/*#region t-s1*/

.t-s1 .c-eternity-tab__eternity-points {
  text-shadow: 0.1rem 0.1rem 0 black;
}

/*#endregion t-s1*/

/*#endregion themes*/

/*#endregion eternity-tab*/

/*#region Eternity Upgrades*/

.l-eternity-upgrades-grid {
  display: flex;
  flex-direction: column;
  align-items: center;
  margin-top: 1rem;
}

.l-eternity-upgrades-grid__row {
  display: flex;
  flex-direction: row;
}

.l-eternity-upgrades-grid__cell {
  margin: 0.5rem 0.8rem;
}

.o-eternity-upgrade {
  font-weight: bold;
  font-size: 1rem;
  border: 0.1rem solid var(--color-eternity);
  width: 19rem;
  height: 9rem;
  transition-duration: 0.2s;
  cursor: pointer;
  border-radius: 0.4rem;
  font-family: Typewriter, serif;
}

.o-eternity-upgrade--available {
  color: var(--color-eternity);
  background-color: black;
}

.o-eternity-upgrade--available:hover {
  color: #511568;
  background-color: white;
}

.o-eternity-upgrade--unavailable {
  color: #181818;
  background-color: #5f5f5f;
}

.o-eternity-upgrade--unavailable:hover {
  background-color: #737373;
}

.o-eternity-upgrade--bought {
  color: #511568;
  background-color: var(--color-good);
  cursor: default;
}

.t-metro .o-eternity-upgrade,
.t-dark-metro .o-eternity-upgrade,
.t-inverted-metro .o-eternity-upgrade,
.t-s8 .o-eternity-upgrade {
  border-radius: 0;
}

.t-metro .o-eternity-upgrade--available {
  box-shadow: 0.1rem 0.1rem 0.1rem 0 #9e9e9e;
}

.t-metro .o-eternity-upgrade--bought,
.t-dark-metro .o-eternity-upgrade--bought,
.t-inverted-metro .o-eternity-upgrade--bought,
.t-s8 .o-eternity-upgrade--bought {
  color: black;
  background-color: #673ab7;
  border-color: black;
}

.t-metro .o-eternity-upgrade--unavailable,
.t-dark-metro .o-eternity-upgrade--unavailable,
.t-inverted-metro .o-eternity-upgrade--unavailable,
.t-s8 .o-eternity-upgrade--unavailable {
  background-color: #9e9e9e;
  border-color: black;
}

.t-metro .o-eternity-upgrade--unavailable:hover,
.t-dark-metro .o-eternity-upgrade--unavailable:hover,
.t-inverted-metro .o-eternity-upgrade--unavailable:hover,
.t-s8 .o-eternity-upgrade--unavailable:hover {
  background-color: #bdbdbd;
}

.t-dark .o-eternity-upgrade--available,
.t-s6 .o-eternity-upgrade--available {
  background-color: black;
}

.t-dark .o-eternity-upgrade--available:hover,
.t-s6 .o-eternity-upgrade--available:hover {
  color: black;
  background-color: white;
}

.t-dark .o-eternity-upgrade--unavailable {
  color: black;
  background-color: #263238;
  border-color: #691fa5;
}

.t-dark .o-eternity-upgrade--unavailable:hover {
  background-color: #37474f;
}

.t-s6 .o-eternity-upgrade--unavailable {
  color: grey;
  background-color: black;
  border-color: #691fa5;
}

.t-s6 .o-eternity-upgrade--unavailable:hover {
  background-color: #222222;
}

.t-dark .o-eternity-upgrade--bought,
.t-s6 .o-eternity-upgrade--bought {
  color: #1e0830;
  background-color: #8d48c3;
  border-color: #691fa5;
}

.t-s1 .o-eternity-upgrade--available {
  background-color: black;
}

.t-s1 .o-eternity-upgrade--available:hover {
  color: black;
  background-color: #639565;
  border-color: black;
}

.t-s1 .o-eternity-upgrade--bought {
  color: black;
  background-color: #639565;
  border-color: black;
}

.t-s1 .o-eternity-upgrade--unavailable {
  color: black;
  background-color: #4a4a4a;
  border-color: #639565;
}

.t-s1 .o-eternity-upgrade--unavailable:hover {
  background: #636363;
}

/*#endregion Eternity Upgrades*/

/*#region Eternity Milestones*/

.l-eternity-milestone-grid {
  display: flex;
  flex-direction: column;
  align-items: center;
}

.l-eternity-milestone-grid__row {
  display: flex;
  flex-direction: row;
}

.l-eternity-milestone-grid__cell {
  margin: 0.5rem 0.8rem;
}

.o-eternity-milestone__goal {
  font-size: 2rem;
  text-align: left;
}

.o-eternity-milestone__reward {
  width: 25rem;
  height: 6rem;
  color: black;
  font-weight: bold;
  border: 0.1rem solid var(--color-eternity);
  transition-duration: 0.2s;
  border-radius: 0.4rem;
  font-family: Typewriter, serif;
  font-size: 1.2rem;
}

.o-eternity-milestone__reward--locked {
  background-color: dimgrey;
}

.o-eternity-milestone__reward--reached {
  background-color: var(--color-eternity);
  border-color: black;
}

.o-eternity-milestone__reward--small-font {
  font-size: 1.1rem;
}

.t-metro .o-eternity-milestone__reward,
.t-dark-metro .o-eternity-milestone__reward,
.t-inverted-metro .o-eternity-milestone__reward,
.t-s8 .o-eternity-milestone__reward {
  border-radius: 0;
}

.t-metro .o-eternity-milestone__reward--locked,
.t-dark-metro .o-eternity-milestone__reward--locked,
.t-inverted-metro .o-eternity-milestone__reward--locked,
.t-s1 .o-eternity-milestone__reward--locked,
.t-s8 .o-eternity-milestone__reward--locked {
  background-color: #9e9e9e;
  box-shadow: 0.1rem 0.1rem 0.1rem 0 black;
  border: none;
}

.t-dark .o-eternity-milestone__reward--locked,
.t-s6 .o-eternity-milestone__reward--locked {
  color: var(--color-eternity);
  background-color: black;
  border-color: var(--color-eternity);
  animation: a-time-study 7s infinite;
}

.l-eternity-milestone {
  display: flex;
  flex-direction: column;
}

/*#endregion Eternity Milestones*/

/*#region Dilation*/

.l-dilation-tab {
  display: flex;
  flex-direction: column;
  align-items: center;
}

/*#region c-dilation-tab*/

.c-dilation-tab__tachyons {
  color: black;
  font-size: 3.5rem;
}

.c-dilation-tab__dilated-time {
  color: black;
  font-size: 3.5rem;
}

.c-dilation-tab__dilated-time-income {
  color: black;
  font-size: 2.5rem;
}

.c-dilation-tab__galaxy-threshold {
  color: black;
  font-size: 2.5rem;
}

.c-dilation-tab__galaxies {
  color: black;
  font-size: 2.5rem;
}

.t-metro .c-dilation-tab__tachyons,
.t-dark .c-dilation-tab__tachyons,
.t-dark-metro .c-dilation-tab__tachyons,
.t-s6 .c-dilation-tab__tachyons,
.t-s8 .c-dilation-tab__tachyons {
  color: #64ddad;
}

.t-dark .c-dilation-tab__tachyons,
.t-s6  .c-dilation-tab__tachyons {
  text-shadow: 0 0 0.7rem #64ddad;
}

.t-metro .c-dilation-tab__tachyons,
.t-metro .c-dilation-tab__dilated-time,
.t-metro .c-dilation-tab__dilated-time-income,
.t-metro .c-dilation-tab__galaxy-threshold,
.t-metro .c-dilation-tab__galaxies,
.t-s8 .c-dilation-tab__tachyons,
.t-s8 .c-dilation-tab__dilated-time,
.t-s8 .c-dilation-tab__dilated-time-income,
.t-s8 .c-dilation-tab__galaxy-threshold,
.t-s8 .c-dilation-tab__galaxies {
  text-shadow: 0 0 0.1rem rgba(0, 0, 0, 0.5), -0.1rem 0.1rem 0.1rem black;
}

.t-metro .c-dilation-tab__dilated-time,
.t-metro .c-dilation-tab__dilated-time-income,
.t-metro .c-dilation-tab__galaxy-threshold,
.t-metro .c-dilation-tab__galaxies,
.t-dark .c-dilation-tab__dilated-time,
.t-dark .c-dilation-tab__dilated-time-income,
.t-dark .c-dilation-tab__galaxy-threshold,
.t-dark .c-dilation-tab__galaxies,
.t-dark-metro .c-dilation-tab__dilated-time,
.t-dark-metro .c-dilation-tab__dilated-time-income,
.t-dark-metro .c-dilation-tab__galaxy-threshold,
.t-dark-metro .c-dilation-tab__galaxies,
.t-s6 .c-dilation-tab__dilated-time,
.t-s6 .c-dilation-tab__dilated-time-income,
.t-s6 .c-dilation-tab__galaxy-threshold,
.t-s6 .c-dilation-tab__galaxies,
.t-s8 .c-dilation-tab__dilated-time,
.t-s8 .c-dilation-tab__dilated-time-income,
.t-s8 .c-dilation-tab__galaxy-threshold,
.t-s8 .c-dilation-tab__galaxies {
  color: #64dd17;
}

.t-dark .c-dilation-tab__dilated-time,
.t-dark .c-dilation-tab__dilated-time-income,
.t-dark .c-dilation-tab__galaxy-threshold,
.t-dark .c-dilation-tab__galaxies,
.t-s6 .c-dilation-tab__dilated-time,
.t-s6 .c-dilation-tab__dilated-time-income,
.t-s6 .c-dilation-tab__galaxy-threshold,
.t-s6 .c-dilation-tab__galaxies {
  text-shadow: 0 0 0.7rem #64dd17;
}

/*#endregion c-dilation-tab*/

/*#region l-dilation-upgrades-grid*/

.l-dilation-upgrades-grid {
  display: flex;
  flex-direction: column;
}

.l-dilation-upgrades-grid__row {
  display: flex;
  flex-direction: row;
  justify-content: center;
}

.l-dilation-upgrades-grid__cell {
  margin: 1.2rem 1.5rem;
}

/*#endregion l-dilation-upgrades-grid*/

/*#region o-dilation-btn*/

.o-dilation-btn {
  font-weight: bold;
  font-size: 1.12rem;
  border: 0.2rem solid #64dd17;
  width: 19rem;
  height: 9rem;
  transition-duration: 0.2s;
  border-radius: 0.4rem;
  font-family: Typewriter, serif;
  padding: 1rem;
}

.o-dilation-btn--locked {
  color: #181818;
  background-color: #5f5f5f;
  border-color: #3e8a0f;
}

.o-dilation-btn--unlocked {
  color: #64dd17;
  background-color: black;
  cursor: pointer;
  animation: a-dilation-btn-glow 10s infinite;
}

.o-dilation-btn--unlocked:hover {
  background-color: white;
}

.t-dark .o-dilation-btn--unlocked {
  color: #64dd17;
  background-color: black;
}

.t-dark .o-dilation-btn--unlocked:hover,
.t-s6 .o-dilation-btn--unlocked:hover {
  color: #64dd17;
  background-color: white;
}

.t-s4 .o-dilation-btn {
  animation: a-dilation-btn-glow--cancer 10s infinite;
}

.t-metro .o-dilation-btn,
.t-dark-metro .o-dilation-btn,
.t-inverted-metro .o-dilation-btn,
.t-s8 .o-dilation-btn {
  border-radius: 0;
  border-width: 0.1rem;
}

.o-dilation-btn--locked:hover {
  color: #1d1d1d;
  background-color: #660000;
}

.t-metro .o-dilation-btn--locked,
.t-dark-metro .o-dilation-btn--locked,
.t-inverted-metro .o-dilation-btn--locked,
.t-s1 .o-dilation-btn--locked,
.t-s8 .o-dilation-btn--locked {
  color: black;
  background-color: #9e9e9e;
  box-shadow: .1rem .1rem .1rem 0 black;
  border: none;
}

.t-metro .o-dilation-btn--locked:hover,
.t-dark-metro .o-dilation-btn--locked:hover,
.t-inverted-metro .o-dilation-btn--locked:hover,
.t-s8 .o-dilation-btn--locked:hover {
  background-color: #ef5350;
}

.t-s1 .o-dilation-btn--locked:hover {
  background-color: #d72621;
}

.t-s6 .o-dilation-btn--locked {
  color: gray;
  background-color: black;
}

.t-dark .o-dilation-btn--locked {
  color: black;
  background-color: #23292a;
}

.t-dark .o-dilation-btn--locked:hover,
.t-s6 .o-dilation-btn--locked:hover {
  color: black;
  border-color: #b84b5f;
  background-color: #b84b5f;
}

@keyframes a-dilation-btn-glow {
  0%   { box-shadow: inset 0.5rem  0       2rem }
  25%  { box-shadow: inset 0       0.5rem  2rem }
  50%  { box-shadow: inset -0.5rem 0       2rem }
  75%  { box-shadow: inset 0       -0.5rem 2rem }
  100% { box-shadow: inset 0.5rem  0       2rem }
}

@keyframes a-dilation-btn-glow--cancer {
  0%   { box-shadow: inset  0.5px -0.5rem 2rem }
  10%  { box-shadow: inset -0.5px  0.5rem 2rem }
  20%  { box-shadow: inset  0.5px -0.5rem 2rem }
  22%  { box-shadow: inset -0.5px  0.5rem 2rem }
  25%  { box-shadow: inset  0.5px -0.5rem 2rem }
  29%  { box-shadow: inset -0.5px  0.5rem 2rem }
  39%  { box-shadow: inset  0.5px -0.5rem 2rem }
  44%  { box-shadow: inset -0.5px  0.5rem 2rem }
  53%  { box-shadow: inset  0.5px -0.5rem 2rem }
  57%  { box-shadow: inset -0.5px  0.5rem 2rem }
  63%  { box-shadow: inset  0.5px -0.5rem 2rem }
  69%  { box-shadow: inset -0.5px  0.5rem 2rem }
  71%  { box-shadow: inset  0.5px -0.5rem 2rem }
  74%  { box-shadow: inset -0.5px  0.5rem 2rem }
  75%  { box-shadow: inset  0.5px -0.5rem 2rem }
  84%  { box-shadow: inset -0.5px  0.5rem 2rem }
  88%  { box-shadow: inset  0.5px -0.5rem 2rem }
  92%  { box-shadow: inset -0.5px  0.5rem 2rem }
  93%  { box-shadow: inset  0.5px -0.5rem 2rem }
  95%  { box-shadow: inset -0.5px  0.5rem 2rem }
  100% { box-shadow: inset  0.5px -0.5rem 2rem }
}

/*#endregion o-dilation-btn*/

/*#region o-dilation-upgrade*/

.o-dilation-upgrade {
  background: black;
  font-weight: bold;
  font-size: 1.05rem;
  border: 0.1rem solid;
  width: 17rem;
  height: 9rem;
  transition-duration: 0.2s;
  border-radius: 0.4rem;
  font-family: Typewriter, serif;
}

.o-dilation-upgrade--available {
  color: #64dd17;
  border-color: #64dd17;
  animation: a-dilation-btn-glow 10s infinite;
  cursor: pointer;
}

.o-dilation-upgrade--rebuyable.o-dilation-upgrade--available {
  color: #64ddad;
  border-color: #64ddad;
}

.o-dilation-upgrade--available:hover {
  background-color: white;
}

.o-dilation-upgrade--bought {
  color: black;
  background-color: #64dd17;
  border-color: black;
}

.o-dilation-upgrade--unavailable {
  color: #181818;
  background-color: #5f5f5f;
  border-color: #3e8a0f;
}

.o-dilation-upgrade--rebuyable.o-dilation-upgrade--unavailable {
  border-color: #64ddad;
}

.o-dilation-upgrade--unavailable:hover {
  color: #1d1d1d;
  background-color: #660000;
}

.o-dilation-upgrade__description--small-text {
  font-size: 0.95rem;
}

.t-metro .o-dilation-upgrade,
.t-dark-metro .o-dilation-upgrade,
.t-inverted-metro .o-dilation-upgrade,
.t-s8 .o-dilation-upgrade {
  border-radius: 0;
}

.t-metro .o-dilation-upgrade--unavailable,
.t-dark-metro .o-dilation-upgrade--unavailable,
.t-inverted-metro .o-dilation-upgrade--unavailable,
.t-s1 .o-dilation-upgrade--unavailable,
.t-s8 .o-dilation-upgrade--unavailable {
  color: black;
  background-color: #9e9e9e;
  box-shadow: 0.1rem 0.1rem 0.1rem 0 black;
  border: none;
}

.t-metro .o-dilation-upgrade--unavailable:hover,
.t-dark-metro .o-dilation-upgrade--unavailable:hover,
.t-inverted-metro .o-dilation-upgrade--unavailable:hover,
.t-s8 .o-dilation-upgrade--unavailable:hover {
  background-color: #ef5350;
}

.t-s1 .o-dilation-upgrade--unavailable:hover {
  background-color: #d72621;
}

.t-dark .o-dilation-upgrade {
  background-color: black;
}

.t-dark .o-dilation-upgrade--available:hover,
.t-s6 .o-dilation-upgrade--available:hover {
  color: #64dd17;
  background-color: white;
}

.t-dark .o-dilation-upgrade--rebuyable.o-dilation-upgrade--available:hover,
.t-s6 .o-dilation-upgrade--rebuyable.o-dilation-upgrade--available:hover {
  color: #64ddad;
}

.t-dark .o-dilation-upgrade--bought {
  background-color: #64dd17;
}

.t-s6 .o-dilation-upgrade--unavailable {
  color: gray;
}

.t-dark .o-dilation-upgrade--unavailable {
  color: black;
  background-color: #23292a;
}

.t-dark .o-dilation-upgrade--unavailable:hover,
.t-s6 .o-dilation-upgrade--unavailable:hover {
  color: black;
  border-color: var(--color-bad);
  background-color: var(--color-bad);
}

.t-s4 .o-dilation-upgrade--available {
  animation: a-dilation-btn-glow--cancer 10s infinite;
}

.t-s6 .o-dilation-upgrade--bought {
  background: #64dd17;
}

.t-s6 .o-dilation-upgrade--unavailable {
  background-color: black;
}

/*#endregion o-dilation-upgrade*/



.c-tachyon-particle-container {
  position: fixed;
  top: 0;
  left: 0;
  width: 100%;
  height: 100%;
  z-index: -1;
}

.o-tachyon-particle {
  fill: black;
}

.t-dark .o-tachyon-particle,
.t-dark-metro .o-tachyon-particle,
.t-s6 .o-tachyon-particle {
  fill: white;
}

/*#endregion Dilation*/

/*#region Modals*/

@keyframes a-modal-overlay-fadein {
  from {background-color: rgba(0,0,0,0); }
  to {background-color: rgba(60, 60, 100, 0.5);}
}

.l-modal-overlay {
  position: fixed;
  left: 0;
  top: 0;
  width: 100vw;
  height: 100vh;
  z-index: 5;
  animation-name: a-modal-overlay-fadein;
  animation-duration: 2s;
  animation-fill-mode: forwards;
}

.l-modal {
  position: absolute;
  z-index: 5;
  display: inline-block;
}

/*#region c-modal*/

.c-modal {
  border: 0.3rem solid black;
  background-color: #e0e0e0;
  border-radius: 0.6rem;
  text-align: center;
  color: black;
  font-family: Typewriter, serif;
  font-size: 1.4rem;
  padding: 1rem 1rem 1rem;
  transition-duration: 0.2s;
  overflow: hidden;
}

.c-modal__close-btn {
  position: absolute;
  top: 0.5rem;
  right: 0.5rem;
}

.c-modal__close-btn--tiny {
  transform: scale(0.5);
  top: -0.5rem;
  right: -0.5rem;
}

/*#region themes*/

/*#region t-dark t-dark-metro*/

.t-dark .c-modal,
.t-dark-metro .c-modal {
  background-color: #455a64;
}

.t-dark .c-modal {
  box-shadow: 0 0 1.5rem 0 black;
}

.t-dark-metro .c-modal {
  box-shadow: 0 0 1rem 0 black;
}

.t-dark h3,
.t-dark-metro h3 {
  color: #999;
  text-shadow: -0.1rem 0.1rem 0 rgba(0, 0, 0, 0.5);
}

/*#endregion t-dark t-dark-metro*/

/*#region t-metro t-dark-metro t-inverted-metro t-s8 */

.t-metro .c-modal,
.t-dark-metro,
.t-inverted-metro .c-modal,
.t-s8 .c-modal {
  border: 0.1rem solid black;
}

/*#endregion t-metro t-dark-metro t-inverted-metro t-s8 */

/*#region t-s1*/

.t-s1 .c-modal {
  background-color: #dbd242;
}

/*#endregion t-s1*/

/*#region t-s6*/

.t-s6 .c-modal {
  color: #e0e0e0;
  background-color: black;
  border: 1px solid #1b5e20;
  box-shadow: 0 0 1.5rem 0 black;
}

/*#endregion t-s6*/

/*#region t-s7*/

.t-s7 .c-modal {
  filter: saturate(0);
}

/*#endregion t-s7*/

/*#region t-s8*/

.t-s8 h3 {
  color: black;
}

/*#endregion t-s8*/

/*#endregion themes*/

/*#endregion c-modal*/

.l-modal-content--centered {
  display: flex;
  flex-direction: column;
  justify-content: center;
  align-items: center;
}

/*#region c-modal-message*/

.c-modal-message {
  min-width: 50rem;
}

.c-modal-message__text {
  max-width: 50rem;
}

.c-modal-message__okay-btn {
  margin-top: 1rem;
}

/*#endregion c-modal-message*/

/*#region c-modal-import*/

.c-modal-import {
  width: 47.5rem;
}

.c-modal-import__save-info > div {
  margin-top: 0.2rem;
}

.c-modal-import__warning {
  font-size: 1rem;
}

.c-modal-import__input {
  width: 45rem;
}

.c-modal-import__import-btn {
  margin-top: 0.3rem;
}

/*#endregion c-modal-import*/

/*#region c-modal-import-tree*/

.c-modal-import-tree {
  width: 47.5rem;
}

.l-modal-import-tree__tree-info-line {
  margin-top: 0.2rem;
}

.c-modal-import-tree__warning {
  font-size: 1rem;
}

.c-modal-import-tree__input {
  width: 45rem;
}

.c-modal-import-tree__import-btn {
  margin-top: 0.3rem;
}

/*#endregion c-modal-import-tree*/

.c-modal-input {
  border: 0.1rem solid black;
  background-color: #F2F2F2;
  border-radius: 0.3rem;
  text-align: center;
}

.c-modal-options {
  width: 30rem;
  height: 30rem;
}

/*#region l-modal-options*/

.l-modal-options {
  display: flex;
  flex-direction: column;
  align-items: center;
  justify-content: space-evenly;
}

.l-modal-options__save-record {
  display: flex;
  flex-direction: column;
  align-items: center;
}

/*#endregion l-modal-options*/

.l-modal-store-content {
  display: flex;
  align-items: center;
}

.l-modal-store-content > img {
  height: 25rem;
}

.c-modal-store-buttons {
  display: flex;
  flex-direction: column;
  justify-content: center;
}

.c-modal-store-btn-container {
  display: flex;
  align-items: center;
  margin-bottom: 1.5rem;
}

.o-modal-store-label {
  margin-right: 1.5rem;
  font-family: Typewriter;
  font-size: 2rem;
  min-width: 10rem;
  text-align: right;
}

.o-modal-store-btn {
  padding: 0.8rem;
  border: none;
  background: burlywood;
  border-radius: .5rem;
  font-family: Typewriter;
  font-size: 2rem;
  cursor: pointer;
  transition-duration: 0.15s;
  display: flex;
  align-items: center;
  justify-content: center;
  min-width: 12rem;
}

.o-modal-store-btn:hover {
  background: rgb(184, 146, 97);
}

.o-modal-store-btn img {
  height: 4rem;
  margin-left: 1rem;
}

/*#region c-modal-shortcuts*/

.c-modal-shortcuts {
  font-size: 1.25rem;
}

.l-modal-shortcuts {
  display: flex;
  flex-direction: row;
}

.l-modal-shortcuts__column {
  width: 25rem;
  display: flex;
  flex-direction: column;
}

.l-modal-shortcuts__column--right {
  margin-left: 1rem;
}

.l-modal-shortcuts-row {
  display: flex;
  flex-direction: row;
  line-height: 1.6rem;
  padding-bottom: 0.3rem;
}

.c-modal-shortcuts-row__name {
  text-align: left;
}

.l-modal-shortcuts-row__name {
  flex: 1 1 auto;
}

.c-modal-shortcuts__shift-description {
  text-align: left;
  font-size: 1rem;
}

kbd {
  background-color: #fafbfc;
  border: 0.1rem solid #d1d5da;
  border-bottom-color: #c6cbd1;
  border-radius: 0.3rem;
  box-shadow: inset 0 -0.1rem 0 #c6cbd1;
  color: #444d56;
  display: inline-block;
  font: 1.1rem SFMono-Regular,Consolas,Liberation Mono,Menlo,Courier,monospace;
  line-height: 1rem;
  padding: 0.3rem 0.5rem;
  vertical-align: middle;
}

.t-dark kbd, .t-dark-metro kbd {
  background-color: #212b36;
  border-color: #464e58;
  border-bottom-color: #4f5863;
  box-shadow: inset 0 -0.1rem 0 #4f5863;
  color: #a9b3bc;
}

/*#endregion c-modal-shortcuts*/

.l-modal-progress-bar {
  position: fixed;
  z-index: 3;
  display: flex;
  flex-direction: column;
  align-items: center;
  justify-content: space-between;
  left: 50vw;
  top: 50vh;
  transform: translate(-50%, -50%);
}

.l-modal-progress-bar__hbox {
  display: flex;
  flex-direction: row;
  justify-content: space-between;
}

.c-modal-progress-bar__label {
  padding-bottom: 0.5rem;
}

.l-modal-progress-bar__bg {
  width: 20rem;
  margin-left: 1rem;
  margin-right: 1rem;
  height: 2rem;
}

.c-modal-progress-bar__bg {
  background: black;
}

.l-modal-progress-bar__fg {
  height: 100%;
}

.c-modal-progress-bar__fg {
  background: blue;
}

.l-modal-celestial-quote {
  position: fixed;
  z-index: 3;
  display: flex;
  flex-direction: row;
  justify-content: space-between;
  align-items: center;
  left: 50vw;
  top: 50vh;
  width: 40rem;
  height: 10rem;
  transform: translate(-50%, -50%);
}

.c-modal-celestial-quote__arrow {
  font-size: 150%;
  margin: 0.5rem;
  color: #444;
}

.l-modal-celestial-quote__text {
  display: flex;
  flex-direction: column;
  justify-content: center;
  height: 100%;
}

.l-modal-celestial-quote__buttons {
  display: flex;
  flex-direction: column;
  justify-content: space-between;
  height: 100%;
}

/*#endregion Modals*/

.l-notification-container {
  display: flex;
  flex-direction: column-reverse;
  align-items: flex-end;
  position: fixed;
  top: 0;
  right: 0;
  margin-top: 0.5rem;
  margin-right: 1rem;
  z-index: 1000;
}

/*#region o-notification*/

.o-notification {
  padding: 0.8rem 1.5rem;
  margin-top: 0.3rem;
  color: black;
  background-color: white;
  font-size: 1.3rem;
  font-family: TypeWriter, serif;
  font-weight: bold;
  white-space: nowrap;
  border: 0.1rem solid;
  cursor: pointer;
}

.o-notification--success {
  background-color: #dbd800;
  border-color: #bab700;
}

.o-notification--error {
  background-color: #bf352d;
  border-color: #330000;
}

.o-notification--info {
  background-color: #48c0e8;
  border-color: #4980cc;
}

.o-notification--black-hole {
  background-color: #b341e0;
  border-color: black;
}

.t-metro .o-notification--success,
.t-dark-metro .o-notification--success,
.t-inverted-metro .o-notification--success,
.t-s8 .o-notification--success {
  background-color: #ffeb3b;
  border-color: #f9a825;
}

.t-metro .o-notification--error,
.t-dark-metro .o-notification--error,
.t-inverted-metro .o-notification--error,
.t-s8 .o-notification--error {
  background-color: #f44336;
  border-color: #c62828;
}

.t-metro .o-notification--info,
.t-dark-metro .o-notification--info,
.t-inverted-metro .o-notification--info,
.t-s8 .o-notification--info {
  background-color: #03a9f4;
  border-color: #0277bd;
}

.t-metro .o-notification--black-hole,
.t-dark-metro .o-notification--black-hole,
.t-inverted-metro .o-notification--black-hole,
.t-s8 .o-notification--black-hole {
  background-color: #9c27b0;
  border-color: #6a1b9a;
}

.a-notification--enter {
  animation: a-notification--enter 0.5s ease-out;
  animation-fill-mode: both;
}

@keyframes a-notification--enter {
  0%   { transform: translateX(125%) }
  50%  { transform: translateX(-2rem) }
  75%  { transform: translateX(1rem) }
  100% { transform: translateX(0) }
}

.a-notification--leave {
  transform: translateX(125%);
  transition: transform 0.25s ease-in;
}

/*#endregion o-notification*/

.o-footer {
  margin-left: auto;
  margin-right: auto;
  text-align: center;
  font-size: 1.5rem;
}

/*#region component*/
/*#endregion component*/

.o-celestial-quote-history {
  display: flex;
  flex-direction: row;
  align-items: stretch;
  justify-content: space-evenly;
  margin: 1.5rem 0 1.5rem 0;
  width: 80rem;
}

.l-celestial-quote-history__lines {
  font-size: 1.9rem;
  line-height: 1.6em;
  display: flex;
  flex-direction: column;
  align-items: center;
  flex-grow: 1;
}

.c-celestial-quote-history__line {
  font-weight: bold;
  font-style: italic;
}

.l-celestial-quote-history__buttons {
  display: flex;
  flex-direction: column;
  align-items: center;
  justify-content: space-between;
  margin: 1rem 0 0.5rem 1.5rem;
}

.c-celestial-quote-history__button {
  font-size: 1.5rem;
}

.c-celestial-quote-history__button--enabled {
  cursor: pointer;
}

.c-celestial-quote-history__button--disabled {
  cursor: not-allowed;
  opacity: 0.6;
}

/*#region Teresa tab*/
.l-teresa-celestial-tab {
  display: flex;
  flex-direction: column;
  align-items: center;
}

.l-mechanics-container {
  display: flex;
  justify-content: center;
}

.l-teresa-mechanic-container {
  min-width: 40rem;
}

.l-rm-container {
  min-width: 13rem;
}

.c-rm-store {
  border: 0.1rem solid black;
  height: 50rem;
  width: 13rem;
  margin: auto;
  position: relative;
}

.c-rm-store-inner {
  position: absolute;
  background: green;
  bottom: 0;
  left: 0;
  width: 100%;
}

.c-rm-store-label {
  position: absolute;
  bottom: 0;
  width: 100%;
  color: green;
  mix-blend-mode: difference;
  font-weight: bold;
}

.c-teresa-pour {
  width: 13rem;
  height: 4rem;
  margin-bottom: 1rem
}

.c-teresa-unlock-description {
  position: absolute;
  left: 13.1rem;
  width: 20rem;
  border-bottom: 0.1rem solid black;
  margin-bottom: -0.1rem
}

.o-teresa-quotes {
  display: inline-block;
  margin: 1.5rem 1.5rem;
  font-size: 1.9rem;
  font-weight: bold;
  font-style: italic;
}

.o-quote-button {
  background: transparent;
  border: none;
  font-weight: bold;
  font-size: 3rem;
  cursor: pointer;
}

.c-teresa-unlock {
  width: 20rem;
  border-radius: 0.5rem;
  padding: 1rem;
  margin: auto;
  transition-duration: 0.15s;
  user-select: none;
  background-color: var(--color-celestials);
  border: none;
  color: white;
  margin-bottom: 1rem;
}

.c-teresa-run-button {
  color: var(--color-celestials);
  border: 0.2rem solid var(--color-celestials);
  cursor: pointer;
  background-color: white;
}

.c-teresa-run-button:hover {
  color: white;
  background-color: var(--color-celestials);
}

.c-teresa-shop {
  display: flex;
  flex-direction: column;
  width: 20rem;
  margin: 4rem auto;
}

.o-teresa-shop-button {
  background-color: white;
  color: var(--color-celestials);
  padding: 1rem;
  border: 0.2rem solid var(--color-celestials);
  border-radius: 0.5rem;
  margin-bottom: 1rem;
  font-family: Typewriter, serif;
  font-size: 1rem;
  cursor: pointer;
  transition-duration: 0.15s;
}

.o-teresa-shop-button:hover {
  color: white;
  background-color: var(--color-celestials);
}

.o-teresa-shop-button--disabled {
  color: var(--color-text);
  background-color: var(--color-disabled);
  cursor: default;
}

.o-teresa-shop-button--disabled:hover {
  color: var(--color-text);
  background-color: var(--color-disabled);
}

.o-teresa-shop-button--capped {
  color: white;
  background-color: var(--color-celestials);
  cursor: default;
}

.t-metro .c-teresa-run-button, .t-metro .c-teresa-unlock, .t-metro .o-teresa-shop-button,
.t-dark-metro .c-teresa-run-button, .t-dark-metro .c-teresa-unlock,  .t-dark-metro .o-teresa-shop-button,
.t-inverted-metro .c-teresa-run-button, .t-inverted-metro .c-teresa-unlock,  .t-inverted-metro .o-teresa-shop-button,
.t-s8 .c-teresa-run-button, .t-s8 .c-teresa-unlock, .t-s8 .o-teresa-shop-button {
  border-radius: 0;
  border-width: 0.1rem;
}

.c-effarig-relics {
  padding: 20px;
  font-size: 1.5em;
}

/*#endregion Teresa tab*/

/* #region effarig tab */

.o-effarig-shop-button {
  display: flex;
  align-items: center;
  justify-content: center;
  flex-direction: column;
  line-height: 1.5;
  width: 100%;
  padding: 1rem;
  font-size: 2rem;
  background-color: #5151ec;
  color: white;
  border: none;
  border-radius: 0.5rem;
  margin: 1rem;
  cursor: pointer;
  transition-duration: 0.15s;
}

.o-effarig-shop-button:hover {
  background-color: #d0d0d0;
  color: #5151ec;
}

.effarig-unlock-bought {
  background-color: #d0d0d0;
  color: #5151ec;
  cursor: default;
}

.l-effarig-run-button {
  display: flex;
  align-items: center;
  justify-content: center;
  flex-direction: column;
  width: 15rem;
  height: 15rem;
  border-radius: 50%;
  border-style: none;
  position: relative;
  margin: 2rem;
}

.c-effarig-run-button {
  font-size: 10rem;
  font-family: sans-serif;
  font-weight: bold;
  user-select: none;
  cursor: pointer;
}


.c-effarig-run-button--not-running {
  background-color: #5151ec;
  color: white;
  z-index: 0;
  -webkit-animation: a-effarig-run-button--not-running-glow 2s ease-in-out infinite alternate;
  -moz-animation: a-effarig-run-button--not-running-glow 2s ease-in-out infinite alternate;
  animation: a-effarig-run-button--not-running-glow 2s ease-in-out infinite alternate;
}

.c-effarig-run-button--not-running:hover {
  background-color: black;
}

@keyframes a-effarig-run-button--not-running-glow {
  from {
    text-shadow: 0 0 1rem #fff, 0 0 2rem #fff, 0 0 3rem #1000b0, 0 0 4rem #1000b0, 0 0 5rem #1000b0, 0 0 6rem #1000b0, 0 0 7rem #1000b0;
    box-shadow: 0 0 0.5rem #1000b0, 0 0 1rem #1000b0, 0 0 1.5rem #1000b0;
  }
  to {
    text-shadow: 0 0 2rem #fff, 0 0 3rem #2512d0, 0 0 4rem #2512d0, 0 0 5rem #2512d0, 0 0 6rem #2512d0, 0 0 7rem #2512d0, 0 0 8rem #2512d0;
    box-shadow: 0 0 0.5rem #2512d0, 0 0 1rem #2512d0, 0 0 1.5rem #2512d0, 0 0 2rem #2512d0;
  }
}

.c-effarig-run-button--running {
  background: black;
  z-index: 0;
  -webkit-animation: a-effarig-run-button--running-glow 2s infinite alternate;
  -moz-animation: a-effarig-run-button--running-glow 2s infinite alternate;
  animation: a-effarig-run-button--running-glow 2s infinite alternate;
}

.c-effarig-run-button--running:hover {
  background: #400000;
}

.c-effarig-run-button__inner--running {
  background-image: url("../images/noise.png");
  -webkit-background-clip: text;
  background-clip: text;
  -webkit-text-fill-color: rgba(255, 0, 0, 0.5);
  -webkit-animation: a-effarig-run-button--running-noise 15s infinite alternate;
  -moz-animation: a-effarig-run-button--running-noise 15s infinite alternate;
  animation: a-effarig-run-button--running-noise 15s infinite alternate;
  position: relative;
}


.c-effarig-run-button__inner--running:after {
  background: none;
  content: attr(button-symbol);
  z-index: -1;
  position: absolute;
  -webkit-animation: a-effarig-run-button__inner--running-glow 2s infinite alternate;
  -moz-animation: a-effarig-run-button__inner--running-glow 2s infinite alternate;
  animation: a-effarig-run-button__inner--running-glow 2s infinite alternate;
  left: 0;
  top: 0;
}

@keyframes a-effarig-run-button--running-noise {
  0%   { -webkit-text-fill-color: rgba(255, 0, 0, 1);  }
  20%  {
    -webkit-text-fill-color: rgba(255, 0, 0, 1);
    background-position: -50px 0;
  }
  22%  {
    -webkit-text-fill-color: rgba(255, 0, 0, 0.5);
    background-position: 100px -10px;
  }
  24%  {
    -webkit-text-fill-color: rgba(255, 0, 0, 1);
    background-position: 0 -150px;
  }
  50%  {
    -webkit-text-fill-color: rgba(255, 0, 0, 1);
    background-position: -50px 0;
  }
  51%  {
    -webkit-text-fill-color: rgba(255, 0, 0, 0.5);
    background-position: 100px -10px;
  }
  52%  {
    -webkit-text-fill-color: rgba(255, 0, 0, 1);
    background-position: 0 -150px;
  }
  54%  {
    -webkit-text-fill-color: rgba(255, 0, 0, 1);
    background-position: 50px 0;
  }
  56%  {
    -webkit-text-fill-color: rgba(255, 0, 0, 0.5);
    background-position: -100px 10px;
  }
  58%  {
    -webkit-text-fill-color: rgba(255, 0, 0, 1);
    background-position: 0 50px;
  }
  90%  {
    -webkit-text-fill-color: rgba(255, 0, 0, 1);
    background-position: 50px 50px;
  }
  91%  {
    -webkit-text-fill-color: rgba(255, 0, 0, 0.5);
    background-position: 100px -110px;
  }
  92%  {
    -webkit-text-fill-color: rgba(255, 0, 0, 1);
    background-position: 0 70px;
  }
  100% { -webkit-text-fill-color: rgba(255, 0, 0, 1); }
}

@keyframes a-effarig-run-button--running-glow {
  from {
    box-shadow: 0 0 0.5rem #c20707 inset, 0 0 1rem #c20707 inset, 0 0 1.5rem #c20707 inset;
  }
  to {
    box-shadow: 0 0 0.5rem #e21717 inset, 0 0 1rem #e21717 inset, 0 0 1.5rem #e21717 inset, 0 0 2rem #e21717 inset;
  }
}

@keyframes a-effarig-run-button__inner--running-glow {
  from {
    text-shadow: 0 0 0.5rem #a20707, 0 0 1rem #a20707, 0 0 1.5rem #a20707;
  }
  to {
    text-shadow: 0 0 0.5rem #c21717, 0 0 1rem #c21717, 0 0 1.5rem #c21717, 0 0 2rem #c21717;
  }
}

.l-effarig-run-button__bg {
  position: absolute;
  width: 80%;
  height: 80%;
}

.l-effarig-run-button__fg {
  position: relative;
  background-color: rgba(0, 0, 0, 0);
}

.l-effarig-shop {
  display: inline-flex;
  flex-direction: column;
  align-items: center;
}

.l-effarig-shop-and-run {
  margin-top: 2rem;
  display: inline-flex;
  flex-direction: row;
}

.l-effarig-run {
  display: inline-flex;
  flex-direction: column;
  align-items: center;
  margin-left: 3rem;
  width: 500px;
}

.c-effarig-run-description {
  font-size: larger;
  margin-top: 1rem;
}

.l-effarig-tab__reward {
  display: flex;
  flex-direction: row;
  align-items: center;
  margin: 0.5rem;
}

.c-effarig-tab__reward-label {
  padding-right: 1rem;
  font-weight: bold;
}

.c-effarig-tab__reward-symbol {
  font-weight: bold;
  margin-right: 0.5rem;
}

.l-effarig-tab__reward-descriptions {
  display: inline-flex;
  flex-direction: column;
  align-items: flex-start;
}

.c-effarig-tab__reward-description {
  text-align: left;
}

.sortable-drag {
  cursor: grabbing;
}

.t-metro .o-effarig-shop-button,
.t-dark-metro .o-effarig-shop-button,
.t-inverted-metro .o-effarig-shop-button,
.t-s8 .o-effarig-shop-button {
  border-radius: 0;
}

/* #endregion effarig tab*/

/* #startregion enslaved tab */

.l-enslaved-celestial-tab {
  display: flex;
  flex-direction: column;
  align-items: center;
}

.l-enslaved-top-container {
  display: flex;
  flex-direction: row;
  align-items: flex-start;
}

.l-enslaved-top-container__half {
  display: flex;
  flex-direction: column;
  align-items: stretch;
  width: 24rem;
  margin: 1rem;
}

.o-enslaved-stored-time, .o-enslaved-gained-infinities {
  font-size: 1.6rem;
  min-width: 18rem;
  padding-bottom: 0.5rem;
}

.o-enslaved-mechanic-button {
  padding: 0.5rem;
  border-radius: 0.5rem;
  border: 0.2rem solid sandybrown;
  background-color: #fdd3b0;
  cursor: pointer;
  margin: 1rem 0.5rem;
  min-width: 18rem;
  min-height: 7rem;
  padding-bottom: 1rem;
  padding-top: 1rem;
  font-family: Typewriter;
}

.t-metro .o-enslaved-mechanic-button,
.t-dark-metro .o-enslaved-mechanic-button,
.t-inverted-metro .o-enslaved-mechanic-button,
.t-s8 .o-enslaved-mechanic-button {
  border-radius: 0;
  border-width: 0.1rem;
}

.o-enslaved-mechanic-button--storing-time {
  background-color: #ffa337;
}

.l-enslaved-shop-container {
  display: flex;
  flex-wrap: wrap;
  justify-content: center;
  width: 90rem;
  margin: auto;
}

.o-enslaved-shop-button {
  padding: 1.7rem;
  background-color: #5151ec;
  color: white;
  border: none;
  border-radius: 0.5rem;
  margin: 1rem;
  cursor: pointer;
  transition-duration: 0.15s;
  width: 30rem;
  height: 10rem;
  font-family: Typewriter;
}

.o-enslaved-shop-button--available {
  background: aquamarine;
  cursor: pointer;
}

.o-enslaved-shop-button--bought {
  background: #16c55e;
}

.o-enslaved-run-box {
  width: 40rem;
  padding: 2rem;
  border-radius: 0.5rem;
  border: 2px solid #cd945c;
  background: none;
  font-family: Typewriter;
  font-size: 1.2rem;
  cursor: pointer;
  margin-bottom: 1rem;
  margin-top: 1rem;
  display: flex;
  flex-direction: column;
  align-items: center;
}

.o-enslaved-run-box__title {
  font-weight: bold;
  font-size: larger;
  margin-bottom: 0.5rem;
}

.o-enslaved-run-button {
  border-radius: 50%;
  background: #ead584;
  width: 15rem;
  height: 15rem;
  margin: 1.5rem;
  color: black;
  display: flex;
  flex-direction: column;
  align-items: center;
  justify-content: center;
  position: relative;
  overflow: hidden;
}

.o-enslaved-run-button:hover {
  color: #bebdb8;
  background: black;
}

.o-enslaved-run-button__sigil {
  font-size: 12rem;
  transform: rotate(45deg);
}

.o-enslaved-run-button__glitch {
  position: absolute;
  background-image: linear-gradient(rgba(0, 0, 0, 0) 0%, black 20%, black 80%, rgba(0,0,0,0) 100%);
  /*background: black;*/
  border: none;
  width: 1px;
}

.o-enslaved-release-header-button {
  font-size: 1rem;
  width: 20rem;
}

/* #endregion enslaved tab*/

/* #startregion v tab */

.l-v-unlocks-container {
  display: flex;
  flex-wrap: wrap;
  justify-content: center;
  max-width: 81.25rem;
  margin: auto;
  margin-top: 1rem;
  margin-bottom: 1rem;
  width: 70%;
  box-sizing: border-box;
  overflow: hidden;
}

.l-v-unlocks-container li {
  position: relative;
  width: 22.5rem;
  padding: 0 0 26rem 0;
  list-style-type: none;
  transform: rotate(-60deg) skewY(30deg);
  overflow: hidden;
  visibility: hidden;
}

.l-v-unlocks-container li {
  visibility: visible;
}

/* required for hex structure */
.l-v-unlocks-container li:nth-child(3n+2) {
  margin: 0 1%;
}

.l-v-unlocks-container li:nth-child(6n+4), .l-v-unlocks-container li:nth-child(6n+5), .l-v-unlocks-container li:nth-child(6n+6) {
  margin-top: -7%;
  margin-bottom: -7%;
}

.l-v-unlocks-container li:nth-child(6n+1), .l-v-unlocks-container li:nth-child(6n+2), .l-v-unlocks-container li:nth-child(6n+3) {
  transform: translateX(50%) rotate(-60deg) skewY(30deg);
}

.l-v-unlocks-container li:nth-child(6n+1) {
  margin-left: 1%;
}

.c-v-unlock {
  background: whitesmoke;
}

.c-v-unlock-completed {
  background: lightgreen;
}

.o-v-unlock-name {
  font-weight: bold;
  font-size: 1.6rem;
}

.o-v-unlock-amount {
  font-weight: bold;
  font-size: 1.3rem;
}

.l-v-milestones-grid {
  display: flex;
  flex-direction: column;
  justify-content: center;
}

.l-v-milestones-grid__row {
  display: flex;
  flex-direction: row;
  justify-content: center;
  margin: 0.5rem;
}

.o-v-milestone {
  width: 25rem;
  height: 10rem;
  padding: 1rem;
  border: 2px solid gainsboro;
  margin-right: 10px;
  border-radius: 0.5rem;
  font-size: 1.2rem;
  display: flex;
  flex-direction: column;
  justify-content: space-around;
}

.o-v-milestone-unlocked {
  background: lightgreen;
}

.l-v-hexagon {
  position: absolute;
  top: 0;
  left: 0;
  height: 100%;
  width: 100%;
  transform: skewY(-30deg) rotate(60deg);
  display: flex;
  justify-content: center;
  align-items: center;
  flex-direction: column;
}

.o-v-run-button {
  color: black;
  background: #f1aa7f;
  font-family: Typewriter;
  font-size: 1.1rem;
  cursor: pointer;
  transition-duration: 0.2s;
}

.o-v-run-button:hover {
  background: indianred;
}

/* #endregion v tab*/

/* #startregion ra tab */

.l-ra-celestial-tab {
  display: flex;
  flex-direction: column;
  justify-content: center;
}

.c-ra-pet-header {
  width: 35rem;
  padding: 1rem;
  margin: 2rem auto;
  background: linear-gradient(#2f2f2f, #464646);
  border-radius: 1.5rem;
}

.c-ra-pet-title {
  font-size: 2.5rem;
}

.l-ra-bar-container {
  margin: 1rem 0 3.5rem 0;
  width: 100%;
  height: 3rem;
  flex-direction: row;
  flex-flow: nowrap;
}

.l-ra-lvl-chevron {
  position: absolute;
  top: 0;
  font-size: 1.2rem;
  z-index: 2;
  color: white;
  height: 1.75rem;
  border-left: 0.1rem solid white;
  padding: 0 0.2rem;
  user-select: none;
  cursor: default;
}

.l-ra-lvl-chevron--no-bar {
  border-left: none !important;
}

.c-important-chevron {
  font-weight: bold;
  font-size: 1.5rem;
  height: 4.6rem;
  border-left-width: 0.2rem;
  text-shadow: 0.1rem 0.1rem 0.1rem black,
              -0.1rem 0.1rem 0.1rem black,
              0.1rem -0.1rem 0.1rem black,
              -0.1rem -0.1rem 0.1rem black,
              0.1rem -0.1rem 0 black;
  z-index: 3;
}

.o-ra-unlock-hover-text {
  background-color: black;
  color: #fff;
  text-align: center;
  border-radius: 5px;
  position: absolute;
  z-index: 3;
  font-size: 1rem;
  left: -6.25rem;
  bottom: 6rem;
  width: 12.5rem;
  height: fit-content;
  display: flex;
  padding: 1rem;
  justify-content: center;
}

.l-ra-exp-bar {
  position: relative;
  border: 0.2rem solid white;
  border-radius: 0.5rem;
  width: 80%;
  height: 5rem;
  margin: auto;
  margin-bottom: 2rem;
  z-index: 1;
}

.t-dark .l-ra-exp-bar,
.t-dark-metro .l-ra-exp-bar,
.t-s6 .l-ra-exp-bar {
  border-color: white;
}

.l-ra-exp-bar-inner {
  position: relative;
  z-index: -1;
  height: 100%;
  background-color: #35d035;
}

.l-ra-pet-container {
  float: left;
  width: 50%;
  height: 50%;
}

.c-ra-memory-header {
  font-size: 1.3rem;
  margin-top: 1.5rem;
  font-weight: bold;
}

.c-ra-upgrade-icon {
  box-sizing: border-box;
  align-items: center;
  justify-content: center;
  line-height: 3.9rem;
  font-size: 2.3rem;
  font-weight: bold;
  box-shadow: 0.1rem 0.1rem 0.1rem rgba(0, 0, 0, 0.7);
  width: 4rem;
  height: 4rem;
  background: #222;
  border-radius: 3rem;
  border: 1px solid #111;
  margin: 0 0.3rem;
}

.c-ra-upgrade-icon--inactive {
  color: #555;
}

.l-ra-non-pets {
  flex: 0.2 0 25rem;
  justify-content: center;
  flex-direction: row;
  display: flex;
}

.l-ra-reality-container {
  height: 25rem;
  background: radial-gradient(ellipse at center, #35d035 55%, gainsboro);
  border-radius: 2rem;
  flex: none none 20rem;
  width: 30rem;
  margin: 2rem;
  cursor: pointer;
}

.l-ra-reality-inner {
  font-family: Typewriter;
  margin: 2rem;
  display: flex;
  flex-direction: column;
  justify-content: center;
}

.c-ra-rewards {
  font-size: 1.5rem;
  margin: 1rem;
  display: flex;
  flex-direction: row;
  justify-content: center;
}
.c-ra-rewards-inner {
  margin: 0 1rem;
}

.l-ra-recollection-unlock {
  height: 25rem;
  color: white;
  background: linear-gradient(#333333, #464646);
  border-radius: 2rem;
  flex: none none 20rem;
  width: 30rem;
  margin: 2rem;
}

.l-ra-recollection-unlock-inner {
  font-family: Typewriter;
  margin: 1rem 3rem;
  flex-direction: row;
  justify-content: center;
}

.l-ra-pet-recollection-button-container {
  float: left;
  width: 48%;
  height: 40%;
  margin: 0.8% 0.2rem;
}

.c-ra-pet-recollection-button {
  font-size: 1.2rem;
  text-align: center;
  font-family: Typewriter;
  height: 6rem;
  border-radius: 1rem;
  border: 0.1rem solid #222;
  user-select: none;
}

.l-ra-laitela-unlock {
  height: 25rem;
  width: 30rem;
  margin: 2rem;
  border-radius: 2rem;
  flex: none none 20rem;
  animation: a-ra-color-shift 10s infinite;
  pointer-events: none;
}
@keyframes a-ra-color-shift {
  0% { background-color: #86ea84; }
  25% { background-color: #ea8585; }
  50% { background-color: #ead584; }
  75% { background-color: #f1aa7f; }
  100% { background-color: #86ea84; }
}

.l-ra-laitela-unlock-inner {
  font-family: Typewriter;
  height: 15rem;
  margin: 2rem;
  display: flex;
  flex-direction: column;
  justify-content: center;
}

.l-ra-all-pets-container {
  margin: auto;
  width: 80rem;
  height: 100%;
}

.l-ra-unlock {
  position: relative;
  height: 10rem;
  top: -10rem;
  left: 82.5%;
  border: 0.2rem solid gainsboro;
  background: #35d035;
  width: 15%;
  border-radius: 0.5rem;
  flex-direction: column;
  display: flex;
  justify-content: center;
}

.l-ra-unlock-inner {
  color: black;
  margin: auto 0.5rem;
  display: flex;
  flex-direction: column;
  flex: 1 0;
  justify-content: center;
}

.l-ra-alchemy-tab {
  margin-top: 1.5rem;
  display: flex;
  flex-direction: column;
  align-items: center;
  position: relative;
}

.c-alchemy-resource-info {
  display: flex;
  flex-direction: column;
  border: 0.1rem solid black;
  padding: 0.25rem 1rem;
  width: 60rem;
  font-size: 1.2rem;
  text-align: left;
}

.c-reality-glyph-creation {
  display: flex;
  flex-direction: column;
  padding: 0.25rem 1rem;
  width: 60rem;
  font-size: 1.2rem;
  text-align: left;
}

.l-alchemy-orbit-canvas {
  position: absolute;
  overflow: visible;
  width: 100%;
  height: 100%;
  left: 0;
}

.l-alchemy-arrow-canvas {
  position: absolute;
  overflow: visible;
  width: 100%;
  height: 100%;
  left: 0;
}

.l-alchemy-circle {
  position: relative;
  margin: 3rem;
}

.o-alchemy-orbit {
  stroke: #808080;
  stroke-width: 1;
  fill: none;
  transition-duration: 0.2s;
}

.o-alchemy-orbit--unfocused {
  stroke: lightgray;
}

.o-alchemy-reaction-arrow {
  stroke: #29b6f6;
  stroke-width: 2;
  stroke-linecap: round;
  transition-duration: 0.2s;
}

.t-s4 .o-alchemy-reaction-arrow {
  animation: a-rainbow-stroke 2s infinite;
}

@keyframes a-rainbow-stroke {
  0% {stroke: red}
  14.2% {stroke: orange}
  28.4% {stroke: yellow}
  42.6% {stroke: green}
  56.8% {stroke: blue}
  71% {stroke: indigo}
  85.2% {stroke: violet}
  100% {stroke: red}
}

.o-alchemy-reaction-arrow--focused {
  stroke-width: 3;
  opacity: 1;
  transition-duration: 0.2s;
}

.o-alchemy-reaction-path {
  stroke: gray;
  opacity: 0.1;
  transition-duration: 0.2s;
}

.o-alchemy-reaction-path--focused {
  stroke: rgb(204, 102, 102);
  stroke-width: 2;
  stroke-dasharray: 0.2rem;
  opacity: 1;
  transition-duration: 0.2s;
}

.o-alchemy-reaction-path--limited {
  stroke: #ff9800;
  stroke-width: 2;
  opacity: 1;
  transition-duration: 0.2s;
}

.o-alchemy-node {
  color: black;
  position: absolute;
  width: 3rem;
  height: 3rem;
  margin-left: -1.5rem;
  margin-top: -1.5rem;
  user-select: none;
  font-size: 2rem;
  border: 0.1rem solid black;
  border-radius: 50%;
  background-color: white;
  transition: all 0.2s, z-index 0s;
  z-index: 1;
  line-height: 1.9rem;
}

.o-alchemy-node-mask {
  position: absolute;
  width: 2.4rem;
  height: 2.4rem;
  left: 50%;
  top: 50%;
  margin-left: -1.2rem;
  margin-top: -1.2rem;
  background-color: #bbb;
  border: 0.1rem solid black;
  border-radius: 50%;
  z-index: 4;
}

.o-alchemy-resource-arc-wrapper {
  width: 2.8rem;
  height: 2.8rem;
  position: absolute;
  background: white;
  border-radius: 50%;
}

.o-alchemy-resource-arc-circle {
  width: 50%;
  height: 100%;
  position: absolute;
  background: #29b6f6;
}

.o-alchemy-resource-arc-spinner {
  border-radius: 1.4rem 0 0 1.4rem;
  z-index: 2;
  transform-origin: 100% 50%;
}

.o-alchemy-resource-arc-filler {
  border-radius: 0 1.4rem 1.4rem 0;
  z-index: 1;
  left: 50%;
  opacity: 0;
}

.o-alchemy-resource-arc-mask {
  width: 50%;
  height: 100%;
  border-radius: 1.4rem 0 0 1.4rem;
  position: absolute;
  z-index: 3;
  opacity: 1;
  background: inherit;
}

.o-alchemy-node--unfocused {
  opacity: 0.5;
  z-index: 4;
}

.o-alchemy-node--locked {
  opacity: 0.1;
  z-index: 4;
}

.o-alchemy-node--base {
  background-color: #81d4fa;
}

.o-alchemy-node--active {
  background-color: #9ccc65;
}

.c-ra-unlock-unlocked {
  background: lightgreen;
}

.c-ra-teresa-switch-container {
  display: flex;
  width: 10rem;
  margin: 1rem auto;
}

.o-ra-teresa-switch {
  border: 0.2rem solid #292929;
  width: 5rem;
  margin-left: -0.2rem;
  height: 2rem;
  display: flex;
  justify-content: center;
  align-items: center;
  font-weight: bold;
  font-size: 1.1rem;
  cursor: pointer;
  color: black;
  user-select: none;
}

.o-ra-teresa-switch-active {
  background: #d89eb1;
}

.o-ra-teresa-switch-active-on {
  background: orangered;
}

.o-ra-teresa-switch-idle {
  background: #b7e3ff;
}

.o-ra-teresa-switch-idle-on {
  background: #00e6ff
}

/* #endregion ra tab*/

/* #startregion laitela tab*/

.o-laitela-run-button {
  width: 22rem;
  padding: 2rem;
  border-radius: 0.5rem;
  border: 0.2rem solid black;
  background: white;
  font-family: Typewriter;
  font-size: 1.2rem;
  cursor: pointer;
  height: 73.1rem;
  margin-right: 1rem;
}

.o-laitela-matter-amount {
  font-size: 2rem;
  margin-bottom: 2rem;
}

.c-matter-dimension-container {
  border: 0.2rem solid gainsboro;
  background: whitesmoke;
  width: 52rem;
  margin: auto;
  padding: 2rem;
  border-radius: 0.5rem;
  margin-bottom: 1rem;
  height: 17.5rem;
}

.o-matter-dimension-amount {
  font-size: 1.6rem;
  font-weight: bold;
  margin-bottom: 1rem;
}

.o-matter-dimension-button {
  padding: 1rem;
  width: 15rem;
  font-family: Typewriter;
  background: white;
  border: 0.1rem solid grey;
  border-radius: 0.5rem;
  transition-duration: 0.15s;
}

.o-matter-dimension-button--available {
  background: black;
  color: white;
  cursor: pointer;
  border-color: black;
}

.o-matter-dimension-button--available:hover {
  color: black;
  background: white;
}

.l-laitela-unlocks-container {
  width: 52rem;
  display: flex;
  flex-wrap: wrap;
}

.l-laitela-mechanics-container {
  display: flex;
  align-items: flex-start;
  justify-content: center;
}

.l-laitela-mechanics-lower {
  display: flex;
  justify-content: center;
}

.l-laitela-buttons-container {
  display: flex;
}

.l-laitela-dark-energy-upgrades {
  width: 52rem;
  display: flex;
  flex-wrap: wrap;
}

.l-laitela-buttons-container > * {
  margin: 0 0.5rem;
}

.o-laitela-shop-button {
  width: 22rem;
  padding: 1rem;
  background: white;
  border: 0.2rem solid black;
  border-radius: 0.5rem;
  margin-left: 1rem;
  margin-bottom: 2rem;
  font-family: Typewriter;
  min-height: 17.8rem;
}

.c-laitela-milestone {
  width: 22rem;
  background: white;
  padding: 1.5rem;
  margin-bottom: 1rem;
  border-radius: 0.5rem;
  border: .2rem solid black;
  position: relative;
  z-index: -2;
  color: black;
  margin-right: 1rem;
}

.l-singularity-milestone-modal-container .c-laitela-milestone {
  box-shadow: 0.1rem 0.1rem 0.3rem black;
}

.c-laitela-milestone__progress {
  position: absolute;
  background: #a0dca0;
  top: 0;
  left: 0;
  height: 100%;
  z-index: -1;
}

.l-laitela-singularity-container {
  background: white;
  width: 70rem;
  margin: auto;
  border: 0.2rem solid black;
  border-radius: 0.5rem;
  margin-bottom: 1rem;
  display: flex;
  justify-content: center;
  align-items: center;
  padding: 1rem;
  margin-top: 1rem;
}

.c-laitela-singularity {
  padding: 2rem;
  width: 40rem;
  background: black;
  border: .2rem solid transparent;
  border-radius: 0.5rem;
  transition-duration: 0.15s;
}

.c-laitela-singularity h2 {
  margin: 0;
  color: white;
  font-family: Typewriter;
  font-size: 1.5rem;
  transition-duration: 0.15s;
}

.c-laitela-singularity--active {
  cursor: pointer;
}

.c-laitela-singularity--active:hover {
  background: white;
  border: .2rem solid black;
}

.c-laitela-singularity--active:hover h2 {
  color: black;
}

.c-laitela-singularity__cap-control {
  padding: 1rem;
  width: 20rem;
  margin-bottom: 1rem;
  background: white;
  border: .2rem solid black;
  border-radius: .5rem;
  cursor: pointer;
  font-family: Typewriter;
  font-size: 1.1rem;
  font-weight: bold;
  transition-duration: 0.15s;
}

.c-laitela-singularity__cap-control:hover {
  background: black;
  color: white;
}

.l-singularity-milestone-modal-container {
  display: flex;
  flex-wrap: wrap;
  overflow-y: scroll;
  height: 70rem;
  width: 95rem;
}

.o-laitela-singularity-modal-button {
  background: white;
  padding: .5rem;
  color: black;
  font-weight: bold;
  width: 22rem;
  border-radius: .5rem;
  border: .2rem solid black;
  cursor: pointer;
  transition-duration: 0.15s;
}

.o-laitela-singularity-modal-button:hover {
  color: white;
  background: black;
}

.c-laitela-next-milestones {
  margin-left: 1rem;
  display: flex;
  flex-direction: column;
  height: 73.1rem;
}

@keyframes a-dark-energy-glow {
  0% { box-shadow: 0 0 0 rgb(53, 10, 53); }
  50% { box-shadow: 0 0 5px rgb(53, 10, 53); }
  100% { box-shadow: 0 0 0 rgb(53, 10, 53); }
}

.o-laitela-shop-button--dark-energy {
  width: 22rem;
  padding: 1rem;
  background: white;
  border: 0.2rem solid black;
  border-radius: 0.5rem;
  margin-left: 1rem;
  margin-bottom: 2rem;
  font-family: Typewriter;
  animation: 5s a-dark-energy-glow infinite;
}

.o-laitela-shop-button--available {
  background: black;
  color: white;
  cursor: pointer;
}

.o-laitela-shop-button--bought {
  background: #16c55e;
}

.o-laitela-run-button__icon {
  height: 12rem;
  width: 12rem;
  border-radius: 50%;
  background-color: #000000;
  display: flex;
  background-image: url(../images/laitela-icon.svg);
  background-position: center;
  background-repeat-x: no-repeat;
  justify-content: center;
  background-size: 49.5px;
  align-items: center;
  font-size: 11rem;
  margin: 1.5rem auto;
  border: 4px solid black;
  color: white;
  text-shadow: 1px 1px 10px black;
  animation: a-laitela-run-button__icon--scroll 15s infinite linear;
  transition-duration: 0.2s;
}

.o-laitela-run-button__icon:hover {
  background-image: url(../images/laitela-icon-dark.svg);
  background-color: white;
}

.o-laitela-run-button__icon--running {
  animation: a-laitela-run-button__icon--scroll 5s infinite linear;
}

@keyframes a-laitela-run-button__icon--scroll {
  0% {background-position-y: 0}
  100% {background-position-y: 24rem}
}

.c-laitela-annihilation-button {
  padding: 2rem;
  width: 50rem;
  background: white;
  border: 0.2rem solid black;
  border-radius: 0.5rem;
  font-family: Typewriter, serif;
  cursor: pointer;
  transition-duration: 0.3s;
  display: block;
  margin: auto;
  margin-bottom: 1rem;
}

.c-laitela-annihilation-button h2 {
  color: inherit;
}

.c-laitela-annihilation-button b {
  color: inherit;
}

.c-laitela-annihilation-button:hover {
  background: black;
  color: white !important; /* h2 color overrides this */
}

/* #endregion laitela tab*/


.c-performance-stats {
  width: 25rem;
  padding: 0.3rem;
  position: fixed;
  top: 0;
  left: 0;
  border: 0.1rem solid black;
  text-align: left;
  background-color: whitesmoke;
  z-index: 999;
}

.c-glyph-level-factors-dropdown-header {
  color: #d5ffd7;
  width: auto;
  font-weight: bold;
  text-align: center;
  background: black;
  border: 0.2rem solid var(--color-reality);
  border-radius: 0.5rem;
  padding-top: 0.3rem;
  padding-bottom: 0.3rem;
}

.t-metro .c-glyph-level-factors-dropdown-header,
.t-dark-metro .c-glyph-level-factors-dropdown-header,
.t-inverted-metro .c-glyph-level-factors-dropdown-header,
.t-s8 .c-glyph-level-factors-dropdown-header {
  border-width: 0.1rem;
  border-radius: 0;
}

.l-glyph-levels-and-weights {
  display: -ms-grid;
  display: grid;
  width: 100%;
  padding-top: 1rem;
}

.c-glyph-levels-and-weights {
  font-weight: bold;
  background: black;
}

.l-glyph-levels-and-weights__adjust-label {
  grid-column: 4;
  -ms-grid-column: 4;
  -ms-grid-column-span: 2;
  grid-row: 5;
  -ms-grid-row: 5;
  white-space: nowrap;
  font-weight: bold;
  padding: 0.25em 0 .25em 1em;
  z-index: 2;
}

.l-glyph-levels-and-weights__adjust-outline {
  grid-column: 4 / 5;
  -ms-grid-column: 4;
  -ms-grid-column-span: 1;
  grid-row: 1 / 6;
  -ms-grid-row: 1;
  -ms-grid-row-span: 5;
  position:relative;
}

.l-glyph-levels-and-weights__adjust-outline::after {
  content: '';
  position: absolute;
  border: 0.2rem solid #d5ffd7;
  border-radius: 0.5em;
  top: -0.5em;
  bottom: -0.5em;
  left: -0.5em;
  right: -0.5em;
}

.t-metro .l-glyph-levels-and-weights__adjust-outline::after,
.t-dark-metro .l-glyph-levels-and-weights__adjust-outline::after,
.t-inverted-metro .l-glyph-levels-and-weights__adjust-outline::after,
.t-s8 .l-glyph-levels-and-weights__adjust-outline::after {
  border-width: 0.1rem;
  border-radius: 0;
}


.l-glyph-levels-and-weights__factor {
  grid-column: 1;
  -ms-grid-column: 1;
  text-align: left;
  padding-left: 1em;
  padding-top: 0.3em;
  padding-bottom: 0.3em;
  display:flex;
  align-items: center;
}

.l-glyph-levels-and-weights__operator {
  grid-column: 2;
  -ms-grid-column: 2;
  display:flex;
  align-items: center;
  padding-left: 1em;
}

.l-glyph-levels-and-weights__factor-val {
  grid-column: 3;
  -ms-grid-column: 3;
  text-align: right;
  padding-left: 1em;
  display: flex;
  align-items: center;
  justify-content: flex-end;
  padding-right: 2em;
}

.l-glyph-levels-and-weights__slider {
  grid-column: 4;
  -ms-grid-column: 4;
  display: flex;
  align-items: center;
  margin-top: 0.4rem;
  margin-bottom: 0.4rem;
}

.c-glyph-levels-and-weights__slider-process {
  background-color: #d5ffd7;
}

.c-glyph-levels-and-weights__slider-bg {
  background-color: var(--color-reality);
}

.c-glyph-levels-and-weights__slider-handle {
  color: #d5ffd7;
  background-color: black;
  box-shadow: 0 0 0 0.1rem #d5ffd7;
  border-radius: 0.8rem;
}

.l-glyph-levels-and-weights__reset-btn-outer {
  z-index:2;
  display: inline-flex;
  align-items: center;
  justify-content: center;
}

.l-glyph-levels-and-weights__reset-btn {
  display: inline-block;
  padding: 0.2rem 0.5rem 0.2rem 0.5rem;
}

.c-glyph-levels-and-weights__reset-btn {
  color: #d5ffd7;
  background-color: black;
  border-radius: 0.5rem;
  border: 0.1rem solid #d5ffd7;
}

.c-glyph-levels-and-weights__reset-btn:hover {
  color: black;
  background-color: #d5ffd7;
}

.o-questionmark {
  border-radius: 50%;
  border: 0.1rem solid;
  width: 1.2em;
  height: 1.2em;
  font-size: smaller;
  display: inline-flex;
  align-items: center;
  justify-content: center;
}

.l-glyphs-tab {
  display: flex;
  flex-direction: row;
  justify-content: center;
}

@keyframes a-reality-glyph-outer-cycle {
  0% {
    background-color: #b67f33;
    box-shadow: #b67f33 0 0 1rem 0.2rem;
  }
  20% {
    background-color: #64dd17;
    box-shadow: #64dd17 0 0 1rem 0.2rem;
  }
  40% {
    background-color: #22aa48;
    box-shadow: #22aa48 0 0 1rem 0.2rem;
  }
  60% {
    background-color: #03a9f4;
    box-shadow: #03a9f4 0 0 1rem 0.2rem;
  }
  80% {
    background-color: #b241e3;
    box-shadow: #b241e3 0 0 1rem 0.2rem;
  }
  100% {
    background-color: #b67f33;
    box-shadow: #b67f33 0 0 1rem 0.2rem;
  }
}

@keyframes a-reality-glyph-over-cycle {
  0% {
    box-shadow: #b67f33 0 0 1rem calc(0.3rem) inset;
  }
  20% {
    box-shadow: #64dd17 0 0 1rem calc(0.3rem) inset;
  }
  40% {
    box-shadow: #22aa48 0 0 1rem calc(0.3rem) inset;
  }
  60% {
    box-shadow: #03a9f4 0 0 1rem calc(0.3rem) inset;
  }
  80% {
    box-shadow: #b241e3 0 0 1rem calc(0.3rem) inset;
  }
  100% {
    box-shadow: #b67f33 0 0 1rem calc(0.3rem) inset;
  }
}

@keyframes a-reality-glyph-icon-cycle {
  0% {
    color: #b67f33;
    text-shadow: #b67f33 -0.04em 0.04em 0.08em;
  }
  20% {
    color: #64dd17;
    text-shadow: #64dd17 -0.04em 0.04em 0.08em;
  }
  40% {
    color: #22aa48;
    text-shadow: #22aa48 -0.04em 0.04em 0.08em;
  }
  60% {
    color: #03a9f4;
    text-shadow: #03a9f4 -0.04em 0.04em 0.08em;
  }
  80% {
    color: #b241e3;
    text-shadow: #b241e3 -0.04em 0.04em 0.08em;
  }
  100% {
    color: #b67f33;
    text-shadow: #b67f33 -0.04em 0.04em 0.08em;
  }
}

@keyframes a-reality-glyph-description-cycle {
  0% {
    color: #b67f33;
    text-shadow: black -1px 1px 1px, black 1px 1px 1px, black -1px -1px 1px, black 1px -1px 1px, #b67f33 0 0 3px
  }
  20% {
    color: #64dd17;
    text-shadow: black -1px 1px 1px, black 1px 1px 1px, black -1px -1px 1px, black 1px -1px 1px, #64dd17 0 0 3px
  }
  40% {
    color: #22aa48;
    text-shadow: black -1px 1px 1px, black 1px 1px 1px, black -1px -1px 1px, black 1px -1px 1px, #22aa48 0 0 3px
  }
  60% {
    color: #03a9f4;
    text-shadow: black -1px 1px 1px, black 1px 1px 1px, black -1px -1px 1px, black 1px -1px 1px, #03a9f4 0 0 3px
  }
  80% {
    color: #b241e3;
    text-shadow: black -1px 1px 1px, black 1px 1px 1px, black -1px -1px 1px, black 1px -1px 1px, #b241e3 0 0 3px
  }
  100% {
    color: #b67f33;
    text-shadow: black -1px 1px 1px, black 1px 1px 1px, black -1px -1px 1px, black 1px -1px 1px, #b67f33 0 0 3px
  }
}

.l-reality-button-column {
  display: flex;
  flex-direction: column;
  padding-top: 5rem;
  align-items: center;
  margin-right: 2rem;
}

.l-player-glyphs-column {
  display: flex;
  flex-direction: column;
  padding-top: 2rem;
  justify-content: flex-start;
}

.l-reality-upgrade-grid {
  display: flex;
  flex-direction: column;
  margin-top: 1.2rem;
  width: 100%;
  align-items: center;
}

.l-reality-upgrade-grid__row {
  display: flex;
  flex-direction: row;
  max-width: 120rem;
}

.l-reality-upgrade-btn {
  height: 10rem;
  padding: 0 1rem 0 1rem;
  display: flex;
  justify-content: center;
  align-items: center;
  flex-direction: column;
  position: relative;
  width: 25rem;
  margin: 1.2rem;
  flex: 1 1 0;
}

.c-reality-upgrade-btn {
  background-color: black;
  border: 0.2rem solid var(--color-reality);
  border-radius: 0.5rem;
  color: #d5ffd7;
  cursor: pointer;
  transition-duration: 0.15s;
  text-align: center;
  font-size: 1rem;
  font-family: Typewriter, serif;
}

.c-reality-upgrade-btn__requirement {
  font-weight: bold;
}

.c-reality-upgrade-btn:hover {
  color: black;
  background-color: #d5ffd7;
}

.c-reality-upgrade-btn--unavailable {
  background-color: #656565;
  cursor: default;
}

.c-reality-upgrade-btn--unavailable:hover {
  background-color: #656565;
  color: #d5ffd7;
}

.c-reality-upgrade-btn--bought {
  background-color: var(--color-reality);
  border-color: #094E0B;
  cursor: default;
}

.c-reality-upgrade-btn--bought:hover {
  color: #d5ffd7;
  background-color: var(--color-reality);
}

.c-reality-upgrade-btn--locked {
  background-color: #a53939;
  cursor: default;
}

.c-reality-upgrade-btn--locked:hover {
  background-color: #a53939;
  color: #d5ffd7;
}

.c-reality-upgrade-btn--black-hole-unlock {
  margin: auto;
  text-shadow: -0.1rem 0.1rem 0.3rem #d5ffd7
}

.t-metro .c-reality-upgrade-btn,
.t-dark-metro .c-reality-upgrade-btn,
.t-inverted-metro .c-reality-upgrade-btn,
.t-s8 .c-reality-upgrade-btn {
  border-width: 0.1rem;
  border-radius: 0;
}

.t-dark .c-reality-upgrade-btn--unavailable {
  color: #d5ffd7;
  background-color: #37474f;
}

.t-dark .c-reality-upgrade-btn--locked {
  color: #d5ffd7;
  background-color: var(--color-bad);
}

.t-s6.c-reality-upgrade-btn:hover {
  background-color: #d5ffd7;
}

.t-s6.c-reality-upgrade-btn--unavailable:hover {
  background-color: #656565;
  color: #d5ffd7;
}

.t-s6.c-reality-upgrade-btn--bought {
  background-color: var(--color-reality);
  border-color: #094E0B;
}

.t-s6.c-reality-upgrade-btn--bought:hover {
  color: #d5ffd7;
  background-color: var(--color-reality);
}

.l-black-hole-tab {
  display: flex;
  flex-direction: column;
  align-items: center;
}

.l-black-hole-upgrade-grid {
  display: flex;
  flex-direction: column;
  width: 75rem;
  align-items: center;
}

.l-black-hole-upgrade-grid__row {
  display: flex;
  flex-direction: row;
}

.c-black-hole-canvas {
  border: 0.1rem solid black;
}

.t-s1 .c-black-hole-canvas {
  background: black;
  border-radius: 50%;
}

.c-pp-label {
  position: absolute;
  left: 50%;
  transform: translateX(-50%);
}

/*#region reality-tab*/

.c-reality-tab__header {
  font-size: 1.5rem;
  margin: 1.5rem 0;
}

.c-reality-tab__reality-machines {
  color: var(--color-reality);
}

/*#region themes*/

/*#region t-dark t-s6*/

.t-dark .c-reality-tab__reality-machines,
.t-s6 .c-reality-tab__reality-machines {
  text-shadow: 0 0 0.7rem;
}

/*#endregion t-dark t-s6*/

/*#region t-s1*/

.t-s1 .c-reality-tab__reality-machines {
  text-shadow: 0.1rem 0.1rem 0 black;
}

/*#endregion t-s1*/

/*#endregion themes*/

/*#endregion reality-tab*/

.c-automator-blocks {
  width: 100%;
  padding-bottom: 5rem;
}

.o-automator-command {
  border: 0.1rem solid #353535;
  padding: 0.5rem;
  display: inline-block;
  background: #000115;
  color: #c080ff;
  border-radius: 0.5rem;
  width: 8.5rem;
  user-select: none;
  cursor: grab;
}

.c-automator-docs .o-automator-command {
  margin-bottom: 0.5rem;
  margin-right: 0.5rem;
}

.o-automator-command--ghost {
  color: red;
}

.c-automator-command-list {
  display: flex;
  align-items: center;
  flex-wrap: wrap;
}

.c-automator-block-row {
  display: flex;
  align-items: center;
  margin-bottom: 0.5rem;
}

.c-automator-block-row > * {
  margin-right: 0.5rem
}

.c-automator-block-row-active {
  background: #50316f;
}

.c-automator-block-row-ghost {
  display: block;
  margin: auto;
  margin-left: 0;
  margin-bottom: 0.5rem;
}

.c-automator-block-editor {
  overflow-y: scroll;
  height: 100%;
  background-color: black;
  border-top-left-radius: 1rem;
  border-bottom-left-radius: 1rem;
  box-sizing: border-box;
  padding: 0.5rem;
  tab-size: 1.5em;
  -moz-tab-size: 1.5em;
  -o-tab-size: 1.5em;
}

.o-automator-block-input {
  border: 0.1rem solid #353535;
  padding: 0.5rem;
  display: inline-block;
  background: #000115;
  color: #007f7f;
  border-radius: 0.5rem;
  font-size: 1.1rem;
  font-family: Typewriter, serif;
}

input.o-automator-block-input {
  color: #0f0;
}

.l-automator-nested-block {
  width: fit-content;
  padding: 1rem;
  border: 2px dotted #55ff55;
  margin-left: 3rem;
  margin-top: 0.5rem;
  min-widtH: 30rem;
}

.o-automator-block-delete {
  color: #ff3333;
  font-size: 1.7rem;
  cursor: pointer;
}

.c-perk-tab {
  display: flex;
  flex-direction: column;
  align-items: center;
}

.c-perk-network {
  position: relative;
  overflow: hidden;
  touch-action: pan-y;
  user-select: none;
  -webkit-user-drag: none;
  -webkit-tap-highlight-color: rgba(0, 0, 0, 0);
  width: 90rem;
  height: 50rem;
  border: 0.1rem solid black;
}

.c-perk-network__canvas {
  position: relative;
  touch-action: none;
  user-select: none;
  -webkit-user-drag: none;
  -webkit-tap-highlight-color: rgba(0, 0, 0, 0);
  width: 100%;
  height: 100%;
}

/* #startregion h2p tab*/

.l-h2p-modal {
  display: flex;
  flex-direction: column;
  margin: 0.5rem;
  width: calc(100vw - 20vh);
  height: calc(100vh - 20vh);
}

.l-h2p-container {
  display: flex;
  flex-direction: row;
  flex: 1 1 50rem;
  margin: 2rem 0 2rem 0;
}

.l-h2p-header {
  flex: 0 0.2 5rem;
  text-align: center;
}

.l-h2p-search-tab {
  display: flex;
  flex-direction: column;
  width: 15rem;
}
.l-h2p-info {
  flex: 1 1 50rem;
  display: flex;
  flex-direction: column;
}

.c-h2p-title {
  user-select: none;
  font-size: 3rem;
}

.c-h2p-body {
  text-align: left;
  font-size: 1.6rem;
}

.l-h2p-body {
  flex: 0.8 0.8 30rem;
  overflow-y: scroll;
  margin: 1rem;
  padding: 0.5rem;
}

.l-h2p-body::-webkit-scrollbar {
  width: 1rem;
}

.l-h2p-body::-webkit-scrollbar-thumb {
  background: grey;
  border-radius: 0.5rem;
}

.c-h2p-body--title {
  font-size: 2.5rem;
}

.c-h2p-search-bar {
  font-size: 1.5rem;
  width: calc(100% - 1rem);
  padding: 0.2rem;
}

.l-h2p-tab-list {
  display: flex;
  justify-content: flex-start;
  flex-direction: column;
  overflow-y: scroll;
  margin: 0.5rem;
  flex: 1 0.8 40rem;
}

.l-h2p-tab-list::-webkit-scrollbar {
  width: 0.5rem;
}

.l-h2p-tab-list::-webkit-scrollbar-thumb {
  background: grey;
  border-radius: 0.5rem;
}

.o-h2p-tab-button {
  font-size: 1.25rem;
  cursor: pointer;
  border-bottom: 0.1rem solid black;
  padding: 0.3rem 0.5rem 0.3rem 0;
  transition: font-size 0.2s;
}

.o-h2p-tab-button:hover {
  color: white;
  text-shadow:
    0.1rem 0.1rem 0.1rem black,
    -0.1rem -0.1rem 0.1rem black,
    -0.1rem 0.1rem 0.1rem black,
    0.1rem -0.1rem 0.1rem black;
}

.t-dark .o-h2p-tab-button,
.t-dark-metro .o-h2p-tab-button,
.t-s6 .o-h2p-tab-button{
  border-bottom: 0.1rem solid white;
}

.o-h2p-tab-button--selected {
  font-size: 1.5rem;
  color: white;
  text-shadow:
    0.1rem 0.1rem 0.1rem black,
    -0.1rem -0.1rem 0.1rem black,
    -0.1rem 0.1rem 0.1rem black,
    0.1rem -0.1rem 0.1rem black;
}

.l-help-me {
  position: absolute;
  top: 1rem;
  width: 2rem;
  right: 1rem;
  height: 2rem;
  border-radius: 50%;
  line-height: 1.9rem;
  font-size: 1.5rem;
  cursor: pointer;
  font-weight: 500;
}

/* Prevent any themes overriding font awesome */
.fa, .far, .fas {
  font-family: "Font Awesome 5 Free" !important;
}

@keyframes opacity {
  0% { opacity: 0; }
  50% { opacity: 0.4; }
  100% { opacity: 0; }
}

.tutorial--glow {
  position: relative;
}

.tutorial--glow:after {
  content: "";
  position: absolute;
  width: 100%;
  height: 100%;
  background: gold;
  animation: opacity 3s infinite;
  top: 0;
  left: 0;
  border-radius: inherit;
}

.o-celestial-nav__hoverable .tooltiptext  { display: none; }
.o-celestial-nav__hoverable:hover .tooltiptext,
.o-celestial-nav__force-hover .tooltiptext { display: block; }

.c-celestial-nav__test-ring {
  fill: blue;
}

.c-celestial-nav__test-ring:hover {
  fill: red;
  stroke: black;
  stroke-width: 2;
}

.c-celestial-nav__test-complete {
  fill: #4EF;
}

.c-celestial-nav__effarig {
  fill: #5151ec;
}

.c-celestial-nav__test-incomplete {
  fill: #888;
}

.o-celestial-nav__symbol {
  text-anchor: middle;
  font-family: sans-serif;
}

.o-celestial-nav__legend-arrow {
  stroke: #CCC;
  fill: none;
  stroke-linecap: butt;
  stroke-width: 2;
}

.o-celestial-nav__hoverable:hover .o-celestial-nav__legend-arrow {
  stroke: #FFF;
}

.o-celestial-nav__legend-text {
  fill: rgb(238, 135, 17);
  font-weight: bold;
}

.o-celestial-nav__hoverable:hover .o-celestial-nav__legend-text {
  fill: rgb(197, 112, 14);
}

.o-no-mouse {
  -moz-user-select: none;
  -khtml-user-select: none;
  -webkit-user-select: none;
  -ms-user-select: none;
  user-select: none;
  pointer-events: none;
}

.tooltiptext {
  -moz-user-select: none;
  -khtml-user-select: none;
  -webkit-user-select: none;
  -ms-user-select: none;
  user-select: none;
  pointer-events: none;
}

.l-celestial-navigation {
  margin: auto;
  border: 2px solid black;
  border-radius: 5px;
  /* background: #1a1a1a; */
}

/* STD-shop */

.c-shop-header {
  display: flex;
  justify-content: center;
  align-items: center;
  font-size: 2rem;
  margin: 1rem 0;
}

.c-shop-header img {
  margin: 0 1rem;
}

.l-shop-buttons-container {
  display: flex;
  flex-wrap: wrap;
  width: 62rem;
  margin: auto;
}

.c-shop-button-container {
  width: 30rem;
  padding: 1rem;
  border: .2rem solid #1f7d1f;
  border-radius: .5rem;
  margin: .5rem;
  background: #3c3c3c;
  color: white;
}

.o-shop-button-button {
  background: turquoise;
  border: none;
  border-radius: .5rem;
  display: flex;
  margin: auto;
  align-items: center;
  font-family: Typewriter;
  padding: .5rem 2rem;
  margin-top: 1rem;
  cursor: pointer;
}

.c-shop-header .o-shop-button-button {
  margin: 0;
}

.o-shop-button-button img {
  margin-left: 1rem;
}

.o-shop-button-multiplier {
  font-weight: bold;
  font-size: 1.5rem;
  margin: 0.5rem 0;
  display: block;
}

.c-autobuyer-buy-box {
<<<<<<< HEAD
  display: flex;
  justify-content: center;
  align-items: center;
  height: 6.4rem;
  font-weight: bold;
  font-size: 1.4rem;
  color: var(--color-text);
  background-color: var(--color-disabled);
  border: 0.2rem solid var(--color-bad);
  transition-duration: 0.2s;
  border-radius: .5rem;
  margin: .5rem;
  padding: 1rem;
  width: 90rem;
  cursor: default;
}

.c-autobuyer-buy-box--purchaseable:hover {
  color: #FFF;
  background-color: var(--color-good);
=======
  border: .2rem solid grey;
  background: #c7c7c7;
  border-radius: .5rem;
  margin: .5rem;
  width: 23.5rem;
  font-size: 1.5rem;
  font-weight: bold;
  color: black;
  user-select: none;
  height: 17.5rem;
  display: flex;
  align-items: center;
>>>>>>> c67af0c9
}

.c-autobuyer-buy-box--purchaseable {
  background-color: var(--color-base);
  border-color: var(--color-good);
  cursor: pointer;
}<|MERGE_RESOLUTION|>--- conflicted
+++ resolved
@@ -7449,7 +7449,6 @@
 }
 
 .c-autobuyer-buy-box {
-<<<<<<< HEAD
   display: flex;
   justify-content: center;
   align-items: center;
@@ -7470,20 +7469,6 @@
 .c-autobuyer-buy-box--purchaseable:hover {
   color: #FFF;
   background-color: var(--color-good);
-=======
-  border: .2rem solid grey;
-  background: #c7c7c7;
-  border-radius: .5rem;
-  margin: .5rem;
-  width: 23.5rem;
-  font-size: 1.5rem;
-  font-weight: bold;
-  color: black;
-  user-select: none;
-  height: 17.5rem;
-  display: flex;
-  align-items: center;
->>>>>>> c67af0c9
 }
 
 .c-autobuyer-buy-box--purchaseable {
