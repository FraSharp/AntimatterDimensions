--- conflicted
+++ resolved
@@ -588,85 +588,7 @@
     -webkit-user-drag: element;
   }
 
-<<<<<<< HEAD
-.glyphcontainer {
-    display: flex;
-    justify-content: center;
-}
-
-.glyph {
-    display: flex;
-    justify-content: center;
-    align-items: center;
-    height: 50px;
-    width: 50px;
-    background: black;
-    font-size: 2.4rem;
-    transition-duration: 0.2s;
-    cursor: move;
-    font-family: Typewriter;
-    box-sizing: border-box;
-    
-}
-
-#reality * {
-    user-select: none;
-}
-
-.blackhole-upgrades {
-    display: flex;
-    justify-content: space-around;
-    width: 80%;
-}
-
-.radial-progress {
-    /* @circle-size: 120px; */
-    background-color: #d6dadc;
-    width: 120px;
-    height: 120px;
-    border-radius: 50%;
-    margin: 50px
-  }
-
-.circle .fill {
-    background-color: #97a71d;
-    /* rect(<top>, <right>, <bottom>, <left>) */
-    clip: rect(0px, 60px, 120px, 0);
-    -webkit-backface-visibility: hidden;
-    backface-visibility: hidden;
-}
-
-.circle .mask {
-    /* rect(<top>, <right>, <bottom>, <left>) */
-    clip: rect(0px, 120px, 120px, 60px);
-}
-
-.circle .mask, .circle .fill {
-    width:    120px;
-    height:   120px;
-    position: absolute;
-    border-radius: 50%;
-}
-
-.inset {
-    width:       90px;
-    height:      90px;
-    position:    absolute;
-    margin-left: 15px;
-    margin-top:  15px;
-    background-color: #fbfbfb;
-    border-radius: 50%;
-}
-
-@keyframes glow {
-    20% { text-shadow: 0 0 10px green; }
-    100% { text-shadow: 0 0 10px white; }
-}
-
-@keyframes existenceGlow {
-=======
 @keyframes a-existence-glow {
->>>>>>> 95fec761
   0% { text-shadow: 1px 1px 2px black; }
   50% { text-shadow: 1px 1px 8px black; }
   100% { text-shadow: 1px 1px 2px black; }
@@ -926,12 +848,8 @@
     top: 0;
     bottom: 0;
     width: 100%;
-<<<<<<< HEAD
-    height: 100%; 
-=======
     height: 100%;
     z-index: 1;
->>>>>>> 95fec761
     overflow: hidden;
     pointer-events: none;
 }
