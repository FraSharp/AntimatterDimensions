--- conflicted
+++ resolved
@@ -585,89 +585,6 @@
 
 }
 
-<<<<<<< HEAD
-.c-shop-header {
-  font-size: 2rem;
-  padding: 2rem;
-  display: flex;
-  justify-content: center;
-  align-items: center;
-}
-
-.c-shop-header > span {
-  margin-right: 1rem;
-}
-
-.o-shop-buy-more {
-  padding: 1.2rem;
-  font-family: Typewriter;
-  border: none;
-  border-radius: .5rem;
-  font-size: 1.5rem;
-  background: burlywood;
-  margin-left: 1.5rem;
-  transition-duration: 0.12s;
-  cursor: pointer;
-}
-
-.o-shop-buy-more:hover {
-  background: #c19a68;
-}
-
-.l-shop-buttons-container {
-  display: flex;
-  flex-wrap: wrap;
-  justify-content: center;
-}
-
-.c-shop-button-container {
-  border: .2rem solid gainsboro;
-  background: whitesmoke;
-  display: inline-block;
-  padding: 2rem;
-  border-radius: .5rem;
-  width: 40rem;
-  height: 15rem;
-  display: flex;
-  flex-direction: column;
-  font-size: 1.5rem;
-  margin-right: 1rem;
-  margin-bottom: 1rem;
-}
-
-.o-shop-button-description {
-  margin-bottom: 1rem;
-}
-
-.o-shop-button-button {
-  display: flex;
-  align-items: center;
-  justify-content: space-around;
-  width: 17rem;
-  font-family: Typewriter;
-  font-size: 2rem;
-  padding: 1rem;
-  border: none;
-  background: turquoise;
-  border-radius: .5rem;
-  margin: auto;
-  cursor: pointer;
-  transition-duration: .12s;
-}
-
-.o-shop-button-button:hover {
-  background: rgb(68, 163, 154);
-}
-
-#automatorTreeCanvas {
-    top: 0;
-    left: 0;
-    position: absolute;
-    z-index: -999;
-}
-
-=======
->>>>>>> 45942a76
 #loading {
     position: absolute;
     top: 50%;
@@ -804,7 +721,7 @@
     cursor: move;
     font-family: Typewriter;
     box-sizing: border-box;
-
+    
 }
 
 #reality * {
@@ -1161,14 +1078,14 @@
     top: 0;
     bottom: 0;
     width: 100%;
-    height: 100%;
+    height: 100%; 
     overflow: hidden;
     pointer-events: none;
 }
 
 #realityanimbg {
-    min-width: 100%;
-    min-height: 100%;
+    min-width: 100%; 
+    min-height: 100%; 
     width: auto;
     height: auto;
     position: absolute;
@@ -4957,7 +4874,6 @@
 
 /*#endregion l-modal-options*/
 
-<<<<<<< HEAD
 .l-modal-store-content {
   display: flex;
 }
@@ -5010,7 +4926,6 @@
   margin-left: 1rem;
 }
 
-=======
 /*#region c-modal-shortcuts*/
 
 .c-modal-shortcuts {
@@ -5076,7 +4991,6 @@
 
 /*#endregion c-modal-shortcuts*/
 
->>>>>>> 45942a76
 /*#endregion Modals*/
 
 .l-notification-container {
