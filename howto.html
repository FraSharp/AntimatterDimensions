<html>
  <head>
  <title>How to play</title>
  <link rel='stylesheet' type='text/css' href='stylesheets/howto.css'>
  <link rel="icon" type="image/png" href="icon.png">
  </head>
  <body style="padding: 10px 20%">
  <h1 style="text-align: center">
  HOW TO PLAY
  </h1>
  <div style="text-align: center">
  How to Play – Antimatter Dimensions
  </div>
  <hr>
  <div style="text-align: center">
  Antimatter Dimensions is an Idle Incremental game with multiple layers of unlocks, prestige, and achievements. The basic Goal is to reach infinity and receive an infinity point, which can be spent on various skills to increase your overall production.
  </div>
  <hr>
  <div style="text-align: center">
  You can choose whether or not you would like to see spoilers here. Setting this to "Avoid spoilers" will only show the content you have access to, as well as the next piece(s) of content you will unlock.
  </div>
  <table style="margin: auto;">
    <tr>
      <td>
          <button onclick='showspoilers()' class="storebtn" id="showspoilersbtn" style="margin-top: 5px;">View: <br> Avoid spoilers</button>
      </td>
      <td>
          <button class="storebtn" id="importbtn" style="margin-top: 5px;">Import your save</button>
      </td>
    </tr>
  </table>
  <hr>
  <button onclick='changestate(1)' id='div1btn'  class="storebtn">Dimensions</button>
  <div style="text-align: left" id='div1' class='hidden'>
  <b>Dimensions:</b>
  <br>
  Dimensions are your production units in game.  The first Dimension produces your Antimatter.  Each consecutive dimension produces the previous one, allowing you to have steady growth. There are eight dimensions total. <br>
  <b>Dimension Multiplier:</b> Beside the dimension there is a multiplier (example: First Dimension x1.0). The base production of each dimension is multiplied by this number.  This multiplier increases by 2x(Base) for every 10 of that dimension purchased. Each time this occurs, the price of the dimension will increase. <br>
  <b>Accumulated Dimension Quantity:</b> The next column is your current amount of that dimension you own. This is a combination of how many you have purchased with antimatter, as well as produced from the higher dimension. <br>
  <b>Purchased Dimensions Quantity:</b>  Next to each accumulated quantity of owned dimensions, the amount of that dimension purchased toward the next multiplier upgrade is displayed in brackets.  If you have (4) next to your accumulated dimension quaintly, you will need 6 more of that dimension for the next multiplier increase. <br>
  <b>Dimension Growth Percent:</b>  This number represents the amount of growth that dimensions experiences per second. +100% means the dimension is doubling each second.  This allows you to judge overall growth. <br>
  <b>Cost & until 10:</b> You can buy a single quantity of each dimension with antimatter when the cost button is highlighted.  Alternatively, if the Until 10 buttons is highlighted, you can buy whatever quantity gets you to that dimensions next dimension multiplier. <br>
  <b>Max all:</b> Max all will buy max tickspeed (see below), then will buy until 10 of 1st dimension until it can't anymore, then 2nd, and so on. <br>
  <b>Dimension base prices:</b> 10, 100, 10000, 1e6, 1e9, 1e13, 1e18, 1e24 <br>
  <b>Base per 10 bought dimension price increases:</b>1000, 10000, 1e5, 1e6, 1e8, 1e10, 1e12, 1e15 <br>
  <b>Hotkeys: 1, 2, 3, 4, 5, 6, 7, 8</b> for buy until 10 []th dimension, <b>M</b> for Max all
  </div>
  <hr id='div1hr'>
  <button onclick='changestate(2)' id='div2btn' class="storebtn">Ticks</button>
  <div style="text-align: left" id='div2' class='hidden'>
  <b>Tick:</b> Production in the game happens on each “tick”. <br>
  <b>Interval:</b> The length of time between ticks. This is lowered by purchasing tick interval reductions. <br>
  <b>Cost:</b> The cost of antimatter for reducing the tick interval by the % displayed above (Without Galaxies your base tickspeed decrease is 11% per purchase) <br>
  <b>Buy Max:</b> This will buy the maximum amount of tick interval decreases available with your current amount of Antimatter. <br>
  Note that the actual tickspeed time is fake and the game always runs at 20 ticks per second.
  </div>
  <hr id='div2hr'>
  <button onclick='changestate(3)' id='div3btn' class="storebtn">Dimension Shift/Boost</button>
  <div style="text-align: left" id='div3' class='hidden'>
  <b>Dimension Shift:</b> This resets your current game, but unlocks another dimension for your next run. Each one requires 20 (base) of your highest unlocked dimension. <br>
  <b>Dimension Boost:</b> A dimension shift, but you don't unlock a new dimension. This happens after 4 dimension shifts. Each one requires 20+(boosts*15) (base) eighth dimensions. <br>
  Each dimension shift and boost will provide a x2 (base) multiplier to first dimension, and each dimension after will have half (base) multiplier as the previous (min 1). <br>
  <b>Hotkey: D</b>
  </div>
  <hr id='div3hr'>
  <button onclick='changestate(4)' id='div4btn' class="storebtn">Antimatter Galaxies</button>
  <div style="text-align: left" id='div4' class='hidden'>
  Purchasing an Antimatter Galaxy will reset your game back to the point where only 4 Dimensions are available, but will increase the effect of your tick speed interval reduction by 2%. <br>
  Though it will have very little impact for the first few purchases, the increase is multiplicative and won’t take long to be visible. <br>
  Your first galaxy will increase your tickspeed interval upgrade as if it were 10% originally, so you will have 12% after 1 galaxy. <br>
  Galaxies require 80+(galaxies*60) (base) Eighth Dimensions. (80+galaxies*60+(galaxies-99)^2*2 when above 100 non-replicanti galaxies) <br>
    <b>Hotkey: G</b>
  </div>
  <hr id='div4hr'>
  <button onclick='changestate(5)' id='div5btn' class="storebtn">Dimensional Sacrifice</button>
  <div style="text-align: left" id='div5' class='hidden'>
  You unlock Dimensional Sacrifice after your first dimension boost. <br>
  Sacrificing will immediately reduce the owned quantity of dimensions 1 through 7 to zero. This does not reduce the multiplier or the current cost.  In return, it will multiply the Eighth Dimension Multiplier by the shown value. It will take time to get back to the production you previously had, but you will end up with a net increase. <br>
  <b>When should I Sacrifice?</b> Depends on your percentages (+%/s), but if they are over ~2% and the multiplier is over 2x, I'd say it's worth it. The lower the percentage, the longer it takes to gain back your dimensions. <br>
  <b>Dimensional Sacrifice Checkbox:</b> This allows you to complete dimensional sacrifices without having the warning popup. <br><br>
  The dimensional sacrifice formula (where n is the total amount of first dimensions you've had) is: <br>
  Base: (log(n)/10)^m, where m is 2 at base, 2.2 with the "The Gods are pleased" achievement, and 2.5 with the "Gift from the Gods" achievement. <br>
  Eighth Dimension Autobuyer Challenge: m^0.05/n^0.04*j, where m is the current number of first dimensions you have and j is your previous sacrifice multiplier. <br>
  After Infinity Challenge 2: n^m, where m is 0.01 at base and 0.011 with the "Yet another infinity reference" achievement. <br>
    <b>Hotkey: S</b>
  </div>
  <hr id='div5hr'>
  <button onclick='changestate(6)' id='div6btn' class="storebtn">Infinity</button>
  <div style="text-align: left" id='div6' class='hidden'>
  Once you have too much Antimatter for the world to handle (2^1024, or 1.7976931348623159e308) you’ll reach infinity and be able to perform a “Big Crunch”. <br>
  Each Infinity completed will give an Infinity Point. These can be spent on upgrades in the new infinity tab. You must purchase these upgrades from top to bottom. <br>
  The "x2 IP from all sources" upgrade can be bought multiple times, but each purchase requires 10 times as much IP. You must buy all 16 previous infinity upgrades to buy the first level. <br>
  <b>When should I try to reach Infinity?</b> It's recommend to get 2 galaxies before attempting to reach it. On the way there, you should dimension boost as many times as you can.
  </div>
  <hr id='div6hr'>
  <button onclick='changestate(7)' id='div7btn' class="storebtn">Achievements</button>
  <div style="text-align: left" id='div7' class='hidden'>
  Each achievement has conditions that must be met before they are earned.  Some are very simple, and some are significantly trickier.  You may have to infinity or start a challenge before attempting some of the harder ones. <br>
  You will recieve a x1.5 multiplier to all dimensions for each completed row. In addition, some achievements have their own rewards.
  </div>
  <hr id='div7hr'>
  <button onclick='changestate(8)' id='div8btn' class="storebtn">Challenges</button>
  <div style="text-align: left" id='div8' class='hidden'>
  Challenges are unlocked after first infinity; they change in-game mechanics in different ways to create more difficult infinity circumstances. <br>
  Each completed challenge will award an auto buyer.  You can run them multiple times (though only the first time grants a reward), and they can be exited at any time via the “Exit Challenge” button on the challenge tab. <br>
  The rightmost row of Infinity Upgrades does not work in challenges.
  </div>
  <hr id='div8hr'>
  <button onclick='changestate(9)' id='div9btn' class="storebtn">Autobuyers</button>
  <div style="text-align: left" id='div9' class='hidden'>
  <b>Autobuyers:</b>
  <br>
  Autobuyers (awarded by completing challenges) allow the automatic purchase of dimensions, dimension shifts/boosts, galaxies, tickspeed interval decreases, Big Crunches, and Dimensional Sacrifice (later). They are located under the infinty tab in "Autobuyers". <br><br>
  <b>Priority:</b> Priorities tell the game which autobuyer will buy if two are affordable in the same tick. Priority 1 is bought 1st, Priority 2 is bought 2nd, etc. Two equal priorities will pick their buying order randomly. <!-- While you cannot set these, big crunch has a priority of 0, galaxies have a priority of 10, dimboosts 11, and sacrifice (once unlocked) 11. --> <br>
  <b>Autobuyer Speed:</b>The cooloff period before the autobuyer makes another puchase. This rounds up to the nearest 100ms, so 200ms and 101ms are the same speed. <br>
  <b>Bulk Buy:</b> Once the Speed of an Autobuyer is maxed, all future upgrades will double the amount the autobuyer purchases per tick. This can be disabled. <br>
  <b>Dimension Autobuyer Buy Quantity:</b> Autobuyers for dimensions can be set to buy a single, or until 10, on each cooldown. Bulk buy does not work when the autobuyer is set to singles. <br>
  <b>Tickspeed Autobuyer Buy Quantity:</b> The tickspeed autobuyer can be set to buy a single or the max available on each cooldown. <br>
  <b>Automatic Dimboost Customization:</b> With the Dimboost autobuyer you can set the max amount of 8th dimensions to use for the autobuyer, the amount of galaxies before dimboosts are always autopurchased, and (when unlocked) the ability to buy dimboosts in bulk (at a fixed amount). <br>
  <b>Max Galaxies:</b> The highest amount of galaxies the galaxies autobuyer will buy. <br>
  <b>IP on crunch:</b> Once you break Infinity, you can set how many IP you would like to wait for before crunching. It accepts e notation (12.34e5 is 1234000). <br>
  <b>Sacrifice Autobuyer:</b> This autobuyer has a maxed timer from the start. You can set how much multiplier it waits for before sacrificing. It accepts e notation. <br>
  The double autobuyer tick speed upgrade will have all autobuyers buy twice as fast.<br>
    <b>Toggle All Autobuyers:</b> This button will turn all of your autobuyers on or off. <!--say how it decides which?--> <br>
    <b>Hotkey: A</b> (for toggle all autobuyers)
  </div>
  <hr id='div9hr'>
  <button onclick='changestate(10)' id='div10btn' class="storebtn">Breaking Infinity</button>
  <div style="text-align: left" id='div10' class='hidden'>
  Originally Antimatter Dimensions was restricted by "Infinity". Since a significant update, you can now "Break Infinity" once your Big Crunch autobuyer has been maxed. This opens up a selection of new upgrades as well as the ability to gain more than 1 infinity point per run. <br>
  <b>Fixing Infinity:</b>You can revert the breaking at anytime by clicking fix infinity. <br>
  <b>IP Gain Formula:</b>10^(log(current antimatter)/n-0.75)*bonuses, where n is 308 at default, 307.8 with the "This achievement doesn't exist II" achievement, or 290 with the relevant timestudy.
  </div>
  <hr id='div10hr'>
  <button onclick='changestate(11)' id='div11btn' class="storebtn">Infinity Dimensions</button>
  <div style="text-align: left" id='div11' class='hidden'>
  <b>Unlocking Infinity Dimensions:</b>Infinity Dimensions are unlocked by reaching a certain amount of antimatter. <br>
  <b>Infinity Dimension Cost:</b>Infinity dimensions are only purchasable in sets of 10, and cost Infinity points. <br>
  <b>Infinity Dimension Production:</b>Similar to the original dimensions, each infinity dimension produces the dimension above it. Dimension 3 produce 2, 2 produces 1.  Instead of antimatter, Infinity Dimension produces Infinity power, which translates to an overall multiplier on all original dimensions. <br>
  Infinity Power gives a boost to all dimensions equal to (power^7).
  </div>
  <hr id='div11hr'>
  <button onclick='changestate(12)' id='div12btn' class="storebtn">Infinity Challenges</button>
  <div style="text-align: left" id='div12' class='hidden'>
  Infinity Challenges are like regular challenges, but they have higher end goals and are generally harder than regular challenges (but have a different kind of reward). <br>
  They unlock at set amounts of antimatter - the ones unlocking later are (generally) more difficult.
  </div>
  <hr id='div12hr'>
  <button onclick='changestate(13)' id='div13btn' class="storebtn">Replicanti</button>
  <div style="text-align: left" id='div13' class='hidden'>
  Each replicanti has an upgradable chance to update every replicanti tick. You will gain a bonus to infinity dimensions based on much replicanti you have. <br>
  When replicanti reach infinity, you can buy a galaxy. This will not increase the cost of normal galaxies. The amount of replicanti galaxies you can have is capped (upgradable). Once you reach infinity replicanti, they will not continue growing. <br>
  When offline, in an inactive tab, lagging, or a tickspeed under 50ms, replicanti get calculated with an approximation. This can cause wildly varying results, especially at extremely low numbers (1-5). <br>
  When at low values (100-1000) (when none of the conditions above are true), there may be some minor variances in the expected amount of replicanti gain. <br>
    <b>Formulas: <br>
    Infinity Dimension power increase:</b> log2(replicanti)^2, plus replicanti^0.032 if you have the relevant time study, times 5^galaxies if you have that time study. <br>
    <b>Chance upgrade cost:</b>x(1e15) per upgrade <br>
    <b>Speed upgrade cost:</b>x(1e10) per upgrade <br>
    <b>Galaxy upgrade cost:</b>1e(170+n*25+n^2*5)
  </div>
  <hr id='div13hr'>
  <button onclick='changestate(14)' id='div14btn' class="storebtn">Eternity</button>
  <div style="text-align: left" id='div14' class='hidden'>
  Upon reaching infinity Infinity Points, you can eternity. Eternities will reset everything before this point except challenge times, achievements, and total antimatter. You also unlock a new tab. <br>
  You can pass infinity Infinity Points whenever. You will recieve more Eternity Points the nore Infinity Points you had before going Eternal. <br>
  <b>EP gain formula:</b> floor(5^(floor(log10(IP))/308-0.7)*bonuses. The x10 EP time study gives the bonus before the outer floor.
  </div>
  <hr id='div14hr'>
  <button onclick='changestate(15)' id='div15btn' class="storebtn">Milestones</button>
  <div style="text-align: left" id='div15' class='hidden'>
    To make eternities faster and more convenient, you will unlock various buffs as you get more eternities. These buffs are either making you start with something on eternity or unlock an autobuyer. <br>
    For the buffs at the the start of an eternity, you will keep the relevant statistic on the run you unlock the milestone. (On 1 > 2, you will keep your autobuyers.) <br>
    The last milestone is at 100 eternities and allows full automation.
    </div>
    <hr id='div15hr'>
    <button onclick='changestate(16)'id='div16btn' class="storebtn">Time Dimensions</button>
  <div style="text-align: left" id='div16' class='hidden'>
    After your first eternity, you unlock Time Dimensions. You buy them with EP and they provide time shards, which give free tickspeed upgrades (which don't increase the price). These free tickspeed upgrades stay on infinity (applying retroactively to your tickspeed mult through more galaxies). <br>
    Similarly to the other dimensions, a Time Dimension 2 produces a Time Dimension 1 and so on. <br>
    Each tick threshold takes 33% more time shards than the previous (25% with the relevant time study).
    </div>
    <hr id='div16hr'>
  <button onclick='changestate(17)' id='div17btn' class="storebtn">Time Study</button>
  <div style="text-align: left" id='div17' class='hidden'>
    A Time Study is a powerful post-eternity upgrade, which costs Time Theorems. Time Studies are laid out in a tree-like fashion, where you must buy preresiquites before continuing. There are sometimes choices to make with which Time Study to buy, as you cannot get all of them even if affordable. <br>
    Time Theorems are a limited resource which costs more for each one you buy. They can be bought with antimatter, infinity points, and eternity points. <br>
    <b>Respecs:</b> A Respec allows you to reset the upgrades you have in the tree to retreive the Time Theorems spent on them. It can be done for free on eternity. <br>
    <b>Costs:</b> <br>
    <b>Antimatter:</b> 1e20000^times bought <br>
    <b>Infinity Points:</b> 1e100^times bought <br>
    <b>Eternity Points:</b> 2^times bought
    </div>
    <hr id='div17hr'>
    <button onclick='changestate(18)' id='div18btn' class="storebtn">Eternity Challenges</button>
    <div style="text-align: left" id='div18' class="hidden">
      Eternity Challenges are another set of challenges which are unlocked by the Time Study tree. They require a certain amount of Time Theorems to enter, plus a secondary requirement. <br>
      You can only complete each Eternity Challenge five times, and each time the rewards scale. <br>
      You do not need to have the Eternity Challenge unlocked for the reward to take effect. <br>
      There are a total of twelve Eternity Challenges, and each one introduces another item into the gameplay designed to make it harder. <br>
      The goals are in Infinity Points.
    </div> 
    <hr id='div18hr'>
    <button onclick='changestate(19)' id='div19btn' class="storebtn">Time Dilation</button>
  <div style="text-align: left" id='div19' class="hidden"> 
    Time dilation is unlocked when you purchase the 5,000 TT time study after beating both EC11 and EC12 five times, and after acquiring a total of 13,000 TT. Dilating time will start a new eternity, and all of your Dimension/Infinity/Time Dimension multipliers’ exponents and the tickspeed multipliers’ exponent will be reduced to ^0.75. <br>
      If you can reach 1.79e308 IP and eternity within a dilated eternity, you are rewarded with Tachyon Particles upon the dilated eternity. You can dilate as many times as you want. <br>
    Tachyon Particles generate another currency, Dilated Time. Dilated Time is translated into free galaxies by reaching a certain threshold. These galaxies are permanent except when you buy a certain Dilation Upgrade. <br>
    Dilation Upgrades are upgrades that are purchasable with Dilated Time. Some upgrades improve the amount of Dilated Time you gain or reset your free galaxies but decrease the threshold required to get to them. In addition, there is also a TT generator as one of the Dilation upgrades. The first row of dilation upgrades can be purchased any number of times, but the rest cannot.
  </div> 
  <hr id='div19hr'>
<button onclick='changestate(20)' id='div20btn' class="storebtn">Reality</button>
  <div style="text-align: left" id='div20' class="hidden">
     Reality is unlocked when you reach 5 billion time theorems and 1e4000 EP. Unlocking it opens a new tab. <br>
    Under this new tab, you can find the button to make a new Reality. You can either click it immediatly after unlocking it, or wait to obtain a higher glyph level and more Reality Machines. <br>
    Making a new Reality gives you a new currency known as Reality Machines, a glyph, and a perk point. Reality Machines can be spent on different upgrades throughout the Reality tab, such as Wormhole boosts, Reality Upgrades, and Automator commands. A glyph is an equippable item that can have multiple types. Each type has four effects. A perk point is a currency that can be spent in the Perks subtab on different Perks. <br><br>
    <b>Formulas:</b><br>
    <b>Glyph level:</b> your 3 or 4 factors (ep/replicanti/dt/eternities) + perks * perk shop / instability. (Instability: Let's say "T = 1000 and K = 500. X is base glyph level. E (a scaled value of the overflow) = (X - T) / K. Y (final glyph level output) = T + K/2 * (sqrt(1+4E) - 1)).  <br>
    <b>Reality Machines gained:</b> 1000^(log10(EP)/4000 - 1).
  </div>
    <hr id='div20hr'>
    <button onclick='changestate(21)' id='div21btn' class="storebtn">Glyphs</button>
    <div style="text-align: left" id='div21' class="hidden">
          A glyph is an equippable item that can have multiple types. Each type has four effects. There are also different levels of rarity for glyphs. <br>
      The five types are as follows: Normal, Infinity, Replicanti, Time, and Dilation. <br>
      Each glyph can have up to 4 effects at once. You can find the full glyph effect list and their corresponding type <a href="https://pastebin.com/raw/TyQbs4vX">here</a> <br>
      The formula for glyph level is  (1e-5) * (EP^0.5) * (replicanti^(0.4 + glyph level improver effects)) * (DT^1.3).
    </div>
      <hr id='div21hr'>
      <button onclick='changestate(22)' id='div22btn' class="storebtn">Perks</button>
      <div style="text-align: left" id='div22' class="hidden">
        Perks are a type of upgrade unlocked upon Reality. Each perk effect varies, but most are QoL (quality of life) improvements. All perks only require 1 perk point to buy. <br>
        Each Reality you gain 1 perk point which can be spent on a upgrade on the tree, starting with "You can now choose from 3 glyphs on reality". <br>
        The perk tree works like a skill tree, as in it requires the previous perk to buy the next. <br>
        Once you complete the perk tree, you are awarded an achievement.
    </div>
        <hr id='div22hr'>
        <button onclick='changestate(23)' id='div23btn' class="storebtn">Automator</button>
          <div style="text-align: left" id='div23' class="hidden">
            The Automator is unlocked upon reaching 4 Realities and grants you an achievement. It is like a scripting language inside the game that allows you to near completely automate the entire game, eventually. <br>
            To use it, you must buy commands to use. These range from 1-500 Reality Machines. <br>
            You can also only use a select amount of rows. You can increase that amount by Realitying more or by buying certain Perks. <br>
            There are also three Automator save slots that work like Time Study save slots. To use, hold shift to save and click to load.
    </div>
<<<<<<< HEAD
            <hr id='div23hr'>
            <button onclick='changestate(24)' id='div24btn' class="storebtn">Automator</button>
          <div style="text-align: left" id='div24' class="hidden">
=======
            <hr id='div22hr'>
            <button onclick='changestate(23)' id='div23btn' class="storebtn">Wormhole</button>
          <div style="text-align: left" id='div23' class="hidden">
>>>>>>> 6a4ad3b5
            The Wormhole is a time multiplying feature in-game. It is unlocked by buying it for 50 Reality Machines. <br>
            You can buy upgrades for the Wormhole by using Reality Machines. There are three upgrades for the Wormhole: Cooldown, Intensity, and Duration. <br>
            Once you reach 2 years of playtime (that two years is affected by Wormhole), you unlock a Reality Upgrade that allows you to have two Wormholes. <br>
            The second Wormhole takes time active from your 1st Wormhole to decrease Cooldown (i.e. if the 1st Wormhole was active for 30 seconds, it would take 30 seconds away from the waiting time until activation of the second Wormhole)
            </div>
            <hr id='div24hr'>
            <button onclick='changestate(25)' id='div25btn' class="storebtn">Celestials</button>
          <div style="text-align: left" id='div25' class="hidden">
      Once you get all of the Reality Upgrades, the first Celestial is unlocked. This opens up a new tab to the right of Reality. <br>
      Each Celestial has unique mechanics and upgrades, and you need to defeat all seven. <br>
      To defeat a Celestial, you must enter into that Celestial's Reality, and reach Reality. Afterwards, you can begin unlocking features within the Celestial interface, and you will be able to unlock the next Celestial.
      </div>
            <hr id='div25hr'>
            <a href="http://antimatter-dimensions.wikia.com/wiki/Guide">Strategy Guide</a>
  </body>
  <script src='javascripts/howto.js'></script>
  </html><|MERGE_RESOLUTION|>--- conflicted
+++ resolved
@@ -241,15 +241,9 @@
             You can also only use a select amount of rows. You can increase that amount by Realitying more or by buying certain Perks. <br>
             There are also three Automator save slots that work like Time Study save slots. To use, hold shift to save and click to load.
     </div>
-<<<<<<< HEAD
             <hr id='div23hr'>
-            <button onclick='changestate(24)' id='div24btn' class="storebtn">Automator</button>
+            <button onclick='changestate(24)' id='div24btn' class="storebtn">Wormhole</button>
           <div style="text-align: left" id='div24' class="hidden">
-=======
-            <hr id='div22hr'>
-            <button onclick='changestate(23)' id='div23btn' class="storebtn">Wormhole</button>
-          <div style="text-align: left" id='div23' class="hidden">
->>>>>>> 6a4ad3b5
             The Wormhole is a time multiplying feature in-game. It is unlocked by buying it for 50 Reality Machines. <br>
             You can buy upgrades for the Wormhole by using Reality Machines. There are three upgrades for the Wormhole: Cooldown, Intensity, and Duration. <br>
             Once you reach 2 years of playtime (that two years is affected by Wormhole), you unlock a Reality Upgrade that allows you to have two Wormholes. <br>
