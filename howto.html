--- conflicted
+++ resolved
@@ -251,43 +251,30 @@
     <b>Costs:</b> (1e20000^times bought) for antimatter, (1e100^times bought) for IP, (2^times bought) for EP.
     </div>
     <hr id='div17hr'>
-    <button onclick='changestate(18)' id='div18btn' class="storebtn">Time Dilation</button> 
-<<<<<<< HEAD
-<div style="text-align: left" id='div18' class="hidden"> 
-Time dilation is unlocked when you purchase the 5,000 TT time study after beating both EC11 and EC12 five times, and after acquiring a total of 13,000 TT. Dilating time will start a new eternity, and all of your Dimension/Infinity/Time Dimension multipliers’ exponents and tickspeed multipliers’ will be reduced to ^0.75.  
- <br>
-  If you can reach 1.79e308 IP and eternity within a dilated eternity, you are rewarded with Tachyon Particles upon the dilated eternity. You can dilate as many times as you want. 
-<br> 
-Tachyon Particles generate another currency, Dilated Time. Dilated Time is translated into free galaxies by reaching a certain threshold. These galaxies are permanent except when you buy a certain Dilation Upgrade. 
-<br> 
-Dilation Upgrades are upgrades that are purchasable with Dilated Time. Some upgrades improve the amount of Dilated Time you gain or reset your free galaxies but decrease the threshold required to get to them. In addition, there is also a TT generator as one of the Dilation upgrades. The first row of dilation upgrades is purchasable as many times as possible, but the rest cannot. 
-</div> 
-<hr id='div18hr'> 
-    <button onclick='changestate(19)' id='div19btn' class="storebtn">Reality</button>
-    <div style="text-align: left" id='div19' class="hidden">
-      Reality is unlocked when you reach 5 billion time theorems and 1e4000 EP. Unlocking it opens a new tab.
-      <br>
-      Under this new tab, you can find the button to trigger Reality. You can either click it immediatly after unlocking it or waiting.
-      <br>
-      Preforming Reality gives you a new currency known as Reality Machines, and also gives you a glyph. A glyph is an equippable item that can have multiple types. Each type has four effects. 
-      <br>
-      The formula for glyph level is (your 3 or 4 factors) + perks * perk shop / instability. (Instability: Let's say "T = 1000 and K = 500. X is base glyph level. E (a scaled value of the overflow) = (X - T) / K. Y (final glyph level output) = T + K/2 * (sqrt(1+4E) - 1)). The formula for Reality Machines is 
-    </div>
-    <hr id='div19hr'>
-=======
+    <button onclick='changestate(18)' id='div18btn' class="storebtn">Time Dilation</button>
   <div style="text-align: left" id='div18' class="hidden"> 
-  Time dilation is unlocked when you purchase the 5,000 TT time study after beating both EC11 and EC12 five times, and after acquiring a total of 13,000 TT. Dilating time will start a new eternity, and all of your Dimension/Infinity/Time Dimension multipliers’ exponents and tickspeed multipliers’ will be reduced to ^0.75.  
-  <br>
-    If you can reach 1.79e308 IP and eternity within a dilated eternity, you are rewarded with Tachyon Particles upon the dilated eternity. You can dilate as many times as you want. 
-  <br> 
-  Tachyon Particles generate another currency, Dilated Time. Dilated Time is translated into free galaxies by reaching a certain threshold. These galaxies are permanent except when you buy a certain Dilation Upgrade. 
-  <br> 
-  Dilation Upgrades are upgrades that are purchasable with Dilated Time. Some upgrades improve the amount of Dilated Time you gain or reset your free galaxies but decrease the threshold required to get to them. In addition, there is also a TT generator as one of the Dilation upgrades. The first row of dilation upgrades is purchasable as many times as possible, but the rest cannot. 
+    Time dilation is unlocked when you purchase the 5,000 TT time study after beating both EC11 and EC12 five times, and after acquiring a total of 13,000 TT. Dilating time will start a new eternity, and all of your Dimension/Infinity/Time Dimension multipliers’ exponents and tickspeed multipliers’ will be reduced to ^0.75.
+    <br>
+      If you can reach 1.79e308 IP and eternity within a dilated eternity, you are rewarded with Tachyon Particles upon the dilated eternity. You can dilate as many times as you want.
+    <br>
+    Tachyon Particles generate another currency, Dilated Time. Dilated Time is translated into free galaxies by reaching a certain threshold. These galaxies are permanent except when you buy a certain Dilation Upgrade.
+    <br>
+    Dilation Upgrades are upgrades that are purchasable with Dilated Time. Some upgrades improve the amount of Dilated Time you gain or reset your free galaxies but decrease the threshold required to get to them. In addition, there is also a TT generator as one of the Dilation upgrades. The first row of dilation upgrades is purchasable as many times as possible, but the rest cannot.
   </div> 
-  <hr id='div18hr'> 
+  <hr id='div18hr'>
+  <button onclick='changestate(19)' id='div19btn' class="storebtn">Reality</button>
+  <div style="text-align: left" id='div19' class="hidden">
+    Reality is unlocked when you reach 5 billion time theorems and 1e4000 EP. Unlocking it opens a new tab.
+    <br>
+    Under this new tab, you can find the button to trigger Reality. You can either click it immediatly after unlocking it or waiting.
+    <br>
+    Preforming Reality gives you a new currency known as Reality Machines, and also gives you a glyph. A glyph is an equippable item that can have multiple types. Each type has four effects.
+    <br>
+    The formula for glyph level is (your 3 or 4 factors) + perks * perk shop / instability. (Instability: Let's say "T = 1000 and K = 500. X is base glyph level. E (a scaled value of the overflow) = (X - T) / K. Y (final glyph level output) = T + K/2 * (sqrt(1+4E) - 1)). The formula for Reality Machines is
+  </div>
+  <hr id='div19hr'>
 
->>>>>>> ce8c1b91
-    <a href="http://antimatter-dimensions.wikia.com/wiki/Guide">Strategy Guide</a>
+  <a href="http://antimatter-dimensions.wikia.com/wiki/Guide">Strategy Guide</a>
     
   </body>
   <script src='javascripts/howto.js'></script>
