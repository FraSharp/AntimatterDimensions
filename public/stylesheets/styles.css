--- conflicted
+++ resolved
@@ -294,26 +294,16 @@
 
 /* #region TT shop */
 
-<<<<<<< HEAD
-.TTbuttons {
-  color: var(--color-text);
+.time-theorem-buttons {
+  display: flex;
+  width: 55.5rem;
   position: absolute;
-=======
-.time-theorem-buttons {
-  display: flex;
-  width: 55.5rem;
-  position: fixed;
->>>>>>> 7dfe7eea
   bottom: 0;
   z-index: 2;
-<<<<<<< HEAD
-  width: 55.5rem;
-  pointer-events: all;
-=======
   align-items: flex-end;
   font-family: Typewriter, serif;
   color: var(--color-text);
->>>>>>> 7dfe7eea
+  pointer-events: all;
 }
 
 .l-tt-buy-button {
@@ -1357,11 +1347,12 @@
  *******/
 
 .c-game-ui {
+  overflow-x: hidden;
+  overflow-y: auto;
   width: 100%;
+  /* stylelint-disable-next-line unit-allowed-list */
   height: 100vh;
   position: relative;
-  overflow-y: auto;
-  overflow-x: hidden;
 }
 
 ._kong-test .c-game-ui {
@@ -5168,13 +5159,9 @@
 /* #endregion o-dilation-upgrade */
 
 .c-tachyon-particle-container {
-<<<<<<< HEAD
-  position: absolute;
-=======
   width: 100%;
   height: 100%;
-  position: fixed;
->>>>>>> 7dfe7eea
+  position: absolute;
   top: 0;
   left: 0;
   z-index: -1;
@@ -5198,38 +5185,28 @@
 }
 
 .l-modal-overlay {
-<<<<<<< HEAD
-  position: absolute;
-  pointer-events: auto;
-  left: 0;
-  top: 0;
-=======
   /* stylelint-disable-next-line unit-allowed-list */
->>>>>>> 7dfe7eea
   width: 100vw;
   /* stylelint-disable-next-line unit-allowed-list */
   height: 100vh;
-  position: fixed;
+  position: absolute;
   top: 0;
   left: 0;
   z-index: 6;
   animation-name: a-modal-overlay-fadein;
   animation-duration: 2s;
   animation-fill-mode: forwards;
+  pointer-events: auto;
 }
 
 .l-modal {
-<<<<<<< HEAD
+  display: inline-block;
   position: absolute;
-  pointer-events: auto;
-=======
-  display: inline-block;
-  position: fixed;
->>>>>>> 7dfe7eea
   top: 50%;
   left: 50%;
   z-index: 7;
   transform: translate(-50%, -50%);
+  pointer-events: auto;
 }
 
 /* #region c-modal */
@@ -5964,19 +5941,14 @@
 .l-notification-container {
   display: flex;
   flex-direction: column-reverse;
-<<<<<<< HEAD
-  align-items: flex-end;
   position: absolute;
-  pointer-events: auto;
-=======
-  position: fixed;
->>>>>>> 7dfe7eea
   top: 0;
   right: 0;
   z-index: 1000;
   align-items: flex-end;
   margin-top: 0.5rem;
   margin-right: 1rem;
+  pointer-events: auto;
 }
 
 /* #region o-notification */
@@ -9253,7 +9225,6 @@
   width: 2rem;
   height: 2rem;
   position: absolute;
-  pointer-events: auto;
   top: 1rem;
   right: 2rem;
   z-index: 1;
@@ -9261,6 +9232,7 @@
   font-weight: 500;
   line-height: 1.9rem;
   border-radius: var(--var-border-radius, 50%);
+  pointer-events: auto;
   cursor: pointer;
 }
 
