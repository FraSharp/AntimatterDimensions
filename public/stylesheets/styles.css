--- conflicted
+++ resolved
@@ -8947,16 +8947,6 @@
 }
 
 .c-reality-upgrade-btn--possible {
-<<<<<<< HEAD
-  color: black;
-  background:
-    repeating-linear-gradient(
-      -45deg,
-      #979729,
-      #979729 3rem,
-      #777722 3rem,
-      #777722 6rem
-=======
   /* Text color gets inherited from other pseudo-classes; so we use !important here in order to ensure good contrast
     specifically on reality and imaginary upgrades, the only upgrades which use this and the related --locked below */
   color: black !important;
@@ -8967,7 +8957,6 @@
       #A2A229 3rem,
       #919122 3rem,
       #919122 6rem
->>>>>>> fc8a6ab5
     );
   cursor: default;
 }
@@ -8981,17 +8970,10 @@
   color: white !important;
   background: #952020;
   background-image:
-<<<<<<< HEAD
-    linear-gradient(45deg, #a55252 25%, transparent 25%),
-    linear-gradient(135deg, #a55252 25%, transparent 25%),
-    linear-gradient(45deg, transparent 75%, #a55252 75%),
-    linear-gradient(135deg, transparent 75%, #a55252 75%);
-=======
     linear-gradient(45deg, #802222 25%, transparent 25%),
     linear-gradient(135deg, #802222 25%, transparent 25%),
     linear-gradient(45deg, transparent 75%, #802222 75%),
     linear-gradient(135deg, transparent 75%, #802222 75%);
->>>>>>> fc8a6ab5
   background-position: 0 0, 2rem 0, 2rem -2rem, 0 2rem;
   background-size: 4rem 4rem;
   cursor: default;
