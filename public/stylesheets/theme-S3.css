--- conflicted
+++ resolved
@@ -2,17 +2,8 @@
   background: none !important;
 }
 
-<<<<<<< HEAD
 .t-s3 #ui,
 .t-s3 #ui-fixed,
-=======
-.t-s3 #container,
-.t-s3 #page,
-.t-s3 .l-notification-container,
-.t-s3 .c-modal,
-.t-s3 .time-theorem-buttons,
-.t-s3 .sidebar,
->>>>>>> 7dfe7eea
 .t-s3 .c-glyph-tooltip {
   animation: glasses 7s infinite;
 }
