<!doctype html>
<html lang="en">
<head>
  <meta charset="utf-8">
  <title>Antimatter Dimensions</title>
  <link rel="icon" type="image/png" href="icon.png">
  <meta name="Antimatter Dimensions" content="A game about huge numbers and watching them go up." >
  <link href="https://fonts.googleapis.com/css?family=PT+Mono" rel="stylesheet">
  <link rel="stylesheet" type="text/css" href="stylesheets/fontawesome/css/all.css">
  <link rel="stylesheet" type="text/css" href="stylesheets/codemirror/codemirror.css">
  <link rel="stylesheet" type="text/css" href="stylesheets/codemirror/show-hint.css">
  <link rel="stylesheet" type="text/css" href="stylesheets/codemirror/lint.css">
  <link rel="stylesheet" type="text/css" href="stylesheets/codemirror/panda-syntax.css">
  <link rel="stylesheet" type="text/css" href="stylesheets/codemirror/liquibyte.css">
  <link rel="stylesheet" type="text/css" href="stylesheets/vue-sfc-classes.css">
  <link rel="stylesheet" type="text/css" href="stylesheets/ad-slider-component.css">
  <link rel="stylesheet" type="text/css" href="stylesheets/glyphs.css">
  <link rel="stylesheet" type="text/css" href="stylesheets/styles.css?3">
  <link rel="stylesheet" type="text/css" href="stylesheets/automator.css">
  <link rel="stylesheet" type="text/css" href="stylesheets/time-studies.css">
  <link rel="stylesheet" type="text/css" href="stylesheets/tooltips.css">
  <link rel="stylesheet" type="text/css" href="stylesheets/vis-network.css">
</head>

<body>
  <div id="browser-warning">
    Your browser is not supported. 
    <br>
    Please update to a newer browser.
  </div>
  <div id="loading"></div>
  <div id="ui"></div>
  <div id="background-animations">
    <div class="videocontainer videocontainer--background">
      <video autoplay muted loop id="stars">
        <source src="images/stars-bg.webm" type="video/webm">
      </video>
    </div>
    <div id="snow" style="display: none;"></div>
  </div>
  <div class="videocontainer">
    <video preload muted id="realityanimbg" style="opacity: 0; display: none;">
      <source src="images/realityanimbg.webm" type="video/webm">
    </video>
  </div>
  <div id="performance-stats" class="c-performance-stats" style="display: none;"></div>
<<<<<<< HEAD

  <script type="text/javascript" src="PlayFab/PlayFabClientApi.js"></script>
  <script type="text/javascript" src="Steam/steam.js"></script>
  <canvas id="forceRefreshCanvas" style="position: fixed; right: 0px; bottom: 0px; width: 100vw; height: 100%; opacity: 0.01; pointer-events: none; z-index: -20;"></canvas>
  <script>
    /*--Post GameLoad Steam Initialization--*/
      var nodeOn = window.require!==undefined ? true : false
      steamOn=false //change to false!!
      if(nodeOn){
        var JQ = require('jquery');
        var Steam = require('greenworks')
        var shell = require('electron').shell;
        if (Steam) {
          if (Steam.initAPI()) {
            console.log("Steam is Functional!")
            steamOn = true
          } else {
            console.log("Steam API not activated. Are you sure you opened the game in Steam?")
          }
        }
        JQ(window).resize(function(){
          SteamFunctions.UIZoom()
        });
        if(Steam){
          if(Steam.initAPI()){
            SteamFunctions.SteamInitialize()
          }else{
          }
        }
        console.log("SteamOn is "+steamOn) //REMOVE! JUST FOR TESTING
      }
  </script>
=======
>>>>>>> 490d3437
</body>
<script>
  // We use an IE only document variable to check here to force it to show the browser warning.
  // For some reason, IE really does *not* want to cooperate, even when you have a file as a <script> that you load
  // in the body. 
  // Other browsers will be checked whenever window.onload is ran.
  if (document.documentMode) {
    document.getElementById("loading").style.display = "none";
    document.getElementById("browser-warning").style.display = "flex";
  }
</script>
</html><|MERGE_RESOLUTION|>--- conflicted
+++ resolved
@@ -44,7 +44,6 @@
     </video>
   </div>
   <div id="performance-stats" class="c-performance-stats" style="display: none;"></div>
-<<<<<<< HEAD
 
   <script type="text/javascript" src="PlayFab/PlayFabClientApi.js"></script>
   <script type="text/javascript" src="Steam/steam.js"></script>
@@ -77,8 +76,6 @@
         console.log("SteamOn is "+steamOn) //REMOVE! JUST FOR TESTING
       }
   </script>
-=======
->>>>>>> 490d3437
 </body>
 <script>
   // We use an IE only document variable to check here to force it to show the browser warning.
