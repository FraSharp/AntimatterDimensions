--- conflicted
+++ resolved
@@ -92,24 +92,4 @@
   justify-content: space-evenly;
   align-items: center;
 }
-<<<<<<< HEAD
-=======
-
-.c-socials--icon {
-  color: var(--color-text);
-}
-
-.c-socials--icon__wrapper {
-  transition: all 0.2s ease-in-out;
-}
-
-.c-socials--icon__wrapper:hover {
-  transform: scale(1.1);
-}
-
-[ach-tooltip]::before {
-  width: 20rem;
-  font-size: 1.5rem;
-}
->>>>>>> 8099013e
 </style>