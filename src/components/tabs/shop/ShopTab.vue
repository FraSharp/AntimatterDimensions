--- conflicted
+++ resolved
@@ -120,11 +120,7 @@
         Respec Shop
       </PrimaryButton-->
     </div>
-<<<<<<< HEAD
-    <!--div v-if="!canRespec">
-=======
-    <div v-if="loggedIn && !canRespec">
->>>>>>> 063c66c8
+    <!--div v-if="loggedIn && !canRespec">
       Time until respec available: {{ respecTimeStr }}
     </div-->
     <div
