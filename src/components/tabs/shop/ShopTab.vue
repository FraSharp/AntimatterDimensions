--- conflicted
+++ resolved
@@ -30,7 +30,6 @@
     purchases() {
       return ShopPurchase.all;
     },
-<<<<<<< HEAD
     buySTDText() {
       return steamOn ? "Buy More" : "Play Online on Steam to buy STDs";
     }
@@ -39,11 +38,9 @@
     IAPsDisabled(newValue) {
       player.IAP.disabled = newValue;
     }
-=======
     enableText() {
       return `In-app Purchases: ${this.IAPsEnabled ? "Enabled" : "Disabled"}`;
     },
->>>>>>> 2b53ee72
   },
   methods: {
     update() {
