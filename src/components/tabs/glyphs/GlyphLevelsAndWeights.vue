<script>
import SliderComponent from "@/components/SliderComponent";
import ToggleButton from "@/components/ToggleButton";

export default {
  name: "GlyphLevelsAndWeights",
  components: {
    ToggleButton,
    SliderComponent
  },
  data() {
    return {
      perkShopVisible: false,
      penaltyVisible: false,
      rowVisible: false,
      achievementVisible: false,
      showAutoAdjustWeights: false,
      isAutoAdjustWeightsOn: false,
      factors: getGlyphLevelInputs(),
      weights: Object.assign({}, player.celestials.effarig.glyphWeights),
      rows: 3,
    };
  },
  computed: {
    gridStyle() {
      // Column specifications: {factor_name, math_operator, factor_value, weight_adjustment, padding}
      const columns = this.adjustVisible ? "30% 3% 17% 48% 2%" : "80% 5% 15%";
      return {
        width: "100%",
        "-ms-grid-columns": columns,
        "grid-template-columns": columns,
        "grid-auto-rows": "1fr",
      };
    },
    adjustOutlineStyle() {
      const rows = 5 + (this.showAutoAdjustWeights ? 1 : 0);
      return `grid-row: 1 / ${rows + 1}; -ms-grid-row: 1; -ms-grid-row-span: ${rows};`;
    },
    formatPerkShop() {
      return formatPercents(this.factors.perkShop - 1, 1);
    },
    sliderProps() {
      return {
        min: 0,
        max: 100,
        interval: 1,
        show: true,
        "dot-width": "2.2rem",
        "dot-height": "1.6rem",
        width: "13.5rem",
        tooltip: false,
        "value-in-dot": true,
        "plus-minus-buttons": true,
        "dot-class": "c-glyph-levels-and-weights__slider-handle",
        "bg-class": "c-glyph-levels-and-weights__slider-bg",
        "process-class": "c-glyph-levels-and-weights__slider-process",
        direction: "horizontal",
      };
    },
    totalWeights() {
      return this.weights.ep + this.weights.repl + this.weights.dt + this.weights.eternities;
    },
    // The order that elements gets pushed in this method determines the display order
    visibleRows() {
      const rows = ["ep", "replicanti", "dt"];
      if (this.eternityVisible) rows.push("eternities");
      if (this.perkShopVisible) rows.push("perk shop");
      if (this.shardVisible) rows.push("shards");
      if (this.singularityVisible) rows.push("singularities");
      if (this.penaltyVisible) rows.push("instability");
      if (this.rowVisible) rows.push("upgrade rows");
      if (this.achievementVisible) rows.push("achievements");
      rows.push("level");
      rows.push("info");
      return rows;
    },
    adjustVisible() {
      return EffarigUnlock.adjuster.isUnlocked;
    },
    eternityVisible() {
      return RealityUpgrade(18).isBought;
    },
    shardVisible() {
      return Ra.unlocks.relicShardGlyphLevelBoost.canBeApplied && Effarig.shardsGained !== 0;
    },
    singularityVisible() {
      return SingularityMilestone.glyphLevelFromSingularities.isUnlocked;
    }
  },
  watch: {
    isAutoAdjustWeightsOn(newValue) {
      player.celestials.effarig.autoAdjustGlyphWeights = newValue;
    }
  },
  created() {
    this.glyphWeightFields = Object.keys(player.celestials.effarig.glyphWeights);
    // Private data to deal with weight allocation
    this.resetSavedWeights();
    // Used to debounce this row disappearing
    this.lastInstability = 0;
    if (Glyphs.factorsOpen) this.$parent.$emit("openrequest");
  },
  mounted() {
    // Effarig unlock sets a flag to open this dropdown
    if (this.$viewModel.tabs.reality.openGlyphWeights) {
      this.$viewModel.tabs.reality.openGlyphWeights = false;
      this.$parent.$emit("openrequest");
    }
  },
  destroyed() {
    // Matches substring since there are states for opening in progress, all of which have "open" as a substring
    Glyphs.factorsOpen = this.$parent.state.name.match("OPEN") !== null;
  },
  methods: {
    update() {
      if (this.glyphWeightFields === undefined || this.$parent.state.name === "CLOSED") {
        return;
      }
      const glyphFactors = getGlyphLevelInputs();
      this.perkShopVisible = glyphFactors.perkShop !== 1;
      this.rowVisible = glyphFactors.rowFactor > 0;
      this.achievementVisible = glyphFactors.achievementFactor > 0;
<<<<<<< HEAD
      this.shardVisible = Ra.unlocks.relicShardGlyphLevelBoost.canBeApplied && Effarig.shardsGained !== 0;
      this.singularityVisible = SingularityMilestone.glyphLevelFromSingularities.canBeApplied;
=======
>>>>>>> 3ba6a6a6
      if (glyphFactors.scalePenalty !== 1) {
        this.penaltyVisible = true;
        this.lastInstability = Date.now();
      } else if (this.penaltyVisible) {
        if (Date.now() - this.lastInstability > 2000) this.penaltyVisible = false;
      }
      this.rows = this.visibleRows.length;
      if (this.adjustVisible && this.rows < 6) {
        // Keep UI from getting crammed
        this.rows = 6;
      }
      this.factors = glyphFactors;
      let same = true;
      this.glyphWeightFields.forEach(e => {
        if (this.weights[e] !== player.celestials.effarig.glyphWeights[e]) same = false;
        this.weights[e] = player.celestials.effarig.glyphWeights[e];
      });
      if (!same) {
        // In this case, some other code reset the weights, probably (hopefully)
        // the achievement reward that automatically adjusts weights.
        this.resetSavedWeights();
      }
      this.showAutoAdjustWeights = Achievement(165).isUnlocked;
      this.isAutoAdjustWeightsOn = player.celestials.effarig.autoAdjustGlyphWeights;
    },
    rowStyle(factor) {
      const row = this.visibleRows.findIndex(r => r === factor) + 1;
      // A bit of a hack, if we can't find the resource then factor is actually a number for the padding div
      if (row === 0) return this.makeRowStyle(factor);
      return this.makeRowStyle(row);
    },
    formatFactor(x) {
      // Not applied to + perks since it's always whole; for factors < 1, the slice makes the
      // factor be fixed point.
      return Notations.current.isPainful || x > 1000
        ? format(x, 2, 2)
        : x.toPrecision(5).slice(0, 6);
    },
    formatLevel(x) {
      return x > 1000
        ? formatInt(Math.floor(x))
        : format(x, 2, 4);
    },
    makeRowStyle(r) {
      return {
        "grid-row": r,
        "-ms-grid-row": r,
      };
    },
    resetWeights() {
      this.glyphWeightFields.forEach(e => player.celestials.effarig.glyphWeights[e] = 25);
      this.resetSavedWeights();
    },
    adjustSlider(which, value) {
      if (this.weights[which] === value) return;
      if (which !== this.lastAdjusted) {
        this.resetSavedWeights();
        // If we make the saved weight for the current adjustment be 0, there's less math to do later
        this.savedWeights[which] = 0;
        this.lastAdjusted = which;
      }
      const oldSum = this.weights.ep + this.weights.repl + this.weights.dt + this.weights.eternities;
      const oldValue = this.weights[which];
      const restSum = oldSum - oldValue;
      if (restSum + value > 100) {
        // We attempt to reduce other weights proportionally. But, we want to keep everything as
        // integer values. So, a single increment will change just one other weight. In order for
        // the sum to be 100:   100 == value + restSum * k   --->  k == (100-value)/restSum
        // Except we use the saved values instead of the current ones:
        const savedRestSum =
          this.savedWeights.ep +
          this.savedWeights.repl +
          this.savedWeights.dt +
          this.savedWeights.eternities;
        const reduceRatio = (100 - value) / savedRestSum;
        const newWeights = [];
        this.glyphWeightFields.forEach(x => {
          if (x !== which) {
            newWeights.push(this.savedWeights[x] * reduceRatio);
          }
        });
        roundPreservingSum(newWeights);
        this.glyphWeightFields.forEach(x => {
          if (x !== which) {
            player.celestials.effarig.glyphWeights[x] = newWeights.shift();
          }
        });
      }
      player.celestials.effarig.glyphWeights[which] = value;
    },
    resetSavedWeights() {
      this.savedWeights = Object.assign({}, player.celestials.effarig.glyphWeights);
      this.lastAdjusted = null;
    },
    factorString(source) {
      const name = this.adjustVisible ? source.name.substring(0, 4) : source.name;
      return `${format(source.coeff, 2, 4)}×${name}^${format(source.exp, 2, 3)}`;
    }
  }
};

// This function takes an array of data (3 elements), which add up to an integer, but
// may not be whole numbers themselves, and tries to round them so that the sum is the same
// and so that the difference from the original is small. It does this by finding the one
// that's closest to an integer, rounding it, and then distributing that error to the others.
function roundPreservingSum(data) {
  for (let idx = 0; idx < data.length; ++idx) {
    // Find the thing that's not an integer but is closest to an integer:
    let closest = -1;
    let closestDistance = 1000;
    let nonIntegers = 0;
    for (let s = 0; s < data.length; ++s) {
      const dist = Math.abs(data[s] - Math.round(data[s]));
      if (dist !== 0) {
        ++nonIntegers;
        if (dist < closestDistance) {
          closest = s;
          closestDistance = dist;
        }
      }
    }
    // Everything is an integer
    if (closest === -1) break;
    let err = data[closest] - Math.round(data[closest]);
    data[closest] = Math.round(data[closest]);
    if (nonIntegers === 1) {
      // Shouldn't happen, but a divide by 0 would be bad
      break;
    }
    err /= (nonIntegers - 1);
    for (let s = 0; s < data.length; ++s) {
      if (data[s] !== Math.round(data[s])) {
        // Closest is covered by this
        data[s] += err;
      }
    }
  }
}
</script>

<template>
  <div
    ref="grid"
    :style="gridStyle"
    class="l-glyph-levels-and-weights c-glyph-levels-and-weights"
  >
    <!-- Put down a placeholder div to keep the adjuster from getting cramped -->
    <div
      v-if="adjustVisible"
      :style="makeRowStyle(6)"
    />
    <div
      :style="rowStyle('ep')"
      class="l-glyph-levels-and-weights__factor"
    >
      {{ factorString(factors.ep) }}
    </div>
    <div
      :style="rowStyle('ep')"
      class="l-glyph-levels-and-weights__factor-val"
    >
      {{ formatFactor(factors.ep.value) }}
    </div>
    <div
      :style="rowStyle('replicanti')"
      class="l-glyph-levels-and-weights__factor"
    >
      {{ factorString(factors.repl) }}
    </div>
    <div
      :style="rowStyle('replicanti')"
      class="l-glyph-levels-and-weights__operator"
    >
      ×
    </div>
    <div
      :style="rowStyle('replicanti')"
      class="l-glyph-levels-and-weights__factor-val"
    >
      {{ formatFactor(factors.repl.value) }}
    </div>
    <div
      :style="rowStyle('dt')"
      class="l-glyph-levels-and-weights__factor"
    >
      {{ factorString(factors.dt) }}
    </div>
    <div
      :style="rowStyle('dt')"
      class="l-glyph-levels-and-weights__operator"
    >
      ×
    </div>
    <div
      :style="rowStyle('dt')"
      class="l-glyph-levels-and-weights__factor-val"
    >
      {{ formatFactor(factors.dt.value) }}
    </div>
    <template v-if="eternityVisible">
      <div
        :style="rowStyle('eternities')"
        class="l-glyph-levels-and-weights__factor"
      >
        {{ factorString(factors.eter) }}
      </div>
      <div
        :style="rowStyle('eternities')"
        class="l-glyph-levels-and-weights__operator"
      >
        ×
      </div>
      <div
        :style="rowStyle('eternities')"
        class="l-glyph-levels-and-weights__factor-val"
      >
        {{ formatFactor(factors.eter.value) }}
      </div>
    </template>
    <template v-if="perkShopVisible">
      <div
        :style="rowStyle('perk shop')"
        class="l-glyph-levels-and-weights__factor"
      >
        Perk shop
      </div>
      <div
        :style="rowStyle('perk shop')"
        class="l-glyph-levels-and-weights__operator"
      >
        +
      </div>
      <div
        :style="rowStyle('perk shop')"
        class="l-glyph-levels-and-weights__factor-val"
      >
        {{ formatPerkShop }}
      </div>
    </template>
    <template v-if="shardVisible">
      <div
        :style="rowStyle('shards')"
        class="l-glyph-levels-and-weights__factor"
      >
        {{ formatInt(100) }}×Shards{{ formatPow(2) }}
      </div>
      <div
        :style="rowStyle('shards')"
        class="l-glyph-levels-and-weights__operator"
      >
        +
      </div>
      <div
        :style="rowStyle('shards')"
        class="l-glyph-levels-and-weights__factor-val"
      >
        {{ formatFactor(factors.shardFactor) }}
      </div>
    </template>
    <template v-if="singularityVisible">
      <div
        :style="rowStyle('singularities')"
        class="l-glyph-levels-and-weights__factor"
      >
        Singularities
      </div>
      <div
        :style="rowStyle('singularities')"
        class="l-glyph-levels-and-weights__operator"
      >
        ×
      </div>
      <div
        :style="rowStyle('singularities')"
        class="l-glyph-levels-and-weights__factor-val"
      >
        {{ formatFactor(factors.singularityEffect) }}
      </div>
    </template>
    <template v-if="penaltyVisible">
      <div
        :style="rowStyle('instability')"
        class="l-glyph-levels-and-weights__factor"
      >
        Instability
      </div>
      <div
        :style="rowStyle('instability')"
        class="l-glyph-levels-and-weights__operator"
      >
        /
      </div>
      <div
        :style="rowStyle('instability')"
        class="l-glyph-levels-and-weights__factor-val"
      >
        {{ formatFactor(factors.scalePenalty) }}
      </div>
    </template>
    <template v-if="rowVisible">
      <div
        :style="rowStyle('upgrade rows')"
        class="l-glyph-levels-and-weights__factor"
      >
        Upgrade Rows
      </div>
      <div
        :style="rowStyle('upgrade rows')"
        class="l-glyph-levels-and-weights__operator"
      >
        +
      </div>
      <div
        :style="rowStyle('upgrade rows')"
        class="l-glyph-levels-and-weights__factor-val"
      >
        {{ formatInt(factors.rowFactor) }}
      </div>
    </template>
    <template v-if="achievementVisible">
      <div
        :style="rowStyle('achievements')"
        class="l-glyph-levels-and-weights__factor"
      >
        Achievements
      </div>
      <div
        :style="rowStyle('achievements')"
        class="l-glyph-levels-and-weights__operator"
      >
        +
      </div>
      <div
        :style="rowStyle('achievements')"
        class="l-glyph-levels-and-weights__factor-val"
      >
        {{ formatInt(factors.achievementFactor) }}
      </div>
    </template>
    <div
      :style="rowStyle('level')"
      class="l-glyph-levels-and-weights__factor"
    >
      Final Level
    </div>
    <div
      :style="rowStyle('level')"
      class="l-glyph-levels-and-weights__factor-val"
    >
      {{ formatLevel(factors.actualLevel) }}
    </div>
    <div
      :style="rowStyle('info')"
      class="l-glyph-levels-and-weights__factor l-glyph-level-and-weights-note"
    >
      Note: All resources here are log10 of their actual values
    </div>
    <template v-if="adjustVisible">
      <div
        :style="adjustOutlineStyle"
        class="l-glyph-levels-and-weights__adjust-outline"
      />
      <div class="l-glyph-levels-and-weights__adjust-label">
        Adjust weights
        <div class="l-glyph-levels-and-weights__reset-btn-outer">
          <div
            class="c-glyph-levels-and-weights__reset-btn"
            @click="resetWeights"
          >
            Reset
          </div>
        </div>
      </div>
      <div class="l-glyph-levels-and-weights__adjust-auto">
        <ToggleButton
          v-if="showAutoAdjustWeights"
          v-model="isAutoAdjustWeightsOn"
          class="c-glyph-levels-and-weights__auto-btn"
          label="Auto adjustment:"
        />
      </div>
      <div
        class="l-glyph-levels-and-weights__slider"
        :style="rowStyle('ep')"
      >
        <SliderComponent
          v-bind="sliderProps"
          :value="weights.ep"
          :width="'100%'"
          @input="adjustSlider('ep', $event)"
        />
      </div>
      <div
        class="l-glyph-levels-and-weights__slider"
        :style="rowStyle('replicanti')"
      >
        <SliderComponent
          v-bind="sliderProps"
          :value="weights.repl"
          :width="'100%'"
          @input="adjustSlider('repl', $event)"
        />
      </div>
      <div
        class="l-glyph-levels-and-weights__slider"
        :style="rowStyle('dt')"
      >
        <SliderComponent
          v-bind="sliderProps"
          :value="weights.dt"
          :width="'100%'"
          @input="adjustSlider('dt', $event)"
        />
      </div>
      <div
        class="l-glyph-levels-and-weights__slider"
        :style="rowStyle('eternities')"
      >
        <SliderComponent
          v-bind="sliderProps"
          :value="weights.eternities"
          :width="'100%'"
          @input="adjustSlider('eternities', $event)"
        />
      </div>
    </template>
  </div>
</template>

<style scoped>
.l-glyph-level-and-weights-note {
  grid-column: 1 / 5;
}
</style><|MERGE_RESOLUTION|>--- conflicted
+++ resolved
@@ -84,7 +84,7 @@
       return Ra.unlocks.relicShardGlyphLevelBoost.canBeApplied && Effarig.shardsGained !== 0;
     },
     singularityVisible() {
-      return SingularityMilestone.glyphLevelFromSingularities.isUnlocked;
+      return SingularityMilestone.glyphLevelFromSingularities.canBeApplied;
     }
   },
   watch: {
@@ -120,11 +120,6 @@
       this.perkShopVisible = glyphFactors.perkShop !== 1;
       this.rowVisible = glyphFactors.rowFactor > 0;
       this.achievementVisible = glyphFactors.achievementFactor > 0;
-<<<<<<< HEAD
-      this.shardVisible = Ra.unlocks.relicShardGlyphLevelBoost.canBeApplied && Effarig.shardsGained !== 0;
-      this.singularityVisible = SingularityMilestone.glyphLevelFromSingularities.canBeApplied;
-=======
->>>>>>> 3ba6a6a6
       if (glyphFactors.scalePenalty !== 1) {
         this.penaltyVisible = true;
         this.lastInstability = Date.now();
