--- conflicted
+++ resolved
@@ -19,12 +19,6 @@
       totalFill: new Decimal(),
       resource: new Decimal(),
       hasEffectiveFill: false,
-<<<<<<< HEAD
-      selectedHoverMilestone: this.rift.milestones[0],
-      // Converts 1 rem to number of px
-      remToPx: parseInt(getComputedStyle(document.documentElement).fontSize, 10),
-=======
->>>>>>> 7fe483a3
       effects: []
     };
   },
