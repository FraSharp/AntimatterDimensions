<script>
export default {
  name: "CreditsContainer",
  data() {
    return {
      rolling: false,
      scroll: 0,
<<<<<<< HEAD
      audio: null
=======
      audio: null,
      isDoomed: false
>>>>>>> 7fe483a3
    };
  },
  watch: {
    rolling(newVal, oldVal) {
      if (!oldVal && newVal && this.audio === null) {
        this.audio = new Audio(`audio/credits.mp3`);
        this.audio.play();
      }
    }
  },
  computed: {
    creditStyles() {
      return {
        top: `${100 - this.scroll}vh`,
        display: this.rolling ? "block" : "none"
      };
    },
    celestialDisplays() {
      return {
        teresa: {
          symbol: "Ϟ",
          style: {
            left: "65%",
            top: "112rem",
            color: "var(--color-teresa--base)",
            animation: this.animName("teresa")
          }
        },
        effarig: {
          symbol: "Ϙ",
          style: {
            left: "80%",
            top: "40rem",
            color: "#f40",
            animation: this.animName("effarig", 4)
          }
        },
        enslaved: {
          symbol: "<i class='fas fa-link'></i>",
          style: {
            left: "52%",
            top: "190rem",
            color: "var(--color-enslaved-base)",
            animation: this.animName("enslaved", 10, "linear")
          }
        },
        v: {
          symbol: "⌬",
          style: {
            left: "20%",
            top: "143rem",
            color: "var(--color-v--base)",
            animation: this.animName("v", 5)
          }
        },
        ra: {
          symbol: "<i class='fas fa-sun'></i>",
          style: {
            left: "44%",
            top: "280rem",
            color: "var(--color-ra-base)",
            animation: this.animName("ra")
          }
        },
        laitela: {
          symbol: "ᛝ",
          style: {
            left: "13%",
            top: "60rem",
            color: "#ffffff",
            animation: this.animName("laitela", 5)
          }
        },
        pelle: {
          symbol: "♅",
          style: {
            left: "30%",
            top: "8rem",
            color: "var(--color-pelle--base)",
            animation: this.animName("pelle", 5, "linear")
          }
        }
      };
    }
  },
  methods: {
    update() {
<<<<<<< HEAD
      // Original code:
      // if (!Pelle.endState > 1) return;
      // this.rolling = Pelle.endState > 4.5;
      // this.scroll = (Pelle.endState - 4.5) / 2 * 100;
      // if (this.audio) this.audio.volume = Math.clamp((Pelle.endState - 4.5), 0, 0.3);

      this.rolling = player.records.thisReality.realTime > 1.5e4;
      this.scroll = (player.records.thisReality.realTime - 1.5e4) / 250;
      if (this.audio) this.audio.volume = Math.clamp((player.records.thisReality.realTime - 1.5e4), 0, 0.3);
    },
    animName(x, duration = 10, type = "ease-in-out") {
      return `a-${x}-credits ${duration}s ${type} infinite`;
=======
      this.isDoomed = Pelle.isDoomed;
      if (!this.isDoomed) return;
      this.rolling = Pelle.endState > 4.5;
      this.scroll = (Pelle.endState - 4.5) / 2 * 100;
      if (this.audio) this.audio.volume = Math.clamp(Pelle.endState - 4.5, 0, 0.3);
>>>>>>> 7fe483a3
    }
  }
};
</script>

<template>
  <div
<<<<<<< HEAD
    v-if="rolling"
=======
    v-if="isDoomed"
>>>>>>> 7fe483a3
    class="credits-container"
    :style="creditStyles"
  >
    <div
      v-for="(cel, celIndex) in celestialDisplays"
      :key="celIndex + '-end-credit-symbol-disp'"
      class="c-credits-cel-symbol"
      :style="cel.style"
      v-html="cel.symbol"
    />
    <h1>Antimatter Dimensions</h1>

    <h2>Created by</h2>
<<<<<<< HEAD
    <p>Hevipelle (Ivar Kerajärvi)</p>
=======
    <p>Ivar "Hevipelle" Kerajärvi</p>
>>>>>>> 7fe483a3

    <h2>Technical Architect</h2>
    <p>Razenpok (Andrei Andreev)</p>

<<<<<<< HEAD
    <h2>Lead Developers</h2>
    <p>Omsi</p>
    <p>SpectralFlame (Christopher Yip)</p>

    <h2>Developers</h2>
    <p>Dan</p>
    <p>earth</p>
    <p>Hira</p>
    <p>IkerStream</p>
    <p>L4R5 (Lars Wolf)</p>
=======
    <h2>Head Developer</h2>
    <p>SpectralFlame (Christopher Yip)</p>
    <p>Omsi</p>

    <h2>Developer</h2>
    <p>Dan</p>
    <p>realrapidjazz</p>
    <p>earth</p>
    <p>IkerStream</p>
    <p>Pichusuperlover</p>
    <p>Patashu</p>
    <p>L4R5 (Lars Wolf)</p>
    <p>Hira</p>
    <p>Sparticle999</p>

    <h2>Modal Maker, Lady Taker, Pie Baker</h2>
    <p>earth</p>

    <h2>Android Developer</h2>
    <p>kajfik (Jakub Kajfosz)</p>

    <h2>Library Developer</h2>
>>>>>>> 7fe483a3
    <p>Patashu</p>

    <h2>Design Consoltant</h2>
    <p>Pichusuperlover</p>
<<<<<<< HEAD
    <p>slabdrill</p>
    <p>Sparticle999</p>
    <p>WaitingIdly</p>

    <h2>Modal Maker, Lady Taker, Pie Baker</h2>
    <p>earth</p>

    <h2>Android Developer</h2>
    <p>kajfik (Jakub Kajfosz)</p>

    <h2>Library Developer</h2>
    <p>Patashu</p>

    <h2>Lead Design Consoltants</h2>
    <p>realrapidjazz</p>

    <h2>Design Consoltants</h2>
    <p>Pichusuperlover</p>
    <p>Acamaeda</p>

    <h2>Web Testers</h2>
    <div class="l-double-credits-container">
      <p>Acamaeda</p>
      <p>Aesis</p>
      <p>AFYINEE (Gabriel HADDAG)</p>
      <p>Alexitato</p>
      <p>Anno</p>
      <p>Archa (Myresa)</p>
      <p>Birb (Kelsey Black)</p>
      <p>Boo (Jean-Christophe Bourgault)</p>
      <p>CaptainGalaxy (Ovidijus Točelis)</p>
      <p>ChaoticHans</p>
      <p>cubic frog</p>
      <p>Dan</p>
      <p>dankesehr</p>
      <p>Davixx (Davide Fedele)</p>
      <p>earth</p>
      <p>Empireus</p>
      <p>GirixK (Nikola Jelinčić)</p>
      <p>GoldenTritium</p>
      <p>Hira</p>
      <p>IkerStream (Iker de Aguirre)</p>
      <p>Kael</p>
      <p>L4R5 (Lars Wolf)</p>
      <p>Lynn</p>
      <p>Merp</p>
      <p>Patashu</p>
      <p>philipebreaker (Philipe)</p>
      <p>Phillip Marshall</p>
      <p>Phoenix</p>
      <p>Pichusuperlover</p>
      <p>Reda Kotob</p>
      <p>Saturnus</p>
      <p>Scarlet</p>
      <p>sirusi (Vinícius Oliveira Martins)</p>
      <p>Spanosa (Jared K)</p>
      <p>SpicyCrusader13</p>
      <p>Storm</p>
      <p>SzyszakS</p>
      <p>Tacitus</p>
      <p>Typh</p>
      <p>Vnge (Ben Parrish)</p>
      <p>WaitingIdly</p>
      <p>Xemadus (Jonathan Gibson)</p>
      <p>Young Woo Joo</p>
      <p>Zipi</p>
    </div>

    <h2>Lurker Tester</h2>
    <p>Dravitar (Alex Henderson)</p>

    <h2>Android Testers</h2>
    <div class="l-double-credits-container">
      <p>about:blank</p>
      <p>Archa (Myresa)</p>
      <p>Anjinho01</p>
      <p>Auti (Alice Tolle)</p>
      <p>Buck</p>
      <p>Barrin84</p>
      <p>ChaoticHans</p>
      <p>Circle</p>
      <p>DarthDie (Briar Bowser)</p>
      <p>Epsilon (Coolguystorm)</p>
      <p>Firecracker</p>
      <p>Gaunter</p>
      <p>GirixK (Nikola Jelinčić)</p>
      <p>GoldenTritium</p>
      <p>HarrisL2</p>
      <p>Hellbach (Asher Günther)</p>
      <p>Hira</p>
      <p>hen-ben (Henry Ellenberg)</p>
      <p>ImpossibleSalsa</p>
      <p>Johanniklas (Jan-Niklas Petersen)</p>
      <p>kaislash (Lily)</p>
      <p>Kirku (Fabian Makowski)</p>
      <p>Kirin Nijinski (Arthur)</p>
      <p>L4R5 (Lars Wolf)</p>
      <p>Monoma (ARoman Ruiz)</p>
      <p>Nani</p>
      <p>opdollar (Zane Coole)</p>
      <p>Pavlxiiv</p>
      <p>Porygon-Z</p>
      <p>PotatoTIAB</p>
      <p>Razor</p>
      <p>Razvan Cercel</p>
      <p>Rukimix</p>
      <p>Scarlet</p>
      <p>Skunky (Lukas)</p>
      <p>Socks (Hannah Pocks)</p>
      <p>SpicyCrusader13</p>
      <p>Tim Wong</p>
      <p>tragedt (Ethan Manninen)</p>
      <p>Valentine Clarissa Alanis Star Z</p>
      <p>vanadium_void</p>
      <p>Vnge (Ben Parrish)</p>
      <p>WaitingIdly</p>
      <p>ZylaKat (Katherine Goforth-Harbin)</p>
    </div>

    <br><br><br><br><br><br><br><br><br>
=======
    <p>Acamaeda</p>

    <h2>Web Tester</h2>
    <div class="l-credits--left">
      <p>Aesis</p>
      <p>Alexitato</p>
      <p>Birb (Kelsey Black)</p>
      <p>CaptainGalaxy (Ovidijus Točelis)</p>
      <p>cubic frog</p>
      <p>dankesehr</p>
      <p>earth</p>
      <p>Hira</p>
      <p>Kael</p>
      <p>Merp</p>
      <p>Phoenix</p>
      <p>Phillip Marshall</p>
      <p>Reda Kotob</p>
      <p>sirusi (Vinícius Oliveira Martins)</p>
      <p>SpicyCrusader13</p>
      <p>SzyszakS</p>
      <p>Typh</p>
      <p>Xemadus (Jonathan Gibson)</p>
      <p>Zipi</p>
    </div>
    <div class="l-credits--right">
      <p>Acamaeda</p>
      <p>AFYINEE (Gabriel HADDAG)</p>
      <p>Archa (Myresa)</p>
      <p>Boo (Jean-Christophe Bourgault)</p>
      <p>ChaoticHans</p>
      <p>Dan</p>
      <p>Davixx (Davide Fedele)</p>
      <p>Empireus</p>
      <p>IkerStream (Iker de Aguirre)</p>
      <p>Lynn</p>
      <p>Patashu</p>
      <p>philipebreaker (Philipe)</p>
      <p>Pichusuperlover</p>
      <p>Saturnus</p>
      <p>Spanosa (Jared K)</p>
      <p>Storm</p>
      <p>Tacitus</p>
      <p>Vnge (Ben Parrish)</p>
      <p>Young Woo Joo</p>
    </div>

    <h2>Android Tester:</h2>
    <div class="l-credits--left">
      <p>Archa (Myresa)</p>
      <p>ChaoticHans</p>
      <p>Vnge (Ben Parrish)</p>
      <p>Rukimix</p>
      <p>Anjinho01</p>
      <p>HarrisL2</p>
      <p>hen-ben (Henry Ellenberg)</p>
      <p>Gaunter</p>
      <p>Socks (Hannah Pocks)</p>
      <p>Johanniklas (Jan-Niklas Petersen)</p>
      <p>Razor</p>
      <p>Barrin84</p>
      <p>DarthDie (Briar Bowser)</p>
      <p>Monoma (ARoman Ruiz)</p>
      <p>Nani</p>
      <p>Kirin Nijinski (Arthur)</p>
      <p>about:blank</p>
      <p>Epsilon (Coolguystorm)</p>
      <p>Razvan Cercel</p>
    </div>
    <div class="l-credits--right">
      <p>Hira</p>
      <p>Hellbach (Asher Günther)</p>
      <p>Buck</p>
      <p>Valentine Clarissa Alanis Star Z</p>
      <p>Porygon-Z</p>
      <p>tragedt (Ethan Manninen)</p>
      <p>SpicyCrusader13</p>
      <p>Firecracker</p>
      <p>opdollar (Zane Coole)</p>
      <p>ImpossibleSalsa</p>
      <p>kaislash (Lily)</p>
      <p>Skunky (Lukas)</p>
      <p>ZylaKat (Katherine Goforth-Harbin)</p>
      <p>vanadium_void</p>
      <p>Circle</p>
      <p>PotatoTIAB</p>
      <p>Pavlxiiv</p>
      <p>Kirku (Fabian Makowski)</p>
      <p>Tim Wong</p>
    </div>

    <br><br><br>
>>>>>>> 7fe483a3
    <h1>Thank you so much for playing!</h1>
  </div>
</template>

<style scoped>
.credits-container {
  position: absolute;
  left: 0;
  height: 100%;
  width: 100%;
  z-index: 9;
  color: rgb(185, 185, 185);
  pointer-events: none;
}

h1 {
  color: yellow;
}

h2 {
  margin-top: 10rem;
  margin-bottom: 2rem;
  color: white;
  text-shadow: 1px 1px 2px turquoise;
}

<<<<<<< HEAD
.l-double-credits-container p {
  width: 50%;
  display: inline-block;
}

p {
  margin-top: 1rem;
}


.c-credits-cel-symbol {
  position: absolute;
  font-size: 14rem;
  text-shadow: 0 0 3rem;
  transform: translateX(-50%);
  height: 14rem;
  width: 14rem;
  display: flex;
  justify-content: center;
  align-items: center;
}
</style>

<style>
@keyframes a-teresa-credits {
  0% { transform: rotate(61deg); }
  10% { transform: rotate(322deg); }
  20% { transform: rotate(235deg); }
  30% { transform: rotate(222deg); }
  40% { transform: rotate(105deg); }
  50% { transform: rotate(33deg); }
  60% { transform: rotate(103deg); }
  70% { transform: rotate(158deg); }
  80% { transform: rotate(41deg); }
  90% { transform: rotate(73deg); }
  100% { transform: rotate(61deg); }
}
@keyframes a-effarig-credits {
  0% { opacity: 0.8; text-shadow: 0 0 3rem; }
  50% { opacity: 1; text-shadow: 0 0 4rem, 0 0 4rem; }
  100% { opacity: 0.8; text-shadow: 0 0 3rem; }
}
@keyframes a-enslaved-credits {
  0% { transform: translateX(-50%) rotate(0); }
  100% { transform: translateX(-50%) rotate(360deg); }
}
@keyframes a-v-credits {
  0% { transform: translateX(-50%) rotate(0) scale(0.8); }
  50% { transform: translateX(-50%) rotate(60deg) scale(1.2); }
  100% { transform: translateX(-50%) rotate(0) scale(0.8); }
}
@keyframes a-ra-credits {
  0% { opacity: 0.1; transform: translateX(-50%) scale(0.2); }
  50% { opacity: 0.4; transform: translateX(-50%) scale(0.9); }
  100% { opacity: 0.1; transform: translateX(-50%) scale(0.2); }
}
@keyframes a-laitela-credits {
  0% { transform: translate(-50%, 30%); }
  25% { transform: translate(-50%, -20%); }
  50% { transform: translate(-50%, 30%); }
  75% { transform: translate(0%, 30%); }
  100% { transform: translate(-50%, 30%); }
}
@keyframes a-pelle-credits {
  0% { transform: translateX(-50%) rotate3d(0, 1, 0, 0) scaleY(1); }
  25% { transform: translateX(-50%) rotate3d(0, 1, 0, 90deg) scaleY(1.3); }
  50% { transform: translateX(-50%) rotate3d(0, 1, 0, 180deg) scaleY(1); }
  75% { transform: translateX(-50%) rotate3d(0, 1, 0, 270deg) scaleY(1.3); }
  100% { transform: translateX(-50%) rotate3d(0, 1, 0, 360deg) scaleY(1); }
}
=======
  .l-credits--left {
    width: 50%;
    float: left;
  }

  .l-credits--right {
    width: 50%;
    overflow: hidden;
  }

  p {
    margin-top: 1rem;
  }
>>>>>>> 7fe483a3
</style><|MERGE_RESOLUTION|>--- conflicted
+++ resolved
@@ -5,12 +5,7 @@
     return {
       rolling: false,
       scroll: 0,
-<<<<<<< HEAD
       audio: null
-=======
-      audio: null,
-      isDoomed: false
->>>>>>> 7fe483a3
     };
   },
   watch: {
@@ -98,7 +93,6 @@
   },
   methods: {
     update() {
-<<<<<<< HEAD
       // Original code:
       // if (!Pelle.endState > 1) return;
       // this.rolling = Pelle.endState > 4.5;
@@ -111,13 +105,6 @@
     },
     animName(x, duration = 10, type = "ease-in-out") {
       return `a-${x}-credits ${duration}s ${type} infinite`;
-=======
-      this.isDoomed = Pelle.isDoomed;
-      if (!this.isDoomed) return;
-      this.rolling = Pelle.endState > 4.5;
-      this.scroll = (Pelle.endState - 4.5) / 2 * 100;
-      if (this.audio) this.audio.volume = Math.clamp(Pelle.endState - 4.5, 0, 0.3);
->>>>>>> 7fe483a3
     }
   }
 };
@@ -125,11 +112,7 @@
 
 <template>
   <div
-<<<<<<< HEAD
     v-if="rolling"
-=======
-    v-if="isDoomed"
->>>>>>> 7fe483a3
     class="credits-container"
     :style="creditStyles"
   >
@@ -143,16 +126,11 @@
     <h1>Antimatter Dimensions</h1>
 
     <h2>Created by</h2>
-<<<<<<< HEAD
     <p>Hevipelle (Ivar Kerajärvi)</p>
-=======
-    <p>Ivar "Hevipelle" Kerajärvi</p>
->>>>>>> 7fe483a3
 
     <h2>Technical Architect</h2>
     <p>Razenpok (Andrei Andreev)</p>
 
-<<<<<<< HEAD
     <h2>Lead Developers</h2>
     <p>Omsi</p>
     <p>SpectralFlame (Christopher Yip)</p>
@@ -163,35 +141,10 @@
     <p>Hira</p>
     <p>IkerStream</p>
     <p>L4R5 (Lars Wolf)</p>
-=======
-    <h2>Head Developer</h2>
-    <p>SpectralFlame (Christopher Yip)</p>
-    <p>Omsi</p>
-
-    <h2>Developer</h2>
-    <p>Dan</p>
-    <p>realrapidjazz</p>
-    <p>earth</p>
-    <p>IkerStream</p>
-    <p>Pichusuperlover</p>
-    <p>Patashu</p>
-    <p>L4R5 (Lars Wolf)</p>
-    <p>Hira</p>
-    <p>Sparticle999</p>
-
-    <h2>Modal Maker, Lady Taker, Pie Baker</h2>
-    <p>earth</p>
-
-    <h2>Android Developer</h2>
-    <p>kajfik (Jakub Kajfosz)</p>
-
-    <h2>Library Developer</h2>
->>>>>>> 7fe483a3
     <p>Patashu</p>
 
     <h2>Design Consoltant</h2>
     <p>Pichusuperlover</p>
-<<<<<<< HEAD
     <p>slabdrill</p>
     <p>Sparticle999</p>
     <p>WaitingIdly</p>
@@ -312,99 +265,6 @@
     </div>
 
     <br><br><br><br><br><br><br><br><br>
-=======
-    <p>Acamaeda</p>
-
-    <h2>Web Tester</h2>
-    <div class="l-credits--left">
-      <p>Aesis</p>
-      <p>Alexitato</p>
-      <p>Birb (Kelsey Black)</p>
-      <p>CaptainGalaxy (Ovidijus Točelis)</p>
-      <p>cubic frog</p>
-      <p>dankesehr</p>
-      <p>earth</p>
-      <p>Hira</p>
-      <p>Kael</p>
-      <p>Merp</p>
-      <p>Phoenix</p>
-      <p>Phillip Marshall</p>
-      <p>Reda Kotob</p>
-      <p>sirusi (Vinícius Oliveira Martins)</p>
-      <p>SpicyCrusader13</p>
-      <p>SzyszakS</p>
-      <p>Typh</p>
-      <p>Xemadus (Jonathan Gibson)</p>
-      <p>Zipi</p>
-    </div>
-    <div class="l-credits--right">
-      <p>Acamaeda</p>
-      <p>AFYINEE (Gabriel HADDAG)</p>
-      <p>Archa (Myresa)</p>
-      <p>Boo (Jean-Christophe Bourgault)</p>
-      <p>ChaoticHans</p>
-      <p>Dan</p>
-      <p>Davixx (Davide Fedele)</p>
-      <p>Empireus</p>
-      <p>IkerStream (Iker de Aguirre)</p>
-      <p>Lynn</p>
-      <p>Patashu</p>
-      <p>philipebreaker (Philipe)</p>
-      <p>Pichusuperlover</p>
-      <p>Saturnus</p>
-      <p>Spanosa (Jared K)</p>
-      <p>Storm</p>
-      <p>Tacitus</p>
-      <p>Vnge (Ben Parrish)</p>
-      <p>Young Woo Joo</p>
-    </div>
-
-    <h2>Android Tester:</h2>
-    <div class="l-credits--left">
-      <p>Archa (Myresa)</p>
-      <p>ChaoticHans</p>
-      <p>Vnge (Ben Parrish)</p>
-      <p>Rukimix</p>
-      <p>Anjinho01</p>
-      <p>HarrisL2</p>
-      <p>hen-ben (Henry Ellenberg)</p>
-      <p>Gaunter</p>
-      <p>Socks (Hannah Pocks)</p>
-      <p>Johanniklas (Jan-Niklas Petersen)</p>
-      <p>Razor</p>
-      <p>Barrin84</p>
-      <p>DarthDie (Briar Bowser)</p>
-      <p>Monoma (ARoman Ruiz)</p>
-      <p>Nani</p>
-      <p>Kirin Nijinski (Arthur)</p>
-      <p>about:blank</p>
-      <p>Epsilon (Coolguystorm)</p>
-      <p>Razvan Cercel</p>
-    </div>
-    <div class="l-credits--right">
-      <p>Hira</p>
-      <p>Hellbach (Asher Günther)</p>
-      <p>Buck</p>
-      <p>Valentine Clarissa Alanis Star Z</p>
-      <p>Porygon-Z</p>
-      <p>tragedt (Ethan Manninen)</p>
-      <p>SpicyCrusader13</p>
-      <p>Firecracker</p>
-      <p>opdollar (Zane Coole)</p>
-      <p>ImpossibleSalsa</p>
-      <p>kaislash (Lily)</p>
-      <p>Skunky (Lukas)</p>
-      <p>ZylaKat (Katherine Goforth-Harbin)</p>
-      <p>vanadium_void</p>
-      <p>Circle</p>
-      <p>PotatoTIAB</p>
-      <p>Pavlxiiv</p>
-      <p>Kirku (Fabian Makowski)</p>
-      <p>Tim Wong</p>
-    </div>
-
-    <br><br><br>
->>>>>>> 7fe483a3
     <h1>Thank you so much for playing!</h1>
   </div>
 </template>
@@ -431,7 +291,6 @@
   text-shadow: 1px 1px 2px turquoise;
 }
 
-<<<<<<< HEAD
 .l-double-credits-container p {
   width: 50%;
   display: inline-block;
@@ -502,19 +361,4 @@
   75% { transform: translateX(-50%) rotate3d(0, 1, 0, 270deg) scaleY(1.3); }
   100% { transform: translateX(-50%) rotate3d(0, 1, 0, 360deg) scaleY(1); }
 }
-=======
-  .l-credits--left {
-    width: 50%;
-    float: left;
-  }
-
-  .l-credits--right {
-    width: 50%;
-    overflow: hidden;
-  }
-
-  p {
-    margin-top: 1rem;
-  }
->>>>>>> 7fe483a3
 </style>