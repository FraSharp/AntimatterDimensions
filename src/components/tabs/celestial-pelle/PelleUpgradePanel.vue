<script>
import PelleUpgradeVue from "./PelleUpgrade";

export default {
  name: "PelleUpgradePanel",
  components: {
    PelleUpgradeVue,
  },
  props: {
    isHovering: {
      type: Boolean,
      required: true
    }
  },
  data() {
    return {
      showBought: false,
      isCollapsed: false,
    };
  },
  computed: {
    collapseIcon() {
      return this.isCollapsed
        ? "fas fa-expand-arrows-alt"
        : "fas fa-compress-arrows-alt";
    },
    rebuyables: () => PelleUpgrade.rebuyables,
    upgrades() { return PelleUpgrade.singles.filter(u => !u.isBought); },
    boughtUpgrades() { return PelleUpgrade.singles.filter(u => u.isBought); },
    visibleUpgrades() { return this.upgrades.slice(0, 5); },
    fadedUpgrades() { return this.upgrades.slice(5, 10); },
    allUpgrades() {
      let upgrades = [];
      if (this.showBought) upgrades = this.boughtUpgrades;
      upgrades = upgrades.concat(this.visibleUpgrades);
      return upgrades;
    },
  },
  methods: {
    update() {
      this.showBought = Pelle.cel.showBought;
      this.isCollapsed = player.celestials.pelle.collapsed.upgrades;
    },
    toggleBought() {
      Pelle.cel.showBought = !Pelle.cel.showBought;
      this.$recompute("upgrades");
    },
    toggleCollapse() {
      player.celestials.pelle.collapsed.upgrades = !this.isCollapsed;
    }
  }
};
</script>

<template>
  <div class="l-pelle-panel-container">
    <div class="c-pelle-panel-title">
      <i
        :class="collapseIcon"
        class="c-collapse-icon-clickable"
        @click="toggleCollapse"
      />
      Pelle Upgrades
    </div>
    <div
      v-if="!isCollapsed"
      class="l-pelle-content-container"
    >
      <div class="c-pelle-upgrade-container">
        <PelleUpgradeVue
          v-for="upgrade in rebuyables"
          :key="upgrade.config.id + '-pelle-rebuyable-upgrade'"
          :upgrade="upgrade"
          :show-improved-estimate="isHovering"
        />
      </div>
      <button
        class="o-pelle-button"
        @click="toggleBought"
      >
        {{ showBought ? "Showing bought upgrades" : "Bought upgrades hidden" }}
      </button>
      <div
        v-if="allUpgrades.length"
        class="c-pelle-upgrade-container"
      >
        <PelleUpgradeVue
          v-for="upgrade in allUpgrades"
          :key="upgrade.config.id + '-pelle-qol-upgrade'"
          :upgrade="upgrade"
          :show-improved-estimate="isHovering"
        />
        <PelleUpgradeVue
          v-for="upgrade in fadedUpgrades"
          :key="upgrade.config.id + '-pelle-qol-upgrade'"
          :upgrade="upgrade"
          faded
        />
      </div>
      <div v-else>
        No upgrades to show!
      </div>
    </div>
  </div>
</template>

<style scoped>
.c-pelle-panel-title {
  font-weight: bold;
  font-size: 3rem;
  color: var(--color-pelle--base);
  position: relative;
}

.fa-expand-arrows-alt, .fa-compress-arrows-alt {
  position: absolute;
  left: 1.5rem;
  top: 50%;
  transform: translateY(-50%);
}

.l-pelle-panel-container {
  padding: 1rem;
  margin: 1rem;
  border: 2px solid var(--color-pelle--base);
  border-radius: 5px;
  user-select: none;
  background-color: #1a1a1a;
  color: #888888;
}

.l-pelle-content-container {
  display: flex;
  flex-direction: column;
  align-items: center;
}

.o-pelle-button {
  background: var(--color-prestige--accent);
  color: var(--color-text);
  border: 1px solid var(--color-pelle--base);
  border-radius: 5px;
  padding: 1rem;
  font-family: Typewriter;
  margin: 0 1rem;
  margin-bottom: 1rem;
  cursor: pointer;
  transition-duration: 0.12s;
}

.o-pelle-button:hover {
  box-shadow: 1px 1px 3px var(--color-pelle--base);
}

.c-pelle-upgrade-container {
  display: flex;
  flex-wrap: wrap;
  justify-content: center;
  max-width: 110rem;
}

<<<<<<< HEAD
.c-collapse-icon-clickable {
  cursor: pointer;
}
</style>

<style>
=======

>>>>>>> 690f9774
.s-base--metro .o-pelle-button {
  border-radius: 0;
}
</style><|MERGE_RESOLUTION|>--- conflicted
+++ resolved
@@ -159,16 +159,12 @@
   max-width: 110rem;
 }
 
-<<<<<<< HEAD
 .c-collapse-icon-clickable {
   cursor: pointer;
 }
 </style>
 
 <style>
-=======
-
->>>>>>> 690f9774
 .s-base--metro .o-pelle-button {
   border-radius: 0;
 }
