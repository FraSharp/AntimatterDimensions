--- conflicted
+++ resolved
@@ -57,18 +57,8 @@
   font-family: Typewriter;
   background: var(--color-prestige--accent);
   border: 1px solid var(--color-pelle--base);
-<<<<<<< HEAD
-<<<<<<< HEAD
-  color: white;
-  border-radius: 5px;
-=======
   color: var(--color-text);
   border-radius: 0.5rem;
->>>>>>> 95cbb6820 (Armageddon button takes up full width of container now)
-=======
-  color: var(--color-text);
-  border-radius: 0.5rem;
->>>>>>> 690f9774
 }
 
 .c-armageddon-button:hover {
