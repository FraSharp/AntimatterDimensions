<script>
export default {
  name: "ArmageddonButton",
  data() {
    return {
      remnantsGain: 0,
      realityShardGain: new Decimal(0),
      nextRealityShardGain: new Decimal(0),
      canArmageddon: false,
    };
  },
  computed: {
    remnants() {
      return format(this.remnantsGain, 2, this.remnantsGain > 1 ? 0 : 2);
    }
  },
  methods: {
    update() {
      this.remnantsGain = Pelle.remnantsGain;
      this.realityShardGain.copyFrom(Pelle.realityShardGainPerSecond);
      this.nextRealityShardGain.copyFrom(Pelle.nextRealityShardGain);
      this.canArmageddon = Pelle.canArmageddon;
    },
    manualArmageddon() {
      if (!this.canArmageddon) return;

      if (player.options.confirmations.armageddon) Modal.armageddon.show();
      else Pelle.armageddon(true);
    }
  }
};
</script>

<template>
  <button
    class="c-armageddon-button"
    :class="{ 'c-armageddon-button--unavailable': !canArmageddon }"
    @click="manualArmageddon"
  >
    <span class="c-remnant-gain-display">
      Armageddon for
      <span class="c-remnant-gain">{{ remnants }}</span>
      Remnants
    </span>
    <br>
    Reality Shards
    <span class="c-reality-shard-gain">{{ format(realityShardGain, 2, 2) }}</span>/s ➜
    <span class="c-reality-shard-gain">{{ format(nextRealityShardGain, 2, 2) }}</span>/s
  </button>
</template>

<style scoped>
.c-armageddon-button {
  width: 100%;
  padding: 1.5rem;
  display: block;
  font-family: Typewriter;
  background: black;
  border: 1px solid var(--color-pelle--base);
<<<<<<< HEAD
  color: var(--color-text);
  border-radius: 0.5rem;
=======
  color: white;
  border-radius: 5px;
>>>>>>> fafb8d2b
}

.c-armageddon-button:hover {
  cursor: pointer;
  box-shadow: 1px 1px 5px var(--color-pelle--base);
  transition-duration: 0.12s;
}

.c-armageddon-button--unavailable {
  cursor: default;
  opacity: 0.5;
}

.c-remnant-gain {
  font-weight: bold;
  font-size: 1.5rem;
  color: var(--color-pelle--base);
}

.c-remnant-gain-display {
  vertical-align: middle;
}

.c-reality-shard-gain {
  font-weight: bold;
  color: var(--color-pelle--base);
}
</style>

<style>
.s-base--metro .c-armageddon-button {
  border-radius: 0;
}
</style><|MERGE_RESOLUTION|>--- conflicted
+++ resolved
@@ -57,13 +57,8 @@
   font-family: Typewriter;
   background: black;
   border: 1px solid var(--color-pelle--base);
-<<<<<<< HEAD
   color: var(--color-text);
   border-radius: 0.5rem;
-=======
-  color: white;
-  border-radius: 5px;
->>>>>>> fafb8d2b
 }
 
 .c-armageddon-button:hover {
