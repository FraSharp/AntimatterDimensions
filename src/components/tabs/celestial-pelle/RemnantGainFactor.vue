--- conflicted
+++ resolved
@@ -37,78 +37,6 @@
       container-class="c-remnant-factors"
       label="Remnant Gain Factors"
     >
-<<<<<<< HEAD
-      <div
-        slot="dropdown"
-        class="c-remnant-factors-text"
-      >
-        Best AM: {{ format(best.am, 2, 2) }}<br>
-        Best IP: {{ format(best.ip, 2, 2) }}<br>
-        Best EP: {{ format(best.ep, 2, 2) }}<br><br>
-        <div class="l-remnant-factors-row">
-          <div class="l-remnant-factors-col l-remnant-factors-col--first">
-            <div class="l-remnant-factors-item">
-              log10(log10(am){{ dilationMult[0] > 1 ? `*${dilationMult[0]}` : "" }} + 2)
-            </div>
-            <div class="l-remnant-factors-item">
-              log10(log10(ip){{ dilationMult[1] > 1 ? `*${dilationMult[1]}` : "" }} + 2)
-            </div>
-            <div class="l-remnant-factors-item">
-              log10(log10(ep){{ dilationMult[2] > 1 ? `*${dilationMult[2]}` : "" }} + 2)
-            </div>
-            <div class="l-remnant-factors-item">
-              Static divisor
-            </div>
-            <div class="l-remnant-factors-item">
-              Static power
-            </div>
-            <div class="l-remnant-factors-item">
-              Existing Remnants
-            </div>
-            <div class="l-remnant-factors-item">
-              Final amount
-            </div>
-          </div>
-          <div class="l-remnant-factors-col">
-            <div class="l-remnant-factors-item" />
-            <div class="l-remnant-factors-item">
-              +
-            </div>
-            <div class="l-remnant-factors-item">
-              +
-            </div>
-            <div class="l-remnant-factors-item">
-              /
-            </div>
-            <div class="l-remnant-factors-item">
-              ^
-            </div>
-            <div class="l-remnant-factors-item">
-              -
-            </div>
-          </div>
-          <div class="l-remnant-factors-col">
-            <div class="l-remnant-factors-item">
-              {{ format(Math.log10(best.am.add(1).log10()*dilationMult[0] + 2), 2, 2) }}
-            </div>
-            <div class="l-remnant-factors-item">
-              {{ format(Math.log10(best.ip.add(1).log10()*dilationMult[0] + 2), 2, 2) }}
-            </div>
-            <div class="l-remnant-factors-item">
-              {{ format(Math.log10(best.ep.add(1).log10()*dilationMult[0] + 2), 2, 2) }}
-            </div>
-            <div class="l-remnant-factors-item">
-              {{ format(1.64, 2, 2) }}
-            </div>
-            <div class="l-remnant-factors-item">
-              {{ format(7.5, 2, 2) }}
-            </div>
-            <div class="l-remnant-factors-item">
-              {{ format(remnants, 2, 0) }}
-            </div>
-            <div class="l-remnant-factors-item">
-              {{ format(remnantsGain, 2, remnantsGain < 1 ? 2 : 0) }}
-=======
       <template #dropdown>
         <div class="c-remnant-factors-text">
           Best AM: {{ format(best.am, 2, 2) }}<br>
@@ -178,7 +106,6 @@
               <div class="l-remnant-factors-item">
                 {{ format(remnantsGain, 2, 0) }}
               </div>
->>>>>>> d7f8a4e4
             </div>
           </div>
         </div>
