<script>
import PelleUpgrade from "./PelleUpgrade";

export default {
  name: "GalaxyGeneratorPanel",
  components: {
    PelleUpgrade
  },
  data() {
    return {
      isUnlocked: false,
      galaxies: 0,
      generatedGalaxies: 0,
      galaxiesPerSecond: 0,
      cap: 0,
      isCapped: false,
      capRift: null,
      sacrificeActive: false,
      isCollapsed: false,
      barWidth: 0,
      capRiftName: "",
    };
  },
  computed: {
    collapseIcon() {
      return this.isCollapsed
        ? "fas fa-expand-arrows-alt"
        : "fas fa-compress-arrows-alt";
    },
    upgrades() {
      return GalaxyGeneratorUpgrades.all;
    },
    galaxyText() {
      let text = format(Math.max(this.galaxies, 0), 2);
      if (this.galaxies < 0) text += ` [${format(this.galaxies, 2)}]`;
      return text;
    },
    sacrificeText() {
      return this.capRift.galaxyGeneratorText.replace("$value", this.capRiftName);
    }
  },
  methods: {
    update() {
      this.isUnlocked = Pelle.hasGalaxyGenerator;
      this.isCapped = GalaxyGenerator.isCapped;
      this.isCollapsed = player.celestials.pelle.collapsed.galaxies && !this.isCapped;
      if (this.isCollapsed || !this.isUnlocked) return;
      this.galaxies = player.galaxies + GalaxyGenerator.galaxies;
      this.generatedGalaxies = GalaxyGenerator.generatedGalaxies;
      this.galaxiesPerSecond = GalaxyGenerator.gainPerSecond;
      this.cap = GalaxyGenerator.generationCap;
      this.capRift = GalaxyGenerator.capRift;
      this.sacrificeActive = GalaxyGenerator.sacrificeActive;
      this.barWidth = (this.isCapped ? this.capRift.reducedTo : this.generatedGalaxies / this.cap);
      this.capRiftName = Pelle.modalTools.wordCycle(this.capRift.name);
    },
    increaseCap() {
      if (GalaxyGenerator.isCapped) GalaxyGenerator.startSacrifice();
    },
    toggleCollapse() {
      player.celestials.pelle.collapsed.galaxies = !this.isCollapsed;
    },
    unlock() {
      player.celestials.pelle.galaxyGenerator.unlocked = true;
<<<<<<< HEAD
      Pelle.quotes.show(Pelle.quotes.GALAXY_GENERATOR_UNLOCK);
    },
=======
      Pelle.quotes.galaxyGeneratorUnlock.show();
    }
>>>>>>> 63c05646
  },
};
</script>

<template>
  <div class="l-pelle-panel-container">
    <div class="c-pelle-panel-title">
      <i
        :class="collapseIcon"
        class="c-collapse-icon-clickable"
        @click="toggleCollapse"
      />
      Galaxy Generator
    </div>
    <div
      v-if="!isCollapsed"
      class="l-pelle-content-container"
    >
      <div v-if="isUnlocked">
        <div>
          You have a total of
          <span class="c-galaxies-amount">{{ galaxyText }}</span>
          Galaxies.
          <span class="c-galaxies-amount">+{{ format(galaxiesPerSecond, 2, 1) }}/s</span>
        </div>
        <div>
          <button
            class="c-increase-cap"
            :class="{
              'c-increase-cap-available': isCapped && capRift,
              'tutorial--glow': cap === Infinity
            }"
            @click="increaseCap"
          >
            <div
              class="c-increase-cap-background"
              :style="{ 'width': `${barWidth * 100}%` }"
            />
            <div
              v-if="isCapped && capRift"
              class="c-increase-cap-text"
            >
              {{ sacrificeText }}. <br><br>
              <span
                v-if="!sacrificeActive"
                class="c-big-text"
              >
                Sacrifice your {{ capRiftName }}
              </span>
              <span
                v-else
                class="c-big-text"
              >
                Getting rid of all that {{ capRiftName }}...
              </span>
            </div>
            <div
              v-else
              class="c-increase-cap-text c-medium-text"
            >
              {{ format(generatedGalaxies, 2) }} / {{ format(cap, 2) }} Galaxies generated
            </div>
          </button>
        </div>
        <div class="l-galaxy-generator-upgrades-container">
          <PelleUpgrade
            v-for="upgrade in upgrades"
            :key="upgrade.config.id"
            :upgrade="upgrade"
            :galaxy-generator="true"
          />
        </div>
      </div>
      <button
        v-else
        class="c-generator-unlock-button"
        @click="unlock"
      >
        Unlock the Galaxy Generator
      </button>
    </div>
  </div>
</template>

<style scoped>
.c-pelle-panel-title {
  position: relative;
  font-size: 3rem;
  font-weight: bold;
  color: var(--color-pelle--base);
}

.c-collapse-icon-clickable {
  position: absolute;
  top: 50%;
  left: 1.5rem;
  transform: translateY(-50%);
  cursor: pointer;
}

.l-pelle-panel-container {
  border: var(--var-border-width, 0.2rem) solid var(--color-pelle--base);
  border-radius: var(--var-border-radius, 0.5rem);
  margin: 1rem;
  padding: 1rem;
  -webkit-user-select: none;
  user-select: none;
}

.l-pelle-content-container {
  display: flex;
  flex-direction: column;
  align-items: center;
}

.c-generator-unlock-button {
  width: 25rem;
  height: 10rem;
  font-family: Typewriter;
  font-size: 2rem;
  font-weight: bold;
  color: black;
  background: linear-gradient(var(--color-pelle--secondary), var(--color-pelle--base));
  border-radius: var(--var-border-radius, 0.5rem);
  padding: 2rem;
  cursor: pointer;
}

.l-galaxy-generator-upgrades-container {
  display: flex;
  flex-wrap: wrap;
  justify-content: center;
}

.c-galaxies-amount {
  font-size: 2.5rem;
  font-weight: bold;
  background: linear-gradient(var(--color-pelle--secondary), var(--color-pelle--base));
  background-clip: text;

  -webkit-text-fill-color: transparent;
}

.highlight {
  font-size: 2rem;
  font-weight: bold;
  color: var(--color-pelle--base);
}

.c-increase-cap {
  overflow: hidden;
  width: 100%;
  height: 11.4rem;
  max-width: 70rem;
  position: relative;
  font-family: Typewriter;
  font-size: 1.1rem;
  color: white;
  background-color: #004b55;
  border: var(--var-border-width, 0.1rem) solid var(--color-pelle--base);
  border-radius: var(--var-border-radius, 0.5rem);
  box-shadow: inset 0 0 0.1rem 0.1rem var(--color-pelle--base);
  margin: 1rem;
  padding: 2rem;

  /* box-shadow is here to prevent a weird grey border forming around the background */
}

.c-increase-cap:hover {
  box-shadow: inset 0 0 0.1rem 0.1rem var(--color-pelle--base), 0.1rem 0.1rem 0.5rem var(--color-pelle--base);
  transition-duration: 0.12s;
}

.c-increase-cap-available {
  cursor: pointer;
}

.c-increase-cap-text {
  position: relative;
  z-index: 1;
}

.c-increase-cap-background {
  height: 100%;
  position: absolute;
  top: 0;
  left: 0;
  z-index: 0;
  background: linear-gradient(black, var(--color-pelle--base));
  transition: width 0.1s;
}

.c-big-text {
  font-size: 2.5rem;
  text-shadow: 0.2rem 0.2rem 0.2rem black;
}

.c-medium-text {
  font-size: 2rem;
  text-shadow: 0.2rem 0.2rem 0.2rem black;
}
</style><|MERGE_RESOLUTION|>--- conflicted
+++ resolved
@@ -62,13 +62,8 @@
     },
     unlock() {
       player.celestials.pelle.galaxyGenerator.unlocked = true;
-<<<<<<< HEAD
-      Pelle.quotes.show(Pelle.quotes.GALAXY_GENERATOR_UNLOCK);
-    },
-=======
       Pelle.quotes.galaxyGeneratorUnlock.show();
     }
->>>>>>> 63c05646
   },
 };
 </script>
