<script>
import AutosaveIntervalSlider from "./AutosaveIntervalSlider";
import OpenModalHotkeysButton from "@/components/OpenModalHotkeysButton";
import OptionsButton from "@/components/OptionsButton";
import PrimaryToggleButton from "@/components/PrimaryToggleButton";
import SaveFileName from "./SaveFileName";

export default {
  name: "OptionsSavingTab",
  components: {
    AutosaveIntervalSlider,
    OpenModalHotkeysButton,
    OptionsButton,
    PrimaryToggleButton,
    SaveFileName
  },
  data() {
    return {
      cloudEnabled: false,
      forceCloudOverwrite: false,
      showCloudModal: false,
      syncSaveIntervals: false,
      showTimeSinceSave: false,
      loggedIn: false,
      userName: "",
      canSpeedrun: false,
      creditsClosed: false,
    };
  },
  computed: {
    modalTooltip() {
      return `The game will detect certain situations where you might not want to overwrite your cloud save, and show
        you a modal with more information if this is ON.`;
    },
    overwriteTooltip() {
      if (this.showCloudModal) return "This setting does nothing since the modal is being shown.";
      return this.forceCloudOverwrite
        ? `Your local save will always overwrite your cloud save no matter what.`
        : `Save conflicts will prevent your local save from being saved to the cloud.`;
    }
  },
  watch: {
    cloudEnabled(newValue) {
      player.options.cloudEnabled = newValue;
    },
    forceCloudOverwrite(newValue) {
      player.options.forceCloudOverwrite = newValue;
    },
    showCloudModal(newValue) {
      player.options.showCloudModal = newValue;
    },
    syncSaveIntervals(newValue) {
      player.options.syncSaveIntervals = newValue;
    },
    showTimeSinceSave(newValue) {
      player.options.showTimeSinceSave = newValue;
    }
  },
  methods: {
    update() {
      const options = player.options;
      this.cloudEnabled = options.cloudEnabled;
      this.syncSaveIntervals = options.syncSaveIntervals;
      this.showTimeSinceSave = options.showTimeSinceSave;
      this.loggedIn = Cloud.loggedIn;
      this.canSpeedrun = player.speedrun.isUnlocked;
      this.creditsClosed = GameEnd.creditsEverClosed;
      if (!this.loggedIn) return;
      this.userName = Cloud.user.displayName;
    },
    importAsFile(event) {
      // This happens if the file dialog is canceled instead of a file being selected
      if (event.target.files.length === 0) return;

      const reader = new FileReader();
      reader.onload = function() {
        // File importing behavior should use the behavior on the existing and to-be-overwritten save instead of the
        // settings in the to-be-imported save. This is largely because the former is more easily edited by the player,
        // and in contrast with the import-as-string case which allows the player to choose.
        // Note: Do not move this into GameStorage.import, as this would cause the offline progress choice in the text
        // import modal (the only other place GameStorage.import is called) to always be overridden
        GameStorage.offlineEnabled = player.options.offlineProgress;
        GameStorage.offlineTicks = player.options.offlineTicks;
        GameStorage.import(reader.result);
      };
      reader.readAsText(event.target.files[0]);
    },
  }
};
</script>

<template>
  <div class="l-options-tab">
    <div class="l-options-grid">
      <div class="l-options-grid__row">
        <OptionsButton
          class="o-primary-btn--option_font-x-large"
          :class="{ 'o-pelle-disabled-pointer': creditsClosed }"
          onclick="GameStorage.export()"
        >
          Export save
        </OptionsButton>
        <OptionsButton
          class="o-primary-btn--option_font-x-large"
          :class="{ 'o-pelle-disabled-pointer': creditsClosed }"
          onclick="Modal.import.show()"
        >
          Import save
        </OptionsButton>
        <OptionsButton
          class="o-primary-btn--option_font-x-large"
          :class="{ 'o-pelle-disabled-pointer': creditsClosed }"
          onclick="Modal.hardReset.show()"
        >
          RESET THE GAME
        </OptionsButton>
      </div>
      <div class="l-options-grid__row">
        <OptionsButton
          class="o-primary-btn--option_font-x-large"
          :class="{ 'o-pelle-disabled-pointer': creditsClosed }"
          onclick="GameStorage.save(false, true)"
        >
          Save game
        </OptionsButton>
        <OptionsButton
          class="o-primary-btn--option_font-x-large"
          :class="{ 'o-pelle-disabled-pointer': creditsClosed }"
          onclick="Modal.loadGame.show()"
        >
          Choose save
        </OptionsButton>
        <AutosaveIntervalSlider
          :min="10"
          :max="60"
          :interval="1"
        />
      </div>
      <div class="l-options-grid__row">
        <OptionsButton
          :class="{ 'o-pelle-disabled-pointer': creditsClosed }"
          onclick="GameStorage.exportAsFile()"
        >
          Export save as file
        </OptionsButton>
        <OptionsButton
          class="c-file-import-button"
          :class="{ 'o-pelle-disabled-pointer': creditsClosed }"
        >
          <input
            class="c-file-import"
            type="file"
            accept=".txt"
            @change="importAsFile"
          >
          <label for="file">Import save from file</label>
        </OptionsButton>
        <PrimaryToggleButton
          v-model="showTimeSinceSave"
          class="o-primary-btn--option l-options-grid__button"
          :class="{ 'o-pelle-disabled-pointer': creditsClosed }"
          label="Display time since save:"
        />
      </div>
      <div class="l-options-grid__row">
        <SaveFileName />
        <OptionsButton
          v-if="canSpeedrun"
          class="o-primary-btn--option_font-x-large"
          :class="{ 'o-pelle-disabled-pointer': creditsClosed }"
          onclick="Modal.enterSpeedrun.show()"
        >
          Start Speedrun
        </OptionsButton>
      </div>
      <OpenModalHotkeysButton />
    </div>
    <h2 class="c-cloud-options-header">
      <span v-if="loggedIn">Logged in as {{ userName }}</span>
      <span v-else>Not logged in</span>
    </h2>
    <div v-if="loggedIn">
      <span v-if="cloudEnabled">Cloud Saving will occur automatically every 5 minutes.</span>
      <span v-else>Cloud Saving has been disabled on this save.</span>
    </div>
    <div class="l-options-grid">
      <div
        class="l-options-grid__row"
      >
        <OptionsButton
          v-if="loggedIn"
          onclick="GameOptions.logout()"
        >
          Disconnect Google Account and disable Cloud Saving
        </OptionsButton>
        <OptionsButton
          v-else
          v-tooltip="'This will connect your Google Account to your Antimatter Dimensions savefiles'"
          :class="{ 'o-pelle-disabled-pointer': creditsClosed }"
          onclick="GameOptions.login()"
        >
          Login with Google to enable Cloud Saving
        </OptionsButton>
      </div>
      <div
        v-if="loggedIn"
        class="l-options-grid__row"
      >
        <OptionsButton
          onclick="GameOptions.cloudSave()"
          :class="{ 'o-pelle-disabled-pointer': creditsClosed }"
        >
          Cloud save
        </OptionsButton>
        <OptionsButton
<<<<<<< HEAD
          v-else
          v-tooltip="'This will connect your Google Account to your Antimatter Dimensions savefiles'"
          onclick="Modal.manualCloud.show()"
=======
          onclick="GameOptions.cloudLoad()"
          :class="{ 'o-pelle-disabled-pointer': creditsClosed }"
>>>>>>> 2b53ee72
        >
          Cloud load
        </OptionsButton>
        <PrimaryToggleButton
          v-model="syncSaveIntervals"
          class="o-primary-btn--option l-options-grid__button"
          :class="{ 'o-pelle-disabled-pointer': creditsClosed }"
          label="Force local save before cloud saving:"
        />
      </div>
      <div
        v-if="loggedIn"
        class="l-options-grid__row"
      >
        <PrimaryToggleButton
          v-model="cloudEnabled"
          class="o-primary-btn--option l-options-grid__button"
          :class="{ 'o-pelle-disabled-pointer': creditsClosed }"
          label="Automatic cloud saving/loading:"
        />
        <PrimaryToggleButton
          v-model="showCloudModal"
          v-tooltip="modalTooltip"
          class="o-primary-btn--option l-options-grid__button"
          :class="{ 'o-pelle-disabled-pointer': creditsClosed }"
          label="Show modal if possible saving conflict:"
        />
        <PrimaryToggleButton
          v-model="forceCloudOverwrite"
          v-tooltip="overwriteTooltip"
          class="o-primary-btn--option l-options-grid__button"
          :class="{ 'o-pelle-disabled-pointer': creditsClosed }"
          label="Force cloud saving despite conflicts:"
        />
      </div>
    </div>
  </div>
</template><|MERGE_RESOLUTION|>--- conflicted
+++ resolved
@@ -196,8 +196,7 @@
         <OptionsButton
           v-else
           v-tooltip="'This will connect your Google Account to your Antimatter Dimensions savefiles'"
-          :class="{ 'o-pelle-disabled-pointer': creditsClosed }"
-          onclick="GameOptions.login()"
+          onclick="Modal.manualCloud.show()"
         >
           Login with Google to enable Cloud Saving
         </OptionsButton>
@@ -213,14 +212,8 @@
           Cloud save
         </OptionsButton>
         <OptionsButton
-<<<<<<< HEAD
-          v-else
-          v-tooltip="'This will connect your Google Account to your Antimatter Dimensions savefiles'"
-          onclick="Modal.manualCloud.show()"
-=======
           onclick="GameOptions.cloudLoad()"
           :class="{ 'o-pelle-disabled-pointer': creditsClosed }"
->>>>>>> 2b53ee72
         >
           Cloud load
         </OptionsButton>
