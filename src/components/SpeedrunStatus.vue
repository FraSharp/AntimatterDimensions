--- conflicted
+++ resolved
@@ -106,29 +106,17 @@
 
 <style scoped>
 .speedrun-status {
-<<<<<<< HEAD
-  font-size: 1.2rem;
-  color: var(--color-text);
+  white-space: nowrap;
   position: absolute;
-=======
-  white-space: nowrap;
-  position: fixed;
->>>>>>> 7dfe7eea
   right: 1rem;
   bottom: 1rem;
   z-index: 5;
   font-size: 1.2rem;
   color: var(--color-text);
   background-color: var(--color-base);
-<<<<<<< HEAD
-  white-space: nowrap;
-  border: 0.2rem solid var(--color-accent);
-  user-select: none;
+  border: var(--var-border-width, 0.2rem) solid var(--color-accent);
+  padding: 0.8rem 2rem;
   pointer-events: auto;
-=======
-  border: var(--var-border-width, 0.2rem) solid var(--color-accent);
->>>>>>> 7dfe7eea
-  padding: 0.8rem 2rem;
   -webkit-user-select: none;
   user-select: none;
 }
