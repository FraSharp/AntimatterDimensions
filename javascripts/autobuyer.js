class Autobuyer {
  constructor(target) {
    this.target = target;
    this.cost = 1
    this.interval = 5000;
    this.priority = 15;
    this.ticks = 0;
    this.isOn = false;
<<<<<<< HEAD
    this.bulk = 1;
=======
    this.tier = 10
>>>>>>> 12c6919e
  }

}<|MERGE_RESOLUTION|>--- conflicted
+++ resolved
@@ -6,11 +6,8 @@
     this.priority = 15;
     this.ticks = 0;
     this.isOn = false;
-<<<<<<< HEAD
     this.bulk = 1;
-=======
     this.tier = 10
->>>>>>> 12c6919e
   }
 
 }