--- conflicted
+++ resolved
@@ -1,4593 +1,4587 @@
-var Marathon = 0;
-var player = {
-    money: new Decimal(10),
-    tickSpeedCost: new Decimal(1000),
-    tickspeed: new Decimal(1000),
-    firstCost: new Decimal(10),
-    secondCost: new Decimal(100),
-    thirdCost: new Decimal(10000),
-    fourthCost: new Decimal(1000000),
-    fifthCost: new Decimal(1e9),
-    sixthCost: new Decimal(1e13),
-    seventhCost: new Decimal(1e18),
-    eightCost: new Decimal(1e24),
-    firstAmount: new Decimal(0),
-    secondAmount: new Decimal(0),
-    thirdAmount: new Decimal(0),
-    fourthAmount: new Decimal(0),
-    firstBought: 0,
-    secondBought: 0,
-    thirdBought: 0,
-    fourthBought: 0,
-    fifthAmount: new Decimal(0),
-    sixthAmount: new Decimal(0),
-    seventhAmount: new Decimal(0),
-    eightAmount: new Decimal(0),
-    fifthBought: 0,
-    sixthBought: 0,
-    seventhBought: 0,
-    eightBought: 0,
-    firstPow: new Decimal(1),
-    secondPow: new Decimal(1),
-    thirdPow: new Decimal(1),
-    fourthPow: new Decimal(1),
-    fifthPow: new Decimal(1),
-    sixthPow: new Decimal(1),
-    seventhPow: new Decimal(1),
-    eightPow: new Decimal(1),
-    sacrificed: new Decimal(0),
-    achievements: [],
-    infinityUpgrades: [],
-    challenges: [],
-    currentChallenge: "",
-    infinityPoints: new Decimal(0),
-    infinitied: 0,
-    totalTimePlayed: 0,
-    bestInfinityTime: 9999999999,
-    thisInfinityTime: 0,
-    resets: 0,
-    galaxies: 0,
-    tickDecrease: 0.9,
-    totalmoney: new Decimal(0),
-    achPow: 1,
-    newsArray: [],
-    interval: null,
-    lastUpdate: new Date().getTime(),
-    autobuyers: [1, 2, 3, 4, 5, 6, 7, 8, 9, 10, 11, 12],
-    costMultipliers: [new Decimal(1e3), new Decimal(1e4), new Decimal(1e5), new Decimal(1e6), new Decimal(1e8), new Decimal(1e10), new Decimal(1e12), new Decimal(1e15)],
-    tickspeedMultiplier: new Decimal(10),
-    chall2Pow: 1,
-    chall3Pow: new Decimal(0.01),
-    matter: new Decimal(0),
-    chall11Pow: 1,
-    partInfinityPoint: 0,
-    partInfinitied: 0,
-    break: false,
-    challengeTimes: [600*60*24*31, 600*60*24*31, 600*60*24*31, 600*60*24*31, 600*60*24*31, 600*60*24*31, 600*60*24*31, 600*60*24*31, 600*60*24*31, 600*60*24*31, 600*60*24*31],
-    lastTenRuns: [[600*60*24*31, 1], [600*60*24*31, 1], [600*60*24*31, 1], [600*60*24*31, 1], [600*60*24*31, 1], [600*60*24*31, 1], [600*60*24*31, 1], [600*60*24*31, 1], [600*60*24*31, 1], [600*60*24*31, 1]],
-    infMult: 1,
-    infMultCost: 100,
-    tickSpeedMultDecrease: 10,
-    tickSpeedMultDecreaseCost: 3e6,
-    dimensionMultDecrease: 10,
-    dimensionMultDecreaseCost: 1e8,
-    overXGalaxies: 10,
-    version: 1,
-    infDimensionsUnlocked: [false, false, false, false],
-    infinityPower: new Decimal(1),
-    spreadingCancer: 0,
-    postChallUnlocked: 0,
-    postC4Tier: 0,
-    postC3Reward: 1,
-    infinityDimension1 : {
-        cost: 1e8,
-        amount: new Decimal(0),
-        bought: 0,
-        power: 1,
-        baseAmount: 0
-    },
-    infinityDimension2 : {
-        cost: 1e9,
-        amount: new Decimal(0),
-        bought: 0,
-        power: 1,
-        baseAmount: 0
-    },
-    infinityDimension3 : {
-        cost: 1e10,
-        amount: new Decimal(0), 
-        bought: 0,
-        power: 1,
-        baseAmount: 0
-    },
-    infinityDimension4 : {
-        cost: 1e20,
-        amount: new Decimal(0),
-        bought: 0,
-        power: 1,
-        baseAmount: 0
-    },
-    offlineProd: 0,
-    offlineProdCost: 1e7,
-    challengeTarget: 0,
-    autoSacrifice: 1,
-    options: {
-        newsHidden: false,
-        notation: "Standard",
-        //Standard = normal prefixed numbers, Scientific = standard form, Engineering = powers of 3.
-        scientific: false,
-        invert: false,
-        challConf: false,
-        sacrificeConfirmation: true,
-        retryChallenge: false
-    }
-    
-};
-
-/*var c = document.getElementById("game");
-var ctx = c.getContext("2d");*/
-
-var defaultStart = $.extend(true, {}, player);
-var firstButton = document.getElementById("first");
-var secondButton = document.getElementById("second");
-var thirdButton = document.getElementById("third");
-var fourthButton = document.getElementById("fourth");
-var fifthButton = document.getElementById("fifth");
-var sixthButton = document.getElementById("sixth");
-var seventhButton = document.getElementById("seventh");
-var eightButton = document.getElementById("eight");
-var tickSpeedButton = document.getElementById("tickSpeed");
-
-function set_cookie(cookie_name, value) {
-    localStorage.setItem(cookie_name, btoa(JSON.stringify(value, function(k, v) { return (v === Infinity) ? "Infinity" : v; })))
-}
-
-function get_cookie(cookie_name) {
-    var c_value = document.cookie;
-    if (localStorage.getItem("dimensionSave") !== null) {
-        return JSON.parse(atob(localStorage.getItem(cookie_name), function(k, v) { return (v === Infinity) ? "Infinity" : v; }))
-    } else {
-        var c_start = c_value.indexOf(" " + cookie_name + "=");
-        if (c_start == -1) {
-            c_start = c_value.indexOf(cookie_name + "=");
-        }
-        if (c_start == -1) return false;
-        c_start = c_value.indexOf("=", c_start) + 1;
-        var c_end = c_value.indexOf(";", c_start);
-        if (c_end == -1) {
-            c_end = c_value.length;
-        }
-        c_value = atob(unescape(c_value.substring(c_start, c_end)));
-        set_cookie("dimensionSave", player)
-    }
-    return JSON.parse(c_value, function(k, v) { return (v === Infinity) ? "Infinity" : v; });
-}
-
-
-let kongIPMult = 1
-let kongDimMult = 1
-
-
-
-
-function onLoad() {
-    if (player.totalmoney === undefined || isNaN(player.totalmoney)) player.totalmoney = player.money;
-    if (player.options === undefined) {
-        player.options = {
-            scientific: false,
-            animationOn: true
-        }
-    }
-    if (player.options.notation === undefined) player.options.notation = "Standard"
-    if (player.options.invert === undefined) player.options.invert = false;
-    if (player.options.challConf === undefined) player.options.challConf = false
-	if (player.options.notation === undefined) player.options.notation = "Standard";
-    if (player.options.newsHidden === undefined) player.options.newsHidden = false;
-    if (player.options.sacrificeConfirmation === undefined) player.options.sacrificeConfirmation = true;
-    if (player.options.retryChallenge === undefined) player.options.retryChallenge = false;
-    if (player.achievements === undefined) player.achievements = [];
-    if (player.sacrificed === undefined) player.sacrificed = new Decimal(0);
-    if (player.infinityUpgrades === undefined) player.infinityUpgrades = [];
-    if (player.infinityPoints === undefined) player.infinityPoints = new Decimal(0);
-    if (player.infinitied === undefined) player.infinitied = 0;
-    if (player.totalTimePlayed === undefined) player.totalTimePlayed = 0;
-    if (player.bestInfinityTime === undefined) player.bestInfinityTime = 9999999999;
-    if (player.thisInfinityTime === undefined) player.thisInfinityTime = 9999999999;
-    if (player.galaxies === undefined) player.galaxies = 0;
-    if (player.lastUpdate === undefined) player.lastUpdate = new Date().getTime();
-    if (player.achPow === undefined) player.achPow = 1;
-    if (player.newsArray === undefined) player.newsArray = [];
-    if (player.chall2Pow === undefined) player.chall2Pow = 1;
-    if (player.chall3Pow === undefined) player.chall3Pow = 0.01;
-    if (player.firstAmount !== 0) document.getElementById("secondRow").style.display = "table-row";
-    if (player.challenges === undefined) player.challenges = []
-    if (player.currentChallenge === undefined) player.currentChallenge = ""
-	if (player.infinitied > 0 && !player.challenges.includes("challenge1")) player.challenges.push("challenge1")
-    if (player.matter === undefined) player.matter = new Decimal(0)
-    if (player.autobuyers === undefined) player.autobuyers = [1, 2, 3, 4, 5, 6, 7, 8, 9, 10, 11, 12]
-    if (player.costMultipliers === undefined) player.costMultipliers = [new Decimal(1e3), new Decimal(1e4), new Decimal(1e5), new Decimal(1e6), new Decimal(1e8), new Decimal(1e10), new Decimal(1e12), new Decimal(1e15)]
-    if (player.tickspeedMultiplier === undefined) player.tickspeedMultiplier = new Decimal(10)
-    if (player.partInfinityPoint === undefined) player.partInfinityPoint = 0
-    if (player.challengeTimes === undefined) player.challengeTimes = [600*60*24*31, 600*60*24*31, 600*60*24*31, 600*60*24*31, 600*60*24*31, 600*60*24*31, 600*60*24*31, 600*60*24*31, 600*60*24*31, 600*60*24*31, 600*60*24*31]
-    if (player.lastTenRuns === undefined) player.lastTenRuns = [[600*60*24*31, 1], [600*60*24*31, 1], [600*60*24*31, 1], [600*60*24*31, 1], [600*60*24*31, 1], [600*60*24*31, 1], [600*60*24*31, 1], [600*60*24*31, 1], [600*60*24*31, 1], [600*60*24*31, 1]]
-    if (player.infMult === undefined) player.infMult = 1
-    if (player.infMultCost === undefined) player.infMultCost = 100
-    if (player.tickSpeedMultDecrease === undefined) player.tickSpeedMultDecrease = 10
-    if (player.tickSpeedMultDecreaseCost === undefined) player.tickSpeedMultDecreaseCost = 3e6
-    if (player.dimensionMultDecrease === undefined) player.dimensionMultDecrease = 10
-    if (player.dimensionMultDecreaseCost === undefined) player.dimensionMultDecreaseCost = 1e8
-    if (player.overXGalaxies === undefined) player.overXGalaxies = 10;
-    if (player.partInfinitied === undefined) player.partInfinitied = 0
-    if (player.spreadingCancer === undefined) player.spreadingCancer = 0
-    if (player.postC4Tier === undefined) player.postC4Tier = 0
-    if (player.postC3Reward === undefined) player.postC3Reward = 1
-    if (player.offlineProd === undefined) player.offlineProd = 0
-    if (player.offlineProdCost === undefined) player.offlineProdCost = 1e7
-    if (player.autoSacrifice === undefined) player.autoSacrifice = 1
-    if (player.postChallUnlocked === undefined) player.postChallUnlocked = 0
-    if (player.challengeTarget === undefined) {
-        player.challengeTarget = 0
-        if (player.currentChallenge != "") player.challengeTarget = Number.MAX_VALUE
-    }
-    
-    if (player.secondAmount !== 0) {
-        document.getElementById("thirdRow").style.display = "table-row";
-        document.getElementById("tickSpeed").style.visibility = "visible";
-        document.getElementById("tickSpeedMax").style.visibility = "visible";
-        document.getElementById("tickLabel").style.visibility = "visible";
-        document.getElementById("tickSpeedAmount").style.visibility = "visible";
-    }
-    if (player.options.notation == "Mixed") player.options.notation = "Mixed scientific"
-
-    if (player.infinityPower === undefined) {
-        player.infinityPower = new Decimal(1)
-        player.infinityDimension1 = {
-            cost: 1e8,
-            amount: new Decimal(0),
-            bought: 0,
-            power: 1
-        }
-        player.infinityDimension2 = {
-            cost: 1e9,
-            amount: new Decimal(0),
-            bought: 0,
-            power: 1
-        }
-        player.infinityDimension3 = {
-            cost: 1e10,
-            amount: new Decimal(0),
-            bought: 0,
-            power: 1
-        }
-        player.infinityDimension4 = {
-            cost: 1e20,
-            amount: new Decimal(0),
-            bought: 0,
-            power: 1
-        }
-        player.infDimensionsUnlocked = [false, false, false, false]
-    }
-
-    if (player.infinityDimension1.baseAmount === undefined) {
-        player.infinityDimension1.baseAmount = 0;
-        player.infinityDimension2.baseAmount = 0;
-        player.infinityDimension3.baseAmount = 0;
-        player.infinityDimension4.baseAmount = 0;
-
-        player.infinityDimension1.baseAmount = new Decimal(player.infinityDimension1.power).log(50).times(10)
-        player.infinityDimension2.baseAmount = new Decimal(player.infinityDimension2.power).log(30).times(10)
-        player.infinityDimension3.baseAmount = new Decimal(player.infinityDimension3.power).log(10).times(10)
-        player.infinityDimension4.baseAmount = new Decimal(player.infinityDimension4.power).log(5).times(10)
-
-
-    }
-
-    
-
-    if (player.matter === null) player.matter = new Decimal(0)
-    for (var i=0; i<12; i++) {
-        if (player.autobuyers[i]%1 !== 0 && player.autobuyers[i].tier === undefined) {
-            player.autobuyers[i].tier = i+1
-        }
-        if (player.autobuyers[i]%1 !== 0 && player.autobuyers[i].target%1 !== 0) {
-            player.autobuyers[i].target = i+1
-            if (i == 8) player.autobuyers[i].target = 1
-        }
-
-        if (player.autobuyers[i]%1 !== 0 && (player.autobuyers[i].bulk === undefined || isNaN(player.autobuyers[i].bulk) || player.autobuyers[i].bulk === null)) {
-            player.autobuyers[i].bulk = 1
-        }
-    }
-    if (player.autobuyers[8].tier == 10) player.autobuyers[8].tier = 9
-    if (player.thirdAmount !== 0) document.getElementById("fourthRow").style.display = "table-row";
-    if (player.fourthAmount !== 0)
-    if (player.resets > 0) document.getElementById("fifthRow").style.display = "table-row";
-    if (player.fifthAmount !== 0)
-    if (player.resets > 1) document.getElementById("sixthRow").style.display = "table-row";
-    if (player.sixthAmount !== 0)
-    if (player.resets > 2 && player.currentChallenge !== "challenge4" && player.currentChallenge !== "postc1") document.getElementById("seventhRow").style.display = "table-row";
-    if (player.seventhAmount !== 0)
-    if (player.resets > 3 && player.currentChallenge !== "challenge4") document.getElementById("eightRow").style.display = "table-row";
-
-
-
-    if (player.autobuyers[9]%1 !== 0) {
-        if (player.autobuyers[9].bulk === null || player.autobuyers[9].bulk === undefined) player.autobuyers[9].bulk = 1
-    }
-
-    if (player.options.sacrificeConfirmation == false) document.getElementById("confirmation").checked = "true"
-    transformSaveToDecimal();
-    updateCosts();
-    updateTickSpeed();
-    updateAchPow();
-    updateChallenges();
-    updateCheckBoxes();
-    toggleChallengeRetry()
-    toggleChallengeRetry()
-    
-    loadAutoBuyerSettings();
-    updateLastTenRuns()
-<<<<<<< HEAD
-    if (player.currentChallenge == "challenge12" || player.currentChallenge == "challenge9" || player.currentChallenge == "challenge5" || player.currentChallenge == "postc1" || player.currentChallenge == "postc4" || player.currentChallenge == "postc5") document.getElementById("quickReset").style.display = "inline-block";
-=======
-    if (player.currentChallenge == "challenge12" || player.currentChallenge == "challenge9" || player.currentChallenge == "challenge5" ||
-        player.currentChallenge == "postc1" || player.currentChallenge == "postc4" || player.currentChallenge == "postc6") document.getElementById("quickReset").style.display = "inline-block";
->>>>>>> 7a6a368b
-    else document.getElementById("quickReset").style.display = "none";
- 
-
-    if (player.break == true) document.getElementById("break").innerHTML = "FIX INFINITY"
-    document.getElementById("infiMult").innerHTML = "Multiply infinity points from all sources by 2 <br>currently: "+shortenDimensions(player.infMult * kongIPMult) +"x<br>Cost: "+shortenCosts(player.infMultCost)+" IP"
-
-    document.getElementById("notation").innerHTML = "Notation: " + player.options.notation
-    
-
-
-    if (player.currentChallenge == "challenge12" || player.currentChallenge == "postc1" || player.currentChallenge == "postc6") document.getElementById("matter").style.display = "inline-block";
-    else document.getElementById("matter").style.display = "none";
-
-    var achievements = document.getElementsByClassName('achievement');
-    var achievement;
-    for (var i = 0; i < achievements.length; i++) {
-        achievement = achievements.item(i);
-        if (player.achievements.includes(achievement.id)) {
-            achievement.className = 'achievement achievementunlocked';
-        } else {
-            achievement.className = 'achievement achievementlocked';
-        }
-    }
-    if (player.version === undefined) { // value will need to be adjusted when update goes live
-        for (var i = 0; i < player.autobuyers.length; i++) {
-            if (player.autobuyers[i]%1 !== 0) player.infinityPoints = player.infinityPoints.plus(player.autobuyers[i].cost - 1)
-        }
-        player.autobuyers = [1, 2, 3, 4, 5, 6, 7, 8, 9, 10, 11, 12]
-        player.version = 1
-    }
-    if (player.version == 1) {
-        if (player.dimensionMultDecrease != 10) {
-            if (player.dimensionMultDecrease == 9) {
-                player.dimensionMultDecrease = 10
-                player.dimensionMultDecreaseCost = 1e8
-                player.infinityPoints = player.infinityPoints.plus(1e8)
-            }
-            if (player.dimensionMultDecrease == 8) {
-                player.dimensionMultDecrease = 10
-                player.dimensionMultDecreaseCost = 1e8
-                player.infinityPoints = player.infinityPoints.plus(2.1e9)
-            }
-            if (player.dimensionMultDecrease == 7) {
-                player.dimensionMultDecrease = 10
-                player.dimensionMultDecreaseCost = 1e8
-                player.infinityPoints = player.infinityPoints.plus(4.21e10)
-            }
-        }
-        player.version = 2
-    }
-	if (player.version < 5) {
-		player.newsArray = []
-		player.version = 5
-	}
-
-
-    
-    
-
-    if (player.options.invert) {
-        document.getElementById("body").classList.add("invert");
-    }
-    if (player.options.newsHidden) {
-        document.getElementById("game").style.display = "none";
-    }
-    if (player.options.challConf) {
-        document.getElementById("challengeconfirmation").innerHTML = "Challenge confirmation off"
-    } else {
-        document.getElementById("challengeconfirmation").innerHTML = "Challenge confirmation on"
-    }
-    updateAutobuyers();
-    setAchieveTooltip();
-    totalMult = Math.pow(player.totalmoney.e+1, 0.5)
-    currentMult = Math.pow(player.money.e+1, 0.5)
-    infinitiedMult = Math.log10(player.infinitied)*10
-    achievementMult = Math.max(Math.pow((player.achievements.length-30), 3)/40,1)
-    challengeMult = Decimal.max(10*3000/worstChallengeTime, 1)
-    unspentBonus = Decimal.pow(player.infinityPoints.dividedBy(2),1.5).plus(1)
-}
-
-
-
-function loadFromString(string) {
-    player = JSON.parse(atob(string))
-    onLoad()
-}
-
-
-function load_game() {
-    var save_data = get_cookie('dimensionSave');
-    if (!save_data) return;
-    player = save_data;
-    onLoad()
-    
-}
-
-
-function save_game() {
-    set_cookie('dimensionSave', player);
-    $.notify("Game saved", "info")
-}
-
-
-function transformSaveToDecimal() {
-    player.money = new Decimal(player.money)
-    player.tickSpeedCost = new Decimal(player.tickSpeedCost)
-    player.tickspeed = new Decimal(player.tickspeed)
-    player.firstCost = new Decimal(player.firstCost)
-    player.secondCost = new Decimal(player.secondCost)
-    player.thirdCost = new Decimal(player.thirdCost)
-    player.fourthCost = new Decimal(player.fourthCost)
-    player.fifthCost = new Decimal(player.fifthCost)
-    player.sixthCost = new Decimal(player.sixthCost)
-    player.seventhCost = new Decimal(player.seventhCost)
-    player.eightCost = new Decimal(player.eightCost)
-    player.firstAmount = new Decimal(player.firstAmount)
-    player.secondAmount = new Decimal(player.secondAmount)
-    player.thirdAmount = new Decimal(player.thirdAmount)
-    player.fourthAmount = new Decimal(player.fourthAmount)
-    player.fifthAmount = new Decimal(player.fifthAmount)
-    player.sixthAmount = new Decimal(player.sixthAmount)
-    player.seventhAmount = new Decimal(player.seventhAmount)
-    player.eightAmount = new Decimal(player.eightAmount)
-    player.firstPow = new Decimal(player.firstPow)
-    player.secondPow = new Decimal(player.secondPow)
-    player.thirdPow = new Decimal(player.thirdPow)
-    player.fourthPow = new Decimal(player.fourthPow)
-    player.fifthPow = new Decimal(player.fifthPow)
-    player.sixthPow = new Decimal(player.sixthPow)
-    player.seventhPow = new Decimal(player.seventhPow)
-    player.eightPow = new Decimal(player.eightPow)
-    player.sacrificed = new Decimal(player.sacrificed)
-    player.totalmoney = new Decimal(player.totalmoney)
-    player.chall3Pow = new Decimal(player.chall3Pow)
-    player.costMultipliers = [new Decimal(player.costMultipliers[0]), new Decimal(player.costMultipliers[1]), new Decimal(player.costMultipliers[2]), new Decimal(player.costMultipliers[3]), new Decimal(player.costMultipliers[4]), new Decimal(player.costMultipliers[5]), new Decimal(player.costMultipliers[6]), new Decimal(player.costMultipliers[7])]
-    player.tickspeedMultiplier = new Decimal(player.tickspeedMultiplier)
-    player.matter = new Decimal(player.matter)
-    player.infinityPower = new Decimal(player.infinityPower)
-    player.infinityDimension1.amount = new Decimal(player.infinityDimension1.amount)
-    player.infinityDimension2.amount = new Decimal(player.infinityDimension2.amount)
-    player.infinityDimension3.amount = new Decimal(player.infinityDimension3.amount)
-    player.infinityDimension4.amount = new Decimal(player.infinityDimension4.amount)
-    player.infinityPoints = new Decimal(player.infinityPoints)
-    player.lastTenRuns = [[parseFloat(player.lastTenRuns[0][0]), player.lastTenRuns[0][1]], [parseFloat(player.lastTenRuns[1][0]), player.lastTenRuns[1][1]], [parseFloat(player.lastTenRuns[2][0]), player.lastTenRuns[2][1]], [parseFloat(player.lastTenRuns[3][0]), player.lastTenRuns[3][1]], [parseFloat(player.lastTenRuns[4][0]), player.lastTenRuns[4][1]], [parseFloat(player.lastTenRuns[5][0]), player.lastTenRuns[5][1]], [parseFloat(player.lastTenRuns[6][0]), player.lastTenRuns[6][1]], [parseFloat(player.lastTenRuns[7][0]), player.lastTenRuns[7][1]], [parseFloat(player.lastTenRuns[8][0]), player.lastTenRuns[8][1]], [parseFloat(player.lastTenRuns[9][0]), player.lastTenRuns[9][1]]]
-}
-
-
-function loadAutoBuyerSettings() {
-    for (var i=0; i<9; i++) {
-        document.getElementById("priority" + (i+1)).selectedIndex = player.autobuyers[i].priority-1
-        if (i == 8 && player.autobuyers[i].target == 10) document.getElementById("toggleBtnTickSpeed").innerHTML = "Buys max"
-        else if (i == 8 && player.autobuyers[i].target !== 10) document.getElementById("toggleBtnTickSpeed").innerHTML = "Buys singles"
-        else if (player.autobuyers[i].target > 10) document.getElementById("toggleBtn" + (i+1)).innerHTML = "Buys until 10"
-        else document.getElementById("toggleBtn" + (i+1)).innerHTML = "Buys singles"
-        
-    }
-    document.getElementById("priority10").value = player.autobuyers[9].priority
-    document.getElementById("priority11").value = player.autobuyers[10].priority
-    document.getElementById("priority12").value = player.autobuyers[11].priority
-    document.getElementById("overGalaxies").value = player.overXGalaxies
-    document.getElementById("bulkDimboost").value = player.autobuyers[9].bulk
-    document.getElementById("prioritySac").value = player.autoSacrifice.priority
-
-}
-
-
-
-
-function showTab(tabName) {
-    //iterate over all elements in div_tab class. Hide everything that's not tabName and show tabName
-    var tabs = document.getElementsByClassName('tab');
-    var tab;
-    for (var i = 0; i < tabs.length; i++) {
-        tab = tabs.item(i);
-        if (tab.id === tabName) {
-            tab.style.display = 'block';
-        } else {
-            tab.style.display = 'none';
-        }
-    }
-}
-
-var FormatList = ['', 'K', 'M', 'B', 'T', 'Qd', 'Qt', 'Sx', 'Sp', 'Oc', 'No', 'Dc', 'UDc', 'DDc', 'TDc', 'QdDc', 'QtDc', 'SxDc', 'SpDc', 'ODc', 'NDc', 'Vg', 'UVg', 'DVg', 'TVg', 'QdVg', 'QtVg', 'SxVg', 'SpVg', 'OVg', 'NVg', 'Tg', 'UTg', 'DTg', 'TTg', 'QdTg', 'QtTg', 'SxTg', 'SpTg', 'OTg', 'NTg', 'Qa', 'UQa', 'DQa', 'TQa', 'QdQa', 'QtQa', 'SxQa', 'SpQa', 'OQa', 'NQa', 'Qi', 'UQi', 'DQi', 'TQi', 'QaQi', 'QtQi', 'SxQi', 'SpQi', 'OQi', 'NQi', 'Se', 'USe', 'DSe', 'TSe', 'QaSe', 'QtSe', 'SxSe', 'SpSe', 'OSe', 'NSe', 'St', 'USt', 'DSt', 'TSt', 'QaSt', 'QtSt', 'SxSt', 'SpSt', 'OSt', 'NSt', 'Og', 'UOg', 'DOg', 'TOg', 'QdOg', 'QtOg', 'SxOg', 'SpOg', 'OOg', 'NOg', 'Nn', 'UNn', 'DNn', 'TNn', 'QdNn', 'QtNn', 'SxNn', 'SpNn', 'ONn', 'NNn', 'Ce',];
-
-var letterList1 = ['', 'a', 'b', 'c', 'd', 'e', 'f', 'g', 'h', 'i', 'j', 'k', 'l', 'm', 'n', 'o', 'p', 'q', 'r', 's', 't', 'u', 'v', 'w', 'x', 'y', 'z'];
-var letterList2 = ['', 'a', 'b', 'c', 'd', 'e', 'f', 'g', 'h', 'i', 'j', 'k', 'l', 'm', 'n', 'o', 'p', 'q', 'r', 's', 't', 'u', 'v', 'w', 'x', 'y', 'z'];
-var letterList3 = ['a', 'b', 'c', 'd', 'e', 'f', 'g', 'h', 'i', 'j', 'k', 'l', 'm', 'n', 'o', 'p', 'q', 'r', 's', 't', 'u', 'v', 'w', 'x', 'y', 'z'];
-
-var emojiList1 = ['', '😠', '🎂', '🎄', '💀', '🍆', '👪', '🌈', '💯', '🍦', '🎃', '💋', '😂', '🌙', '⛔', '🐙', '💩', '❓', '☢️', '🙈', '👍', '☂️', '✌️', '⚠️', '❌', '😋', '⚡'];
-var emojiList2 = ['', '😠', '🎂', '🎄', '💀', '🍆', '👪', '🌈', '💯', '🍦', '🎃', '💋', '😂', '🌙', '⛔', '🐙', '💩', '❓', '☢️', '🙈', '👍', '☂️', '✌️', '⚠️', '❌', '😋', '⚡'];
-var emojiList3 = ['😠', '🎂', '🎄', '💀', '🍆', '👪', '🌈', '💯', '🍦', '🎃', '💋', '😂', '🌙', '⛔', '🐙', '💩', '❓', '☢️', '🙈', '👍', '☂️', '✌️', '⚠️', '❌', '😋', '⚡'];
-
-
-
-function isDecimal(value) {
-    try {
-        value.times(1)
-        return true
-    } catch (err) {return false}
-}
-
-
-
-function getAbbreviation(e) {
-    const prefixes = ['', 'U', 'D', 'T', 'Qd', 'Qt', 'Sx', 'Sp', 'O', 'N']
-    const prefixes2 = ['', 'Dc', 'Vg', 'Tg', 'Qa', 'Qi', 'Se', 'St', 'Og', 'Nn']
-    const prefixes3 = ['', 'Ce', 'Dn', 'Tc', 'Qe', 'Qu', 'Sc', 'Si', 'Oe', 'Ne']
-    const prefixes4 = ['', 'D', 'T', 'Qd', 'Qt', 'Sx', 'Sp', 'O', 'N']
-    var index = Decimal.floor(e/3)-1
-    var index2 = Decimal.floor(index/10)
-    var index3 = Decimal.floor(index2/10)
-    var index4 = Decimal.floor(index3/10)
-    var prefix = prefixes[index%10]
-    var prefix2 = prefixes2[index2%10]
-    var prefix3 = prefixes3[index3%10]
-    if (e <= 3002) {
-        return prefix + prefix2 + prefix3
-    } else {
-        var secondIndex = Decimal.floor(index/1000)-1
-        var secondIndex2 = Decimal.floor(secondIndex/10)
-        var secondIndex3 = Decimal.floor(secondIndex2/10)
-        var secondIndex4 = Decimal.floor(secondIndex3/10)
-        var secondPrefix = prefixes4[secondIndex%10]
-        var secondPrefix2 = prefixes2[secondIndex2%10]
-        var secondPrefix3 = prefixes3[secondIndex3%10]
-        var x = "MI"
-        if ((index)%1000 !== 0) x += "-" 
-        return secondPrefix + secondPrefix2 + secondPrefix3 + x + prefix + prefix2 + prefix3
-    }
-}
-
-
-
-function formatValue(notation, value, places, placesUnder1000) {
-
-    if ((value <= Number.MAX_VALUE || (player.break && (player.currentChallenge == "" || !new Decimal(Number.MAX_VALUE).equals(player.challengeTarget)) )) && (value >= 1000)) {
-        if (isDecimal(value)) {
-           var power = value.e
-           var temp = value.toExponential(4).split("e")
-           var matissa = parseFloat(temp[0])
-           if (parseInt(temp[1]) != power) power++;
-        } else {
-            var matissa = value / Math.pow(10, Math.floor(Math.log10(value)));
-            var power = Decimal.floor(Math.log10(value));
-        }
-        if ((notation === "Standard")) {
-            if (power <= 303) return (matissa * Decimal.pow(10, power % 3)).toFixed(places) + " " + FormatList[(power - (power % 3)) / 3];
-            else return (matissa * Decimal.pow(10, power % 3)).toFixed(places) + " " + getAbbreviation(power)
-        } else if (notation === "Mixed scientific") {
-            if (power < 33) return (matissa * Decimal.pow(10, power % 3)).toFixed(places) + " " + FormatList[(power - (power % 3)) / 3];
-            else return ((matissa).toFixed(places) + "e" + power);
-        } else if (notation === "Mixed engineering") {
-            if (power < 33) return (matissa * Decimal.pow(10, power % 3)).toFixed(places) + " " + FormatList[(power - (power % 3)) / 3];
-            else return ((matissa * Decimal.pow(10, power % 3)).toFixed(places) + "ᴇ" + (power - (power % 3)));
-        } else if (notation === "Scientific") {
-            return ((matissa).toFixed(places) + "e" + power);
-        } else if (notation === "Engineering") {
-            return ((matissa * Decimal.pow(10, power % 3)).toFixed(places) + "ᴇ" + (power - (power % 3)));
-        } else if (notation === "Letters") {
-            power -= 3;
-            return ((matissa * Decimal.pow(10, power % 3)).toFixed(places) +
-                letterList1[Decimal.floor(((power - (power % 3)) / 3) / (letterList2.length*letterList3.length))] +letterList2[Decimal.floor(((power - (power % 3)) / 3) / letterList3.length) % letterList2.length] + letterList3[((power - (power % 3)) / 3) % letterList3.length]);
-        } else if (notation === "Emojis") {
-            power -= 3;
-            return ((Decimal.round(matissa * Decimal.pow(10, power % 3) * Decimal.pow(10, places)) / Decimal.pow(10, places)).toFixed(places) +
-            emojiList1[Decimal.floor(((power - (power % 3)) / 3) / (emojiList2.length*emojiList3.length))] +emojiList2[Decimal.floor(((power - (power % 3)) / 3) / emojiList3.length) % emojiList2.length] + emojiList3[((power - (power % 3)) / 3) % emojiList3.length]);
-            
-            
-            } else return ((matissa).toFixed(places) + "e" + power);
-    } else if (value < 1000) {
-        return ((Decimal.round(value * Decimal.pow(10, places)) / Decimal.pow(10, places))).toFixed(placesUnder1000);    
-    } else {
-        return "Infinite";
-    }
-}
-
-
-function updateMoney() {
-    var element = document.getElementById("coinAmount");
-    element.innerHTML = formatValue(player.options.notation, player.money, 2, 1);
-    var element2 = document.getElementById("matter");
-    if (player.currentChallenge == "challenge12" || player.currentChallenge == "postc1") element2.innerHTML = "There is " + formatValue(player.options.notation, player.matter, 2, 1) + " matter.";
-    if (player.currentChallenge == "postc6") element2.innerHTML = "There is " + formatValue(player.options.notation, Decimal.pow(player.matter,20), 2, 1) + " matter.";
-}
-
-function updateCoinPerSec() {
-    var element = document.getElementById("coinsPerSec");
-    if (player.currentChallenge == "challenge3" || player.currentChallenge == "postc1") {
-      element.innerHTML = 'You are getting ' + shortenDimensions(getDimensionProductionPerSecond(1).times(player.chall3Pow)) + ' antimatter per second.';
-    } else if (player.currentChallenge == "challenge7") {
-      element.innerHTML = 'You are getting ' + (shortenDimensions(getDimensionProductionPerSecond(1).plus(getDimensionProductionPerSecond(2)))) + ' antimatter per second.';
-    } else {
-      element.innerHTML = 'You are getting ' + shortenDimensions(getDimensionProductionPerSecond(1)) + ' antimatter per second.';
-    }
-}
-
-function hasInfinityMult(tier) {
-    switch (tier) {
-        case 1: case 8: return player.infinityUpgrades.includes("18Mult");
-        case 2: case 7: return player.infinityUpgrades.includes("27Mult");
-        case 3: case 6: return player.infinityUpgrades.includes("36Mult");
-        case 4: case 5: return player.infinityUpgrades.includes("45Mult");
-    }
-}
-
-
-
-
-
-
-
-
-function getDimensionFinalMultiplier(tier) {
-    const name = TIER_NAMES[tier];
-   
-    let multiplier = new Decimal(player[name + 'Pow']);
-    if (player.currentChallenge == "challenge7") {
-        if (tier == 4) multiplier = multiplier.pow(1.4)
-        if (tier == 2) multiplier = multiplier.pow(1.7)
-    }
-    multiplier = multiplier.times(player.achPow);
-
-    multiplier = multiplier.times(kongDimMult)
-    
-    multiplier = multiplier.times(Decimal.max(Decimal.pow(player.infinityPower, 7), 1))
-    
-    if (player.infinityUpgrades.includes("totalMult")) multiplier = multiplier.times(totalMult)
-    if (player.infinityUpgrades.includes("currentMult")) multiplier = multiplier.times(currentMult)
-    if (player.infinityUpgrades.includes("infinitiedMult")) multiplier = multiplier.times(infinitiedMult)
-    if (player.infinityUpgrades.includes("achievementMult")) multiplier = multiplier.times(achievementMult)
-    if (player.infinityUpgrades.includes("challengeMult")) multiplier = multiplier.times(challengeMult)
-
-    if (hasInfinityMult(tier)) multiplier = multiplier.times(dimMults());
-    if (tier == 1) {
-        if (player.infinityUpgrades.includes("unspentBonus")) multiplier = multiplier.times(unspentBonus);
-        if (player.achievements.includes("There's no point in doing that...")) multiplier = multiplier.times(1.1);
-        if (player.achievements.includes("I forgot to nerf that")) multiplier = multiplier.times(1.05);
-        if (player.achievements.includes("ERROR 909: Dimension not found")) multiplier = multiplier.times(1.5);
-    }
-    multiplier = multiplier.times(timeMult());
-    if (tier == 8 && player.achievements.includes("The 9th Dimension is a lie")) multiplier = multiplier.times(1.1);
-    else if (player.achievements.includes("You didn't need it anyway")) multiplier = multiplier.times(1.02);
-    if (tier <= 4 && player.achievements.includes("Zero Deaths")) multiplier = multiplier.times(1.25);
-    if (player.achievements.includes("Antichallenged")) multiplier = multiplier.times(1.1);
-    if (player.achievements.includes("Can't hold all these infinities")) multiplier = multiplier.times(1.1);
-    if (player.achievements.includes("End me") && player.currentChallenge != "") multiplier = multiplier.times(1.15);
-    if (player.achievements.includes("How the antitables have turned")) multiplier = multiplier.times(1+tier/100);
-
-    if (player.currentChallenge == "postc4") {
-        if (player.postC4Tier == tier) return multiplier;
-        else return Decimal.pow(multiplier, 0.25);
-    }
-
-    multiplier = multiplier.times(player.postC3Reward)
-
-    if (player.challenges.includes("postc4")) return Decimal.pow(multiplier, 1.1);
-
-    return multiplier;
-}
-
-function getMoneyPerSecond() {
-    return getDimensionFinalMultiplier(1)*Math.floor(player.firstAmount)/player.tickspeed;
-}
-
-function getDimensionDescription(tier) {
-    const name = TIER_NAMES[tier];
-    
-    let description = shortenDimensions(player[name + 'Amount']) + ' (' + player[name + 'Bought'] + ')';
-    
-    if (tier < 8) {
-        description += '  (+' + formatValue(player.options.notation, getDimensionRateOfChange(tier), 2, 2) + '%/s)';
-    }
-    
-    return description;
-}
-
-function getDimensionRateOfChange(tier) {
-    if (tier == 8) {
-        return 0;
-    }
-
-    let toGain = getDimensionProductionPerSecond(tier + 1)
-
-    const name = TIER_NAMES[tier];
-    if (player.currentChallenge == "challenge7") {
-        if (tier == 7) return 0
-        else toGain = getDimensionProductionPerSecond(tier + 2);
-    }
-    const current = Decimal.max(player[name + 'Amount'], 1);
-    const change  = toGain.times(10).dividedBy(current);
-    
-    return change;
-}
-
-function getShiftRequirement(bulk) {
-    let tier = Decimal.min(player.resets + 4, 8);
-    let amount = 20;
-    if (player.currentChallenge == "challenge4") {
-        tier = Decimal.min(player.resets + 4, 6)
-        if (tier == 6) amount += (player.resets+bulk - 2) * 20;
-    }
-    if (tier == 8) {
-        amount += (player.resets+bulk - 4) * 15;
-    }
-    
-    if (player.infinityUpgrades.includes("resetBoost")) {
-        amount -= 9;
-    }
-    
-    return { tier: tier, amount: amount };
-}
-
-function getGalaxyRequirement() {
-    let amount = 80 + (player.galaxies * 60);
-    if (player.currentChallenge == "challenge4") amount = 99 + (player.galaxies * 90)
-    if (player.infinityUpgrades.includes("resetBoost")) {
-        amount -= 9;
-    }
-    
-    return amount;
-}
-
-function getETA(cost) {
-    var a = 100;
-    while (ETACalc(a) < cost) {
-        a *= 10;
-        if (a > 1e20) return Infinity;
-    }
-    var b = a / 10;
-    var q = ETACalc((a+b)/2);
-    while (cost+100 < q || q < cost-100) {
-        if (q < cost) a = (a+b)/2;
-        else b = (a+b)/2;
-        q = ETACalc((a+b)/2);
-    }
-    return (a+b)/2;
-}
-
-function ETACalc(t) {
-    var value = player.money + calcPerSec(player.firstAmount, player.firstPow, player.infinityUpgrades.includes("18Mult"));
-    var div = 1;
-    for (let tier = 1; tier <= 8; ++tier) {
-        div *= (tier+1);
-        value += getDimensionRateOfChange(tier) / div * Decimal.pow(t,tier);
-    }
-    return value
-}
-
-
-var worstChallengeTime = 1
-
-function updateWorstChallengeTime() {
-    worstChallengeTime = 1
-    for (var i=0; i<10; i++) {
-        if (player.challengeTimes[i] > worstChallengeTime) worstChallengeTime = player.challengeTimes[i]
-    }
-}
-
-
-function sacrificeConf() {
-    if (player.options.sacrificeConfirmation == false) player.options.sacrificeConfirmation = true
-    else player.options.sacrificeConfirmation = false
-}
-
-
-
-
-function updateDimensions() {
-    
-    for (let tier = 1; tier <= 8; ++tier) {
-        const name = TIER_NAMES[tier];
-        if (!canBuyDimension(tier)) {
-            break;
-        }
-        document.getElementById(name + "D").innerHTML = DISPLAY_NAMES[tier] + " Dimension x" + formatValue(player.options.notation, getDimensionFinalMultiplier(tier), 1, 1);
-        document.getElementById(name + "Amount").innerHTML = getDimensionDescription(tier);  
-    }
-
-
-    for (let tier = 1; tier <= 8; ++tier) {
-        const name = TIER_NAMES[tier];
-        if (!canBuyDimension(tier)) {
-            break;
-        }
-        
-        document.getElementById(name + "Row").style.display = "table-row";
-        document.getElementById(name + "Row").style.visibility = "visible";
-        
-        
-    }
-    
-    if (canBuyTickSpeed()) {
-        document.getElementById("tickLabel").innerHTML = 'Reduce the tick interval by ' + ((1 - getTickSpeedMultiplier()) * 100).toFixed(1) + '%.';
-        
-        document.getElementById("tickSpeed").style.visibility = "visible";
-        document.getElementById("tickSpeedMax").style.visibility = "visible";
-        document.getElementById("tickLabel").style.visibility = "visible";
-        document.getElementById("tickSpeedAmount").style.visibility = "visible";
-    }
-    
-    const shiftRequirement = getShiftRequirement(0);
-    if (player.currentChallenge == "challenge4" ? shiftRequirement.tier < 6 : shiftRequirement.tier < 8) {
-        document.getElementById("resetLabel").innerHTML = 'Dimension Shift: requires ' + shiftRequirement.amount + " " + DISPLAY_NAMES[shiftRequirement.tier] + " Dimensions";
-    }
-    else document.getElementById("resetLabel").innerHTML = 'Dimension Boost: requires ' + shiftRequirement.amount + " " + DISPLAY_NAMES[shiftRequirement.tier] + " Dimensions";
-    
-    if (player.currentChallenge == "challenge4" ? player.resets > 2 : player.resets > 3) {
-        document.getElementById("softReset").innerHTML = "Reset the game for a Boost";
-    } else {
-        document.getElementById("softReset").innerHTML = "Reset the game for a new Dimension";
-    }
-
-    if (player.currentChallenge != "challenge4") document.getElementById("secondResetLabel").innerHTML = 'Antimatter Galaxies: requires ' + getGalaxyRequirement() + ' Eighth Dimensions';
-    else document.getElementById("secondResetLabel").innerHTML = 'Antimatter Galaxies: requires ' + getGalaxyRequirement() + ' Sixth Dimensions';
-    document.getElementById("totalmoney").innerHTML = 'You have made a total of ' + shortenMoney(player.totalmoney) + ' antimatter.';
-    document.getElementById("totalresets").innerHTML = 'You have done ' + player.resets + ' soft resets.';
-    document.getElementById("galaxies").innerHTML = 'You have ' + Decimal.round(player.galaxies) + ' Antimatter Galaxies.';
-    document.getElementById("totalTime").innerHTML = "You have played for " + timeDisplay(player.totalTimePlayed) + ".";
-
-    if (player.bestInfinityTime == 9999999999) {
-        document.getElementById("bestInfinity").innerHTML = ""
-        document.getElementById("infinitied").innerHTML = ""
-        document.getElementById("thisInfinity").innerHTML = ""
-    } else {
-        document.getElementById("bestInfinity").innerHTML = "Your fastest infinity is in " + timeDisplay(player.bestInfinityTime) + "."
-        document.getElementById("thisInfinity").innerHTML = "You have spent " + timeDisplay(player.thisInfinityTime) + " in this infinity."
-        if (player.infinityPoints.equals(1)) {
-            document.getElementById("infinityPoints1").innerHTML = "You have 1 Infinity point."
-            document.getElementById("infinityPoints2").innerHTML = "You have 1 Infinity point."
-        }
-        else {
-            document.getElementById("infinityPoints1").innerHTML = "You have  " + shortenDimensions(player.infinityPoints) + " Infinity points."
-            document.getElementById("infinityPoints2").innerHTML = "You have  " + shortenDimensions(player.infinityPoints) + " Infinity points."
-        }
-        if (player.infinitied == 1) document.getElementById("infinitied").innerHTML = "You have infinitied 1 time."
-        else document.getElementById("infinitied").innerHTML = "You have infinitied " + player.infinitied + " times."
-
-    }
-
-    document.getElementById("infi11").innerHTML = "Production increase over time <br>Currently: " + (Math.pow(0.5 * player.totalTimePlayed / 600, 0.15)).toFixed(2) + "x<br>Cost: 1 IP"
-    document.getElementById("infi12").innerHTML = "First and Eighth Dimension power <br>" + formatValue(player.options.notation, dimMults(), 1, 1) + "x<br>Cost: 1 IP"
-    document.getElementById("infi13").innerHTML = "Third and Sixth Dimension power <br>" + formatValue(player.options.notation, dimMults(), 1, 1) + "x<br>Cost: 1 IP"
-    document.getElementById("infi22").innerHTML = "Second and seventh Dimension power <br>" + formatValue(player.options.notation, dimMults(), 1, 1) + "x<br>Cost: 1 IP"
-    document.getElementById("infi23").innerHTML = "Fourth and Fifth Dimension power <br>" + formatValue(player.options.notation, dimMults(), 1, 1) + "x<br>Cost: 1 IP"
-    document.getElementById("infi31").innerHTML = "Production increase over time in current infinity<br>Currently: " + Decimal.max(Math.pow(player.thisInfinityTime / 2400, 0.25), 1).toFixed(2) + "x<br>Cost: 3 IP"
-    document.getElementById("infi32").innerHTML = "Bonus for unspent Infinity Points on 1st Dimension<br>(Currently " + formatValue(player.options.notation, Decimal.pow(player.infinityPoints/2,1.5).plus(1), 2, 2) + "x)<br>Cost: 5 IP"
-    document.getElementById("infi34").innerHTML = "Infinity Point generation (based on fastest infinity) <br>(Currently "+shortenDimensions(player.infMult * kongIPMult)+" every " + timeDisplay(player.bestInfinityTime*10) + ")<br>Cost: 10 IP"
-    document.getElementById("postinfi11").innerHTML = "Power up all dimensions based on total antimatter produced<br>Currently: "+ Math.pow(player.totalmoney.e+1, 0.5).toFixed(2)+"x<br>Cost: "+shortenCosts(1e4)+" IP"
-    document.getElementById("postinfi21").innerHTML = "Power up all dimensions based on current antimatter<br>Currently: "+ Math.pow(player.money.e+1, 0.5).toFixed(2)+"x<br>Cost: "+shortenCosts(5e4)+" IP"
-    document.getElementById("postinfi31").innerHTML = "Tickspeed cost multiplier increase <br>"+player.tickSpeedMultDecrease+"x -> "+(player.tickSpeedMultDecrease-1)+"x<br>Cost: "+shortenCosts(player.tickSpeedMultDecreaseCost) +" IP"
-    if (player.tickSpeedMultDecrease == 2) document.getElementById("postinfi31").innerHTML = "Tickspeed cost multiplier increase <br>"+player.tickSpeedMultDecrease+"x"
-    document.getElementById("postinfi22").innerHTML = "Power up all dimensions based on achievements completed <br>Currently: "+Math.max(Math.pow((player.achievements.length-30), 3)/40,1).toFixed(2)+"x<br>Cost: "+shortenCosts(1e6)+" IP"
-    document.getElementById("postinfi12").innerHTML = "Power up all dimensions based on amount infinitied <br>Currently: "+(Math.log10(player.infinitied)*10).toFixed(2)+"x<br>Cost: "+shortenCosts(1e5)+" IP"
-    document.getElementById("postinfi41").innerHTML = "Makes galaxies 50% stronger <br>Cost: "+shortenCosts(5e11)+" IP"
-    document.getElementById("postinfi32").innerHTML = "Power up all dimensions based on slowest challenge run<br>Currently:"+Decimal.max(10*3000/worstChallengeTime, 1).toFixed(2)+"x<br>Cost: "+shortenCosts(1e7)+" IP"
-    document.getElementById("postinfi42").innerHTML = "Dimension cost multiplier increase <br>"+player.dimensionMultDecrease+"x -> "+(player.dimensionMultDecrease-1)+"x<br>Cost: "+shortenCosts(player.dimensionMultDecreaseCost) +" IP"
-
-    document.getElementById("postinfi13").innerHTML = "You passively generate Infinitied stat based on your fastest infinity.<br>1 Infinity every "+timeDisplay(player.bestInfinityTime*5)+ " <br>Cost: "+shortenCosts(20e6)+" IP"
-    document.getElementById("postinfi23").innerHTML = "Option to bulk buy Dimension Boosts <br>Cost: "+shortenCosts(5e9)+" IP"
-    document.getElementById("postinfi33").innerHTML = "Autobuyers work twice as fast<br>Cost:"+ shortenCosts(1e15)+" IP"
-    if (player.dimensionMultDecrease == 3) document.getElementById("postinfi42").innerHTML = "Dimension cost multiplier increase <br>"+player.dimensionMultDecrease+"x"
-
-    document.getElementById("offlineProd").innerHTML = "Generates "+player.offlineProd+"% of your fastest infinity IP/min, works offline<br>Currently: "+shortenMoney(bestRunIppm*(player.offlineProd/100)) +"IP/min<br> Cost: "+shortenCosts(player.offlineProdCost)+" IP"
-    if (player.offlineProd == 50) document.getElementById("offlineProd").innerHTML = "Generates "+player.offlineProd+"% of your fastest infinity IP/min, works offline<br>Currently: "+shortenMoney(bestRunIppm*(player.offlineProd/100)) +" IP/min"
-}
-
-function updateCosts() {
-    document.getElementById("first").innerHTML = 'Cost: ' + shortenCosts(player.firstCost);
-    document.getElementById("second").innerHTML = 'Cost: ' + shortenCosts(player.secondCost);
-    document.getElementById("third").innerHTML = 'Cost: ' + shortenCosts(player.thirdCost);
-    document.getElementById("fourth").innerHTML = 'Cost: ' + shortenCosts(player.fourthCost);
-    document.getElementById("fifth").innerHTML = 'Cost: ' + shortenCosts(player.fifthCost);
-    document.getElementById("sixth").innerHTML = 'Cost: ' + shortenCosts(player.sixthCost);
-    document.getElementById("seventh").innerHTML = 'Cost: ' + shortenCosts(player.seventhCost);
-    document.getElementById("eight").innerHTML = 'Cost: ' + shortenCosts(player.eightCost);
-    
-    document.getElementById("firstMax").innerHTML = 'Until 10, Cost: ' + shortenCosts(player.firstCost.times((10 - player.firstBought)));
-    document.getElementById("secondMax").innerHTML = 'Until 10, Cost: ' + shortenCosts(player.secondCost.times((10 - player.secondBought)));
-    document.getElementById("thirdMax").innerHTML = 'Until 10, Cost: ' + shortenCosts(player.thirdCost.times((10 - player.thirdBought)));
-    document.getElementById("fourthMax").innerHTML = 'Until 10, Cost: ' + shortenCosts(player.fourthCost.times((10 - player.fourthBought)));
-    document.getElementById("fifthMax").innerHTML = 'Until 10, Cost: ' + shortenCosts(player.fifthCost.times((10 - player.fifthBought)));
-    document.getElementById("sixthMax").innerHTML = 'Until 10, Cost: ' + shortenCosts(player.sixthCost.times((10 - player.sixthBought)));
-    document.getElementById("seventhMax").innerHTML = 'Until 10, Cost: ' + shortenCosts(player.seventhCost.times((10 - player.seventhBought)));
-    document.getElementById("eightMax").innerHTML = 'Until 10, Cost: ' + shortenCosts(player.eightCost.times((10 - player.eightBought)));
-    
-    document.getElementById("tickSpeed").innerHTML = 'Cost: ' + shortenCosts(player.tickSpeedCost);
-
-
-    for (var i=1; i<=4; i++) {
-        
-        document.getElementById("infMax"+i).innerHTML = "Cost: " + shortenCosts(player["infinityDimension"+i].cost)
-    }
-}
-
-function updateTickSpeed() {
-    var exp = Decimal.floor(Decimal.log10(player.tickspeed));
-    if (exp > 1) document.getElementById("tickSpeedAmount").innerHTML = 'Tickspeed: ' + Decimal.round(player.tickspeed);
-    else {
-        document.getElementById("tickSpeedAmount").innerHTML = 'Tickspeed: ' + Decimal.round(player.tickspeed.times(new Decimal(100).dividedBy(Decimal.pow(10, exp)))) + ' / ' + shorten(new Decimal(100).dividedBy(Decimal.pow(10, exp)));
-    }
-    if (player.tickspeed.lt(1e-26) && !player.achievements.includes("Faster than a potato")) giveAchievement("Faster than a potato");
-
-    /*	else if (player.tickspeed > 10) document.getElementById("tickSpeedAmount").innerHTML = 'Tickspeed: ' + Decimal.round(player.tickspeed*10)  + ' / 10';
-    	else if (player.tickspeed > 1) document.getElementById("tickSpeedAmount").innerHTML = 'Tickspeed: ' + Decimal.round(player.tickspeed*100) + ' / 100';
-    else if (player.tickspeed > .1) document.getElementById("tickSpeedAmount").innerHTML = 'Tickspeed: ' + Decimal.round(player.tickspeed*1000) + ' / 1000';
-    else document.getElementById("tickSpeedAmount").innerHTML = 'Tickspeed: ' + Decimal.round(player.tickspeed*10000) + ' / 10000';*/
-}
-
-
-function updateChallenges() {
-    try {
-        var buttons = document.getElementsByClassName('onchallengebtn')
-        for (var i=0; i < buttons.length; i++) {
-            buttons[i].className = "challengesbtn";
-            buttons[i].innerHTML = "Start"
-        }
-        
-        for (var i=0; i < player.challenges.length; i++) {
-            document.getElementById(player.challenges[i]).className = "completedchallengesbtn";
-            document.getElementById(player.challenges[i]).innerHTML = "Completed"
-        }
-        
-        if (player.currentChallenge != "") {
-            document.getElementById(player.currentChallenge).className = "onchallengebtn"
-            document.getElementById(player.currentChallenge).innerHTML = "Running"
-        }
-
-        for (var i=1; i<=player.postChallUnlocked; i++) document.getElementById("postc"+i+"div").style.display = "inline-block"
-
-
-
-    } catch (err) {updateChallenges()}
-  
-
-  
-  
-}
-
-
-
-function getInfinityDimensionDescription(tier) {
-    const name = TIER_NAMES[tier];
-    
-    let description = shortenDimensions(player['infinityDimension'+tier].amount) + ' (' + player['infinityDimension'+tier].bought + ')';
-    
-    if (tier < 4) {
-        description += '  (+' + formatValue(player.options.notation, getInfinityDimensionRateOfChange(tier), 2, 2) + '%/s)';
-    }
-    
-    return description;
-}
-
-
-function getInfinityDimensionRateOfChange(tier) {
-    let toGain = player["infinityDimension"+(tier+1)].amount.times(player["infinityDimension"+(tier+1)].power)
-    const current = Decimal.max(player["infinityDimension"+tier].amount, 1);
-    const change  = toGain.times(10).dividedBy(current);
-    return change;
-}
-
-
-
-
-function updateInfinityDimensions() {
-    for (let tier = 1; tier <= 4; ++tier) {
-        document.getElementById("infD"+tier).innerHTML = DISPLAY_NAMES[tier] + " Infinity Dimension x" + shortenDimensions(player["infinityDimension"+tier].power * (infDimPow));
-        document.getElementById("infAmount"+tier).innerHTML = getInfinityDimensionDescription(tier);  
-    }
-
-
-    for (let tier = 1; tier <= 4; ++tier) {
-        const name = TIER_NAMES[tier];
-        if (!player.infDimensionsUnlocked[tier-1]) {
-            break;
-        }
-        
-        document.getElementById("infRow"+tier).style.display = "table-row";
-        document.getElementById("infRow"+tier).style.visibility = "visible";
-        
-        
-    }
-}
-
-
-
-
-
-
-
-
-function softReset(bulk) {
-    player.resets+=bulk;
-    player = {
-        money: new Decimal(10),
-        tickSpeedCost: new Decimal(1000),
-        tickspeed: new Decimal(1000),
-        firstCost: new Decimal(10),
-        secondCost: new Decimal(100),
-        thirdCost: new Decimal(10000),
-        fourthCost: new Decimal(1000000),
-        fifthCost: new Decimal(1e9),
-        sixthCost: new Decimal(1e13),
-        seventhCost: new Decimal(1e18),
-        eightCost: new Decimal(1e24),
-        firstAmount: new Decimal(0),
-        secondAmount: new Decimal(0),
-        thirdAmount: new Decimal(0),
-        fourthAmount: new Decimal(0),
-        firstBought: 0,
-        secondBought: 0,
-        thirdBought: 0,
-        fourthBought: 0,
-        fifthAmount: new Decimal(0),
-        sixthAmount: new Decimal(0),
-        seventhAmount: new Decimal(0),
-        eightAmount: new Decimal(0),
-        fifthBought: 0,
-        sixthBought: 0,
-        seventhBought: 0,
-        eightBought: 0,
-        sacrificed: new Decimal(0),
-        achievements: player.achievements,
-        challenges: player.challenges,
-        currentChallenge: player.currentChallenge,
-        infinityUpgrades: player.infinityUpgrades,
-        infinityPoints: player.infinityPoints,
-        infinitied: player.infinitied,
-        totalTimePlayed: player.totalTimePlayed,
-        bestInfinityTime: player.bestInfinityTime,
-        thisInfinityTime: player.thisInfinityTime,
-        firstPow: Decimal.pow(2, player.resets),
-        secondPow: Decimal.pow(2, player.resets-1),
-        thirdPow: Decimal.max(Decimal.pow(2, player.resets - 2), 1),
-        fourthPow: Decimal.max(Decimal.pow(2, player.resets - 3), 1),
-        fifthPow: Decimal.max(Decimal.pow(2, player.resets - 4), 1),
-        sixthPow: Decimal.max(Decimal.pow(2, player.resets - 5), 1),
-        seventhPow: Decimal.max(Decimal.pow(2, player.resets - 6), 1),
-        eightPow: Decimal.max(Decimal.pow(2, player.resets - 7), 1),
-        resets: player.resets,
-        galaxies: player.galaxies,
-        tickDecrease: player.tickDecrease,
-        totalmoney: player.totalmoney,
-        interval: null,
-        lastUpdate: player.lastUpdate,
-        achPow: player.achPow,
-	    newsArray: player.newsArray,
-        autobuyers: player.autobuyers,
-        costMultipliers: [new Decimal(1e3), new Decimal(1e4), new Decimal(1e5), new Decimal(1e6), new Decimal(1e8), new Decimal(1e10), new Decimal(1e12), new Decimal(1e15)],
-        tickspeedMultiplier: new Decimal(10),
-        chall2Pow: player.chall2Pow,
-        chall3Pow: new Decimal(0.01),
-        matter: new Decimal(0),
-        chall11Pow: 1,
-        partInfinityPoint: player.partInfinityPoint,
-        partInfinitied: player.partInfinitied,
-        break: player.break,
-        challengeTimes: player.challengeTimes,
-        lastTenRuns: player.lastTenRuns,
-        infMult: player.infMult,
-        infMultCost: player.infMultCost,
-        tickSpeedMultDecrease: player.tickSpeedMultDecrease,
-        tickSpeedMultDecreaseCost: player.tickSpeedMultDecreaseCost,
-        dimensionMultDecrease: player.dimensionMultDecrease,
-        dimensionMultDecreaseCost: player.dimensionMultDecreaseCost,
-        version: player.version,
-        overXGalaxies: player.overXGalaxies,
-        infDimensionsUnlocked: player.infDimensionsUnlocked,
-        infinityPower: player.infinityPower,
-        spreadingCancer: player.spreadingCancer,
-        postChallUnlocked: player.postChallUnlocked,
-        postC4Tier: 1,
-        postC3Reward: 1,
-        infinityDimension1: player.infinityDimension1,
-        infinityDimension2: player.infinityDimension2,
-        infinityDimension3: player.infinityDimension3,
-        infinityDimension4: player.infinityDimension4,
-        offlineProd: player.offlineProd,
-        offlineProdCost: player.offlineProdCost,
-        challengeTarget: player.challengeTarget,
-        autoSacrifice: player.autoSacrifice,
-        options: player.options
-    };
-    if (player.currentChallenge == "challenge10" || player.currentChallenge == "postc1") {
-        player.thirdCost = new Decimal(100)
-        player.fourthCost = new Decimal(500)
-        player.fifthCost = new Decimal(2500)
-        player.sixthCost = new Decimal(2e4)
-        player.seventhCost = new Decimal(2e5)
-        player.eightCost = new Decimal(4e6)
-    }
-    if (player.currentChallenge == "postc1") player.costMultipliers = [new Decimal(1e3),new Decimal(5e3),new Decimal(1e4),new Decimal(1.2e4),new Decimal(1.8e4),new Decimal(2.6e4),new Decimal(3.2e4),new Decimal(4.2e4)];
-    if (player.resets == 1 && player.currentChallenge == "") {
-        if (player.infinityUpgrades.includes("skipReset2")) player.resets++;
-        if (player.infinityUpgrades.includes("skipReset3")) player.resets++;
-        if (player.infinityUpgrades.includes("skipResetGalaxy")) {
-            player.resets++;
-            if (player.galaxies == 0) player.galaxies = 1
-        }
-    }
-	if (player.currentChallenge == "postc2") {
-        player.eightAmount = new Decimal(1);
-        player.eightBought = 1;
-    }
-
-   /* player.firstPow = Decimal.pow(2, player.resets + 1)
-    player.secondPow = Decimal.pow(2, player.resets)
-    player.thirdPow = Decimal.max(Decimal.pow(2, player.resets - 1), 1)
-    player.fourthPow = Decimal.max(Decimal.pow(2, player.resets - 2), 1)
-    player.fifthPow = Decimal.max(Decimal.pow(2, player.resets - 3), 1)
-    player.sixthPow = Decimal.max(Decimal.pow(2, player.resets - 4), 1)
-    player.seventhPow = Decimal.max(Decimal.pow(2, player.resets - 5), 1)
-    player.eightPow = Decimal.max(Decimal.pow(2, player.resets - 6), 1)
-*/
-
-    if (player.infinityUpgrades.includes("resetMult")) {
-        player.firstPow = Decimal.pow(2.5, player.resets + 1)
-        player.secondPow = Decimal.pow(2.5, player.resets)
-        player.thirdPow = Decimal.max(Decimal.pow(2.5, player.resets - 1), 1)
-        player.fourthPow = Decimal.max(Decimal.pow(2.5, player.resets - 2), 1)
-        player.fifthPow = Decimal.max(Decimal.pow(2.5, player.resets - 3), 1)
-        player.sixthPow = Decimal.max(Decimal.pow(2.5, player.resets - 4), 1)
-        player.seventhPow = Decimal.max(Decimal.pow(2.5, player.resets - 5), 1)
-        player.eightPow = Decimal.max(Decimal.pow(2.5, player.resets - 6), 1)
-    }
-    if (player.currentChallenge == "challenge11" || player.currentChallenge == "postc1") {
-        player.firstPow = new Decimal(1)
-        player.secondPow = new Decimal(1)
-        player.thirdPow = new Decimal(1)
-        player.fourthPow = new Decimal(1)
-        player.fifthPow = new Decimal(1)
-        player.sixthPow = new Decimal(1)
-        player.seventhPow = new Decimal(1)
-        player.eightPow = new Decimal(1)
-    }
-    if (player.achievements.includes("Claustrophobic")) player.tickspeed = player.tickspeed.times(0.98);
-    if (player.achievements.includes("Faster than a potato")) player.tickspeed = player.tickspeed.times(0.98);
-    
-
-    
-
-
-    
-    clearInterval(player.interval);
-    //updateInterval();
-    updateDimensions();
-    document.getElementById("secondRow").style.display = "none";
-    document.getElementById("thirdRow").style.display = "none";
-    document.getElementById("tickSpeed").style.visibility = "hidden";
-    document.getElementById("tickSpeedMax").style.visibility = "hidden";
-    document.getElementById("tickLabel").style.visibility = "hidden";
-    document.getElementById("tickSpeedAmount").style.visibility = "hidden";
-    document.getElementById("fourthRow").style.display = "none";
-    document.getElementById("fifthRow").style.display = "none";
-    document.getElementById("sixthRow").style.display = "none";
-    document.getElementById("seventhRow").style.display = "none";
-    document.getElementById("eightRow").style.display = "none";
-    updateTickSpeed();
-
-    if (player.challenges.includes("challenge1")) player.money = new Decimal(100)
-    if (player.achievements.includes("That's fast!")) player.money = new Decimal(1000);
-    if (player.achievements.includes("That's faster!")) player.money = new Decimal(2e5);
-    if (player.achievements.includes("Forever isn't that long")) player.money = new Decimal(1e10);
-    if (player.achievements.includes("Blink of an eye")) player.money = new Decimal(1e25);
-    
-    if (player.resets >= 10) {
-        giveAchievement("Boosting to the max");
-    }
-}
-
-MoneyFormat = ['K', 'M', 'B', 'T', 'Qd', 'Qt', 'Sx', 'Sp', 'Oc', 'No', 'Dc', 'UDc', 'DDc', 'TDc', 'QdDc', 'QtDc', 'SxDc', 'SpDc', 'ODc', 'NDc', 'Vg', 'UVg', 'DVg', 'TVg', 'QdVg', 'QtVg', 'SxVg', 'SpVg', 'OVg', 'NVg', 'Tg', 'UTg', 'DTg', 'TTg', 'QdTg', 'QtTg', 'SxTg', 'SpTg', 'OTg', 'NTg', 'Qa', 'UQa', 'DQa', 'TQa', 'QdQa', 'QtQa', 'SxQa', 'SpQa', 'OQa', 'NQa', 'Qi', 'UQi', 'DQi', 'TQi', 'QaQi', 'QtQi', 'SxQi', 'SpQi', 'OQi', 'NQi', 'Se', 'USe', 'DSe', 'TSe', 'QaSe', 'QtSe', 'SxSe', 'SpSe', 'OSe', 'NSe', 'St', 'USt', 'DSt', 'TSt', 'QaSt', 'QtSt', 'SxSt', 'SpSt', 'OSt', 'NSt', 'Og', 'UOg', 'DOg', 'TOg', 'QdOg', 'QtOg', 'SxOg', 'SpOg', 'OOg', 'NOg', 'Nn', 'UNn', 'DNn', 'TNn', 'QdNn', 'QtNn', 'SxNn', 'SpNn', 'ONn', 'NNn', 'Ce', 'UCe'];
-MoneyFormat.reverse();
-
-shorten = function (money) {
-    return formatValue(player.options.notation, money, 2, 2);
-};
-
-shortenCosts = function (money) {
-    return formatValue(player.options.notation, money, 0, 0);
-};
-
-shortenDimensions = function (money) {
-    return formatValue(player.options.notation, money, 2, 0);
-};
-
-shortenMoney = function (money) {
-    return formatValue(player.options.notation, money, 2, 1);
-};
-
-function canBuyTickSpeed() {
-    return canBuyDimension(3);
-}
-
-function getTickSpeedMultiplier() {
-    if (player.galaxies < 3) {
-        let baseMultiplier = 0.9;
-        if (player.galaxies == 0) baseMultiplier = 0.89
-        if (player.currentChallenge == "challenge6" || player.currentChallenge == "postc1") baseMultiplier = 0.93;
-        if (player.currentChallenge == "postc3") return 1;
-        let perGalaxy = 0.02;
-        
-        if (player.infinityUpgrades.includes("galaxyBoost")) {
-            perGalaxy *= 2
-        }
-        if (player.infinityUpgrades.includes("postGalaxy")) {
-            perGalaxy *= 1.5
-        }
-        
-        return baseMultiplier-(player.galaxies*perGalaxy);
-    } else {
-        let baseMultiplier = 0.8
-        if (player.currentChallenge == "challenge6" || player.currentChallenge == "postc1") baseMultiplier = 0.83
-        if (player.currentChallenge == "postc3") return 1;
-        let perGalaxy = 0.965
-        let galaxies = player.galaxies-2
-        if (player.infinityUpgrades.includes("galaxyBoost")) {
-            galaxies *= 2
-        }
-        if (player.infinityUpgrades.includes("postGalaxy")) {
-            galaxies *= 1.5
-        }
-
-        return baseMultiplier * (Math.pow(perGalaxy, (galaxies-2)))
-    }
-}
-
-function buyTickSpeed() {
-    if (!canBuyTickSpeed()) {
-        return false;
-    }
-    
-    if (!canAfford(player.tickSpeedCost)) {
-        return false;
-    }
-    
-    player.money = player.money.minus(player.tickSpeedCost);
-    if (player.currentChallenge != "challenge5" && player.currentChallenge != "postc5") player.tickSpeedCost = player.tickSpeedCost.times(player.tickspeedMultiplier);
-    else if (player.currentChallenge == "postc5") multiplyPC5Costs(player.tickSpeedCost, 0)
-    else multiplySameCosts(player.tickSpeedCost)
-    if (player.tickSpeedCost.gte(Number.MAX_VALUE)) player.tickspeedMultiplier = player.tickspeedMultiplier.times(player.tickSpeedMultDecrease);
-    if (player.currentChallenge == "challenge2" || player.currentChallenge == "postc1") player.chall2Pow = 0
-    player.tickspeed = player.tickspeed.times(getTickSpeedMultiplier());
-    if (player.challenges.includes("postc3") || player.currentChallenge == "postc3") player.postC3Reward *= 0.05+(player.galaxies*0.005)
-    return true;
-}
-
-document.getElementById("tickSpeed").onclick = function () {
-    buyTickSpeed();
-    
-    updateTickSpeed();
-    updateMoney();
-};
-
-function buyMaxTickSpeed() {
-    if (!canBuyTickSpeed()) return false
-    while (player.money.gt(player.tickSpeedCost)) {
-        player.money = player.money.minus(player.tickSpeedCost);
-        if (player.currentChallenge != "challenge5" && player.currentChallenge != "postc5") player.tickSpeedCost = player.tickSpeedCost.times(player.tickspeedMultiplier);
-        else if (player.currentChallenge == "postc5") multiplyPC5Costs(player.tickSpeedCost, 0)
-        else multiplySameCosts(player.tickSpeedCost)
-        if (player.tickSpeedCost.gte(Number.MAX_VALUE)) player.tickspeedMultiplier = player.tickspeedMultiplier.times(player.tickSpeedMultDecrease);
-        player.tickspeed = player.tickspeed.times(getTickSpeedMultiplier());
-        if (player.currentChallenge == "challenge2" || player.currentChallenge == "postc1") player.chall2Pow = 0
-        if (player.challenges.includes("postc3") || player.currentChallenge == "postc3") player.postC3Reward *= 1.05+(player.galaxies*0.005)
-    }
-
-    
-    updateTickSpeed();
-    updateMoney();
-}
-
-function timeDisplay(time) {
-    if (time <= 100) return (time/10).toFixed(2) + " seconds"
-    time = Decimal.floor(time / 10)
-
-    
-
-    if (time >= 31536000) {
-        return Decimal.floor(time / 31536000) + " years, " + Decimal.floor((time % 31536000) / 86400) + " days, " + Decimal.floor((time % 86400) / 3600) + " hours, " + Decimal.floor((time % 3600) / 60) + " minutes and " + Decimal.floor(time % 60) + " seconds"
-    } else if (time >= 86400) {
-        return Decimal.floor(time / 86400) + " days, " + Decimal.floor((time % 86400) / 3600) + " hours, " + Decimal.floor((time % 3600) / 60) + " minutes and " + Decimal.floor(time % 60) + " seconds"
-    } else if (time >= 3600) {
-        return Decimal.floor(time / 3600) + " hours, " + Decimal.floor((time % 3600) / 60) + " minutes and " + Decimal.floor(time % 60) + " seconds"
-    } else if (time >= 60) {
-        return Decimal.floor(time / 60) + " minutes and " + Decimal.floor(time % 60) + " seconds"
-    } else return Decimal.floor(time % 60) + " seconds"
-}
-
-function preformat(int) {
-    if (int.toString().length == 1) return "0"+int
-    else return int
-}
-
-function timeDisplayShort(time) {
-    if (time <= 600) return (time/10).toFixed(2) + " seconds"
-    time = Decimal.floor(time / 10)
-    return preformat(Decimal.floor((time) / 3600)) + ":" + preformat(Decimal.floor((time % 3600) / 60)) + ":" + preformat(Decimal.floor(time % 60))
-
-    }
-
-
-
-
-function giveAchievement(name) {
-    if (player.achievements.includes(name)) {
-        return
-    }
-    
-    $.notify(name, "success");
-    player.achievements.push(name);
-    document.getElementById(name).className = "achievementunlocked"
-    try {
-        kongregate.stats.submit('Achievements', player.achievements.length);
-    } catch (err) {console.log("Couldn't load Kongregate API")}
-
-    updateAchPow();
-}
-
-const TIER_NAMES = [ null, "first", "second", "third", "fourth", "fifth", "sixth", "seventh", "eight" ];
-const DISPLAY_NAMES = [ null, "First", "Second", "Third", "Fourth", "Fifth", "Sixth", "Seventh", "Eighth" ];
-
-function canAfford(cost) {
-    return ((cost.lt(new Decimal("1.79e308")) && !player.break) || player.break) && cost.lte(player.money);
-}
-
-
-
-function multiplySameCosts(cost) {
-    const tiers = [ null, "first", "second", "third", "fourth", "fifth", "sixth", "seventh", "eight" ];
-    const tierCosts = [ null, new Decimal(1e3), new Decimal(1e4), new Decimal(1e5), new Decimal(1e6), new Decimal(1e8), new Decimal(1e10), new Decimal(1e12), new Decimal(1e15) ];
-    
-    for (let i = 1; i <= 8; ++i) {
-        if (player[tiers[i] + "Cost"].e == cost.e) player[tiers[i] + "Cost"] = player[tiers[i] + "Cost"].times(tierCosts[i])
-        
-    }
-    if (player.tickSpeedCost.e == cost.e) player.tickSpeedCost = player.tickSpeedCost.times(10)
-    }
-
-
-function multiplyPC5Costs(cost, tier) {
-    const tiers = [ null, "first", "second", "third", "fourth", "fifth", "sixth", "seventh", "eight" ];
-
-    if (tier < 5) {
-        for (var i = 1; i<9; i++) {
-            if (player[tiers[i] + "Cost"].e <= cost.e) player[tiers[i] + "Cost"] = player[tiers[i] + "Cost"].times(player.costMultipliers[i-1])
-        }
-        if (player.tickSpeedCost.e >= cost.e) player.tickSpeedCost = player.tickSpeedCost.times(player.tickspeedMultiplier)
-    } else {
-        for (var i = 1; i<9; i++) {
-            if (player[tiers[i] + "Cost"].e >= cost.e) player[tiers[i] + "Cost"] = player[tiers[i] + "Cost"].times(player.costMultipliers[i-1])
-        }
-        if (player.tickSpeedCost.e <= cost.e) player.tickSpeedCost = player.tickSpeedCost.times(player.tickspeedMultiplier)
-    }
-}
-
-
-function canBuyDimension(tier) {
-    if (tier == 9 ) {
-        if (player.secondAmount.equals(0)) return false
-        else return true
-    }
-
-    if (tier > player.resets + 4) {
-        return false;
-    }
-    
-    if (tier > 1 && player[TIER_NAMES[tier - 1] + 'Amount'] == 0) {
-        return false;
-    }
-
-    if (player.currentChallenge == "challenge4" || player.currentChallenge == "postc1") {
-        if (tier == 7 || tier == 8) return false
-    }
-    
-    return true;
-}
-
-function getDimensionPowerMultiplier(tier) {
-    let dimMult = 2;
-
-
-    if (player.currentChallenge == "challenge9" || player.currentChallenge == "postc1") dimMult = Decimal.pow(10/0.30,Decimal.random())*0.30
-
-    if (player.infinityUpgrades.includes('dimMult')) dimMult *= 1.1;
-    if (player.achievements.includes("Is this hell?")) dimMult *= 1.01;
-    
-    return dimMult;
-}
-
-
-function clearDimensions(amount) {
-	const tiers = [ null, "first", "second", "third", "fourth", "fifth", "sixth", "seventh", "eight" ];
-    
-    for (i = 1; i <= amount; i++) {
-        player[tiers[i] + "Amount"] = new Decimal(0)
-    }   
-}
-
-
-function getDimensionCostMultiplier(tier) {
-
-	const multiplier2 = [new Decimal(1e3),new Decimal(5e3),new Decimal(1e4),new Decimal(1.2e4),new Decimal(1.8e4),new Decimal(2.6e4),new Decimal(3.2e4),new Decimal(4.2e4)];
-    if (player.currentChallenge == "challenge10") return multiplier2[tier - 1];
-    else return player.costMultipliers[tier - 1];
-}
-
-function onBuyDimension(tier) {
-    switch (tier) {
-        case 1: giveAchievement("You gotta start somewhere"); break;
-        case 2: giveAchievement("100 antimatter is a lot"); break;
-        case 3: giveAchievement("Half life 3 confirmed"); break;
-        case 4: giveAchievement("L4D: Left 4 Dimensions"); break;
-        case 5: giveAchievement("5 Dimension Antimatter Punch"); break;
-        case 6: giveAchievement("We couldn't afford 9"); break;
-        case 7: giveAchievement("Not a luck related achievement"); break;
-        case 8: giveAchievement("90 degrees to infinity"); break;
-    }
-    
-    if (tier == 8 && player.eightAmount.equals(99)) {
-        giveAchievement("The 9th Dimension is a lie");
-    }
-
-    player.postC4Tier = tier;
-
-
-    updateMoney();
-}
-
-function buyOneDimension(tier) {
-    const name = TIER_NAMES[tier];
-    const cost = player[name + 'Cost'];
-
-    if (player.currentChallenge != "challenge10" && player.currentChallenge != "postc1") {
-        if (!canBuyDimension(tier)) {
-            return false;
-        }
-    } else {
-        if (tier >= 3) {
-            if (player[TIER_NAMES[tier-2] + 'Amount'].lt(cost)) return false
-        }
-        else if (!canBuyDimension(tier)) {
-            return false;
-        } else if (tier < 3 && !canAfford(cost)){
-            return false;
-        }
-    }
-    
-    
-    
-    if (player.currentChallenge != "challenge10" && player.currentChallenge != "postc1") {
-        if (!canAfford(cost)) {
-            return false;
-        }
-    }
-    
-    
-    if ((player.currentChallenge != "challenge10" && player.currentChallenge != "postc1") || tier < 3) {
-        player.money = player.money.minus(cost);
-    } else {
-        player[TIER_NAMES[tier-2] + 'Amount'] = player[TIER_NAMES[tier-2] + 'Amount'].minus(cost)
-    }
-    
-    player[name + 'Amount'] = player[name + 'Amount'].plus(1);
-    player[name + 'Bought']++;
-    
-    if (player[name + 'Bought'] === 10) {
-        player[name + 'Bought'] = 0;
-        player[name + 'Pow']  = player[name + 'Pow'].times(getDimensionPowerMultiplier(tier));
-        if (player.currentChallenge != "challenge5" && player.currentChallenge != "postc5") player[name + 'Cost'] = player[name + 'Cost'].times((getDimensionCostMultiplier(tier)));
-        else if (player.currentChallenge == "postc5") multiplyPC5Costs(player[name + 'Cost'], tier)
-        else multiplySameCosts(cost);
-        if (player[name + 'Cost'].gte(Number.MAX_VALUE)) player.costMultipliers[tier-1] = player.costMultipliers[tier-1].times(player.dimensionMultDecrease)
-        
-    }
-
-    if (player.currentChallenge == "challenge2" || player.currentChallenge == "postc1") player.chall2Pow = 0;
-    if (player.currentChallenge == "challenge8" || player.currentChallenge == "postc1") clearDimensions(tier-1);
-
-    onBuyDimension(tier);
-    
-    return true;
-}
-
-function buyManyDimension(tier) {
-    const name = TIER_NAMES[tier];
-    const cost = player[name + 'Cost'].times(10 - player[name + 'Bought']);
-    
-    if ((player.currentChallenge == "challenge12" || player.currentChallenge == "postc1") && player.matter.equals(0)) player.matter = new Decimal(1);
-    if (player.currentChallenge != "challenge10" && player.currentChallenge != "postc1") {
-        if (!canBuyDimension(tier)) {
-            return false;
-        }
-    } else {
-        if (tier >= 3) {
-            if (!canBuyDimension(tier)) return false
-            if (player[TIER_NAMES[tier-2] + 'Amount'].lt(cost)) return false
-        }
-        else if (!canBuyDimension(tier)) {
-            return false;
-        } else if (tier < 3 && !canAfford(cost)){
-            return false;
-        }
-    }
-    
-    
-    
-    if (player.currentChallenge != "challenge10" && player.currentChallenge != "postc1") {
-        if (!canAfford(cost)) {
-            return false;
-        }
-    }
-    
-    if ((player.currentChallenge != "challenge10" && player.currentChallenge != "postc1") || tier < 3) {
-        player.money = player.money.minus(cost);
-    } else {
-        player[TIER_NAMES[tier-2] + 'Amount'] = player[TIER_NAMES[tier-2] + 'Amount'].minus(cost)
-    }
-    
-    player[name + 'Amount'] = player[name + 'Amount'].plus(10 - player[name + 'Bought']);
-    player[name + 'Bought']  = 0;
-    player[name + 'Pow']  = player[name + 'Pow'].times(getDimensionPowerMultiplier(tier));
-    if (player.currentChallenge != "challenge5" && player.currentChallenge != "postc5" ) player[name + 'Cost'] = player[name + 'Cost'].times((getDimensionCostMultiplier(tier)));
-    else if (player.currentChallenge == "postc5") multiplyPC5Costs(player[name + 'Cost'], tier)
-    else multiplySameCosts(player[name + 'Cost']);
-    if (player[name + 'Cost'].gte(Number.MAX_VALUE)) player.costMultipliers[tier-1] = player.costMultipliers[tier-1].times(player.dimensionMultDecrease)
-    if (player.currentChallenge == "challenge2" || player.currentChallenge == "postc1") player.chall2Pow = 0;
-    if (player.currentChallenge == "challenge8" || player.currentChallenge == "postc1") clearDimensions(tier-1);
-
-    onBuyDimension(tier);
-    
-    return true;
-}
-
-function buyManyDimensionAutobuyer(tier, bulk) {
-
-        const name = TIER_NAMES[tier];
-        const cost = player[name + 'Cost'].times(10 - player[name + 'Bought'])
-        if (tier >= 3 && (player.currentChallenge == "challenge10" || player.currentChallenge == "postc1")) {
-            if (!canBuyDimension(tier)) return false
-            if (player[TIER_NAMES[tier-2] + 'Amount'].lt(cost)) return false
-                if (canBuyDimension(tier)) {
-                    if (cost.lt(player[TIER_NAMES[tier-2]+"Amount"]) && player[name + 'Bought'] != 0) {
-                        player[TIER_NAMES[tier-2]+"Amount"] = player[TIER_NAMES[tier-2]+"Amount"].minus(cost)
-                        player[name + "Amount"] = player[name + "Amount"].plus(10 - player[name + 'Bought'])
-                        player[name + 'Pow']  = player[name + 'Pow'].times(getDimensionPowerMultiplier(tier))
-                        player[name + "Cost"] = player[name + "Cost"].times(getDimensionCostMultiplier(tier))
-                        player[name + 'Bought'] = 0
-                    }
-                    var x = bulk
-                    while (player[TIER_NAMES[tier-2]+"Amount"].gt(player[name + "Cost"].times(10)) && x > 0) {
-                        player[TIER_NAMES[tier-2]+"Amount"] = player[TIER_NAMES[tier-2]+"Amount"].minus(player[name + "Cost"].times(10))
-                        player[name + "Cost"] = player[name + "Cost"].times(getDimensionCostMultiplier(tier))
-                        player[name + "Amount"] = player[name + "Amount"].plus(10)
-                        player[name + "Pow"] = player[name + "Pow"].times(getDimensionPowerMultiplier(tier))
-                        if (player[name + 'Cost'].gte(Number.MAX_VALUE)) player.costMultipliers[tier-1] = player.costMultipliers[tier-1].times(player.dimensionMultDecrease)
-                        x--;
-                    }
-                    
-                    
-                    onBuyDimension(tier);
-                }
-        } else {
-        if (!canBuyDimension(tier)) return false
-            if (cost.lt(player.money) && player[name + 'Bought'] != 0) {
-                player.money = player.money.minus(cost)
-                player[name + "Amount"] = player[name + "Amount"].plus(10 - player[name + 'Bought'])
-                player[name + 'Pow']  = player[name + 'Pow'].times(getDimensionPowerMultiplier(tier))
-                player[name + "Cost"] = player[name + "Cost"].times(getDimensionCostMultiplier(tier))
-                player[name + 'Bought'] = 0
-            }
-            if (player.money.lt(player[name + "Cost"].times(10))) return false
-            var x = bulk
-            while (player.money.gte(player[name + "Cost"].times(10)) && x > 0) {
-                player.money = player.money.minus(player[name + "Cost"].times(10))
-                if (player.currentChallenge != "challenge5" && player.currentChallenge != "postc5") player[name + "Cost"] = player[name + "Cost"].times(getDimensionCostMultiplier(tier))
-                else if (player.currentChallenge == "postc5") multiplyPC5Costs(player[name + 'Cost'], tier)
-                else multiplySameCosts(player[name + 'Cost'])
-                player[name + "Amount"] = player[name + "Amount"].plus(10)
-                player[name + "Pow"] = player[name + "Pow"].times(getDimensionPowerMultiplier(tier))
-                if (player[name + 'Cost'].gte(Number.MAX_VALUE)) player.costMultipliers[tier-1] = player.costMultipliers[tier-1].times(player.dimensionMultDecrease)
-                if (player.currentChallenge == "challenge8") clearDimensions(tier-1)
-                x--;
-            }
-            
-            
-            
-        
-        }
-        if ((player.currentChallenge == "challenge12" || player.currentChallenge == "postc1") && player.matter.equals(0)) player.matter = new Decimal(1);
-        if (player.currentChallenge == "challenge2" || player.currentChallenge == "postc1") player.chall2Pow = 0;
-        if (player.currentChallenge == "postc1") clearDimensions(tier-1);
-        player.postC4Tier = tier;
-}
-
-const infCostMults = [null, 1e3, 1e6, 1e8, 1e10]
-const infPowerMults = [null, 50, 30, 10, 5]
-function buyManyInfinityDimension(tier) {
-    
-    var dim = player["infinityDimension"+tier]
-    if (player.infinityPoints.lt(dim.cost)) return false
-    if (!player.infDimensionsUnlocked[tier-1]) return false
-    
-    player.infinityPoints = player.infinityPoints.minus(dim.cost)
-    dim.amount = dim.amount.plus(10);
-    dim.cost *= infCostMults[tier]
-    dim.power *= infPowerMults[tier]
-    dim.baseAmount += 10
-    
-
-}
-
-
-
-var infDimPow = 1
-
-function getInfinityDimensionProduction(tier) {
-    var dim = player["infinityDimension"+tier]
-
-    return dim.amount.times(dim.power).times(infDimPow)
-}
-
-
-
-
-function resetInfDimensions() {
-
-    if (player.infDimensionsUnlocked[0]) {
-        player.infinityPower = new Decimal(0)
-    }
-    if (player.infDimensionsUnlocked[3] && player.infinityDimension4.amount != 0){
-        player.infinityDimension3.amount = new Decimal(player.infinityDimension3.baseAmount)
-        player.infinityDimension2.amount = new Decimal(player.infinityDimension2.baseAmount)
-        player.infinityDimension1.amount = new Decimal(player.infinityDimension1.baseAmount)
-    } 
-    else if (player.infDimensionsUnlocked[2] && player.infinityDimension3.amount != 0){
-        player.infinityDimension2.amount = new Decimal(player.infinityDimension2.baseAmount)
-        player.infinityDimension1.amount = new Decimal(player.infinityDimension1.baseAmount)
-    } 
-    else if (player.infDimensionsUnlocked[1] && player.infinityDimension2.amount != 0){
-        player.infinityDimension1.amount = new Decimal(player.infinityDimension1.baseAmount)
-    }
-    
-}
-
-
-function toggleChallengeRetry() {
-    if (player.options.retryChallenge) {
-        player.options.retryChallenge = false
-        document.getElementById("retry").innerHTML = "Automatically retry challenges OFF"
-    } else {
-        player.options.retryChallenge = true
-        document.getElementById("retry").innerHTML = "Automatically retry challenges ON"
-    }
-}
-
-
-
-
-document.getElementById("first").onclick = function () {
-    if (buyOneDimension(1)) {
-        // This achievement is granted only if the buy one button is pressed.
-        if (player.firstAmount >= 1e150) {
-            giveAchievement("There's no point in doing that");
-        }
-        if ((player.currentChallenge == "challenge12" || player.currentChallenge == "postc1") && player.matter.equals(0)) player.matter = new Decimal(1);
-    }
-};
-
-
-
-function glowText(id) {
-  var text = document.getElementById(id);
-  text.style.setProperty("-webkit-animation", "glow 1s");
-  text.style.setProperty("animation", "glow 1s");
-}
-
-
-
-document.getElementById("second").onclick = function () {
-    buyOneDimension(2);
-    if ((player.currentChallenge == "challenge12" || player.currentChallenge == "postc1") && player.matter.equals(0)) player.matter = new Decimal(1);
-};
-
-document.getElementById("third").onclick = function () {
-    buyOneDimension(3);
-    if ((player.currentChallenge == "challenge12" || player.currentChallenge == "postc1") && player.matter.equals(0))player.matter = new Decimal(1);
-};
-
-document.getElementById("fourth").onclick = function () {
-    buyOneDimension(4);
-    if ((player.currentChallenge == "challenge12" || player.currentChallenge == "postc1") && player.matter.equals(0)) player.matter = new Decimal(1);
-};
-
-document.getElementById("fifth").onclick = function () {
-    buyOneDimension(5);
-};
-
-document.getElementById("sixth").onclick = function () {
-    buyOneDimension(6);
-};
-
-document.getElementById("seventh").onclick = function () {
-    buyOneDimension(7);
-};
-
-document.getElementById("eight").onclick = function () {
-    buyOneDimension(8);
-};
-
-document.getElementById("firstMax").onclick = function () {
-    buyManyDimension(1);
-    if ((player.currentChallenge == "challenge12" || player.currentChallenge == "postc1") && player.matter.equals(0)) player.matter = new Decimal(1);
-};
-
-document.getElementById("secondMax").onclick = function () {
-    buyManyDimension(2);
-    if ((player.currentChallenge == "challenge12" || player.currentChallenge == "postc1") && player.matter.equals(0)) player.matter = new Decimal(1);
-};
-
-document.getElementById("thirdMax").onclick = function () {
-    buyManyDimension(3);
-};
-
-document.getElementById("fourthMax").onclick = function () {
-    buyManyDimension(4);
-};
-
-document.getElementById("fifthMax").onclick = function () {
-    buyManyDimension(5);
-};
-
-document.getElementById("sixthMax").onclick = function () {
-    buyManyDimension(6);
-};
-
-document.getElementById("seventhMax").onclick = function () {
-    buyManyDimension(7);
-};
-
-document.getElementById("eightMax").onclick = function () {
-    buyManyDimension(8);
-};
-
-document.getElementById("softReset").onclick = function () {
-    const name = TIER_NAMES[getShiftRequirement(0).tier]
-    if (player[name + "Amount"] >= getShiftRequirement(0).amount) {  
-        softReset(1)
-    }
-};
-
-document.getElementById("maxall").onclick = function () {    
-    buyMaxTickSpeed();
-    
-    for (let tier = 8; tier >= 1; tier--) {
-        const name = TIER_NAMES[tier];
-        const cost = player[name + 'Cost'].times(10 - player[name + 'Bought'])
-        if (tier >= 3 && (player.currentChallenge == "challenge10" || player.currentChallenge == "postc1")) {
-            if (canBuyDimension(tier) && player[TIER_NAMES[tier-2] + 'Amount'].gte(cost)) {
-                
-                    if (canBuyDimension(tier)) {
-                        
-                        if (cost.lt(player[TIER_NAMES[tier-2]+"Amount"]) && player[name + 'Bought'] != 0) {
-                            player[TIER_NAMES[tier-2]+"Amount"] = player[TIER_NAMES[tier-2]+"Amount"].minus(cost)
-                            player[name + "Amount"] = player[name + "Amount"].plus(10 - player[name + 'Bought'])
-                            player[name + 'Pow']  = player[name + 'Pow'].times(getDimensionPowerMultiplier(tier))
-                            player[name + "Cost"] = player[name + "Cost"].times(getDimensionCostMultiplier(tier))
-                            player[name + 'Bought'] = 0
-                        }
-            
-                        var i = 0
-                        while (player[TIER_NAMES[tier-2]+"Amount"].gt(player[name + "Cost"].times(10))) {
-                            player[TIER_NAMES[tier-2]+"Amount"] = player[TIER_NAMES[tier-2]+"Amount"].minus(player[name + "Cost"].times(10))
-                            player[name + "Cost"] = player[name + "Cost"].times(getDimensionCostMultiplier(tier))
-                            player[name + "Amount"] = player[name + "Amount"].plus(10)
-                            player[name + "Pow"] = player[name + "Pow"].times(getDimensionPowerMultiplier(tier))
-                            if (player[name + 'Cost'].gte(Number.MAX_VALUE)) player.costMultipliers[tier-1] = player.costMultipliers[tier-1].times(player.dimensionMultDecrease)
-                            
-                            onBuyDimension(tier)
-                        }
-                        
-                        
-                    }
-                }
-        } else {
-        if (canBuyDimension(tier)) {
-            if (cost.lt(player.money) && player[name + 'Bought'] != 0) {
-                player.money = player.money.minus(cost)
-                player[name + "Amount"] = player[name + "Amount"].plus(10 - player[name + 'Bought'])
-                player[name + 'Pow']  = player[name + 'Pow'].times(getDimensionPowerMultiplier(tier))
-                player[name + "Cost"] = player[name + "Cost"].times(getDimensionCostMultiplier(tier))
-                player[name + 'Bought'] = 0
-            }
-
-            while (player.money.gte(player[name + "Cost"].times(10))) {
-                if ((player.currentChallenge == "challenge12" || player.currentChallenge == "postc1") && player.matter.equals(0)) player.matter = new Decimal(1);
-                if (player.currentChallenge == "challenge2" || player.currentChallenge == "postc1") player.chall2Pow = 0;
-                player.money = player.money.minus(player[name + "Cost"].times(10))
-                if (player.currentChallenge != "challenge5" && player.currentChallenge != "postc5") player[name + "Cost"] = player[name + "Cost"].times(getDimensionCostMultiplier(tier))
-                else if (player.currentChallenge == "postc5") multiplyPC5Costs(player[name + 'Cost'], tier)
-                else multiplySameCosts(player[name + 'Cost'])
-                player[name + "Amount"] = player[name + "Amount"].plus(10)
-                player[name + "Pow"] = player[name + "Pow"].times(getDimensionPowerMultiplier(tier))
-                if (player[name + 'Cost'].gte(Number.MAX_VALUE)) player.costMultipliers[tier-1] = player.costMultipliers[tier-1].times(player.dimensionMultDecrease)
-                if (player.currentChallenge == "challenge8" || player.currentChallenge == "postc1") clearDimensions(tier-1);
-                    onBuyDimension(tier);
-            }
-            
-            
-            
-            
-        }
-        }
-        }
-        
-        
-        
-};
-
-
-document.getElementById("invert").onclick = function () {
-    if (player.options.invert) {
-        player.options.invert = false;
-        document.getElementById("body").classList.remove("invert");
-    } else {
-        player.options.invert = true;
-        document.getElementById("body").classList.add("invert");
-    }
-}
-
-document.getElementById("challengeconfirmation").onclick = function () {
-    if (!player.options.challConf) {
-        player.options.challConf = true;
-        document.getElementById("challengeconfirmation").innerHTML = "Challenge confirmation off"
-    } else {
-        player.options.challConf = false;
-        document.getElementById("challengeconfirmation").innerHTML = "Challenge confirmation on"
-    }
-}
-
-
-
-
-function buyInfinityUpgrade(name, cost) {
-    if (player.infinityPoints.gte(cost) && !player.infinityUpgrades.includes(name)) {
-        player.infinityUpgrades.push(name);
-        player.infinityPoints = player.infinityPoints.minus(cost);
-        return true
-    } else return false
-}
-
-document.getElementById("infiMult").onclick = function() {
-    if (player.infinityUpgrades.includes("skipResetGalaxy") && player.infinityUpgrades.includes("passiveGen") && player.infinityUpgrades.includes("galaxyBoost") && player.infinityUpgrades.includes("resetBoost") && player.infinityPoints.gte(player.infMultCost)) {
-        player.infinityPoints = player.infinityPoints.minus(player.infMultCost)
-        player.infMult *= 2
-        player.infMultCost *= 10
-        document.getElementById("infiMult").innerHTML = "Multiply infinity points from all sources by 2 <br>currently: "+shorten(player.infMult * kongIPMult) +"x<br>Cost: "+shortenCosts(player.infMultCost)+" IP"
-    }
-}
-
-
-
-
-function updateAchPow() {
-    var amount = 0
-    if (player.achievements.includes("You gotta start somewhere") &&
-        player.achievements.includes("100 antimatter is a lot") &&
-        player.achievements.includes("Half life 3 confirmed") &&
-        player.achievements.includes("L4D: Left 4 Dimensions") &&
-        player.achievements.includes("5 Dimension Antimatter Punch") &&
-        player.achievements.includes("We couldn't afford 9") &&
-        player.achievements.includes("Not a luck related achievement") &&
-        player.achievements.includes("90 degrees to infinity")) {
-        amount += 1;
-        document.getElementById("achRow1").className = "completedrow"
-    }
-
-    if (player.achievements.includes("To infinity!") &&
-        player.achievements.includes("Don't you dare to sleep") &&
-        player.achievements.includes("The 9th Dimension is a lie") &&
-        player.achievements.includes("Antimatter Apocalypse") &&
-        player.achievements.includes("Boosting to the max") &&
-        player.achievements.includes("You got past The Big Wall") &&
-        player.achievements.includes("Double Galaxy") &&
-        player.achievements.includes("There's no point in doing that")) {
-        amount += 1;
-        document.getElementById("achRow2").className = "completedrow"
-    }
-
-    if (player.achievements.includes("I forgot to nerf that") &&
-        player.achievements.includes("The Gods are pleased") &&
-        player.achievements.includes("That's a lot of infinites") &&
-        player.achievements.includes("You didn't need it anyway") &&
-        player.achievements.includes("One for each dimension") &&
-        player.achievements.includes("Claustrophobic") &&
-        player.achievements.includes("That's fast!") &&
-        player.achievements.includes("I don't believe in Gods")) {
-        amount += 1;
-        document.getElementById("achRow3").className = "completedrow"
-    }
-
-    if (player.achievements.includes("Fake News") &&
-        player.achievements.includes("Supersanic") &&
-        player.achievements.includes("Zero Deaths") &&
-        player.achievements.includes("Over in 30 seconds") &&
-        player.achievements.includes("Faster than a potato") &&
-        player.achievements.includes("Multidimensional") &&
-        player.achievements.includes("Daredevil") &&
-        player.achievements.includes("AntiChallenged")) {
-        amount += 1;
-        document.getElementById("achRow4").className = "completedrow"
-    }
-
-    if (player.achievements.includes("Limit Break") &&
-        player.achievements.includes("Age of Automation") &&
-        player.achievements.includes("Definitely not worth it") &&
-        player.achievements.includes("That's faster!") &&
-        player.achievements.includes("Forever isn't that long") &&
-        player.achievements.includes("Many Deaths") &&
-        player.achievements.includes("Gift from the Gods") &&
-        player.achievements.includes("Is this hell?")) {
-        amount += 1;
-        document.getElementById("achRow5").className = "completedrow"
-    }
-
-    if (player.achievements.includes("ERROR 909: Dimension not found") &&
-        player.achievements.includes("Can't hold all these infinities") &&
-        player.achievements.includes("This achievement doesn't exist") &&
-        player.achievements.includes("End me") &&
-        player.achievements.includes("NEW DIMENSIONS???") &&
-        player.achievements.includes("Spreading Cancer") &&
-        player.achievements.includes("How the antitables have turned") &&
-        player.achievements.includes("Blink of an eye")) {
-        amount += 1;
-        document.getElementById("achRow6").className = "completedrow"
-    }
-
-    for (i = amount; i > 0; i--) {
-        player.achPow = Decimal.pow(1.5, amount)
-    }
-
-    document.getElementById("achmultlabel").innerHTML = "Current achievement multiplier on each Dimension: " + player.achPow.toFixed(1) + "x"
-
-
-}
-
-
-
-function timeMult() {
-    var mult = new Decimal(1)
-    if (player.infinityUpgrades.includes("timeMult")) mult = mult.times(Math.pow(player.totalTimePlayed / 1200, 0.15));
-    if (player.infinityUpgrades.includes("timeMult2")) mult = mult.times(Decimal.max(Math.pow(player.thisInfinityTime / 2400, 0.25), 1));
-    if (player.achievements.includes("One for each dimension")) mult = mult.times(Math.pow(player.totalTimePlayed / (600*60*48), 0.05));
-    return mult;
-}
-
-function dimMults() {
-    return new Decimal(1 + (player.infinitied * 0.2))
-}
-
-
-
-document.getElementById("infi11").onclick = function () {
-    buyInfinityUpgrade("timeMult",1);
-}
-
-document.getElementById("infi21").onclick = function () {
-    buyInfinityUpgrade("dimMult",1);
-}
-
-document.getElementById("infi12").onclick = function () {
-    if (player.infinityUpgrades.includes("timeMult")) buyInfinityUpgrade("18Mult",1);
-}
-
-document.getElementById("infi22").onclick = function () {
-    if (player.infinityUpgrades.includes("dimMult")) buyInfinityUpgrade("27Mult",1);
-}
-
-document.getElementById("infi13").onclick = function () {
-    if (player.infinityUpgrades.includes("18Mult")) buyInfinityUpgrade("36Mult",1);
-}
-document.getElementById("infi23").onclick = function () {
-    if (player.infinityUpgrades.includes("27Mult")) buyInfinityUpgrade("45Mult",1);
-}
-
-document.getElementById("infi14").onclick = function () {
-    if (player.infinityUpgrades.includes("36Mult")) buyInfinityUpgrade("resetBoost",1);
-}
-
-document.getElementById("infi24").onclick = function () {
-    if (player.infinityUpgrades.includes("45Mult")) buyInfinityUpgrade("galaxyBoost",2);
-}
-
-document.getElementById("infi31").onclick = function() {
-    buyInfinityUpgrade("timeMult2",3);
-}
-    
-document.getElementById("infi32").onclick = function() {
-    if (player.infinityUpgrades.includes("timeMult2")) buyInfinityUpgrade("unspentBonus",5);
-}
-
-document.getElementById("infi33").onclick = function() {
-    if (player.infinityUpgrades.includes("unspentBonus")) buyInfinityUpgrade("resetMult",7);
-}
-
-document.getElementById("infi34").onclick = function() {
-    if (player.infinityUpgrades.includes("resetMult")) buyInfinityUpgrade("passiveGen",10);
-}
-
-document.getElementById("infi41").onclick = function() {
-    buyInfinityUpgrade("skipReset1",20);
-}
-
-document.getElementById("infi42").onclick = function() {
-    if (player.infinityUpgrades.includes("skipReset1")) buyInfinityUpgrade("skipReset2", 40)
-}
-
-document.getElementById("infi43").onclick = function() {
-    if (player.infinityUpgrades.includes("skipReset2")) buyInfinityUpgrade("skipReset3", 80)
-}
-
-document.getElementById("infi44").onclick = function() {
-    if (player.infinityUpgrades.includes("skipReset3")) buyInfinityUpgrade("skipResetGalaxy", 500)
-}
-
-
-document.getElementById("postinfi11").onclick = function() {
-    buyInfinityUpgrade("totalMult",1e4);
-}
-
-document.getElementById("postinfi21").onclick = function() {
-    buyInfinityUpgrade("currentMult",5e4);
-}
-
-document.getElementById("postinfi31").onclick = function() {
-    if (player.infinityPoints.gte(player.tickSpeedMultDecreaseCost) && player.tickSpeedMultDecrease != 2) {
-        player.infinityPoints = player.infinityPoints.minus(player.tickSpeedMultDecreaseCost)
-        player.tickSpeedMultDecreaseCost *= 5
-        player.tickSpeedMultDecrease--;
-        document.getElementById("postinfi31").innerHTML = "Tickspeed cost multiplier increase <br>"+player.tickSpeedMultDecrease+"x -> "+(player.tickSpeedMultDecrease-1)+"x<br>Cost: "+shortenCosts(player.tickSpeedMultDecreaseCost) +" IP"
-        if (player.tickSpeedMultDecrease == 2) document.getElementById("postinfi31").innerHTML = "Tickspeed cost multiplier increase <br>"+player.tickSpeedMultDecrease+"x"
-    }
-}
-
-document.getElementById("postinfi41").onclick = function() {
-    buyInfinityUpgrade("postGalaxy",5e11);
-}
-
-document.getElementById("postinfi12").onclick = function() {
-    buyInfinityUpgrade("infinitiedMult",1e5);
-}
-
-document.getElementById("postinfi22").onclick = function() {
-    buyInfinityUpgrade("achievementMult",1e6);
-}
-
-document.getElementById("postinfi32").onclick = function() {
-    buyInfinityUpgrade("challengeMult",1e7);
-}
-
-document.getElementById("postinfi42").onclick = function() {
-    if (player.infinityPoints.gte(player.dimensionMultDecreaseCost) && player.dimensionMultDecrease != 3) {
-        player.infinityPoints = player.infinityPoints.minus(player.dimensionMultDecreaseCost)
-        player.dimensionMultDecreaseCost *= 5000
-        player.dimensionMultDecrease--;
-        document.getElementById("postinfi42").innerHTML = "Dimension cost multiplier increase <br>"+player.dimensionMultDecrease+"x -> "+(player.dimensionMultDecrease-1)+"x<br>Cost: "+shortenCosts(player.dimensionMultDecreaseCost) +" IP"
-        if (player.dimensionMultDecrease == 3) document.getElementById("postinfi42").innerHTML = "Dimension cost multiplier increase <br>"+player.dimensionMultDecrease+"x"
-    }
-}
-
-document.getElementById("offlineProd").onclick = function() {
-    if (player.infinityPoints.gte(player.offlineProdCost) && player.offlineProd < 50) {
-        player.infinityPoints = player.infinityPoints.minus(player.offlineProdCost)
-        player.offlineProdCost *= 10
-        player.offlineProd += 5
-
-    }
-}
-
-
-
-
-
-
-
-buyAutobuyer = function(id) {
-    if (player.autobuyers[id].cost > player.infinityPoints) return false;
-    player.infinityPoints = player.infinityPoints.minus(player.autobuyers[id].cost);
-    if (player.autobuyers[id].interval <= 100) {
-        player.autobuyers[id].bulk *= 2;
-        player.autobuyers[id].cost = Math.ceil(2.4*player.autobuyers[id].cost);
-    } else {
-        player.autobuyers[id].interval = Math.max(player.autobuyers[id].interval*0.6, 100);
-        if (player.autobuyers[id].interval > 120) player.autobuyers[id].cost *= 2; //if your last purchase wont be very strong, dont double the cost
-    }
-    updateAutobuyers();
-}
-
-document.getElementById("buyerBtn1").onclick = function () {
-    buyAutobuyer(0);
-}
-
-document.getElementById("buyerBtn2").onclick = function () {
-
-    buyAutobuyer(1);
-}
-
-document.getElementById("buyerBtn3").onclick = function () {
-    buyAutobuyer(2);
-}
-
-document.getElementById("buyerBtn4").onclick = function () {
-    buyAutobuyer(3);
-}
-
-document.getElementById("buyerBtn5").onclick = function () {
-    buyAutobuyer(4);
-}
-
-document.getElementById("buyerBtn6").onclick = function () {
-    buyAutobuyer(5);
-}
-
-document.getElementById("buyerBtn7").onclick = function () {
-    buyAutobuyer(6);
-}
-
-document.getElementById("buyerBtn8").onclick = function () {
-    buyAutobuyer(7);
-}
-
-document.getElementById("buyerBtnTickSpeed").onclick = function () {
-    buyAutobuyer(8);
-}
-
-document.getElementById("buyerBtnDimBoost").onclick = function () {
-    buyAutobuyer(9);
-}
-
-document.getElementById("buyerBtnGalaxies").onclick = function () {
-    buyAutobuyer(10);
-}
-
-document.getElementById("buyerBtnInf").onclick = function () {
-    buyAutobuyer(11);
-}
-
-toggleAutobuyerTarget = function(id) {
-    if (player.autobuyers[id-1].target == id) {
-        player.autobuyers[id-1].target = 10 + id
-        document.getElementById("toggleBtn" + id).innerHTML="Buys until 10"
-    } else {
-        player.autobuyers[id-1].target = id
-        document.getElementById("toggleBtn" + id).innerHTML="Buys singles"
-    }
-}
-
-document.getElementById("toggleBtn1").onclick = function () {
-    toggleAutobuyerTarget(1)
-}
-
-document.getElementById("toggleBtn2").onclick = function () {
-    toggleAutobuyerTarget(2)
-}
-
-document.getElementById("toggleBtn3").onclick = function () {
-    toggleAutobuyerTarget(3)
-}
-
-document.getElementById("toggleBtn4").onclick = function () {
-    toggleAutobuyerTarget(4)
-}
-
-document.getElementById("toggleBtn5").onclick = function () {
-    toggleAutobuyerTarget(5)
-}
-
-document.getElementById("toggleBtn6").onclick = function () {
-    toggleAutobuyerTarget(6)
-}
-
-document.getElementById("toggleBtn7").onclick = function () {
-    toggleAutobuyerTarget(7)
-}
-
-document.getElementById("toggleBtn8").onclick = function () {
-    toggleAutobuyerTarget(8)
-}
-
-document.getElementById("toggleBtnTickSpeed").onclick = function () {
-    if (player.autobuyers[8].target == 1) {
-        player.autobuyers[8].target = 10
-        document.getElementById("toggleBtnTickSpeed").innerHTML="Buys max"
-    } else {
-        player.autobuyers[8].target = 1
-        document.getElementById("toggleBtnTickSpeed").innerHTML="Buys singles"
-    }
-}
-
-
-
-
-
-
-
-
-
-
-
-
-
-
-
-document.getElementById("secondSoftReset").onclick = function () {
-    var bool = player.currentChallenge != "challenge11" && player.currentChallenge != "postc1"
-    if (player.currentChallenge == "challenge4" ?
-    player.sixthAmount >= (player.galaxies * 90 + 99 - player.infinityUpgrades.includes("resetBoost") * 9) &&bool : player.eightAmount >= (player.galaxies * 60 + 80 - player.infinityUpgrades.includes("resetBoost") * 9) &&bool) {
-      if (player.sacrificed == 0) giveAchievement("I don't believe in Gods");
-        player = {
-            money: new Decimal(10),
-            tickSpeedCost: new Decimal(1000),
-            tickspeed: new Decimal(1000),
-            firstCost: new Decimal(10),
-            secondCost: new Decimal(100),
-            thirdCost: new Decimal(10000),
-            fourthCost: new Decimal(1000000),
-            fifthCost: new Decimal(1e9),
-            sixthCost: new Decimal(1e13),
-            seventhCost: new Decimal(1e18),
-            eightCost: new Decimal(1e24),
-            firstAmount: new Decimal(0),
-            secondAmount: new Decimal(0),
-            thirdAmount: new Decimal(0),
-            fourthAmount: new Decimal(0),
-            firstBought: 0,
-            secondBought: 0,
-            thirdBought: 0,
-            fourthBought: 0,
-            fifthAmount: new Decimal(0),
-            sixthAmount: new Decimal(0),
-            seventhAmount: new Decimal(0),
-            eightAmount: new Decimal(0),
-            fifthBought: 0,
-            sixthBought: 0,
-            seventhBought: 0,
-            eightBought: 0,
-            firstPow: new Decimal(1),
-            secondPow: new Decimal(1),
-            thirdPow: new Decimal(1),
-            fourthPow: new Decimal(1),
-            fifthPow: new Decimal(1),
-            sixthPow: new Decimal(1),
-            seventhPow: new Decimal(1),
-            eightPow: new Decimal(1),
-            sacrificed: new Decimal(0),
-            achievements: player.achievements,
-            challenges: player.challenges,
-            currentChallenge: player.currentChallenge,
-            infinityUpgrades: player.infinityUpgrades,
-            infinityPoints: player.infinityPoints,
-            infinitied: player.infinitied,
-            totalTimePlayed: player.totalTimePlayed,
-            bestInfinityTime: player.bestInfinityTime,
-            thisInfinityTime: player.thisInfinityTime,
-            resets: 0,
-            galaxies: player.galaxies + 1,
-            totalmoney: player.totalmoney,
-            tickDecrease: player.tickDecrease - 0.03,
-            interval: null,
-            lastUpdate: player.lastUpdate,
-            achPow: player.achPow,
-	    newsArray: player.newsArray,
-            autobuyers: player.autobuyers,
-            costMultipliers: [new Decimal(1e3), new Decimal(1e4), new Decimal(1e5), new Decimal(1e6), new Decimal(1e8), new Decimal(1e10), new Decimal(1e12), new Decimal(1e15)],
-            tickspeedMultiplier: new Decimal(10),
-            chall2Pow: player.chall2Pow,
-            chall3Pow: new Decimal(0.01),
-            matter: new Decimal(0),
-            chall11Pow: 1,
-            partInfinityPoint: player.partInfinityPoint,
-            partInfinitied: player.partInfinitied,
-            break: player.break,
-            challengeTimes: player.challengeTimes,
-            lastTenRuns: player.lastTenRuns,
-            infMult: player.infMult,
-            infMultCost: player.infMultCost,
-            tickSpeedMultDecrease: player.tickSpeedMultDecrease,
-            tickSpeedMultDecreaseCost: player.tickSpeedMultDecreaseCost,
-            dimensionMultDecrease: player.dimensionMultDecrease,
-            dimensionMultDecreaseCost: player.dimensionMultDecreaseCost,
-            version: player.version,
-            overXGalaxies: player.overXGalaxies,
-            spreadingCancer: player.spreadingCancer,
-            infDimensionsUnlocked: player.infDimensionsUnlocked,
-            infinityPower: player.infinityPower,
-            postChallUnlocked: player.postChallUnlocked,
-            postC4Tier: 1,
-            postC3Reward: 1,
-            infinityDimension1: player.infinityDimension1,
-            infinityDimension2: player.infinityDimension2,
-            infinityDimension3: player.infinityDimension3,
-            infinityDimension4: player.infinityDimension4,
-            offlineProd: player.offlineProd,
-            offlineProdCost: player.offlineProdCost,
-            challengeTarget: player.challengeTarget,
-            autoSacrifice: player.autoSacrifice,
-            options: player.options
-        };
-
-	    if (player.currentChallenge == "challenge10" || player.currentChallenge == "postc1") {
-            player.thirdCost = new Decimal(100)
-            player.fourthCost = new Decimal(500)
-            player.fifthCost = new Decimal(2500)
-            player.sixthCost = new Decimal(2e4)
-            player.seventhCost = new Decimal(2e5)
-            player.eightCost = new Decimal(4e6)
-        }
-
-        if (player.resets == 0 && player.currentChallenge == "") {
-            if (player.infinityUpgrades.includes("skipReset1")) player.resets++;
-            if (player.infinityUpgrades.includes("skipReset2")) player.resets++;
-            if (player.infinityUpgrades.includes("skipReset3")) player.resets++;
-            if (player.infinityUpgrades.includes("skipResetGalaxy")) {
-                player.resets++;
-                if (player.galaxies == 0) player.galaxies = 1
-            }
-        }
-        if (player.currentChallenge == "postc2") {
-            player.eightAmount = new Decimal(1);
-            player.eightBought = 1;
-            player.resets = 4;
-        }
-        player.firstPow = Decimal.pow(2, player.resets + 1)
-        player.secondPow = Decimal.pow(2, player.resets)
-        player.thirdPow = Decimal.max(Decimal.pow(2, player.resets - 1), 1)
-        player.fourthPow = Decimal.max(Decimal.pow(2, player.resets - 2), 1)
-        player.fifthPow = Decimal.max(Decimal.pow(2, player.resets - 3), 1)
-        player.sixthPow = Decimal.max(Decimal.pow(2, player.resets - 4), 1)
-        player.seventhPow = Decimal.max(Decimal.pow(2, player.resets - 5), 1)
-        player.eightPow = Decimal.max(Decimal.pow(2, player.resets - 6), 1)
-    
-    
-        if (player.infinityUpgrades.includes("resetMult")) {
-            player.firstPow = Decimal.pow(2.5, player.resets + 1)
-            player.secondPow = Decimal.pow(2.5, player.resets)
-            player.thirdPow = Decimal.max(Decimal.pow(2.5, player.resets - 1), 1)
-            player.fourthPow = Decimal.max(Decimal.pow(2.5, player.resets - 2), 1)
-            player.fifthPow = Decimal.max(Decimal.pow(2.5, player.resets - 3), 1)
-            player.sixthPow = Decimal.max(Decimal.pow(2.5, player.resets - 4), 1)
-            player.seventhPow = Decimal.max(Decimal.pow(2.5, player.resets - 5), 1)
-            player.eightPow = Decimal.max(Decimal.pow(2.5, player.resets - 6), 1)
-        }
-        if (player.options.notation == "Emojis") player.spreadingCancer+=1;
-        if (player.spreadingCancer >= 10) giveAchievement("Spreading Cancer")
-        if (player.achievements.includes("Claustrophobic")) player.tickspeed = player.tickspeed.times(0.98);
-        if (player.achievements.includes("Faster than a potato")) player.tickspeed = player.tickspeed.times(0.98);
-        clearInterval(player.interval);
-        //updateInterval();
-        updateDimensions();
-        document.getElementById("secondRow").style.display = "none";
-        document.getElementById("thirdRow").style.display = "none";
-        document.getElementById("tickSpeed").style.visibility = "hidden";
-        document.getElementById("tickSpeedMax").style.visibility = "hidden";
-        document.getElementById("tickLabel").style.visibility = "hidden";
-        document.getElementById("tickSpeedAmount").style.visibility = "hidden";
-        document.getElementById("fourthRow").style.display = "none";
-        document.getElementById("fifthRow").style.display = "none";
-        document.getElementById("sixthRow").style.display = "none";
-        document.getElementById("seventhRow").style.display = "none";
-        document.getElementById("eightRow").style.display = "none";
-        updateTickSpeed();
-        if (player.galaxies >= 2) giveAchievement("Double Galaxy");
-        if (player.galaxies >= 1) giveAchievement("You got past The Big Wall");
-        if (player.challenges.includes("challenge1")) player.money = new Decimal(100)
-        if (player.achievements.includes("That's fast!")) player.money = new Decimal(1000);
-        if (player.achievements.includes("That's faster!")) player.money = new Decimal(2e5);
-        if (player.achievements.includes("Forever isn't that long")) player.money = new Decimal(1e10);
-        if (player.achievements.includes("Blink of an eye")) player.money = new Decimal(1e25);
-    }
-};
-
-document.getElementById("exportbtn").onclick = function () {
-    let output = document.getElementById('exportOutput');
-    let parent = output.parentElement;
-    
-    parent.style.display = "";
-    output.value = btoa(JSON.stringify(player, function(k, v) { return (v === Infinity) ? "Infinity" : v; }));
-    
-    output.onblur = function() {
-        parent.style.display = "none";
-    }
-    
-    output.focus();
-    output.select();
-    
-    try {
-        if (document.execCommand('copy')) {
-            $.notify("exported to clipboard", "info");
-            output.blur();
-        }
-    } catch(ex) {
-        // well, we tried.
-    }
-};
-
-
-document.getElementById("save").onclick = function () {
-    save_game();
-};
-
-function verify_save(obj) {
-    if (typeof obj != 'object') return false;
-
-
-    return true;
-}
-
-document.getElementById("importbtn").onclick = function () {
-    var save_data = prompt("Input your save.");
-    save_data = JSON.parse(atob(save_data), function(k, v) { return (v === Infinity) ? "Infinity" : v; });
-    if (!save_data || !verify_save(save_data)) {
-        alert('could not load the save..');
-        load_custom_game();
-        return;
-    }
-    player = save_data;
-    save_game();
-    load_game();
-    updateChallenges()
-    transformSaveToDecimal()
-};
-
-
-
-
-document.getElementById("reset").onclick = function () {
-    if (confirm("Do you really want to erase all your progress?")) {
-        set_cookie('dimensionSave', defaultStart);
-        player = defaultStart
-        save_game();
-        load_game();
-        updateCosts();
-        clearInterval(player.interval);
-        //updateInterval();
-
-        document.getElementById("secondRow").style.display = "none";
-        document.getElementById("thirdRow").style.display = "none";
-        document.getElementById("tickSpeed").style.visibility = "hidden";
-        document.getElementById("tickSpeedMax").style.visibility = "hidden";
-        document.getElementById("tickLabel").style.visibility = "hidden";
-        document.getElementById("tickSpeedAmount").style.visibility = "hidden";
-        document.getElementById("fourthRow").style.display = "none";
-        document.getElementById("fifthRow").style.display = "none";
-        document.getElementById("sixthRow").style.display = "none";
-        document.getElementById("seventhRow").style.display = "none";
-        document.getElementById("eightRow").style.display = "none";
-        updateTickSpeed();
-        updateDimensions();
-        updateChallenges();
-        updateAutobuyers();
-    }
-};
-
-
-function breakInfinity() {
-    if (player.autobuyers[11]%1 === 0 || player.autobuyers[11].interval>100) return false
-    if (player.break && !player.currentChallenge.includes("post")) {
-        player.break = false
-        document.getElementById("break").innerHTML = "BREAK INFINITY"
-    } else {
-        player.break = true
-        document.getElementById("break").innerHTML = "FIX INFINITY"
-        giveAchievement("Limit Break")
-    }
-}
-
-function gainedInfinityPoints() {
-    return Decimal.floor(Decimal.pow(10, Decimal.log10(player.money).dividedBy(308).minus(0.75)).times(player.infMult * kongIPMult))
-}
-
-
-function setAchieveTooltip() {
-    var apocAchieve = document.getElementById("Antimatter Apocalypse");
-    var noPointAchieve = document.getElementById("There's no point in doing that");
-    var sanic = document.getElementById("Supersanic")
-    var forgotAchieve = document.getElementById("I forgot to nerf that")
-    var potato = document.getElementById("Faster than a potato")
-    var dimensional = document.getElementById("Multidimensional")
-
-    apocAchieve.setAttribute('ach-tooltip', "Get over " + formatValue(player.options.notation, 1e80, 0, 0) + " antimatter");
-    noPointAchieve.setAttribute('ach-tooltip', "Buy a single First Dimension when you have over " + formatValue(player.options.notation, 1e150, 0, 0) + " of them. Reward: First Dimensions are 10% stronger");
-    forgotAchieve.setAttribute('ach-tooltip', "Get any Dimension multiplier over " + formatValue(player.options.notation, 1e31, 0, 0)) + ". Reward: First Dimensions are 5% stronger";
-    sanic.setAttribute('ach-tooltip', "Have antimatter/sec exceed your current antimatter above " + formatValue(player.options.notation, 1e63, 0, 0));
-    potato.setAttribute('ach-tooltip', "Get more than " + formatValue(player.options.notation, 1e26, 0, 0) + " ticks per second. Reward: Reduces starting tick interval by 2%");
-    dimensional.setAttribute('ach-tooltip', "Reach " + formatValue(player.options.notation, 1e12, 0, 0) + " of all dimensions except 8th");
-}
-
-document.getElementById("notation").onclick = function () {
-    player.options.scientific = !player.options.scientific;
-    if (player.options.notation === "Mixed engineering") {
-        player.options.notation = "Scientific";
-        document.getElementById("notation").innerHTML = ("Notation: Scientific")
-    } else if (player.options.notation === "Scientific") {
-        player.options.notation = "Engineering";
-        document.getElementById("notation").innerHTML = ("Notation: Engineering")
-    } else if (player.options.notation === "Engineering") {
-        player.options.notation = "Letters";
-        document.getElementById("notation").innerHTML = ("Notation: Letters")
-    } else if (player.options.notation === "Letters") {
-        player.options.notation = "Standard";
-        document.getElementById("notation").innerHTML = ("Notation: Standard")
-    } else if (player.options.notation === "Standard") {
-        player.options.notation = "Emojis";
-        document.getElementById("notation").innerHTML = ("Notation: Cancer")
-    } else if (player.options.notation === "Emojis") {
-        player.options.notation = "Mixed scientific";
-        document.getElementById("notation").innerHTML = ("Notation: Mixed scientific")
-    } else if (player.options.notation === "Mixed scientific") {
-        player.options.notation = "Mixed engineering";
-        document.getElementById("notation").innerHTML = ("Notation: Mixed engineering")
-    }
-    setAchieveTooltip();
-    updateCosts();
-};
-
-
-document.getElementById("newsbtn").onclick = function() {
-  if (!player.options.newsHidden) {
-    document.getElementById("game").style.display = "none";
-    player.options.newsHidden = true
-  } else {
-    document.getElementById("game").style.display = "block";
-    player.options.newsHidden = false
-    scrollNextMessage()
-  }
-}
-
-
-function resetDimensions() {
-    const tiers = [ null, "first", "second", "third", "fourth", "fifth", "sixth", "seventh", "eight" ];
-    
-    for (i = 1; i <= 8; i++) {
-        player[tiers[i] + "Amount"] = new Decimal(0)
-        player[tiers[i] + "Pow"] = new Decimal(1)
-    }
-    player.firstCost = new Decimal(10)
-    player.secondCost = new Decimal(100)
-    player.thirdCost = new Decimal(10000)
-    player.fourthCost = new Decimal(1e6)
-    player.fifthCost = new Decimal(1e9)
-    player.sixthCost = new Decimal(1e13)
-    player.seventhCost = new Decimal(1e18)
-    player.eightCost = new Decimal(1e24)
-    player.eightPow = new Decimal(player.chall11Pow)
-}
-
-function calcSacrificeBoost() {
-    if (player.firstAmount == 0) return new Decimal(1);
-    if (player.challenges.includes("postc2")) {
-        return Decimal.max(Decimal.pow(player.firstAmount, 0.01).dividedBy(Decimal.max(Decimal.pow(player.sacrificed, 0.01), 1)), 1)
-    }
-    if (player.currentChallenge != "challenge11") {
-        var sacrificePow=2;
-        if (player.achievements.includes("The Gods are pleased")) sacrificePow += 0.2;
-        if (player.achievements.includes("Gift from the Gods")) sacrificePow += 0.3;
-        return Decimal.max(Decimal.pow((Decimal.log10(player.firstAmount).dividedBy(10.0)), sacrificePow).dividedBy(Decimal.max(Decimal.pow((Decimal.log10(Decimal.max(player.sacrificed, 1)).dividedBy(10.0)), sacrificePow), 1), 1), 1);
-    } else {
-        if (player.firstAmount != 0) return Decimal.max(Decimal.pow(player.firstAmount, 0.05).dividedBy(Decimal.max(Decimal.pow(player.sacrificed, 0.04), 1)), 1)
-        else return new Decimal(1)
-    }
-}
-
-
-function sacrifice() {
-    if (player.eightAmount == 0) {
-        return false;
-    }
-
-    if (player.resets < 5) return false
-
-    player.eightPow = player.eightPow.times(calcSacrificeBoost())
-    player.sacrificed = player.sacrificed.plus(player.firstAmount)
-    if (player.currentChallenge != "challenge11") {
-        if (player.currentChallenge == "challenge7") clearDimensions(6);
-        else clearDimensions(7);
-        if (Decimal.max(Decimal.pow((Decimal.log10(Decimal.max(player.sacrificed, 1)) / 10.0), 2), 2) >= 600) giveAchievement("The Gods are pleased");
-    } else {
-        player.chall11Pow *= calcSacrificeBoost()
-        resetDimensions();
-        player.money = new Decimal(100)
-        
-    }
-    for (let tier = 1; tier <= 8; ++tier) {
-        const name = TIER_NAMES[tier];
-        document.getElementById(name + "D").innerHTML = DISPLAY_NAMES[tier] + " Dimension x" + formatValue(player.options.notation, getDimensionFinalMultiplier(tier), 1, 1);
-        document.getElementById(name + "Amount").innerHTML = getDimensionDescription(tier);  
-    }
-
-}
-
-
-
-
-document.getElementById("sacrifice").onclick = function () {
-    if (!document.getElementById("confirmation").checked) {
-        if (!confirm("Dimensional Sacrifice will remove all of your first to seventh dimensions (with the cost and multiplier unchanged) for a boost to Eighth Dimension. It will take time to regain production.")) {
-            return false;
-        }
-    }
-    
-    return sacrifice();
-}
-
-
-function updateAutobuyers() {
-    var autoBuyerDim1 = new Autobuyer (1)
-    var autoBuyerDim2 = new Autobuyer (2)
-    var autoBuyerDim3 = new Autobuyer (3)
-    var autoBuyerDim4 = new Autobuyer (4)
-    var autoBuyerDim5 = new Autobuyer (5)
-    var autoBuyerDim6 = new Autobuyer (6)
-    var autoBuyerDim7 = new Autobuyer (7)
-    var autoBuyerDim8 = new Autobuyer (8)
-    var autoBuyerDimBoost = new Autobuyer (9)
-    var autoBuyerGalaxy = new Autobuyer (document.getElementById("secondSoftReset"))
-    var autoBuyerTickspeed = new Autobuyer (document.getElementById("tickSpeed"))
-    var autoBuyerInf = new Autobuyer (document.getElementById("bigcrunch"))
-    var autoSacrifice = new Autobuyer(13)
-
-    
-    autoBuyerDim1.interval = 3000
-    autoBuyerDim2.interval = 4000
-    autoBuyerDim3.interval = 5000
-    autoBuyerDim4.interval = 6000
-    autoBuyerDim5.interval = 8000
-    autoBuyerDim6.interval = 10000
-    autoBuyerDim7.interval = 12000
-    autoBuyerDim8.interval = 15000
-    autoBuyerDimBoost.interval = 16000
-    autoBuyerGalaxy.interval = 300000
-    autoBuyerTickspeed.interval = 10000
-    autoBuyerInf.interval = 300000
-
-    autoSacrifice.interval = 100
-    
-    autoBuyerDim1.tier = 1
-    autoBuyerDim2.tier = 2
-    autoBuyerDim3.tier = 3
-    autoBuyerDim4.tier = 4
-    autoBuyerDim5.tier = 5
-    autoBuyerDim6.tier = 6
-    autoBuyerDim7.tier = 7
-    autoBuyerDim8.tier = 8
-    autoBuyerTickSpeed.tier = 9
-    
-    if (player.challenges.includes("challenge1") && player.autobuyers[0] == 1) {
-        player.autobuyers[0] = autoBuyerDim1
-        document.getElementById("autoBuyer1").style.display = "inline-block"
-    }
-    if (player.challenges.includes("challenge2") && player.autobuyers[1] == 2) {
-        player.autobuyers[1] = autoBuyerDim2
-        document.getElementById("autoBuyer2").style.display = "inline-block"
-    }
-    if (player.challenges.includes("challenge3") && player.autobuyers[2] == 3) {
-        player.autobuyers[2] = autoBuyerDim3
-        document.getElementById("autoBuyer3").style.display = "inline-block"
-    }
-    if (player.challenges.includes("challenge4") && player.autobuyers[9] == 10) {
-        player.autobuyers[9] = autoBuyerDimBoost
-        document.getElementById("autoBuyerDimBoost").style.display = "inline-block"
-    }
-    if (player.challenges.includes("challenge5") && player.autobuyers[8] == 9) {
-        player.autobuyers[8] = autoBuyerTickspeed
-        document.getElementById("autoBuyerTickSpeed").style.display = "inline-block"
-    }
-    if (player.challenges.includes("challenge6") && player.autobuyers[4] == 5) {
-        player.autobuyers[4] = autoBuyerDim5
-        document.getElementById("autoBuyer5").style.display = "inline-block"
-    }
-    if (player.challenges.includes("challenge7") && player.autobuyers[11] == 12) {
-        player.autobuyers[11] = autoBuyerInf
-        document.getElementById("autoBuyerInf").style.display = "inline-block"
-    }
-    if (player.challenges.includes("challenge8") && player.autobuyers[3] == 4) {
-        player.autobuyers[3] = autoBuyerDim4
-        document.getElementById("autoBuyer4").style.display = "inline-block"
-    }
-    if (player.challenges.includes("challenge9") && player.autobuyers[6] == 7) {
-        player.autobuyers[6] = autoBuyerDim7
-        document.getElementById("autoBuyer7").style.display = "inline-block"
-    }
-    if (player.challenges.includes("challenge10") && player.autobuyers[5] == 6) {
-        player.autobuyers[5] = autoBuyerDim6
-        document.getElementById("autoBuyer6").style.display = "inline-block"
-    }
-    if (player.challenges.includes("challenge11") && player.autobuyers[7] == 8) {
-        player.autobuyers[7] = autoBuyerDim8
-        document.getElementById("autoBuyer8").style.display = "inline-block"
-    }
-    if (player.challenges.includes("challenge12") && player.autobuyers[10] == 11) {
-        player.autobuyers[10] = autoBuyerGalaxy
-        document.getElementById("autoBuyerGalaxies").style.display = "inline-block"
-    }
-
-    if (player.challenges.includes("postc2") && player.autoSacrifice == 1) {
-        player.autoSacrifice = autoSacrifice
-        document.getElementById("autoBuyerSac").style.display = "inline-block"
-    }
-    
-    document.getElementById("interval1").innerHTML = "Current interval: " + (player.autobuyers[0].interval/1000).toFixed(2) + " seconds";
-    document.getElementById("interval2").innerHTML = "Current interval: " + (player.autobuyers[1].interval/1000).toFixed(2) + " seconds";
-    document.getElementById("interval3").innerHTML = "Current interval: " + (player.autobuyers[2].interval/1000).toFixed(2) + " seconds";
-    document.getElementById("interval4").innerHTML = "Current interval: " + (player.autobuyers[3].interval/1000).toFixed(2) + " seconds";
-    document.getElementById("interval5").innerHTML = "Current interval: " + (player.autobuyers[4].interval/1000).toFixed(2) + " seconds";
-    document.getElementById("interval6").innerHTML = "Current interval: " + (player.autobuyers[5].interval/1000).toFixed(2) + " seconds";
-    document.getElementById("interval7").innerHTML = "Current interval: " + (player.autobuyers[6].interval/1000).toFixed(2) + " seconds";
-    document.getElementById("interval8").innerHTML = "Current interval: " + (player.autobuyers[7].interval/1000).toFixed(2) + " seconds";
-    document.getElementById("intervalTickSpeed").innerHTML = "Current interval: " + (player.autobuyers[8].interval/1000).toFixed(2) + " seconds";
-    document.getElementById("intervalDimBoost").innerHTML = "Current interval: " + (player.autobuyers[9].interval/1000).toFixed(2) + " seconds";
-    document.getElementById("intervalGalaxies").innerHTML = "Current interval: " + (player.autobuyers[10].interval/1000).toFixed(2) + " seconds";
-    document.getElementById("intervalInf").innerHTML = "Current interval: " + (player.autobuyers[11].interval/1000).toFixed(2) + " seconds";
-
-
-    var maxedAutobuy = 0;
-    for (let tier = 1; tier <= 8; ++tier) {
-        document.getElementById("toggleBtn" + tier).style.display = "inline-block";
-        if (player.autobuyers[tier-1].interval <= 100) {
-            document.getElementById("buyerBtn" + tier).innerHTML = shortenDimensions(player.autobuyers[tier-1].bulk*2)+"x bulk purchase<br>Cost: " + shortenDimensions(player.autobuyers[tier-1].cost) + " IP"
-            maxedAutobuy++;
-        }
-        else document.getElementById("buyerBtn" + tier).innerHTML = "40% smaller interval <br>Cost: " + shortenDimensions(player.autobuyers[tier-1].cost) + " IP"
-
-    }
-
-    if (player.autobuyers[8].interval <= 100) {
-        document.getElementById("buyerBtnTickSpeed").style.display = "none"
-        document.getElementById("toggleBtnTickSpeed").style.display = "inline-block"
-        maxedAutobuy++;
-    }
-    if (player.autobuyers[9].interval <= 100) {
-        document.getElementById("buyerBtnDimBoost").style.display = "none"
-        maxedAutobuy++;
-    }
-    if (player.autobuyers[10].interval <= 100) {
-        document.getElementById("buyerBtnGalaxies").style.display = "none"
-        maxedAutobuy++;
-    }
-    if (player.autobuyers[11].interval <= 100) {
-        document.getElementById("buyerBtnInf").style.display = "none"
-        maxedAutobuy++;
-    }
-    if (maxedAutobuy >= 9) giveAchievement("Age of Automation");
-    if (maxedAutobuy >= 12) giveAchievement("Definitely not worth it");
-
-    document.getElementById("buyerBtnTickSpeed").innerHTML = "40% smaller interval <br>Cost: " + player.autobuyers[8].cost + " IP"
-    document.getElementById("buyerBtnDimBoost").innerHTML = "40% smaller interval <br>Cost: " + player.autobuyers[9].cost + " IP"
-    document.getElementById("buyerBtnGalaxies").innerHTML = "40% smaller interval <br>Cost: " + player.autobuyers[10].cost + " IP"
-    document.getElementById("buyerBtnInf").innerHTML = "40% smaller interval <br>Cost: " + player.autobuyers[11].cost + " IP"
-
-
-    for (var i=0; i<8; i++) {
-        if (player.autobuyers[i]%1 !== 0) document.getElementById("autoBuyer"+(i+1)).style.display = "inline-block"
-    }
-    if (player.autobuyers[8]%1 !== 0) document.getElementById("autoBuyerTickSpeed").style.display = "inline-block"
-    if (player.autobuyers[9]%1 !== 0) document.getElementById("autoBuyerDimBoost").style.display = "inline-block"
-    if (player.autobuyers[10]%1 !== 0) document.getElementById("autoBuyerGalaxies").style.display = "inline-block"
-    if (player.autobuyers[11]%1 !== 0) document.getElementById("autoBuyerInf").style.display = "inline-block"
-    if (player.autoSacrifice%1 !== 0) document.getElementById("autoBuyerSac").style.display = "inline-block"
-
-    for (var i=1; i<=12; i++) {
-        player.autobuyers[i-1].isOn = document.getElementById(i + "ison").checked;
-    }
-
-    player.autoSacrifice.isOn = document.getElementById("13ison").checked
-    priorityOrder()
-}
-
-
-/*function loadAutoBuyers() {
-    for (var i=0; i<12; i++) {
-        if (player.autobuyers[i]%1 !== 0 ) {
-            switch(i) {
-                case 8: player.autobuyers[i].target = "buyTickSpeed()";
-                case 9: player.autobuyers[i].target = "document.getElementById('softReset').click";
-                case 10: player.autobuyers[i].target = "document.getElementById('secondSoftReset').click";
-                case 11: player.autobuyers[i].target = "document.getElementById('bigcrunch').click";
-                default: player.autobuyers[i].target = "buyOneDimension(" + i+1 + ")";
-            }
-        }
-    }
-    
-}*/
-
-
-function autoBuyerArray() {
-    var tempArray = []
-    for (var i=0; i<player.autobuyers.length && i<9; i++) {
-        if (player.autobuyers[i]%1 !== 0 ) {
-            tempArray.push(player.autobuyers[i])
-        }
-    }
-    return tempArray;
-}
-
-
-var priority = []
-
-
-function priorityOrder() {
-    var tempArray = []
-    var i = 1;
-    while(tempArray.length != autoBuyerArray().length) {
-        
-        for (var x=0 ; x< autoBuyerArray().length; x++) {
-            if (autoBuyerArray()[x].priority == i) tempArray.push(autoBuyerArray()[x])
-        }
-        i++;
-    } 
-    priority = tempArray;
-}
-
-
-function updatePriorities() {
-    for (var x=0 ; x < autoBuyerArray().length; x++) {
-        if (x < 9) autoBuyerArray()[x].priority = parseInt(document.getElementById("priority" + (x+1)).value)
-    }
-    player.autobuyers[9].priority = parseInt(document.getElementById("priority10").value)
-    player.autobuyers[10].priority = parseInt(document.getElementById("priority11").value)
-    var infvalue = document.getElementById("priority12").value
-    if (infvalue.includes("e")) infvalue = parseFloat(infvalue.split("e")[0]) * Math.pow(10, parseInt(infvalue.split("e")[1]))
-    else infvalue = parseInt(infvalue)
-    player.autobuyers[11].priority = infvalue
-    player.autobuyers[9].bulk = Math.max(Math.floor(parseInt(document.getElementById("bulkDimboost").value)), 1)
-    player.overXGalaxies = parseInt(document.getElementById("overGalaxies").value)
-    var sacValue = document.getElementById("prioritySac").value
-    if (sacValue.includes("e")) sacValue = parseFloat(sacValue.split("e")[0]) * Math.pow(10, parseInt(sacValue.split("e")[1]))
-    else sacValue = parseInt(sacValue)
-    player.autoSacrifice.priority = sacValue
-
-    priorityOrder()
-}
-
-function updateCheckBoxes() {
-    for (var i = 0; i < 12; i++) {
-        if (player.autobuyers[i]%1 !== 0) {
-            if (player.autobuyers[i].isOn) document.getElementById((i+1) + "ison").checked = "true";
-            else document.getElementById((i+1) + "ison").checked = ""
-        }
-    }
-
-
-}
-
-
-function toggleAutoBuyers() {
-    var bool = player.autobuyers[0].isOn
-    for (var i = 0; i<12; i++) {
-        if (player.autobuyers[i]%1 !== 0) {
-            if (bool) player.autobuyers[i].isOn = false
-            else player.autobuyers[i].isOn = true
-        }
-    }
-    updateCheckBoxes()
-    updateAutobuyers()
-}
-
-
-
-
-
-
-
-
-function updateChallengeTimes() {
-    document.getElementById("challengetime2").innerHTML = "Challenge  " + 2 + " time record " + timeDisplayShort(player.challengeTimes[0])
-    document.getElementById("challengetime3").innerHTML = "Challenge  " + 3 + " time record " + timeDisplayShort(player.challengeTimes[1])
-    document.getElementById("challengetime4").innerHTML = "Challenge  " + 4 + " time record " + timeDisplayShort(player.challengeTimes[6])
-    document.getElementById("challengetime5").innerHTML = "Challenge  " + 5 + " time record " + timeDisplayShort(player.challengeTimes[4])
-    document.getElementById("challengetime6").innerHTML = "Challenge  " + 6 + " time record " + timeDisplayShort(player.challengeTimes[8])
-    document.getElementById("challengetime7").innerHTML = "Challenge  " + 7 + " time record " + timeDisplayShort(player.challengeTimes[7])
-    document.getElementById("challengetime8").innerHTML = "Challenge  " + 8 + " time record " + timeDisplayShort(player.challengeTimes[9])
-    document.getElementById("challengetime9").innerHTML = "Challenge  " + 9 + " time record " + timeDisplayShort(player.challengeTimes[3])
-    document.getElementById("challengetime10").innerHTML = "Challenge " + 10 + " time record " + timeDisplayShort(player.challengeTimes[2])
-    document.getElementById("challengetime11").innerHTML = "Challenge " + 11 + " time record " + timeDisplayShort(player.challengeTimes[10])
-    document.getElementById("challengetime12").innerHTML = "Challenge " + 12 + " time record " + timeDisplayShort(player.challengeTimes[5])
-    updateWorstChallengeTime();
-}
-
-var bestRunIppm = 0
-function updateLastTenRuns() {
-    let tempBest = 0
-    var tempTime = new Decimal(0)
-    var tempIP = new Decimal(0)
-    for (var i=0; i<10;i++) {
-        tempTime = tempTime.plus(player.lastTenRuns[i][0])
-        tempIP = tempIP.plus(player.lastTenRuns[i][1])
-    }
-    tempTime = tempTime.dividedBy(10)
-    tempIP = tempIP.dividedBy(10)
-    for (var i=0; i<10; i++) {
-        var ippm = player.lastTenRuns[i][1]/(player.lastTenRuns[i][0]/600)
-        if (ippm > tempBest) tempBest = ippm
-        var tempstring = shorten(ippm) + " IP/min"
-        if (ippm<1) tempstring = shorten(ippm*60) + " IP/hour"
-        document.getElementById("run"+(i+1)).innerHTML = "The infinity "+(i+1)+" infinities ago took " + timeDisplayShort(player.lastTenRuns[i][0]) + " and gave " + shortenDimensions(player.lastTenRuns[i][1]) +" IP. "+ tempstring
-    }
-    
-    var ippm = tempIP/(tempTime/600)
-    var tempstring = shorten(ippm) + " IP/min"
-    if (ippm<1) tempstring = shorten(ippm*60) + " IP/hour"
-    document.getElementById("averagerun").innerHTML = "Last 10 infinities average time: "+ timeDisplayShort(tempTime)+" Average IP gain: "+shortenDimensions(tempIP)+" IP. "+tempstring
-
-    bestRunIppm = tempBest
-}
-
-
-document.getElementById("postInfinityButton").onclick = function() {document.getElementById("bigcrunch").click()}
-
-function addTime(time, ip) {
-    for (var i=player.lastTenRuns.length-1; i>0; i--) {
-        player.lastTenRuns[i] = player.lastTenRuns[i-1]
-    }
-    player.lastTenRuns[0] = [time, ip]
-}
-
-
-
-function checkForEndMe() {
-    var temp = 0
-    for (var i=0; i<11; i++) {
-        temp += player.challengeTimes[i]
-    }
-    if (temp <= 50) giveAchievement("End me")
-}
-
-
-document.getElementById("bigcrunch").onclick = function () {
-    var challNumber = parseInt(player.currentChallenge[player.currentChallenge.length-1])
-    if (player.currentChallenge.length == 11) challNumber = parseInt("1"+player.currentChallenge[player.currentChallenge.length-1])
-    if ((player.money.gte(Number.MAX_VALUE) && !player.currentChallenge.includes("post")) || player.money.gte(player.challengeTarget)) {
-        if (!player.achievements.includes("That's fast!") && player.thisInfinityTime <= 72000) giveAchievement("That's fast!");
-        if (player.thisInfinityTime <= 6000) giveAchievement("That's faster!")
-        if (player.thisInfinityTime <= 600) giveAchievement("Forever isn't that long")
-        if (player.thisInfinityTime <= 2) giveAchievement("Blink of an eye")
-        if (!player.achievements.includes("You didn't need it anyway") && player.eightAmount == 0) giveAchievement("You didn't need it anyway");
-        if (!player.achievements.includes("Claustrophobic") && player.galaxies == 1) giveAchievement("Claustrophobic");
-        if (!player.achievements.includes("Zero Deaths") && player.galaxies == 0 && player.resets == 0) giveAchievement("Zero Deaths")
-        if (player.currentChallenge == "challenge2" && player.thisInfinityTime <= 1800) giveAchievement("Many Deaths")
-        if (player.currentChallenge == "challenge11" && player.thisInfinityTime <= 1800) giveAchievement("Gift from the Gods")
-        if (player.currentChallenge == "challenge5" && player.thisInfinityTime <= 1800) giveAchievement("Is this hell?")
-        if (player.firstAmount == 1 && player.resets == 0 && player.galaxies == 0 && player.currentChallenge == "challenge12") giveAchievement("ERROR 909: Dimension not found")
-        if (player.currentChallenge != "" && player.challengeTimes[challNumber-2] > player.thisInfinityTime) player.challengeTimes[challNumber-2] = player.thisInfinityTime
-        if ((player.bestInfinityTime > 600 && !player.break) || (player.currentChallenge != "" && !player.options.retryChallenge)) showTab("dimensions")
-        if (player.currentChallenge == "challenge5") {
-            try {
-                kongregate.stats.submit('Challenge 9 time record (ms)', Math.floor(player.thisInfinityTime*100));
-            
-            } catch (err) {console.log("Couldn't load Kongregate API")}
-        }
-        if (player.currentChallenge != "" && !player.challenges.includes(player.currentChallenge)) {
-            player.challenges.push(player.currentChallenge);
-        }
-        if (!player.break || player.currentChallenge != "") {
-            player.infinityPoints = player.infinityPoints.plus(player.infMult * kongIPMult);
-            addTime(player.thisInfinityTime, player.infMult * kongIPMult)
-        }
-        else {
-            player.infinityPoints = player.infinityPoints.plus(gainedInfinityPoints())
-            addTime(player.thisInfinityTime, gainedInfinityPoints())
-        }
-        
-        player = {
-        money: new Decimal(10),
-        tickSpeedCost: new Decimal(1000),
-        tickspeed: new Decimal(1000),
-        firstCost: new Decimal(10),
-        secondCost: new Decimal(100),
-        thirdCost: new Decimal(10000),
-        fourthCost: new Decimal(1000000),
-        fifthCost: new Decimal(1e9),
-        sixthCost: new Decimal(1e13),
-        seventhCost: new Decimal(1e18),
-        eightCost: new Decimal(1e24),
-        firstAmount: new Decimal(0),
-        secondAmount: new Decimal(0),
-        thirdAmount: new Decimal(0),
-        fourthAmount: new Decimal(0),
-        firstBought: 0,
-        secondBought: 0,
-        thirdBought: 0,
-        fourthBought: 0,
-        fifthAmount: new Decimal(0),
-        sixthAmount: new Decimal(0),
-        seventhAmount: new Decimal(0),
-        eightAmount: new Decimal(0),
-        fifthBought: 0,
-        sixthBought: 0,
-        seventhBought: 0,
-        eightBought: 0,
-        firstPow: new Decimal(1),
-        secondPow: new Decimal(1),
-        thirdPow: new Decimal(1),
-        fourthPow: new Decimal(1),
-        fifthPow: new Decimal(1),
-        sixthPow: new Decimal(1),
-        seventhPow: new Decimal(1),
-        eightPow: new Decimal(1),
-        sacrificed: new Decimal(0),
-        achievements: player.achievements,
-        challenges: player.challenges,
-        currentChallenge: player.currentChallenge,
-        infinityUpgrades: player.infinityUpgrades,
-        infinityPoints: player.infinityPoints,
-        infinitied: player.infinitied + 1,
-        totalTimePlayed: player.totalTimePlayed,
-        bestInfinityTime: Math.min(player.bestInfinityTime, player.thisInfinityTime),
-        thisInfinityTime: 0,
-        resets: 0,
-        galaxies: 0,
-        tickDecrease: 0.9,
-        totalmoney: player.totalmoney,
-        interval: null,
-        lastUpdate: player.lastUpdate,
-        achPow: player.achPow,
-        autobuyers: player.autobuyers,
-        costMultipliers: [new Decimal(1e3), new Decimal(1e4), new Decimal(1e5), new Decimal(1e6), new Decimal(1e8), new Decimal(1e10), new Decimal(1e12), new Decimal(1e15)],
-        tickspeedMultiplier: new Decimal(10),
-        chall2Pow: 1,
-        chall3Pow: new Decimal(0.01),
-        newsArray: player.newsArray,
-        matter: new Decimal(0),
-        chall11Pow: 1,
-        partInfinityPoint: player.partInfinityPoint,
-        partInfinitied: player.partInfinitied,
-        break: player.break,
-        challengeTimes: player.challengeTimes,
-        lastTenRuns: player.lastTenRuns,
-        infMult: player.infMult,
-        infMultCost: player.infMultCost,
-        tickSpeedMultDecrease: player.tickSpeedMultDecrease,
-        tickSpeedMultDecreaseCost: player.tickSpeedMultDecreaseCost,
-        dimensionMultDecrease: player.dimensionMultDecrease,
-        dimensionMultDecreaseCost: player.dimensionMultDecreaseCost,
-        version: player.version,
-        postChallUnlocked: player.postChallUnlocked,
-        postC4Tier: 1,
-        postC3Reward: 1,
-        overXGalaxies: player.overXGalaxies,
-        spreadingCancer: player.spreadingCancer,
-        infDimensionsUnlocked: player.infDimensionsUnlocked,
-        infinityPower: player.infinityPower,
-        infinityDimension1: player.infinityDimension1,
-        infinityDimension2: player.infinityDimension2,
-        infinityDimension3: player.infinityDimension3,
-        infinityDimension4: player.infinityDimension4,
-        offlineProd: player.offlineProd,
-        offlineProdCost: player.offlineProdCost,
-        challengeTarget: player.challengeTarget,
-        autoSacrifice: player.autoSacrifice,
-        options: player.options
-        };
-
-        if (!player.options.retryChallenge) player.currentChallenge = ""
-
-        if (player.resets == 0 && player.currentChallenge == "") {
-            if (player.infinityUpgrades.includes("skipReset1")) player.resets++;
-            if (player.infinityUpgrades.includes("skipReset2")) player.resets++;
-            if (player.infinityUpgrades.includes("skipReset3")) player.resets++;
-            if (player.infinityUpgrades.includes("skipResetGalaxy")) {
-                player.resets++;
-                if (player.galaxies == 0) player.galaxies = 1
-            }
-        }
-
-        player.firstPow = Decimal.pow(2, player.resets + 1)
-        player.secondPow = Decimal.pow(2, player.resets)
-        player.thirdPow = Decimal.max(Decimal.pow(2, player.resets - 1), 1)
-        player.fourthPow = Decimal.max(Decimal.pow(2, player.resets - 2), 1)
-        player.fifthPow = Decimal.max(Decimal.pow(2, player.resets - 3), 1)
-        player.sixthPow = Decimal.max(Decimal.pow(2, player.resets - 4), 1)
-        player.seventhPow = Decimal.max(Decimal.pow(2, player.resets - 5), 1)
-        player.eightPow = Decimal.max(Decimal.pow(2, player.resets - 6), 1)
-
-
-        if (player.currentChallenge == "challenge12" || player.currentChallenge == "postc1" || player.currentChallenge == "postc6") document.getElementById("matter").style.display = "block";
-        else document.getElementById("matter").style.display = "none";
-
-        if (player.infinityUpgrades.includes("resetMult")) {
-            player.firstPow = Decimal.pow(2.5, player.resets + 1)
-            player.secondPow = Decimal.pow(2.5, player.resets)
-            player.thirdPow = Decimal.max(Decimal.pow(2.5, player.resets - 1), 1)
-            player.fourthPow = Decimal.max(Decimal.pow(2.5, player.resets - 2), 1)
-            player.fifthPow = Decimal.max(Decimal.pow(2.5, player.resets - 3), 1)
-            player.sixthPow = Decimal.max(Decimal.pow(2.5, player.resets - 4), 1)
-            player.seventhPow = Decimal.max(Decimal.pow(2.5, player.resets - 5), 1)
-            player.eightPow = Decimal.max(Decimal.pow(2.5, player.resets - 6), 1)
-        }
-
-        if (player.achievements.includes("Claustrophobic")) player.tickspeed = player.tickspeed.times(0.98);
-        if (player.achievements.includes("Faster than a potato")) player.tickspeed = player.tickspeed.times(0.98);
-        clearInterval(player.interval);
-        //updateInterval();
-        updateDimensions();
-        document.getElementById("secondRow").style.display = "none";
-        document.getElementById("thirdRow").style.display = "none";
-        document.getElementById("tickSpeed").style.visibility = "hidden";
-        document.getElementById("tickSpeedMax").style.visibility = "hidden";
-        document.getElementById("tickLabel").style.visibility = "hidden";
-        document.getElementById("tickSpeedAmount").style.visibility = "hidden";
-        document.getElementById("fourthRow").style.display = "none";
-        document.getElementById("fifthRow").style.display = "none";
-        document.getElementById("sixthRow").style.display = "none";
-        document.getElementById("seventhRow").style.display = "none";
-        document.getElementById("eightRow").style.display = "none";
-        document.getElementById("matter").style.display = "none";
-        document.getElementById("quickReset").style.display = "none";
-        updateTickSpeed();
-        checkForEndMe()
-        
-        try {
-            kongregate.stats.submit('Infinitied', player.infinitied);
-            kongregate.stats.submit('Fastest Infinity time (ms)', Math.floor(player.bestInfinityTime * 100))
-        
-        } catch (err) {console.log("Couldn't load Kongregate API")}
-        if (!player.achievements.includes("To infinity!")) giveAchievement("To infinity!");
-        if (!player.achievements.includes("That's a lot of infinites") && player.infinitied >= 10) giveAchievement("That's a lot of infinites");
-        if (player.infinitied >= 1 && !player.challenges.includes("challenge1")) player.challenges.push("challenge1");
-
-        
-        updateAutobuyers();
-        if (player.challenges.includes("challenge1")) player.money = new Decimal(100)
-        if (player.achievements.includes("That's fast!")) player.money = new Decimal(1000);
-        if (player.achievements.includes("That's faster!")) player.money = new Decimal(2e5);
-        if (player.achievements.includes("Forever isn't that long")) player.money = new Decimal(1e10);
-        if (player.achievements.includes("Blink of an eye")) player.money = new Decimal(1e25);
-        if (player.challenges.length >= 2 && !player.achievements.includes("Daredevil")) giveAchievement("Daredevil");
-        if (player.challenges.length == 12 && !player.achievements.includes("AntiChallenged")) giveAchievement("AntiChallenged");
-
-    }
-  updateChallenges();
-  updateChallengeTimes()
-  updateLastTenRuns()
-  resetInfDimensions();
-  
-}
-
-function exitChallenge() {
-    document.getElementById(player.currentChallenge).innerHTML = "Start"
-    startChallenge("");
-    updateChallenges();
-}
-
-function startChallenge(name, target) {
-  if(player.options.challConf || name == "" ? true : confirm("You will start over with just your infinity upgrades and achievements. You need to reach infinity with special conditions. NOTE: The rightmost infinity upgrade column doesn't work on challenges.")) {
-    if (player.currentChallenge != "") document.getElementById(player.currentChallenge).innerHTML = "Start"
-    player = {
-        money: new Decimal(10),
-        tickSpeedCost: new Decimal(1000),
-        tickspeed: new Decimal(1000),
-        firstCost: new Decimal(10),
-        secondCost: new Decimal(100),
-        thirdCost: new Decimal(10000),
-        fourthCost: new Decimal(1000000),
-        fifthCost: new Decimal(1e9),
-        sixthCost: new Decimal(1e13),
-        seventhCost: new Decimal(1e18),
-        eightCost: new Decimal(1e24),
-        firstAmount: new Decimal(0),
-        secondAmount: new Decimal(0),
-        thirdAmount: new Decimal(0),
-        fourthAmount: new Decimal(0),
-        firstBought: 0,
-        secondBought: 0,
-        thirdBought: 0,
-        fourthBought: 0,
-        fifthAmount: new Decimal(0),
-        sixthAmount: new Decimal(0),
-        seventhAmount: new Decimal(0),
-        eightAmount: new Decimal(0),
-        fifthBought: 0,
-        sixthBought: 0,
-        seventhBought: 0,
-        eightBought: 0,
-        firstPow: new Decimal(1),
-        secondPow: new Decimal(1),
-        thirdPow: new Decimal(1),
-        fourthPow: new Decimal(1),
-        fifthPow: new Decimal(1),
-        sixthPow: new Decimal(1),
-        seventhPow: new Decimal(1),
-        eightPow: new Decimal(1),
-        sacrificed: new Decimal(0),
-      achievements: player.achievements,
-      challenges: player.challenges,
-      currentChallenge: name,
-      infinityUpgrades: player.infinityUpgrades,
-      infinityPoints: player.infinityPoints,
-      infinitied: player.infinitied,
-      totalTimePlayed: player.totalTimePlayed,
-      bestInfinityTime: player.bestInfinityTime,
-      thisInfinityTime: 0,
-      resets: 0,
-      galaxies: 0,
-      tickDecrease: 0.9,
-      totalmoney: player.totalmoney,
-      interval: null,
-      lastUpdate: player.lastUpdate,
-      achPow: player.achPow,
-      autobuyers: player.autobuyers,
-      costMultipliers: [new Decimal(1e3), new Decimal(1e4), new Decimal(1e5), new Decimal(1e6), new Decimal(1e8), new Decimal(1e10), new Decimal(1e12), new Decimal(1e15)],
-      tickspeedMultiplier: new Decimal(10),
-      chall2Pow: 1,
-      chall3Pow: new Decimal(0.01),
-      matter: new Decimal(0),
-      newsArray: player.newsArray,
-      chall11Pow: 1,
-      partInfinityPoint: player.partInfinityPoint,
-      partInfinitied: player.partInfinitied,
-      break: player.break,
-      challengeTimes: player.challengeTimes,
-      lastTenRuns: player.lastTenRuns,
-      infMult: player.infMult,
-      infMultCost: player.infMultCost,
-      tickSpeedMultDecrease: player.tickSpeedMultDecrease,
-      tickSpeedMultDecreaseCost: player.tickSpeedMultDecreaseCost,
-      dimensionMultDecrease: player.dimensionMultDecrease,
-      dimensionMultDecreaseCost: player.dimensionMultDecreaseCost,
-      version: player.version,
-      postChallUnlocked: player.postChallUnlocked,
-      postC4Tier: 1,
-      postC3Reward: 1,
-      overXGalaxies: player.overXGalaxies,
-      spreadingCancer: player.spreadingCancer,
-      infDimensionsUnlocked: player.infDimensionsUnlocked,
-      infinityPower: player.infinityPower,
-      infinityDimension1: player.infinityDimension1,
-      infinityDimension2: player.infinityDimension2,
-      infinityDimension3: player.infinityDimension3,
-      infinityDimension4: player.infinityDimension4,
-      offlineProd: player.offlineProd,
-      offlineProdCost: player.offlineProdCost,
-      challengeTarget: target,
-      autoSacrifice: player.autoSacrifice,
-      options: player.options
-    };
-	if (player.currentChallenge == "challenge10" || player.currentChallenge == "postc1") {
-        player.thirdCost = new Decimal(100)
-        player.fourthCost = new Decimal(500)
-        player.fifthCost = new Decimal(2500)
-        player.sixthCost = new Decimal(2e4)
-        player.seventhCost = new Decimal(2e5)
-        player.eightCost = new Decimal(4e6)
-    }
-    if (player.currentChallenge == "postc1") player.costMultipliers = [new Decimal(1e3),new Decimal(5e3),new Decimal(1e4),new Decimal(1.2e4),new Decimal(1.8e4),new Decimal(2.6e4),new Decimal(3.2e4),new Decimal(4.2e4)];
-    if (player.currentChallenge == "postc2") {
-        player.eightAmount = new Decimal(1);
-        player.eightBought = 1;
-        player.resets = 4;
-    }
-
-    if (player.currentChallenge.includes("post")) player.break = true
-    if (player.achievements.includes("Claustrophobic")) player.tickspeed = player.tickspeed.times(0.98);
-    if (player.achievements.includes("Faster than a potato")) player.tickspeed = player.tickspeed.times(0.98);
-    clearInterval(player.interval);
-    //updateInterval();
-    updateDimensions();
-    document.getElementById("secondRow").style.display= "none";
-    document.getElementById("thirdRow").style.display= "none";
-    document.getElementById("tickSpeed").style.visibility = "hidden";
-    document.getElementById("tickSpeedMax").style.visibility = "hidden";
-    document.getElementById("tickLabel").style.visibility = "hidden";
-    document.getElementById("tickSpeedAmount").style.visibility = "hidden";
-    document.getElementById("fourthRow").style.display= "none";
-    document.getElementById("fifthRow").style.display= "none";
-    document.getElementById("sixthRow").style.display= "none";
-    document.getElementById("seventhRow").style.display= "none";
-    document.getElementById("eightRow").style.display= "none";
-    if (name == "challenge12" || player.currentChallenge == "postc1" || player.currentChallenge == "postc6") document.getElementById("matter").style.display = "block";
-    else document.getElementById("matter").style.display = "none";
-<<<<<<< HEAD
-    if (name == "challenge12" || name == "challenge9" || name == "challenge5" || player.currentChallenge == "postc1" || player.currentChallenge == "postc4" || player.currentChallenge == "postc5") document.getElementById("quickReset").style.display = "inline-block";
-=======
-    if (name == "challenge12" || name == "challenge9" || name == "challenge5" || player.currentChallenge == "postc1" || player.currentChallenge == "postc4" || player.currentChallenge == "postc6") document.getElementById("quickReset").style.display = "inline-block";
->>>>>>> 7a6a368b
-    else document.getElementById("quickReset").style.display = "none";
-    updateTickSpeed();
-    showTab('dimensions');
-    updateChallenges();
-    if (player.challenges.includes("challenge1")) player.money = new Decimal(100)
-    if (player.achievements.includes("That's fast!")) player.money = new Decimal(1000);
-    if (player.achievements.includes("That's faster!")) player.money = new Decimal(2e5);
-    if (player.achievements.includes("Forever isn't that long")) player.money = new Decimal(1e10);
-    if (player.achievements.includes("Blink of an eye")) player.money = new Decimal(1e25);
-    showTab("dimensions")
-    try {
-        kongregate.stats.submit('Infinitied', player.infinitied);
-        kongregate.stats.submit('Fastest Infinity time', Math.floor(player.bestInfinityTime / 10))
-    } catch (err) {console.log("Couldn't load Kongregate API")}
-    
-    giveAchievement("To infinity!");
-    if (player.infinitied >= 10) giveAchievement("That's a lot of infinites");
-  }
-  resetInfDimensions();
-
-  if (player.resets == 0 && player.currentChallenge == "") {
-    if (player.infinityUpgrades.includes("skipReset1")) player.resets++;
-    if (player.infinityUpgrades.includes("skipReset2")) player.resets++;
-    if (player.infinityUpgrades.includes("skipReset3")) player.resets++;
-    if (player.infinityUpgrades.includes("skipResetGalaxy")) {
-        player.resets++;
-        if (player.galaxies == 0) player.galaxies = 1
-    }
-}
-  
-}
-
-function getDimensionProductionPerSecond(tier) {
-    let ret = Decimal.floor(player[TIER_NAMES[tier] + 'Amount']).times(getDimensionFinalMultiplier(tier)).times(new Decimal(1000).dividedBy(player.tickspeed))
-    if (player.currentChallenge == "challenge7") {
-        if (tier == 4) ret = Decimal.pow(Decimal.floor(player[TIER_NAMES[tier] + 'Amount']), 1.3).times(getDimensionFinalMultiplier(tier)).dividedBy(player.tickspeed.dividedBy(1000))
-        else if (tier == 2) ret = Decimal.pow(Decimal.floor(player[TIER_NAMES[tier] + 'Amount']), 1.5).times(getDimensionFinalMultiplier(tier)).dividedBy(player.tickspeed.dividedBy(1000))
-    }
-    if (player.currentChallenge == "challenge2" || player.currentChallenge == "postc1") ret = ret.times(player.chall2Pow)
-    if (player.currentChallenge == "postc6") ret = ret.dividedBy(Decimal.pow(player.matter,20))
-    return ret;
-}
-
-function updateETAs() {
-    for (let tier = 1; tier <= 8; ++tier) {
-        const name = TIER_NAMES[tier] + "Cost";
-        document.getElementById("ETADim" + tier).innerHTML = timeDisplay(getETA(name))
-    }
-    const resetCosts = [1e12,1e17,1e23,1e30]
-    if (player.resets<4) document.getElementById("ETAreset1").innerHTML = timeDisplay(getETA(resetCosts[player.resets]))
-    else document.getElementById("ETAreset1").innerHTML = timeDisplay(getETA(Decimal.pow(10,Decimal.ceiling(player.resets*1.5)*15-31)))
-    document.getElementById("ETAreset2").innerHTML = timeDisplay(getETA(Decimal.pow(10,player.galaxies*90+129)))
-    document.getElementById("ETAreset3").innerHTML = timeDisplay(getETA(Number.MAX_VALUE))
-}
-
-
-
-
-function calcPerSec(amount, pow, hasMult) {
-    if (!hasMult) return Decimal.floor(amount).times(pow).times(player.achPow).times(timeMult()).times(player.chall2Pow).dividedBy(player.tickspeed.dividedBy(1000));
-    else return Decimal.floor(amount).times(pow).times(player.achPow).times(dimMults()).times(timeMult()).times(player.chall2Pow).dividedBy(player.tickspeed.dividedBy(1000));
-}
-
-document.getElementById("quickReset").onclick = function () {
-    if (player.resets == 0) player.resets--;
-    else player.resets -= 2;
-    softReset(1);
-}
-
-
-function updateInfPower() {
-    document.getElementById("infPowAmount").innerHTML = shortenMoney(player.infinityPower)
-    document.getElementById("infDimMultAmount").innerHTML = shortenMoney(Decimal.pow(player.infinityPower, 7))
-    document.getElementById("infPowPerSec").innerHTML = "You are getting " +shortenDimensions(getInfinityDimensionProduction(1))+" Infinity Power per second."
-}
-
-
-function getNewInfReq() {
-    if (!player.infDimensionsUnlocked[0]) return new Decimal("1e1100")
-    else if (!player.infDimensionsUnlocked[1]) return new Decimal("1e1900")
-    else if (!player.infDimensionsUnlocked[2]) return new Decimal("1e2400")
-    else return new Decimal("1e10500")
-}
-
-
-function newDimension() {
-    if (player.money.gte(getNewInfReq())) {
-        if (!player.infDimensionsUnlocked[0]) player.infDimensionsUnlocked[0] = true
-        else if (!player.infDimensionsUnlocked[1]) player.infDimensionsUnlocked[1] = true
-        else if (!player.infDimensionsUnlocked[2]) player.infDimensionsUnlocked[2] = true
-        else if (!player.infDimensionsUnlocked[3]) {
-            player.infDimensionsUnlocked[3] = true
-            giveAchievement("NEW DIMENSIONS???")
-        }
-    }
-}
-var blink = true
-setInterval(function() {
-    $.getJSON('version.txt', function(data){
-        //data is actual content of version.txt, so 
-        //do whatever you need with it
-        //I'd compare it with last result and if it's different
-        //show the message received and nag for attention
-        //like this:
-        if (data.version > player.version) {
-            player.version = data.version
-            document.getElementById("update").style.display = "block"
-            document.getElementById("updatePopup").innerHTML = data.message
-            //or some more resilient method 
-            //like forced news bar with message running over and over
-        }
-    })
-}, 60000)
-
-
-
-
-
-setInterval(function() {
-    try {
-        kongregate.stats.submit('Log10 of total antimatter', player.totalmoney.e);
-    } catch (err) {console.log("Couldn't load Kongregate API")}
-}, 10000)
-
-const nextAt = [new Decimal("1e2000"), new Decimal("1e5000"), new Decimal("1e10000"), new Decimal("1e14000"), new Decimal("1e16000"), new Decimal("1e18000"), new Decimal("1e9999999")]
-
-setInterval(function() {
-    if (getDimensionFinalMultiplier(1).gte(new Decimal("1e308")) &&
-        getDimensionFinalMultiplier(2).gte(new Decimal("1e308")) &&
-        getDimensionFinalMultiplier(3).gte(new Decimal("1e308")) &&
-        getDimensionFinalMultiplier(4).gte(new Decimal("1e308")) &&
-        getDimensionFinalMultiplier(5).gte(new Decimal("1e308")) &&
-        getDimensionFinalMultiplier(6).gte(new Decimal("1e308")) &&
-        getDimensionFinalMultiplier(7).gte(new Decimal("1e308")) &&
-        getDimensionFinalMultiplier(8).gte(new Decimal("1e308"))) giveAchievement("Can't hold all these infinities")
-
-    if (getDimensionFinalMultiplier(1).lt(getDimensionFinalMultiplier(2)) &&
-        getDimensionFinalMultiplier(2).lt(getDimensionFinalMultiplier(3)) &&
-        getDimensionFinalMultiplier(3).lt(getDimensionFinalMultiplier(4)) &&
-        getDimensionFinalMultiplier(4).lt(getDimensionFinalMultiplier(5)) &&
-        getDimensionFinalMultiplier(5).lt(getDimensionFinalMultiplier(6)) &&
-        getDimensionFinalMultiplier(6).lt(getDimensionFinalMultiplier(7)) &&
-        getDimensionFinalMultiplier(7).lt(getDimensionFinalMultiplier(8))) giveAchievement("How the antitables have turned")
-
-
-    if (blink && !player.achievements.includes("Blink of an eye")) {
-        document.getElementById("Blink of an eye").style.display = "none"
-        blink = false
-    }
-    else {
-        document.getElementById("Blink of an eye").style.display = "block"
-        blink = true
-    }
-
-    document.getElementById("nextchall").innerHTML = "Next challenge unlocks at "+ shortenCosts(nextAt[player.postChallUnlocked]) + " antimatter."
-    if (player.money.gte(nextAt[player.postChallUnlocked])) {
-        player.postChallUnlocked += 1
-        updateChallenges()
-    }
-    let temp = 1
-    for (var i=0; i < player.challenges.length; i++) {
-        if (player.challenges[i].includes("post")) temp *= 1.5
-    }
-    infDimPow = temp
-
-}, 1000)
-
-var postC2Count = 0;
-
-
-setInterval(function () {
-    var thisUpdate = new Date().getTime();
-    if (thisUpdate - player.lastUpdate >= 21600000) giveAchievement("Don't you dare to sleep")
-    var diff = Math.min(thisUpdate - player.lastUpdate, 21600000);
-    diff = diff / 100;
-    if (diff < 0) diff = 1;
-    if (player.thisInfinityTime < -10) player.thisInfinityTime = Infinity
-    if (player.bestInfinityTime < -10) player.bestInfinityTime = Infinity
-    if (player.currentChallenge == "postc6" && player.matter.gte(1)) player.matter = player.matter.plus(diff/10)
-    else player.matter = player.matter.times(Decimal.pow((1.02 + player.resets/200 + player.galaxies/100), diff));
-    if (player.matter.gt(player.money) && (player.currentChallenge == "challenge12" || player.currentChallenge == "postc1")) {
-        if (player.resets == 0) player.resets--;
-        else player.resets -= 2;
-        softReset(1);
-    }
-    if (player.currentChallenge == "challenge3" || player.matter.gte(1)) player.chall3Pow = player.chall3Pow.times(Decimal.pow(1.00038, diff));
-    player.chall2Pow = Math.min(player.chall2Pow + diff/1800, 1);
-    if (player.currentChallenge == "postc2") {
-      postC2Count++;
-      if (postC2Count >= 8 || diff > 300) {
-        sacrifice();
-        postC2Count = 0;
-    }}
-    if (player.infinityUpgrades.includes("passiveGen")) player.partInfinityPoint += diff / player.bestInfinityTime;
-    if (player.partInfinityPoint >= 10) {
-        player.partInfinityPoint -= 10;
-        player.infinityPoints = player.infinityPoints.plus(player.infMult * kongIPMult);
-    }
-
-    if (player.infinityUpgrades.includes("infinitiedGeneration")) player.partInfinitied += diff / player.bestInfinityTime;
-    if (player.partInfinitied >= 5) {
-        player.partInfinitied -= 5;
-        player.infinitied ++;
-    }
-
-    player.infinityPoints = player.infinityPoints.plus(bestRunIppm * (player.offlineProd/100) * (diff/600))
-
-    if (player.currentChallenge != "challenge7") {
-        for (let tier = 7; tier >= 1; --tier) {
-            const name = TIER_NAMES[tier];
-            
-            player[name + 'Amount'] = player[name + 'Amount'].plus(getDimensionProductionPerSecond(tier + 1).times(diff / 100));
-    }
-    } else {
-        for (let tier = 6; tier >= 1; --tier) {
-            const name = TIER_NAMES[tier];
-            
-            player[name + 'Amount'] = player[name + 'Amount'].plus(getDimensionProductionPerSecond(tier + 2).times(diff / 100));
-        }
-    }
-        
-        if (player.money.lte(Number.MAX_VALUE) || (player.break && player.currentChallenge == "") || (player.currentChallenge != "" && player.money.lte(player.challengeTarget))) {
-      if (player.currentChallenge == "challenge3" || player.currentChallenge == "postc1") {
-        player.money = player.money.plus(getDimensionProductionPerSecond(1).times(diff/10).times(player.chall3Pow));
-        player.totalmoney = player.totalmoney.plus(getDimensionProductionPerSecond(1).times(diff/10).times(player.chall3Pow));
-      } else {
-        player.money = player.money.plus(getDimensionProductionPerSecond(1).times(diff/10));
-        player.totalmoney = player.totalmoney.plus(getDimensionProductionPerSecond(1).times(diff/10));
-      }
-      if (player.currentChallenge == "challenge7") {
-          player.money = player.money.plus(getDimensionProductionPerSecond(2).times(diff/10));
-          player.totalmoney = player.totalmoney.plus(getDimensionProductionPerSecond(2).times(diff/10))
-      }
-    }
-
-    document.getElementById("dimTabButtons").style.display = "none"
-
-    player.totalTimePlayed += diff
-    player.thisInfinityTime += diff
-
-
-
-    for (let tier=1;tier<4;tier++) {
-        if (tier != 4 && player.infDimensionsUnlocked[tier-1]) player["infinityDimension"+tier].amount = player["infinityDimension"+tier].amount.plus(getInfinityDimensionProduction(tier+1).times(diff/100))
-        if (player.infDimensionsUnlocked[tier-1]) {
-            document.getElementById("infRow"+tier).style.display = "inline-block"
-            document.getElementById("dimTabButtons").style.display = "inline-block"
-        }
-        else document.getElementById("infRow"+tier).style.display = "none"
-    }
-
-
-
-    if (player.money.gte(new Decimal("9e9999"))) giveAchievement("This achievement doesn't exist")
-
-
-        player.infinityPower = player.infinityPower.plus(getInfinityDimensionProduction(1).times(diff/10))
-
-
-
-
-    
-    if (player.money.gte(Number.MAX_VALUE) && (!player.break || (player.currentChallenge != "" && player.money.gte(player.challengeTarget)))) {
-        document.getElementById("bigcrunch").style.display = 'inline-block';
-        if ((player.currentChallenge == "" || player.options.retryChallenge) && (player.bestInfinityTime <= 600 || player.break)) {}
-        else showTab('emptiness');
-    } else document.getElementById("bigcrunch").style.display = 'none';
-
-    if (player.break && player.money.gte(Number.MAX_VALUE) && player.currentChallenge == "") {
-        document.getElementById("postInfinityButton").style.display = "inline-block"
-    } else {
-        document.getElementById("postInfinityButton").style.display = "none"
-    }
-
-
-    if (player.break) document.getElementById("iplimit").style.display = "inline"
-    else document.getElementById("iplimit").style.display = "none"
-
-    document.getElementById("postInfinityButton").innerHTML = "Big Crunch for "+shortenDimensions(gainedInfinityPoints())+" Infinity Points"
-
-    updateMoney();
-    updateCoinPerSec();
-    updateDimensions();
-    updateInfinityDimensions();
-    updateInfPower();
-    if (calcPerSec(player.firstAmount, player.firstPow, player.infinityUpgrades.includes("18Mult")).gt(player.money)) {
-	if(player.money.gt(Math.pow(10,63)) && !player.achievements.includes("Supersanic")) giveAchievement("Supersanic");
-    Marathon++;
-    
-	if (Marathon >= 300 && !player.achievements.includes("Over in 30 seconds")) giveAchievement("Over in 30 seconds");
-    } else {
-	Marathon = 0; }
-
-    for (let tier = 1; tier <= 8; ++tier) {
-        const name = TIER_NAMES[tier];
-        if (player.currentChallenge != "challenge10" && player.currentChallenge != "postc1") {
-            document.getElementById(name).className = canAfford(player[name + 'Cost']) ? 'storebtn' : 'unavailablebtn';
-            document.getElementById(name + 'Max').className = canAfford(player[name + 'Cost'].times(10 - player[name + 'Bought'])) ? 'storebtn' : 'unavailablebtn';
-        } else {
-            if (tier >= 3) {
-                document.getElementById(name).className = player[TIER_NAMES[tier-2] + 'Amount'].gte(player[name + 'Cost']) ? 'storebtn' : 'unavailablebtn';
-                document.getElementById(name + 'Max').className = player[TIER_NAMES[tier-2] + 'Amount'].gte(player[name + 'Cost'].times(10 - player[name + 'Bought'])) ? 'storebtn' : 'unavailablebtn';
-            } else {
-                document.getElementById(name).className = canAfford(player[name + 'Cost']) ? 'storebtn' : 'unavailablebtn';
-                document.getElementById(name + 'Max').className = canAfford(player[name + 'Cost'].times(10 - player[name + 'Bought'])) ? 'storebtn' : 'unavailablebtn';
-            }
-        }
-    }
-
-    
-
-    
-    if (canAfford(player.tickSpeedCost)) {
-        document.getElementById("tickSpeed").className = 'storebtn';
-        document.getElementById("tickSpeedMax").className = 'storebtn';
-    } else {
-        document.getElementById("tickSpeed").className = 'unavailablebtn';
-        document.getElementById("tickSpeedMax").className = 'unavailablebtn';
-    }
-    
-    if (player.infinityPoints.gt(0)) {
-        document.getElementById("infinitybtn").style.display = "block";
-        document.getElementById("infi11").className = "infinistorebtn1"
-        document.getElementById("infi21").className = "infinistorebtn2"
-        if (player.infinityUpgrades.includes("timeMult")) document.getElementById("infi12").className = "infinistorebtn1"
-        else document.getElementById("infi12").className = "infinistorebtnlocked"
-        if (player.infinityUpgrades.includes("dimMult")) document.getElementById("infi22").className = "infinistorebtn2"
-        else document.getElementById("infi22").className = "infinistorebtnlocked"
-        if (player.infinityUpgrades.includes("18Mult")) document.getElementById("infi13").className = "infinistorebtn1"
-        else document.getElementById("infi13").className = "infinistorebtnlocked"
-        if (player.infinityUpgrades.includes("27Mult")) document.getElementById("infi23").className = "infinistorebtn2"
-        else document.getElementById("infi23").className = "infinistorebtnlocked"
-        if (player.infinityUpgrades.includes("36Mult")) document.getElementById("infi14").className = "infinistorebtn1"
-        else document.getElementById("infi14").className = "infinistorebtnlocked"
-        if (player.infinityUpgrades.includes("45Mult") && player.infinityPoints.gte(2)) document.getElementById("infi24").className = "infinistorebtn2"
-        else document.getElementById("infi24").className = "infinistorebtnlocked"
-        if (player.infinityPoints.gte(3)) document.getElementById("infi31").className = "infinistorebtn3"
-        else document.getElementById("infi31").className = "infinistorebtnlocked"
-        if (player.infinityUpgrades.includes("timeMult2") && player.infinityPoints.gte(5)) document.getElementById("infi32").className = "infinistorebtn3"
-        else document.getElementById("infi32").className = "infinistorebtnlocked"
-        if (player.infinityUpgrades.includes("unspentBonus") && player.infinityPoints.gte(7)) document.getElementById("infi33").className = "infinistorebtn3"
-        else document.getElementById("infi33").className = "infinistorebtnlocked"
-        if (player.infinityUpgrades.includes("resetMult") && player.infinityPoints.gte(10)) document.getElementById("infi34").className = "infinistorebtn3"
-        else document.getElementById("infi34").className = "infinistorebtnlocked"
-        if (player.infinityPoints.gte(20)) document.getElementById("infi41").className = "infinistorebtn4"
-        else document.getElementById("infi41").className = "infinistorebtnlocked"
-        if (player.infinityUpgrades.includes("skipReset1") && player.infinityPoints.gte(40)) document.getElementById("infi42").className = "infinistorebtn4"
-        else document.getElementById("infi42").className = "infinistorebtnlocked"
-        if (player.infinityUpgrades.includes("skipReset2") && player.infinityPoints.gte(80)) document.getElementById("infi43").className = "infinistorebtn4"
-        else document.getElementById("infi43").className = "infinistorebtnlocked"
-        if (player.infinityUpgrades.includes("skipReset3") && player.infinityPoints.gte(50)) document.getElementById("infi44").className = "infinistorebtn4"
-        else document.getElementById("infi44").className = "infinistorebtnlocked"
-        if (player.infinityUpgrades.includes("skipResetGalaxy") && player.infinityUpgrades.includes("passiveGen") && player.infinityUpgrades.includes("galaxyBoost") && player.infinityUpgrades.includes("resetBoost") && player.infinityPoints >= player.infMultCost) {
-            document.getElementById("infiMult").className = "infinimultbtn"
-        } else document.getElementById("infiMult").className = "infinistorebtnlocked"
-
-        if (player.infinityPoints.gte(1e4)) document.getElementById("postinfi11").className = "infinistorebtn1"
-        else document.getElementById("postinfi11").className = "infinistorebtnlocked"
-
-        if (player.infinityPoints.gte(5e4)) document.getElementById("postinfi21").className = "infinistorebtn1"
-        else document.getElementById("postinfi21").className = "infinistorebtnlocked"
-
-        if (player.infinityPoints.gte(player.tickSpeedMultDecreaseCost)) document.getElementById("postinfi31").className = "infinimultbtn"
-        else document.getElementById("postinfi31").className = "infinistorebtnlocked"
-
-        if (player.infinityPoints.gte(5e11)) document.getElementById("postinfi41").className = "infinistorebtn1"
-        else document.getElementById("postinfi41").className = "infinistorebtnlocked"
-
-        if (player.infinityPoints.gte(1e5)) document.getElementById("postinfi12").className = "infinistorebtn1"
-        else document.getElementById("postinfi12").className = "infinistorebtnlocked"
-
-        if (player.infinityPoints.gte(1e6)) document.getElementById("postinfi22").className = "infinistorebtn1"
-        else document.getElementById("postinfi22").className = "infinistorebtnlocked"
-
-        if (player.infinityPoints.gte(1e7)) document.getElementById("postinfi32").className = "infinistorebtn1"
-        else document.getElementById("postinfi32").className = "infinistorebtnlocked"
-
-        if (player.infinityPoints.gte(player.dimensionMultDecreaseCost)) document.getElementById("postinfi42").className = "infinistorebtn1"
-        else document.getElementById("postinfi42").className = "infinistorebtnlocked"
-
-        if (player.infinityPoints.gte(20e6)) document.getElementById("postinfi13").className = "infinistorebtn1"
-        else document.getElementById("postinfi13").className = "infinistorebtnlocked"
-
-        if (player.infinityPoints.gte(5e9)) document.getElementById("postinfi23").className = "infinistorebtn1"
-        else document.getElementById("postinfi23").className = "infinistorebtnlocked"
-
-        if (player.infinityPoints.gte(1e15)) document.getElementById("postinfi33").className = "infinistorebtn1"
-        else document.getElementById("postinfi33").className = "infinistorebtnlocked"
-
-        if (player.infinityPoints.gte(player.offlineProdCost)) document.getElementById("offlineProd").className = "infinistorebtn1"
-        else document.getElementById("offlineProd").className = "infinistorebtnlocked"
-
-    } else {
-        document.getElementById("infi11").className = "infinistorebtnlocked"
-        document.getElementById("infi12").className = "infinistorebtnlocked"
-        document.getElementById("infi13").className = "infinistorebtnlocked"
-        document.getElementById("infi14").className = "infinistorebtnlocked"
-        document.getElementById("infi21").className = "infinistorebtnlocked"
-        document.getElementById("infi22").className = "infinistorebtnlocked"
-        document.getElementById("infi23").className = "infinistorebtnlocked"
-        document.getElementById("infi24").className = "infinistorebtnlocked"
-        document.getElementById("infi31").className = "infinistorebtnlocked"
-        document.getElementById("infi32").className = "infinistorebtnlocked"
-        document.getElementById("infi33").className = "infinistorebtnlocked"
-        document.getElementById("infi34").className = "infinistorebtnlocked"
-        document.getElementById("infi41").className = "infinistorebtnlocked"
-        document.getElementById("infi42").className = "infinistorebtnlocked"
-        document.getElementById("infi43").className = "infinistorebtnlocked"
-        document.getElementById("infi44").className = "infinistorebtnlocked"
-        document.getElementById("infiMult").className = "infinistorebtnlocked"
-        
-    }
-
-    if (player.autobuyers[11]%1 === 0 || player.autobuyers[11].interval>100) document.getElementById("break").className = "infinistorebtnlocked"
-    else document.getElementById("break").className = "infinistorebtn2"
-
-
-    if (player.resets > 4) {
-        document.getElementById("confirmation").style.display = "inline-block";
-        document.getElementById("sacrifice").style.display = "inline-block";
-    } else {
-        document.getElementById("confirmation").style.display = "none";
-        document.getElementById("sacrifice").style.display = "none";
-    }
-
-    if (player.infinitied > 0) document.getElementById("sacrifice").style.display = "inline-block";
-
-    if (player.eightAmount > 0 && player.resets > 4) document.getElementById("sacrifice").className = "storebtn"
-    else document.getElementById("sacrifice").className = "unavailablebtn"
-
-    if (player.autobuyers[11]%1 !== 0 && player.autobuyers[11].interval == 100) {
-        document.getElementById("postinftable").style.display = "inline-block"
-        document.getElementById("postinftable2").style.display = "inline-block"
-    } else {
-        document.getElementById("postinftable").style.display = "none"
-        document.getElementById("postinftable2").style.display = "none"
-    }
-
-    if (player.autobuyers[11].interval == 100) document.getElementById("abletobreak").style.display = "none"
-
-
-    document.getElementById("infinitybtn").style.display = "none";
-    document.getElementById("challengesbtn").style.display = "none";
-
-    if (player.money.gte(Number.MAX_VALUE) && (((player.currentChallenge != "" && player.money.gte(player.challengeTarget)) && !player.options.retryChallenge) || (player.bestInfinityTime > 600 && !player.break))) {
-        document.getElementById("dimensionsbtn").style.display = "none";
-        document.getElementById("optionsbtn").style.display = "none";
-        document.getElementById("statisticsbtn").style.display = "none";
-        document.getElementById("achievementsbtn").style.display = "none";
-        document.getElementById("challengesbtn").style.display = "none";
-        document.getElementById("infinitybtn").style.display = "none";
-        document.getElementById("tickSpeed").style.visibility = "hidden";
-        document.getElementById("tickSpeedMax").style.visibility = "hidden";
-        document.getElementById("tickLabel").style.visibility = "hidden";
-        document.getElementById("tickSpeedAmount").style.visibility = "hidden";
-    } else {
-        document.getElementById("dimensionsbtn").style.display = "inline-block";
-        document.getElementById("optionsbtn").style.display = "inline-block";
-        document.getElementById("statisticsbtn").style.display = "inline-block";
-        document.getElementById("achievementsbtn").style.display = "inline-block";
-        if (player.infinitied > 0) {
-            document.getElementById("infinitybtn").style.display = "inline-block";
-            document.getElementById("challengesbtn").style.display = "inline-block";
-        }
-    
-    }
-
-    if (player.infinityUpgrades.includes("bulkBoost")) document.getElementById("bulkdimboost").style.display = "inline"
-    else document.getElementById("bulkdimboost").style.display = "none"
-
-    if (player.infinityUpgrades.includes("timeMult")) document.getElementById("infi11").className = "infinistorebtnbought"
-    if (player.infinityUpgrades.includes("dimMult")) document.getElementById("infi21").className = "infinistorebtnbought"
-    if (player.infinityUpgrades.includes("18Mult")) document.getElementById("infi12").className = "infinistorebtnbought"
-    if (player.infinityUpgrades.includes("27Mult")) document.getElementById("infi22").className = "infinistorebtnbought"
-    if (player.infinityUpgrades.includes("36Mult")) document.getElementById("infi13").className = "infinistorebtnbought"
-    if (player.infinityUpgrades.includes("45Mult")) document.getElementById("infi23").className = "infinistorebtnbought"
-    if (player.infinityUpgrades.includes("resetBoost")) document.getElementById("infi14").className = "infinistorebtnbought"
-    if (player.infinityUpgrades.includes("galaxyBoost")) document.getElementById("infi24").className = "infinistorebtnbought"
-    if (player.infinityUpgrades.includes("timeMult2")) document.getElementById("infi31").className = "infinistorebtnbought"
-    if (player.infinityUpgrades.includes("unspentBonus")) document.getElementById("infi32").className = "infinistorebtnbought"
-    if (player.infinityUpgrades.includes("resetMult")) document.getElementById("infi33").className = "infinistorebtnbought"
-    if (player.infinityUpgrades.includes("passiveGen")) document.getElementById("infi34").className = "infinistorebtnbought"
-    if (player.infinityUpgrades.includes("skipReset1")) document.getElementById("infi41").className = "infinistorebtnbought"
-    if (player.infinityUpgrades.includes("skipReset2")) document.getElementById("infi42").className = "infinistorebtnbought"
-    if (player.infinityUpgrades.includes("skipReset3")) document.getElementById("infi43").className = "infinistorebtnbought"
-    if (player.infinityUpgrades.includes("skipResetGalaxy")) document.getElementById("infi44").className = "infinistorebtnbought"
-
-    if (player.infinityUpgrades.includes("totalMult")) document.getElementById("postinfi11").className = "infinistorebtnbought"
-    if (player.infinityUpgrades.includes("currentMult")) document.getElementById("postinfi21").className = "infinistorebtnbought"
-    if (player.tickSpeedMultDecrease == 2) document.getElementById("postinfi31").className = "infinistorebtnbought"
-    if (player.infinityUpgrades.includes("achievementMult")) document.getElementById("postinfi22").className = "infinistorebtnbought"
-    if (player.infinityUpgrades.includes("infinitiedMult")) document.getElementById("postinfi12").className = "infinistorebtnbought"
-    if (player.infinityUpgrades.includes("postGalaxy")) document.getElementById("postinfi41").className = "infinistorebtnbought"
-    if (player.infinityUpgrades.includes("challengeMult")) document.getElementById("postinfi32").className = "infinistorebtnbought"
-    if (player.dimensionMultDecrease == 3) document.getElementById("postinfi42").className = "infinistorebtnbought"
-    if (player.offlineProd == 50) document.getElementById("offlineProd").className = "infinistorebtnbought"
-    
-
-    if (player.infinityUpgrades.includes("infinitiedGeneration")) document.getElementById("postinfi13").className = "infinistorebtnbought"
-    if (player.infinityUpgrades.includes("bulkBoost")) document.getElementById("postinfi23").className = "infinistorebtnbought"
-    if (player.infinityUpgrades.includes("autoBuyerUpgrade")) document.getElementById("postinfi33").className = "infinistorebtnbought"
-            
-
-    document.getElementById("progressbar").style.width = Decimal.min((Decimal.log10(player.money.plus(1)) / Decimal.log10(Number.MAX_VALUE) * 100), 100).toFixed(2) + "%"
-    document.getElementById("progressbar").innerHTML = Decimal.min((Decimal.log10(player.money.plus(1)) / Decimal.log10(Number.MAX_VALUE) * 100), 100).toFixed(2) + "%"
-
-    
-    const scale1 = [2.82e-45,1e-42,7.23e-30,5e-21,9e-17,6.2e-11,5e-8,3.555e-6,7.5e-4,1,2.5e3,2.6006e6,3.3e8,5e12,4.5e17,1.08e21,1.53e24,1.41e27,5e32,8e36,1.7e45,1.7e48,3.3e55,3.3e61,5e68,1e73,3.4e80,1e113,Number.MAX_VALUE];
-    const scale2 = [" protons."," nucleuses."," Hydrogen atoms."," viruses."," red blood cells."," grains of sand."," grains of rice."," teaspoons."," wine bottles."," fridge-freezers."," Olympic-sized swimming pools."," Great Pyramids of Giza."," Great Walls of China."," large asteroids.",
-                   " dwarf planets."," Earths."," Jupiters."," Suns."," red giants."," hypergiant stars."," nebulas."," Oort clouds."," Local Bubbles."," galaxies."," Local Groups."," Sculptor Voids."," observable universes."," Dimensions.", " Infinity Dimensions."];
-    var id = 0;
-    if (player.money.times(4.22419e-105).gt(2.82e-45)) {
-        if (player.money.times(4.22419e-105).gt(scale1[scale1.length - 1])) id = scale1.length - 1;
-        else {
-            while (player.money.times(4.22419e-105).gt(scale1[id])) id++;
-            if (id > 0) id--;
-        }
-        if (id >= 7 && id < 11) document.getElementById("infoScale").innerHTML = "If every antimatter were a planck volume, you would have enough to fill " + formatValue(player.options.notation, player.money * 4.22419e-105 / scale1[id], 2, 1) + scale2[id];
-        else document.getElementById("infoScale").innerHTML = "If every antimatter were a planck volume, you would have enough to make " + formatValue(player.options.notation, player.money.times(4.22419e-105).dividedBy(scale1[id]), 2, 1) + scale2[id];
-    } else { //does this part work correctly? i doubt it does
-        if (player.money.times(1e-54) < 2.82e-45) document.getElementById("infoScale").innerHTML = "If every antimatter were " + formatValue(player.options.notation,2.82e-45 / 1e-54 / player.money, 2, 1) + " attometers cubed, you would have enough to make a proton.";
-        else if (player.money * 1e-63 < 2.82e-45) document.getElementById("infoScale").innerHTML = "If every antimatter were " + formatValue(player.options.notation,2.82e-45 / 1e-63 / player.money, 2, 1) + " zeptometers cubed, you would have enough to make a proton.";
-        else if (player.money * 1e-72 < 2.82e-45) document.getElementById("infoScale").innerHTML = "If every antimatter were " + formatValue(player.options.notation,2.82e-45 / 1e-72 / player.money, 2, 1) + " yoctometers cubed, you would have enough to make a proton.";
-        else document.getElementById("infoScale").innerHTML = "If every antimatter were " + formatValue(player.options.notation,2.82e-45 / 4.22419e-105 / player.money, 2, 1) + " planck volumes, you would have enough to make a proton.";
-    }
-    
-    const shiftRequirement = getShiftRequirement(0);
-    
-    if (player[TIER_NAMES[shiftRequirement.tier] + 'Amount'] >= shiftRequirement.amount) {
-        document.getElementById("softReset").className = 'storebtn';
-    } else {
-        document.getElementById("softReset").className = 'unavailablebtn';
-    }
-    
-    if (player.eightAmount >= getGalaxyRequirement()) {
-        document.getElementById("secondSoftReset").className = 'storebtn';
-    } else {
-        document.getElementById("secondSoftReset").className = 'unavailablebtn';
-    }
-
-    if (player.currentChallenge == "challenge4" && player.sixthAmount >= getGalaxyRequirement()) {
-        document.getElementById("secondSoftReset").className = 'storebtn';
-    }
-    
-    if (player.currentChallenge == "challenge2" || player.currentChallenge == "postc1") document.getElementById("chall2Pow").style.display = "inline-block"
-    else document.getElementById("chall2Pow").style.display = "none"
-    if (player.currentChallenge == "challenge3" || player.currentChallenge == "postc1") document.getElementById("chall3Pow").style.display = "inline-block"
-    else document.getElementById("chall3Pow").style.display = "none"
-    
-    document.getElementById("chall2Pow").innerHTML = (player.chall2Pow*100).toFixed(2) + "%"
-    document.getElementById("chall3Pow").innerHTML = shorten(player.chall3Pow*100) + "%"
-
-
-    if (player.infDimensionsUnlocked.includes(false) && player.break) {
-        document.getElementById("newDimensionButton").style.display = "inline-block"
-    } else document.getElementById("newDimensionButton").style.display = "none"
-
-    if (player.money.gte(getNewInfReq())) document.getElementById("newDimensionButton").className = "newdim"
-    else document.getElementById("newDimensionButton").className = "newdimlocked"
-
-    document.getElementById("newDimensionButton").innerHTML = "Get " + shortenCosts(getNewInfReq()) + " antimatter to unlock a new Dimension."
-
-    document.getElementById("sacrifice").setAttribute('ach-tooltip', "Boosts 8th Dimension by " + formatValue(player.options.notation, calcSacrificeBoost(), 2, 2) + "x");
-
-    document.getElementById("sacrifice").innerHTML = "Dimensional Sacrifice ("+formatValue(player.options.notation, calcSacrificeBoost(), 2, 2)+"x)";
-
-    if (player.firstPow >= 10e30) giveAchievement("I forgot to nerf that")
-    if (player.money >= 10e79) giveAchievement("Antimatter Apocalypse")
-    if (player.totalTimePlayed >= 10 * 60 * 60 * 24 * 8) giveAchievement("One for each dimension")
-    if (player.seventhAmount > 1e12) giveAchievement("Multidimensional");
-    if (isNaN(player.totalmoney)) player.totalmoney = new Decimal(10)
-
-    player.lastUpdate = thisUpdate;
-}, 50);
-
-
-function dimBoolean() {
-    const name = TIER_NAMES[getShiftRequirement(0).tier]
-    if (!player.autobuyers[9].isOn) return false
-    if (player.autobuyers[9].ticks*100 < player.autobuyers[9].interval) return false
-    if (player[name + "Amount"] < getShiftRequirement(player.autobuyers[9].bulk-1).amount) return false
-    if (player.overXGalaxies <= player.galaxies) return true
-    if ((player.currentChallenge =="challenge4" || player.currentChallenge == "postc1") && player.autobuyers[9].priority < getShiftRequirement(0).amount && getShiftRequirement(0).tier == 6) return false
-    if (player.autobuyers[9].priority < getShiftRequirement(0).amount && getShiftRequirement(0).tier == 8) return false
-    return true
-}
-
-
-function autoBuyerTick() {
-    
-    if (player.autobuyers[11]%1 !== 0) {
-    if (player.autobuyers[11].ticks*100 >= player.autobuyers[11].interval && player.money.gte(Number.MAX_VALUE)) {
-        if (player.autobuyers[11].isOn) {
-            if (!player.break || player.currentChallenge != "") {
-                document.getElementById("bigcrunch").click()
-            } else if (player.autobuyers[11].priority <= gainedInfinityPoints()) {
-                document.getElementById("bigcrunch").click()
-            }
-            
-            player.autobuyers[11].ticks = 1;
-        } 
-    } else player.autobuyers[11].ticks += 1;
-
-    }
-
-
-    if (player.autobuyers[10]%1 !== 0) {
-        if (player.autobuyers[10].ticks*100 >= player.autobuyers[10].interval && (player.currentChallenge == "challenge4" ? player.sixthAmount >= getGalaxyRequirement() : player.eightAmount >= getGalaxyRequirement())) {
-            if (player.autobuyers[10].isOn && player.autobuyers[10].priority > player.galaxies) {
-                document.getElementById("secondSoftReset").click()
-                player.autobuyers[10].ticks = 1;
-            } 
-        } else player.autobuyers[10].ticks += 1;
-    }
-
-
-    if (player.autobuyers[9]%1 !== 0) {
-        if (dimBoolean()) {
-            if (player.autobuyers[9].isOn) {
-                if (player.resets < 4) softReset(1)
-                else softReset(player.autobuyers[9].bulk)
-                player.autobuyers[9].ticks = 1;
-            } 
-        } else player.autobuyers[9].ticks += 1;
-    }
-
-    if (player.autoSacrifice%1 !== 0) {
-        if (calcSacrificeBoost().gte(player.autoSacrifice.priority) && player.autoSacrifice.isOn) {
-            sacrifice()
-        }
-    }
-
-
-
-
-    for (var i=0; i<priority.length; i++) {
-        if (priority[i].ticks*100 >= priority[i].interval || priority[i].interval == 100) {
-            if ((priority[i].isOn && canBuyDimension(priority[i].tier)) ) {
-                if (priority[i] == player.autobuyers[8] ) {
-                    if (priority[i].target == 10) buyMaxTickSpeed()
-                    else buyTickSpeed()
-                } else {
-                    if (priority[i].target > 10) {
-                        
-                            buyManyDimensionAutobuyer(priority[i].target-10, priority[i].bulk)
-                            
-                    }
-                    else {
-                        buyOneDimension(priority[i].target)
-                    }
-                }
-                priority[i].ticks = 0;
-            }
-        } else priority[i].ticks += 1;
-    }
-    updateCosts()
-
-}
-
-
-setInterval(function() {
-    if (!player.infinityUpgrades.includes("autobuyerUpgrade")) autoBuyerTick()
-}, 100)
-
-setInterval(function() {
-    if (player.infinityUpgrades.includes("autobuyerUpgrade")) autoBuyerTick()
-}, 50)
-
-/*function cheat() {
-    player.infinitied = 1500
-    player.totalTimePlayed = 600*60*24*5
-    player.infinityPoints = 99999
-    player.challenges.push("challenge1")
-    player.challenges.push("challenge2")
-    player.challenges.push("challenge3")
-    player.challenges.push("challenge4")
-    player.challenges.push("challenge5")
-    player.challenges.push("challenge6")
-    player.challenges.push("challenge7")
-    player.challenges.push("challenge8")
-    player.challenges.push("challenge9")
-    player.challenges.push("challenge10")
-    player.challenges.push("challenge11")
-    player.challenges.push("challenge12")
-    updateChallenges()
-    updateAutobuyers()
-}
-
-
-function chall7cheat() {
-    player.infinitied = 50
-    player.infinityPoints = 50
-    player.totalTimePlayed = 600*60*24*5
-    player.challenges.push("challenge1")
-    updateChallenges()
-    updateAutobuyers()
-
-    setInterval(function() {
-        document.getElementById("maxall").click()
-        document.getElementById("secondSoftReset").click()
-        document.getElementById("softReset").click()
-    }, 100)
-
-}*/
-
-
-
-
-
-var newsArray = ["You just made your 1,000,000,000,000,000 antimatter. This one tastes like chicken", "Nerf the galaxies please.", "9th Dimension is a lie.",
-"The cookie is a lie.", "Antimatter cookies have been confirmed to not exist, whoever claims that, stop.", "Antimatter ghosts do not exist. Just like matter ghosts. They don't have any matter, for that matter.",
-"Nuclear power plants have been abandoned in favor of antimatter power.", "What do you mean, more than two dimensions??? We're on a screen, clearly there are only 2 dimensions.",
-"Antimatter prices have drastically dropped due to newfound abundance.", "In the news today, humans make a antimatter animal sacrifice to the antimatter god.", "You made one antimatter! Whatever that means.",
-"Scientists confirm that the colour of antimatter is Blurple", "How does it matter if its antimatter?", "None of this matters", "IN THE END, IT DOESN'T ANTIMATTER -hevipelle",
-"New news company has become rivals with us. They are made entirely of antimatter.", "How much is Infinity? -literally everyone at least once", "How does NASA organise a party? They planet.",
-"The square root of 9 is 3, therefore the 9th dimension can't exist.", "Electrons are now seeing the happy things in life. We're calling these happy electrons 'Positrons.' Wait, that's taken?",
-"This completely useless sentence will get you nowhere and you know it. What a horrible obnoxious man would come up with it, he will probably go to hell, and why would the developer even implement it? Even if you kept reading it you wouldn't be able to finish it (the first time).",
-"GHOST SAYS HELLO -Boo-chan", "Can someone tell hevi to calm down? -Mee6", "Due to Antimatter messing with physics, a creature that was once a moose is now a human", "!hi", "Eh, the Fourth Dimension is alright...",
-"Alright -Alright", "The English greeting is not present in Antimatter speak.", "To buy max or not to buy max, that is the question", "You do know that you won't reach Infinity in -1 seconds, right?", "This antimatter triggers me",
-"No, mom, I can't pause this game.", "Scientific notation has entered the battlefield.", "Make the Universe Great Again! -Tronald Dump", "#dank-maymays",
-"A new religion has been created, and it's spreading like wildfire. The believers of this religion worship the Heavenly Pelle, the goddess of antimatter. They also believe that 10^308 is infinite.",
-"Someone has just touched a blob, and blown up. Was the blob antimatter, or was the guy made of Explodium?", "Antimatter people seem to be even more afraid of 13 then we are. They destroyed entire galaxies just to remove 13 from their percents.",
-"If you are not playing on Kongregate or ivark.github.io, the site is bootleg.", "Rate 5 on Kongregate so more people can experience this 5 star Rating", "BOO!", "You ate for too long. -hevipelle", "I hate myself. -Boo-chan",
-"Gee golly -Xandawesome", "Need more quotes! -hevipelle", "Above us, there is nothing above, But the stars, above.", "If black lives matter, do white lives antimatter?", "Somebody wasn't nice, he got an antimatter-storm.",
-"You are living, you occupy space, you have a mass, you matter... unless you antimatter.", "I clicked too fast... my PC is now dematerialised.",
-"If an alien lands on your front lawn and extends an appendage as a gesture of greeting, before you get friendly, toss it an eightball. If the appendage explodes, then the alien was probably made of antimatter. If not, then you can proceed to take it to your leader. -Neil deGrasse Tyson",
-"There always must be equal matter than there is antimatter, I guess your mom balances that a bit", "Nothing is created, nothing is destroyed.", "We dug a big hole to store this antimatter... Adele's rolling in it.",
-"If everything is antimatter, how can you see yourself?", "The stock markets have crashed due to antimatter beings somehow knowing what they will be tomorrow.", "My dog ate too much antimatter, now he is doing 'meow!'", "If you put infinity into your calculator it will result in 42!",
-"To understand dimensional sacrifice, you do actually need a PhD in theoretical physics. Sorry!", "You have found the rarest antimatter pepe, it's ultra rare!", "Can we get 1e169 likes on this video??? Smash that like button!!",
-"You got assimilated by the 9th dimension? Just call your doctor for mental illness!", "The smell of antimatter has been revealed. It smells like kittens", "Just another antimatter in the wall", "GET SNIPED, WEAKLING", "Thanks a lot -dankesehr",
-"This world situation is a SOS situation to the world!! MAYDAY, MAYDAY!!", "As for sure as the sun rises in the west, of all the singers and poets on earth, I am the bestest. - hevipelle", "I'm good at using github -hevipelle",
-"A new chat server has been created for Antimatter people to spy on Matter people, and the world has fallen into chaos and discord", "A new study has come out linking the consumption of potatoes with increased risk of Antimatter implosion.  Scientists suggest eating more.",
-"A new group for the standardisation of numbers have come forward with a novel new format involving emoji's.", "I thought that I fixed that bug but apparently some update broke it again -hevipelle",
-"Maybe I'm gay then -Bootato", "Breaking news! Hevipelle has just announced that the buy max button is in fact going to be removed!", "I dedicate this game to my girlfriend", 
-"Antimatter guns don't kill antimatter people, antimatter people kill antimatter people but does that mean that antimatter toaster doesn't toast antimatter toasts, antimatter toast toasts antimatter toasts?", 
-"But to an antimatter person, wouldn't they be matter and us antimatter?", "And nothing Antimatters", "Why is there no 9th dimension? Because 7 8 9.", 
-"School starting up strikes fear in students universe-wide, as schools are no longer segregated between Matter and antimatter. Annihilation is prominent.",
-"Why does no one talk about the 0th dimension?", "Antimatter ice cream stand has recently opened- they have octillions of flavors!", "The 9th dimension cannot exist because the Nein-speaking nazis died in WW2.",
-"The fatter catter satter on the antimatter.", "Who let the DOgs out?", "I've got 1.79e308 problems, but none of them antimatters", "If you can't read this you disabled the news.", 
-"Doesn't leave, just mutes the server so he doesn't receive notifications", "Most quotes found online are falsely atributed -Abraham Lincoln", "It should work now, but it doesn't -hevipelle",
-"This game doesn't have any errors... they're alternative successes.", "A third type of matter has been discovered: null matter. It doesn't do anything and is basically useless. The scientists who discovered it were fired.",
-"Where does Antimatter Nemo live? In a NNnNeMI-NNnNe.", "Your Mother-in-Law keeps nagging you about all these antimatter colliders.", "If matter exists, then does antimatter not exist?", "Does Hevi just pick quotes to put into the game?",
-"If you break the fourth wall... well, there's still the fifth, sixth, seventh, and eighth to get through before you encounter bad things, so you should be fine", "Antimatter=Life. Not cobblestone, not dirt, nothing like that. Antimatter.",
-"Breaking News: Error Error Error", "Anti Emoji Movie a huge hit", "How much antiwood could an antiwoodchuck chuck if an antiwoodchuck could chuck antiwood?", "Chaos isnt a pit, chaos is a matter", 
-"That's because I'm a good game developer and pushed some code that totally works -hevipelle", "What's the matter with anti matter?", "If this game was made by Valve, Zero Deaths would be impossible.", 
-"Florida man attempts to get Zero Deaths on first run, is stopped by heat death of the universe.", "Asian man trys to steal the trophy of fastest infinty of -1 seconds, AND HE DOES IT!", 
-"Doesn't it annoy you when people don't finish their", "Having done half the achievements isn't much of an achievement -Boo", "Don't anti-quote me on this", "Antimatter is honest, matter makes up everything",
-"According to no known laws of aviation, there are multiple ways a bee should be able to be swallowed up by antimatter", "You either die as matter or live long enough to be consumed by the antimatter, and then die again", 
-"If you gaze long enough into the antimatter, the antimatter gazes back into you", "Always gonna give you up. Always gonna let you down. - anti-Rick Astley", 
-"Antimatter Dimensions: the next update is always 5 hours away. Always.", "#DimensionLivesAntimatter"]
-
-
-var conditionalNewsArray = ["Our universe is falling apart. We are all evacuating. This is the last news cast", "THIS NEWS STATION HAS SHUT DOWN DUE TO COLLAPSING UNIVERSE", 
-"Researchers have confirmed that there is another dimension to this world. However, only antimatter beings can interact with it", 
-"Studies show a massive problem with the time-space continuum. In other words, a large amount of antimatter has dissapeared from the cosmos", 
-"Should we call antimatter Matter now? There seems to be more of it."]
-
-/*var initpos = c.width;
-ctx.textBaseline = 'top';
-var newsTextValue = Decimal.round(Decimal.random() * (newsArray.length - 1))
-var newsText = newsArray[newsTextValue];
-
-setInterval(function () {
-    //document.getElementById("news").innerHTML = newsArray[Decimal.round(Decimal.random() * (newsArray.length - 1))];
-    ctx.clearRect(0, 0, c.width, c.height);
-    ctx.font = "24px Typewriter";
-    ctx.fillText(newsText, initpos, 30);
-    initpos -= 6;
-    
-    if (player.fourthAmount != 0 && !newsArray.includes(conditionalNewsArray[2])) newsArray.push(conditionalNewsArray[2])
-    if (player.resets != 0 && !newsArray.includes(conditionalNewsArray[3])) newsArray.push(conditionalNewsArray[3])
-    if (player.achievements.includes("Antimatter Apocalypse") && !newsArray.includes(conditionalNewsArray[4])) newsArray.push(conditionalNewsArray[4])
-      
-    var next = newsArray[Math.round(Math.random() * (newsArray.length - 1))]
-    if (player.money >= 1e306) next = conditionalNewsArray[0]
-    if (player.money == Infinity) next = conditionalNewsArray[1]
-    if (initpos < (newsText.length * 32 * -1)) {
-        initpos = c.width;
-        newsTextValue = Math.round(Math.random() * (newsArray.length - 1))
-        newsText = newsArray[newsTextValue];
-        if (!player.options.newsHidden) {
-  			if (conditionalNewsArray.includes(newsText) && !player.newsArray.includes(newsText)) player.newsArray.push(newsText);
-            else if (!conditionalNewsArray.includes(newsText) && !player.newsArray.includes(newsTextValue)) player.newsArray.push(newsTextValue);
-  			if (player.newsArray.length>=50 && !player.achievements.includes("Fake News")) giveAchievement("Fake News") 
-        }
-
-
-    }
-}, 1000 / 30);*/
-
-var s = document.getElementById('news');
-document.addEventListener("visibilitychange", () => {if (!document.hidden) {scrollNextMessage();}}, false);
-var scrollTimeouts = [];
-
-function scrollNextMessage() {
-  //select a message at random
-  let idx = Math.floor(Math.random() * newsArray.length)
-  let msg = {msg: newsArray[idx], index: idx};
-  
-  scrollTimeouts.forEach((v) => {clearTimeout(v);});
-  scrollTimeouts = [];
-  
-  //set the text
-  s.innerHTML = msg.msg;
-  
-  //get the parent width so we can start the message beyond it
-  let parentWidth = s.parentElement.clientWidth;
-  
-  //set the transition to blank so the move happens immediately
-  s.style.transition = '';
-  //move div_text to the right, beyond the edge of the div_container
-  s.style.transform = `translateX(${parentWidth}px)`;  
-  
-  //we need to use a setTimeout here to allow the browser time to move the div_text before we start the scrolling
-  scrollTimeouts.push(setTimeout(() => {
-    //distance to travel is s.parentElement.clientWidth + s.clientWidth + parent padding
-    //we want to travel at rate pixels per second so we need to travel for (distance / rate) seconds
-    let dist = s.parentElement.clientWidth + s.clientWidth + 20; //20 is div_container padding
-    let rate = 100; //change this value to change the scroll speed
-    let transformDuration = dist / rate;
-
-    if (!player.options.newsHidden) {
-        if (!player.newsArray.includes(msg.index)) player.newsArray.push(msg.index);
-        if (player.newsArray.length>=50 && !player.achievements.includes("Fake News")) giveAchievement("Fake News") 
-    }
-
-    if (player.achievements.includes("Fake News")) player.newsArray = []
-
-
-    //set the transition duration
-    s.style.transition = `transform ${transformDuration}s linear`;
-    let textWidth = s.clientWidth;
-    //we need to move it to -(width+parent padding) before it won't be visible
-    s.style.transform = `translateX(-${textWidth+5}px)`;
-    //automatically start the next message scrolling after this one finishes
-    //you could add more time to this timeout if you wanted to have some time between messages
-    scrollTimeouts.push(setTimeout(scrollNextMessage, Math.ceil(transformDuration * 1000)));
-  }, 100));
-}
-  
-  //start scrolling
-  scrollNextMessage();
-
-document.getElementById("challenge2").onclick = function () {
-  startChallenge("challenge2", new Decimal("1e1000"))
-}
-
-document.getElementById("challenge3").onclick = function () {
-  startChallenge("challenge3", Number.MAX_VALUE)
-}
-
-document.getElementById("challenge4").onclick = function () {
-  startChallenge("challenge4", Number.MAX_VALUE)
-}
-
-document.getElementById("challenge5").onclick = function () {
-  startChallenge("challenge5", Number.MAX_VALUE);
-}
-
-document.getElementById("challenge6").onclick = function () {
-  startChallenge("challenge6", Number.MAX_VALUE);
-}
-
-document.getElementById("challenge7").onclick = function () {
-  startChallenge("challenge7", Number.MAX_VALUE);
-}
-
-document.getElementById("challenge8").onclick = function () {
-  startChallenge("challenge8", Number.MAX_VALUE);
-}
-
-document.getElementById("challenge9").onclick = function () {
-  startChallenge("challenge9", Number.MAX_VALUE);
-}
-
-document.getElementById("challenge10").onclick = function () {
-  startChallenge("challenge10", Number.MAX_VALUE);
-}
-
-document.getElementById("challenge11").onclick = function () {
-    startChallenge("challenge11", Number.MAX_VALUE);
-  }
-
-document.getElementById("challenge12").onclick = function () {
-  startChallenge("challenge12", Number.MAX_VALUE);
-}
-
-
-
-function showInfTab(tabName) {
-    //iterate over all elements in div_tab class. Hide everything that's not tabName and show tabName
-    var tabs = document.getElementsByClassName('inftab');
-    var tab;
-    for (var i = 0; i < tabs.length; i++) {
-        tab = tabs.item(i);
-        if (tab.id === tabName) {
-            tab.style.display = 'block';
-        } else {
-            tab.style.display = 'none';
-        }
-    }
-}
-
-function showStatsTab(tabName) {
-    //iterate over all elements in div_tab class. Hide everything that's not tabName and show tabName
-    var tabs = document.getElementsByClassName('statstab');
-    var tab;
-    for (var i = 0; i < tabs.length; i++) {
-        tab = tabs.item(i);
-        if (tab.id === tabName) {
-            tab.style.display = 'block';
-        } else {
-            tab.style.display = 'none';
-        }
-    }
-}
-
-function showDimTab(tabName) {
-    //iterate over all elements in div_tab class. Hide everything that's not tabName and show tabName
-    var tabs = document.getElementsByClassName('dimtab');
-    var tab;
-    for (var i = 0; i < tabs.length; i++) {
-        tab = tabs.item(i);
-        if (tab.id === tabName) {
-            tab.style.display = 'block';
-        } else {
-            tab.style.display = 'none';
-        }
-    }
-}
-
-function showChallengesTab(tabName) {
-    //iterate over all elements in div_tab class. Hide everything that's not tabName and show tabName
-    var tabs = document.getElementsByClassName('challengeTab');
-    var tab;
-    for (var i = 0; i < tabs.length; i++) {
-        tab = tabs.item(i);
-        if (tab.id === tabName) {
-            tab.style.display = 'block';
-        } else {
-            tab.style.display = 'none';
-        }
-    }
-}
-
-
-
-
-function init() {
-    console.log('init');
-
-    //setup the onclick callbacks for the buttons
-    document.getElementById('dimensionsbtn').onclick = function () {
-        showTab('dimensions');
-    };
-    document.getElementById('optionsbtn').onclick = function () {
-        showTab('options');
-    };
-    document.getElementById('statisticsbtn').onclick = function () {
-        showTab('statistics');
-    };
-    document.getElementById('achievementsbtn').onclick = function () {
-        showTab('achievements');
-    };
-    document.getElementById('challengesbtn').onclick=function () {
-      showTab('challenges');
-    };
-    document.getElementById('infinitybtn').onclick = function () {
-        showTab('infinity');
-    };
-    //show one tab during init or they'll all start hidden
-    showTab('dimensions')
-    showInfTab('preinf')
-    showStatsTab('stats')
-    showDimTab('antimatterdimensions')
-    showChallengesTab('challenges')
-    load_game();
-    updateTickSpeed();
-    updateAutobuyers();
-    updateChallengeTimes()
-    try {
-        kongregateAPI.loadAPI(function () {
-            window.kongregate = kongregateAPI.getAPI();
-        });
-        updateKongPurchases()
-    } catch (err) {console.log("Couldn't load Kongregate API")}
-
-    //if (typeof kongregate === 'undefined') document.getElementById("shopbtn").style.display = "none"
-
-}
-
-
-//kongregate purchases
-
-function updateKongPurchases() {
-    console.log("updating kong purchases")
-    kongregate.mtx.requestItemList(["ip"], ipItems())
-
-    function ipItems(result) {
-        console.log("checking for ip mult")
-        let mult = 1
-        for(var i = 0; i < result.data.length; i++) {
-            var item = result.data[i];
-            console.log((i+1) + ". " + item.identifier + ", " + 
-                        item.id + "," + item.name);
-            if (item.identifier == "doubleip") mult *= 2
-        }
-        kongIPMult = mult
-    }
-
-    kongregate.mtx.requestItemList(["dim"], dimItems())
-
-    function dimItems(result) {
-        console.log("checking for dim mult")
-        let mult = 1
-        for(var i = 0; i < result.data.length; i++) {
-            var item = result.data[i];
-            console.log((i+1) + ". " + item.identifier + ", " + 
-                        item.id + "," + item.name);
-            if (item.identifier == "doublemult") mult *= 2
-        }
-        kongDimMult = mult
-    }
-
-}
-
-function onPurchase(result) {
-    console.log("purchasing...")
-    if (result.success) {
-        console.log("purchase successfull!")
-        updateKongPurchases()
-    }
-}
-
-
-function onPurchaseTimeSkip(result) {
-    if (result.success) {
-        player.lastUpdate -= 21600000
-    }
-}
-
-
-
-
-
-
-
-
-
-
-//Playfab stuff
-
-
-
-function closeToolTip() {
-    var elements = document.getElementsByClassName("popup")
-    for (var i=0; i<elements.length; i++) elements[i].style.display = "none"
-}
-
-function tooltipLoad() {
-    loadFromPlayFab()
-    closeToolTip()
-}
-
-function tooltipSave() {
-    saveToPlayFab()
-    closeToolTip()
-}
-
-
-function playFabLogin(){
-
-
-
-    var authTicket = kongregate.services.getGameAuthToken();
-    var requestData = {
-        TitleId: "5695",
-        KongregateId: kongregate.services.getUserId(),
-        AuthTicket: authTicket,
-        CreateAccount: true
-    }
-    try {
-        PlayFab.ClientApi.LoginWithKongregate(requestData, playFabLoginCallback);
-    }
-    catch (e){
-        console.log("Unable to send login request to PlayFab.");
-    }
-}
-
-var playFabId = -1
-function playFabLoginCallback(data, error){
-    if (error){
-        console.log(error.errorMessage);
-        $.notify("Couldn't log in to PlayFab Cloud. You need to be logged in to Kongregate.", "error")
-        document.getElementById("cloudOptions").style.display = "none"
-        return;
-    }
-    if (data){
-        //NOTE: SAVE 'playFabId' to a global variable somewhere, I just declare mine at the start of the playfab stuff. Use this variable to tell if your player is logged in to playfab or not.
-        playFabId = data.data.PlayFabId;
-        $.notify("Logged in to PlayFab Cloud", "info")
-        playFabLoadCheck()
-        console.log("Logged in to playFab")
-    }
-}
-
-
-function playFabSaveCheck(){
-	if (playFabId == -1) return false;
-	if (typeof PlayFab === 'undefined' || typeof PlayFab.ClientApi === 'undefined'){
-		//Should never get this far without the api
-		console.log(error);
-		return;
-	}
-	var requestData = {
-		Keys: ["infinitied"],
-		PlayFabId: playFabId
-	}
-	try {
-		PlayFab.ClientApi.GetUserData(requestData, playFabSaveCheckCallback);
-	}
-	catch (e){console.log(e);}
-}
-
-function playFabSaveCheckCallback(data, error){
-	if (error){
-		console.log("error checking existing PlayFab data");
-        console.log(error);
-        playFabLogin()
-		return;
-	}
-	if (data){
-		var playFabInfinitied = (data.data.Data.infinitied) ? parseInt(data.data.Data.infinitied.Value) : 0;
-		if (playFabInfinitied > player.infinitied){
-            document.getElementById("saveCloud").style.display = "block";
-            document.getElementById("savePopup").innerHTML = "You have a cloud save with "+playFabInfinitied+" infinities and you have "+player.infinitied+". Do you want to overwrite the cloud save?"
-			return;
-		}
-		else saveToPlayFab();
-	}
-}
-
-function saveToPlayFab(){
-    if (!playFabId || typeof PlayFab === 'undefined' || typeof PlayFab.ClientApi === 'undefined') return false;
-    var requestData = {
-        TitleId: "5695",
-        PlayFabId: playFabId,
-        Data: {
-            save: btoa(JSON.stringify(player)),
-            infinitied: player.infinitied
-        }
-    }
-    try{
-        PlayFab.ClientApi.UpdateUserData(requestData, saveToPlayFabCallback);
-    }
-    catch(e){console.log(e);}
-}
-
-function saveToPlayFabCallback(data, error){
-    if (error){
-        console.log(error);
-        return false;
-        
-    }
-    if (data){
-        console.log("Game Saved!");
-        $.notify("Game saved to cloud", "info")
-        save_game()
-        return true;
-    }
-}
-
-function loadFromPlayFab(){
-    if (!playFabId || typeof PlayFab === 'undefined' || typeof PlayFab.ClientApi === 'undefined'){
-        console.log(playFabId, PlayFab);
-         return false;
-    }
-    var requestData = {
-        Keys: ["save"],
-        PlayFabId: playFabId
-    }
-    try{
-        console.log('attempting to send load request');
-        PlayFab.ClientApi.GetUserData(requestData, loadFromPlayFabCallback);
-        console.log('sent load request');
-    }
-    catch(e){console.log(e);}
-}
- 
-function loadFromPlayFabCallback(data, error){
-    console.log('loading callback fired');
-    console.log(data, error);
-    if (error){
-        console.log(error);
-        return;
-    }
-    if (data){
-        console.log(data)
-        $.notify("Loaded from cloud", "info")
-        var id = playFabId;
-        loadFromString(data.data.Data.save.Value);
-    }
-}
-
-
-function playFabLoadCheck() {
-    if (!playFabId || typeof PlayFab === 'undefined' || typeof PlayFab.ClientApi === 'undefined'){
-        console.log(playFabId, PlayFab);
-         return false;
-    }
-    var requestData = {
-        Keys: ["infinitied"],
-        PlayFabId: playFabId
-    }
-    try{
-        console.log('attempting to send load request');
-        PlayFab.ClientApi.GetUserData(requestData, playFabLoadCheckCallback);
-        console.log('sent load request');
-    }
-    catch(e){console.log(e);}
-}
-
-function playFabLoadCheckCallback(data, error) {
-    if (error){
-		console.log("error checking existing PlayFab data");
-		console.log(error);
-		return;
-	}
-	if (data){
-		var playFabInfinitied = (data.data.Data.infinitied) ? parseInt(data.data.Data.infinitied.Value) : 0;
-		if (playFabInfinitied <= player.infinitied){
-            document.getElementById("loadCloud").style.display = "block";
-            document.getElementById("loadPopup").innerHTML = "You have a cloud save with "+playFabInfinitied+ " infinities and your local save has "+player.infinitied+". Do you want to load the cloud save?"
-			return;
-		}
-		else loadFromPlayFab();
-	}
-}
-
-
-
-
-setInterval(function () {
-    save_game()
-}, 30000);
-
-setInterval(function () {
-    if (playFabId != -1) playFabSaveCheck();
-}, 1000*60*5)
-updateCosts();
-//updateInterval();
-updateDimensions();
-document.getElementById("hiddenheader").style.display = "none";
-
-
-window.onload = function() {
-    playFabLogin();
-}
-
-
-init();
-var totalMult = 1
-var currentMult = 1
-var infinitiedMult = 1
-var achievementMult = 1
-var challengeMult = 1
-var unspentBonus = 1
-setInterval( function() {
-    totalMult = Math.pow(player.totalmoney.e+1, 0.5)
-    currentMult = Math.pow(player.money.e+1, 0.5)
-    infinitiedMult = Math.log10(player.infinitied)*10
-    achievementMult = Math.max(Math.pow((player.achievements.length-30), 3)/40,1)
-    challengeMult = Decimal.max(10*3000/worstChallengeTime, 1)
-    unspentBonus = Decimal.pow(player.infinityPoints.dividedBy(2),1.5).plus(1)
-}, 500)
-
+var Marathon = 0;
+var player = {
+    money: new Decimal(10),
+    tickSpeedCost: new Decimal(1000),
+    tickspeed: new Decimal(1000),
+    firstCost: new Decimal(10),
+    secondCost: new Decimal(100),
+    thirdCost: new Decimal(10000),
+    fourthCost: new Decimal(1000000),
+    fifthCost: new Decimal(1e9),
+    sixthCost: new Decimal(1e13),
+    seventhCost: new Decimal(1e18),
+    eightCost: new Decimal(1e24),
+    firstAmount: new Decimal(0),
+    secondAmount: new Decimal(0),
+    thirdAmount: new Decimal(0),
+    fourthAmount: new Decimal(0),
+    firstBought: 0,
+    secondBought: 0,
+    thirdBought: 0,
+    fourthBought: 0,
+    fifthAmount: new Decimal(0),
+    sixthAmount: new Decimal(0),
+    seventhAmount: new Decimal(0),
+    eightAmount: new Decimal(0),
+    fifthBought: 0,
+    sixthBought: 0,
+    seventhBought: 0,
+    eightBought: 0,
+    firstPow: new Decimal(1),
+    secondPow: new Decimal(1),
+    thirdPow: new Decimal(1),
+    fourthPow: new Decimal(1),
+    fifthPow: new Decimal(1),
+    sixthPow: new Decimal(1),
+    seventhPow: new Decimal(1),
+    eightPow: new Decimal(1),
+    sacrificed: new Decimal(0),
+    achievements: [],
+    infinityUpgrades: [],
+    challenges: [],
+    currentChallenge: "",
+    infinityPoints: new Decimal(0),
+    infinitied: 0,
+    totalTimePlayed: 0,
+    bestInfinityTime: 9999999999,
+    thisInfinityTime: 0,
+    resets: 0,
+    galaxies: 0,
+    tickDecrease: 0.9,
+    totalmoney: new Decimal(0),
+    achPow: 1,
+    newsArray: [],
+    interval: null,
+    lastUpdate: new Date().getTime(),
+    autobuyers: [1, 2, 3, 4, 5, 6, 7, 8, 9, 10, 11, 12],
+    costMultipliers: [new Decimal(1e3), new Decimal(1e4), new Decimal(1e5), new Decimal(1e6), new Decimal(1e8), new Decimal(1e10), new Decimal(1e12), new Decimal(1e15)],
+    tickspeedMultiplier: new Decimal(10),
+    chall2Pow: 1,
+    chall3Pow: new Decimal(0.01),
+    matter: new Decimal(0),
+    chall11Pow: 1,
+    partInfinityPoint: 0,
+    partInfinitied: 0,
+    break: false,
+    challengeTimes: [600*60*24*31, 600*60*24*31, 600*60*24*31, 600*60*24*31, 600*60*24*31, 600*60*24*31, 600*60*24*31, 600*60*24*31, 600*60*24*31, 600*60*24*31, 600*60*24*31],
+    lastTenRuns: [[600*60*24*31, 1], [600*60*24*31, 1], [600*60*24*31, 1], [600*60*24*31, 1], [600*60*24*31, 1], [600*60*24*31, 1], [600*60*24*31, 1], [600*60*24*31, 1], [600*60*24*31, 1], [600*60*24*31, 1]],
+    infMult: 1,
+    infMultCost: 100,
+    tickSpeedMultDecrease: 10,
+    tickSpeedMultDecreaseCost: 3e6,
+    dimensionMultDecrease: 10,
+    dimensionMultDecreaseCost: 1e8,
+    overXGalaxies: 10,
+    version: 1,
+    infDimensionsUnlocked: [false, false, false, false],
+    infinityPower: new Decimal(1),
+    spreadingCancer: 0,
+    postChallUnlocked: 0,
+    postC4Tier: 0,
+    postC3Reward: 1,
+    infinityDimension1 : {
+        cost: 1e8,
+        amount: new Decimal(0),
+        bought: 0,
+        power: 1,
+        baseAmount: 0
+    },
+    infinityDimension2 : {
+        cost: 1e9,
+        amount: new Decimal(0),
+        bought: 0,
+        power: 1,
+        baseAmount: 0
+    },
+    infinityDimension3 : {
+        cost: 1e10,
+        amount: new Decimal(0), 
+        bought: 0,
+        power: 1,
+        baseAmount: 0
+    },
+    infinityDimension4 : {
+        cost: 1e20,
+        amount: new Decimal(0),
+        bought: 0,
+        power: 1,
+        baseAmount: 0
+    },
+    offlineProd: 0,
+    offlineProdCost: 1e7,
+    challengeTarget: 0,
+    autoSacrifice: 1,
+    options: {
+        newsHidden: false,
+        notation: "Standard",
+        //Standard = normal prefixed numbers, Scientific = standard form, Engineering = powers of 3.
+        scientific: false,
+        invert: false,
+        challConf: false,
+        sacrificeConfirmation: true,
+        retryChallenge: false
+    }
+    
+};
+
+/*var c = document.getElementById("game");
+var ctx = c.getContext("2d");*/
+
+var defaultStart = $.extend(true, {}, player);
+var firstButton = document.getElementById("first");
+var secondButton = document.getElementById("second");
+var thirdButton = document.getElementById("third");
+var fourthButton = document.getElementById("fourth");
+var fifthButton = document.getElementById("fifth");
+var sixthButton = document.getElementById("sixth");
+var seventhButton = document.getElementById("seventh");
+var eightButton = document.getElementById("eight");
+var tickSpeedButton = document.getElementById("tickSpeed");
+
+function set_cookie(cookie_name, value) {
+    localStorage.setItem(cookie_name, btoa(JSON.stringify(value, function(k, v) { return (v === Infinity) ? "Infinity" : v; })))
+}
+
+function get_cookie(cookie_name) {
+    var c_value = document.cookie;
+    if (localStorage.getItem("dimensionSave") !== null) {
+        return JSON.parse(atob(localStorage.getItem(cookie_name), function(k, v) { return (v === Infinity) ? "Infinity" : v; }))
+    } else {
+        var c_start = c_value.indexOf(" " + cookie_name + "=");
+        if (c_start == -1) {
+            c_start = c_value.indexOf(cookie_name + "=");
+        }
+        if (c_start == -1) return false;
+        c_start = c_value.indexOf("=", c_start) + 1;
+        var c_end = c_value.indexOf(";", c_start);
+        if (c_end == -1) {
+            c_end = c_value.length;
+        }
+        c_value = atob(unescape(c_value.substring(c_start, c_end)));
+        set_cookie("dimensionSave", player)
+    }
+    return JSON.parse(c_value, function(k, v) { return (v === Infinity) ? "Infinity" : v; });
+}
+
+
+let kongIPMult = 1
+let kongDimMult = 1
+
+
+
+
+function onLoad() {
+    if (player.totalmoney === undefined || isNaN(player.totalmoney)) player.totalmoney = player.money;
+    if (player.options === undefined) {
+        player.options = {
+            scientific: false,
+            animationOn: true
+        }
+    }
+    if (player.options.notation === undefined) player.options.notation = "Standard"
+    if (player.options.invert === undefined) player.options.invert = false;
+    if (player.options.challConf === undefined) player.options.challConf = false
+	if (player.options.notation === undefined) player.options.notation = "Standard";
+    if (player.options.newsHidden === undefined) player.options.newsHidden = false;
+    if (player.options.sacrificeConfirmation === undefined) player.options.sacrificeConfirmation = true;
+    if (player.options.retryChallenge === undefined) player.options.retryChallenge = false;
+    if (player.achievements === undefined) player.achievements = [];
+    if (player.sacrificed === undefined) player.sacrificed = new Decimal(0);
+    if (player.infinityUpgrades === undefined) player.infinityUpgrades = [];
+    if (player.infinityPoints === undefined) player.infinityPoints = new Decimal(0);
+    if (player.infinitied === undefined) player.infinitied = 0;
+    if (player.totalTimePlayed === undefined) player.totalTimePlayed = 0;
+    if (player.bestInfinityTime === undefined) player.bestInfinityTime = 9999999999;
+    if (player.thisInfinityTime === undefined) player.thisInfinityTime = 9999999999;
+    if (player.galaxies === undefined) player.galaxies = 0;
+    if (player.lastUpdate === undefined) player.lastUpdate = new Date().getTime();
+    if (player.achPow === undefined) player.achPow = 1;
+    if (player.newsArray === undefined) player.newsArray = [];
+    if (player.chall2Pow === undefined) player.chall2Pow = 1;
+    if (player.chall3Pow === undefined) player.chall3Pow = 0.01;
+    if (player.firstAmount !== 0) document.getElementById("secondRow").style.display = "table-row";
+    if (player.challenges === undefined) player.challenges = []
+    if (player.currentChallenge === undefined) player.currentChallenge = ""
+	if (player.infinitied > 0 && !player.challenges.includes("challenge1")) player.challenges.push("challenge1")
+    if (player.matter === undefined) player.matter = new Decimal(0)
+    if (player.autobuyers === undefined) player.autobuyers = [1, 2, 3, 4, 5, 6, 7, 8, 9, 10, 11, 12]
+    if (player.costMultipliers === undefined) player.costMultipliers = [new Decimal(1e3), new Decimal(1e4), new Decimal(1e5), new Decimal(1e6), new Decimal(1e8), new Decimal(1e10), new Decimal(1e12), new Decimal(1e15)]
+    if (player.tickspeedMultiplier === undefined) player.tickspeedMultiplier = new Decimal(10)
+    if (player.partInfinityPoint === undefined) player.partInfinityPoint = 0
+    if (player.challengeTimes === undefined) player.challengeTimes = [600*60*24*31, 600*60*24*31, 600*60*24*31, 600*60*24*31, 600*60*24*31, 600*60*24*31, 600*60*24*31, 600*60*24*31, 600*60*24*31, 600*60*24*31, 600*60*24*31]
+    if (player.lastTenRuns === undefined) player.lastTenRuns = [[600*60*24*31, 1], [600*60*24*31, 1], [600*60*24*31, 1], [600*60*24*31, 1], [600*60*24*31, 1], [600*60*24*31, 1], [600*60*24*31, 1], [600*60*24*31, 1], [600*60*24*31, 1], [600*60*24*31, 1]]
+    if (player.infMult === undefined) player.infMult = 1
+    if (player.infMultCost === undefined) player.infMultCost = 100
+    if (player.tickSpeedMultDecrease === undefined) player.tickSpeedMultDecrease = 10
+    if (player.tickSpeedMultDecreaseCost === undefined) player.tickSpeedMultDecreaseCost = 3e6
+    if (player.dimensionMultDecrease === undefined) player.dimensionMultDecrease = 10
+    if (player.dimensionMultDecreaseCost === undefined) player.dimensionMultDecreaseCost = 1e8
+    if (player.overXGalaxies === undefined) player.overXGalaxies = 10;
+    if (player.partInfinitied === undefined) player.partInfinitied = 0
+    if (player.spreadingCancer === undefined) player.spreadingCancer = 0
+    if (player.postC4Tier === undefined) player.postC4Tier = 0
+    if (player.postC3Reward === undefined) player.postC3Reward = 1
+    if (player.offlineProd === undefined) player.offlineProd = 0
+    if (player.offlineProdCost === undefined) player.offlineProdCost = 1e7
+    if (player.autoSacrifice === undefined) player.autoSacrifice = 1
+    if (player.postChallUnlocked === undefined) player.postChallUnlocked = 0
+    if (player.challengeTarget === undefined) {
+        player.challengeTarget = 0
+        if (player.currentChallenge != "") player.challengeTarget = Number.MAX_VALUE
+    }
+    
+    if (player.secondAmount !== 0) {
+        document.getElementById("thirdRow").style.display = "table-row";
+        document.getElementById("tickSpeed").style.visibility = "visible";
+        document.getElementById("tickSpeedMax").style.visibility = "visible";
+        document.getElementById("tickLabel").style.visibility = "visible";
+        document.getElementById("tickSpeedAmount").style.visibility = "visible";
+    }
+    if (player.options.notation == "Mixed") player.options.notation = "Mixed scientific"
+
+    if (player.infinityPower === undefined) {
+        player.infinityPower = new Decimal(1)
+        player.infinityDimension1 = {
+            cost: 1e8,
+            amount: new Decimal(0),
+            bought: 0,
+            power: 1
+        }
+        player.infinityDimension2 = {
+            cost: 1e9,
+            amount: new Decimal(0),
+            bought: 0,
+            power: 1
+        }
+        player.infinityDimension3 = {
+            cost: 1e10,
+            amount: new Decimal(0),
+            bought: 0,
+            power: 1
+        }
+        player.infinityDimension4 = {
+            cost: 1e20,
+            amount: new Decimal(0),
+            bought: 0,
+            power: 1
+        }
+        player.infDimensionsUnlocked = [false, false, false, false]
+    }
+
+    if (player.infinityDimension1.baseAmount === undefined) {
+        player.infinityDimension1.baseAmount = 0;
+        player.infinityDimension2.baseAmount = 0;
+        player.infinityDimension3.baseAmount = 0;
+        player.infinityDimension4.baseAmount = 0;
+
+        player.infinityDimension1.baseAmount = new Decimal(player.infinityDimension1.power).log(50).times(10)
+        player.infinityDimension2.baseAmount = new Decimal(player.infinityDimension2.power).log(30).times(10)
+        player.infinityDimension3.baseAmount = new Decimal(player.infinityDimension3.power).log(10).times(10)
+        player.infinityDimension4.baseAmount = new Decimal(player.infinityDimension4.power).log(5).times(10)
+
+
+    }
+
+    
+
+    if (player.matter === null) player.matter = new Decimal(0)
+    for (var i=0; i<12; i++) {
+        if (player.autobuyers[i]%1 !== 0 && player.autobuyers[i].tier === undefined) {
+            player.autobuyers[i].tier = i+1
+        }
+        if (player.autobuyers[i]%1 !== 0 && player.autobuyers[i].target%1 !== 0) {
+            player.autobuyers[i].target = i+1
+            if (i == 8) player.autobuyers[i].target = 1
+        }
+
+        if (player.autobuyers[i]%1 !== 0 && (player.autobuyers[i].bulk === undefined || isNaN(player.autobuyers[i].bulk) || player.autobuyers[i].bulk === null)) {
+            player.autobuyers[i].bulk = 1
+        }
+    }
+    if (player.autobuyers[8].tier == 10) player.autobuyers[8].tier = 9
+    if (player.thirdAmount !== 0) document.getElementById("fourthRow").style.display = "table-row";
+    if (player.fourthAmount !== 0)
+    if (player.resets > 0) document.getElementById("fifthRow").style.display = "table-row";
+    if (player.fifthAmount !== 0)
+    if (player.resets > 1) document.getElementById("sixthRow").style.display = "table-row";
+    if (player.sixthAmount !== 0)
+    if (player.resets > 2 && player.currentChallenge !== "challenge4" && player.currentChallenge !== "postc1") document.getElementById("seventhRow").style.display = "table-row";
+    if (player.seventhAmount !== 0)
+    if (player.resets > 3 && player.currentChallenge !== "challenge4") document.getElementById("eightRow").style.display = "table-row";
+
+
+
+    if (player.autobuyers[9]%1 !== 0) {
+        if (player.autobuyers[9].bulk === null || player.autobuyers[9].bulk === undefined) player.autobuyers[9].bulk = 1
+    }
+
+    if (player.options.sacrificeConfirmation == false) document.getElementById("confirmation").checked = "true"
+    transformSaveToDecimal();
+    updateCosts();
+    updateTickSpeed();
+    updateAchPow();
+    updateChallenges();
+    updateCheckBoxes();
+    toggleChallengeRetry()
+    toggleChallengeRetry()
+    
+    loadAutoBuyerSettings();
+    updateLastTenRuns()
+
+    if (player.currentChallenge == "challenge12" || player.currentChallenge == "challenge9" || player.currentChallenge == "challenge5" ||
+        player.currentChallenge == "postc1" || player.currentChallenge == "postc4" || player.currentChallenge == "postc5" || player.currentChallenge == "postc6") document.getElementById("quickReset").style.display = "inline-block";
+    else document.getElementById("quickReset").style.display = "none";
+ 
+
+    if (player.break == true) document.getElementById("break").innerHTML = "FIX INFINITY"
+    document.getElementById("infiMult").innerHTML = "Multiply infinity points from all sources by 2 <br>currently: "+shortenDimensions(player.infMult * kongIPMult) +"x<br>Cost: "+shortenCosts(player.infMultCost)+" IP"
+
+    document.getElementById("notation").innerHTML = "Notation: " + player.options.notation
+    
+
+
+    if (player.currentChallenge == "challenge12" || player.currentChallenge == "postc1" || player.currentChallenge == "postc6") document.getElementById("matter").style.display = "inline-block";
+    else document.getElementById("matter").style.display = "none";
+
+    var achievements = document.getElementsByClassName('achievement');
+    var achievement;
+    for (var i = 0; i < achievements.length; i++) {
+        achievement = achievements.item(i);
+        if (player.achievements.includes(achievement.id)) {
+            achievement.className = 'achievement achievementunlocked';
+        } else {
+            achievement.className = 'achievement achievementlocked';
+        }
+    }
+    if (player.version === undefined) { // value will need to be adjusted when update goes live
+        for (var i = 0; i < player.autobuyers.length; i++) {
+            if (player.autobuyers[i]%1 !== 0) player.infinityPoints = player.infinityPoints.plus(player.autobuyers[i].cost - 1)
+        }
+        player.autobuyers = [1, 2, 3, 4, 5, 6, 7, 8, 9, 10, 11, 12]
+        player.version = 1
+    }
+    if (player.version == 1) {
+        if (player.dimensionMultDecrease != 10) {
+            if (player.dimensionMultDecrease == 9) {
+                player.dimensionMultDecrease = 10
+                player.dimensionMultDecreaseCost = 1e8
+                player.infinityPoints = player.infinityPoints.plus(1e8)
+            }
+            if (player.dimensionMultDecrease == 8) {
+                player.dimensionMultDecrease = 10
+                player.dimensionMultDecreaseCost = 1e8
+                player.infinityPoints = player.infinityPoints.plus(2.1e9)
+            }
+            if (player.dimensionMultDecrease == 7) {
+                player.dimensionMultDecrease = 10
+                player.dimensionMultDecreaseCost = 1e8
+                player.infinityPoints = player.infinityPoints.plus(4.21e10)
+            }
+        }
+        player.version = 2
+    }
+	if (player.version < 5) {
+		player.newsArray = []
+		player.version = 5
+	}
+
+
+    
+    
+
+    if (player.options.invert) {
+        document.getElementById("body").classList.add("invert");
+    }
+    if (player.options.newsHidden) {
+        document.getElementById("game").style.display = "none";
+    }
+    if (player.options.challConf) {
+        document.getElementById("challengeconfirmation").innerHTML = "Challenge confirmation off"
+    } else {
+        document.getElementById("challengeconfirmation").innerHTML = "Challenge confirmation on"
+    }
+    updateAutobuyers();
+    setAchieveTooltip();
+    totalMult = Math.pow(player.totalmoney.e+1, 0.5)
+    currentMult = Math.pow(player.money.e+1, 0.5)
+    infinitiedMult = Math.log10(player.infinitied)*10
+    achievementMult = Math.max(Math.pow((player.achievements.length-30), 3)/40,1)
+    challengeMult = Decimal.max(10*3000/worstChallengeTime, 1)
+    unspentBonus = Decimal.pow(player.infinityPoints.dividedBy(2),1.5).plus(1)
+}
+
+
+
+function loadFromString(string) {
+    player = JSON.parse(atob(string))
+    onLoad()
+}
+
+
+function load_game() {
+    var save_data = get_cookie('dimensionSave');
+    if (!save_data) return;
+    player = save_data;
+    onLoad()
+    
+}
+
+
+function save_game() {
+    set_cookie('dimensionSave', player);
+    $.notify("Game saved", "info")
+}
+
+
+function transformSaveToDecimal() {
+    player.money = new Decimal(player.money)
+    player.tickSpeedCost = new Decimal(player.tickSpeedCost)
+    player.tickspeed = new Decimal(player.tickspeed)
+    player.firstCost = new Decimal(player.firstCost)
+    player.secondCost = new Decimal(player.secondCost)
+    player.thirdCost = new Decimal(player.thirdCost)
+    player.fourthCost = new Decimal(player.fourthCost)
+    player.fifthCost = new Decimal(player.fifthCost)
+    player.sixthCost = new Decimal(player.sixthCost)
+    player.seventhCost = new Decimal(player.seventhCost)
+    player.eightCost = new Decimal(player.eightCost)
+    player.firstAmount = new Decimal(player.firstAmount)
+    player.secondAmount = new Decimal(player.secondAmount)
+    player.thirdAmount = new Decimal(player.thirdAmount)
+    player.fourthAmount = new Decimal(player.fourthAmount)
+    player.fifthAmount = new Decimal(player.fifthAmount)
+    player.sixthAmount = new Decimal(player.sixthAmount)
+    player.seventhAmount = new Decimal(player.seventhAmount)
+    player.eightAmount = new Decimal(player.eightAmount)
+    player.firstPow = new Decimal(player.firstPow)
+    player.secondPow = new Decimal(player.secondPow)
+    player.thirdPow = new Decimal(player.thirdPow)
+    player.fourthPow = new Decimal(player.fourthPow)
+    player.fifthPow = new Decimal(player.fifthPow)
+    player.sixthPow = new Decimal(player.sixthPow)
+    player.seventhPow = new Decimal(player.seventhPow)
+    player.eightPow = new Decimal(player.eightPow)
+    player.sacrificed = new Decimal(player.sacrificed)
+    player.totalmoney = new Decimal(player.totalmoney)
+    player.chall3Pow = new Decimal(player.chall3Pow)
+    player.costMultipliers = [new Decimal(player.costMultipliers[0]), new Decimal(player.costMultipliers[1]), new Decimal(player.costMultipliers[2]), new Decimal(player.costMultipliers[3]), new Decimal(player.costMultipliers[4]), new Decimal(player.costMultipliers[5]), new Decimal(player.costMultipliers[6]), new Decimal(player.costMultipliers[7])]
+    player.tickspeedMultiplier = new Decimal(player.tickspeedMultiplier)
+    player.matter = new Decimal(player.matter)
+    player.infinityPower = new Decimal(player.infinityPower)
+    player.infinityDimension1.amount = new Decimal(player.infinityDimension1.amount)
+    player.infinityDimension2.amount = new Decimal(player.infinityDimension2.amount)
+    player.infinityDimension3.amount = new Decimal(player.infinityDimension3.amount)
+    player.infinityDimension4.amount = new Decimal(player.infinityDimension4.amount)
+    player.infinityPoints = new Decimal(player.infinityPoints)
+    player.lastTenRuns = [[parseFloat(player.lastTenRuns[0][0]), player.lastTenRuns[0][1]], [parseFloat(player.lastTenRuns[1][0]), player.lastTenRuns[1][1]], [parseFloat(player.lastTenRuns[2][0]), player.lastTenRuns[2][1]], [parseFloat(player.lastTenRuns[3][0]), player.lastTenRuns[3][1]], [parseFloat(player.lastTenRuns[4][0]), player.lastTenRuns[4][1]], [parseFloat(player.lastTenRuns[5][0]), player.lastTenRuns[5][1]], [parseFloat(player.lastTenRuns[6][0]), player.lastTenRuns[6][1]], [parseFloat(player.lastTenRuns[7][0]), player.lastTenRuns[7][1]], [parseFloat(player.lastTenRuns[8][0]), player.lastTenRuns[8][1]], [parseFloat(player.lastTenRuns[9][0]), player.lastTenRuns[9][1]]]
+}
+
+
+function loadAutoBuyerSettings() {
+    for (var i=0; i<9; i++) {
+        document.getElementById("priority" + (i+1)).selectedIndex = player.autobuyers[i].priority-1
+        if (i == 8 && player.autobuyers[i].target == 10) document.getElementById("toggleBtnTickSpeed").innerHTML = "Buys max"
+        else if (i == 8 && player.autobuyers[i].target !== 10) document.getElementById("toggleBtnTickSpeed").innerHTML = "Buys singles"
+        else if (player.autobuyers[i].target > 10) document.getElementById("toggleBtn" + (i+1)).innerHTML = "Buys until 10"
+        else document.getElementById("toggleBtn" + (i+1)).innerHTML = "Buys singles"
+        
+    }
+    document.getElementById("priority10").value = player.autobuyers[9].priority
+    document.getElementById("priority11").value = player.autobuyers[10].priority
+    document.getElementById("priority12").value = player.autobuyers[11].priority
+    document.getElementById("overGalaxies").value = player.overXGalaxies
+    document.getElementById("bulkDimboost").value = player.autobuyers[9].bulk
+    document.getElementById("prioritySac").value = player.autoSacrifice.priority
+
+}
+
+
+
+
+function showTab(tabName) {
+    //iterate over all elements in div_tab class. Hide everything that's not tabName and show tabName
+    var tabs = document.getElementsByClassName('tab');
+    var tab;
+    for (var i = 0; i < tabs.length; i++) {
+        tab = tabs.item(i);
+        if (tab.id === tabName) {
+            tab.style.display = 'block';
+        } else {
+            tab.style.display = 'none';
+        }
+    }
+}
+
+var FormatList = ['', 'K', 'M', 'B', 'T', 'Qd', 'Qt', 'Sx', 'Sp', 'Oc', 'No', 'Dc', 'UDc', 'DDc', 'TDc', 'QdDc', 'QtDc', 'SxDc', 'SpDc', 'ODc', 'NDc', 'Vg', 'UVg', 'DVg', 'TVg', 'QdVg', 'QtVg', 'SxVg', 'SpVg', 'OVg', 'NVg', 'Tg', 'UTg', 'DTg', 'TTg', 'QdTg', 'QtTg', 'SxTg', 'SpTg', 'OTg', 'NTg', 'Qa', 'UQa', 'DQa', 'TQa', 'QdQa', 'QtQa', 'SxQa', 'SpQa', 'OQa', 'NQa', 'Qi', 'UQi', 'DQi', 'TQi', 'QaQi', 'QtQi', 'SxQi', 'SpQi', 'OQi', 'NQi', 'Se', 'USe', 'DSe', 'TSe', 'QaSe', 'QtSe', 'SxSe', 'SpSe', 'OSe', 'NSe', 'St', 'USt', 'DSt', 'TSt', 'QaSt', 'QtSt', 'SxSt', 'SpSt', 'OSt', 'NSt', 'Og', 'UOg', 'DOg', 'TOg', 'QdOg', 'QtOg', 'SxOg', 'SpOg', 'OOg', 'NOg', 'Nn', 'UNn', 'DNn', 'TNn', 'QdNn', 'QtNn', 'SxNn', 'SpNn', 'ONn', 'NNn', 'Ce',];
+
+var letterList1 = ['', 'a', 'b', 'c', 'd', 'e', 'f', 'g', 'h', 'i', 'j', 'k', 'l', 'm', 'n', 'o', 'p', 'q', 'r', 's', 't', 'u', 'v', 'w', 'x', 'y', 'z'];
+var letterList2 = ['', 'a', 'b', 'c', 'd', 'e', 'f', 'g', 'h', 'i', 'j', 'k', 'l', 'm', 'n', 'o', 'p', 'q', 'r', 's', 't', 'u', 'v', 'w', 'x', 'y', 'z'];
+var letterList3 = ['a', 'b', 'c', 'd', 'e', 'f', 'g', 'h', 'i', 'j', 'k', 'l', 'm', 'n', 'o', 'p', 'q', 'r', 's', 't', 'u', 'v', 'w', 'x', 'y', 'z'];
+
+var emojiList1 = ['', '😠', '🎂', '🎄', '💀', '🍆', '👪', '🌈', '💯', '🍦', '🎃', '💋', '😂', '🌙', '⛔', '🐙', '💩', '❓', '☢️', '🙈', '👍', '☂️', '✌️', '⚠️', '❌', '😋', '⚡'];
+var emojiList2 = ['', '😠', '🎂', '🎄', '💀', '🍆', '👪', '🌈', '💯', '🍦', '🎃', '💋', '😂', '🌙', '⛔', '🐙', '💩', '❓', '☢️', '🙈', '👍', '☂️', '✌️', '⚠️', '❌', '😋', '⚡'];
+var emojiList3 = ['😠', '🎂', '🎄', '💀', '🍆', '👪', '🌈', '💯', '🍦', '🎃', '💋', '😂', '🌙', '⛔', '🐙', '💩', '❓', '☢️', '🙈', '👍', '☂️', '✌️', '⚠️', '❌', '😋', '⚡'];
+
+
+
+function isDecimal(value) {
+    try {
+        value.times(1)
+        return true
+    } catch (err) {return false}
+}
+
+
+
+function getAbbreviation(e) {
+    const prefixes = ['', 'U', 'D', 'T', 'Qd', 'Qt', 'Sx', 'Sp', 'O', 'N']
+    const prefixes2 = ['', 'Dc', 'Vg', 'Tg', 'Qa', 'Qi', 'Se', 'St', 'Og', 'Nn']
+    const prefixes3 = ['', 'Ce', 'Dn', 'Tc', 'Qe', 'Qu', 'Sc', 'Si', 'Oe', 'Ne']
+    const prefixes4 = ['', 'D', 'T', 'Qd', 'Qt', 'Sx', 'Sp', 'O', 'N']
+    var index = Decimal.floor(e/3)-1
+    var index2 = Decimal.floor(index/10)
+    var index3 = Decimal.floor(index2/10)
+    var index4 = Decimal.floor(index3/10)
+    var prefix = prefixes[index%10]
+    var prefix2 = prefixes2[index2%10]
+    var prefix3 = prefixes3[index3%10]
+    if (e <= 3002) {
+        return prefix + prefix2 + prefix3
+    } else {
+        var secondIndex = Decimal.floor(index/1000)-1
+        var secondIndex2 = Decimal.floor(secondIndex/10)
+        var secondIndex3 = Decimal.floor(secondIndex2/10)
+        var secondIndex4 = Decimal.floor(secondIndex3/10)
+        var secondPrefix = prefixes4[secondIndex%10]
+        var secondPrefix2 = prefixes2[secondIndex2%10]
+        var secondPrefix3 = prefixes3[secondIndex3%10]
+        var x = "MI"
+        if ((index)%1000 !== 0) x += "-" 
+        return secondPrefix + secondPrefix2 + secondPrefix3 + x + prefix + prefix2 + prefix3
+    }
+}
+
+
+
+function formatValue(notation, value, places, placesUnder1000) {
+
+    if ((value <= Number.MAX_VALUE || (player.break && (player.currentChallenge == "" || !new Decimal(Number.MAX_VALUE).equals(player.challengeTarget)) )) && (value >= 1000)) {
+        if (isDecimal(value)) {
+           var power = value.e
+           var temp = value.toExponential(4).split("e")
+           var matissa = parseFloat(temp[0])
+           if (parseInt(temp[1]) != power) power++;
+        } else {
+            var matissa = value / Math.pow(10, Math.floor(Math.log10(value)));
+            var power = Decimal.floor(Math.log10(value));
+        }
+        if ((notation === "Standard")) {
+            if (power <= 303) return (matissa * Decimal.pow(10, power % 3)).toFixed(places) + " " + FormatList[(power - (power % 3)) / 3];
+            else return (matissa * Decimal.pow(10, power % 3)).toFixed(places) + " " + getAbbreviation(power)
+        } else if (notation === "Mixed scientific") {
+            if (power < 33) return (matissa * Decimal.pow(10, power % 3)).toFixed(places) + " " + FormatList[(power - (power % 3)) / 3];
+            else return ((matissa).toFixed(places) + "e" + power);
+        } else if (notation === "Mixed engineering") {
+            if (power < 33) return (matissa * Decimal.pow(10, power % 3)).toFixed(places) + " " + FormatList[(power - (power % 3)) / 3];
+            else return ((matissa * Decimal.pow(10, power % 3)).toFixed(places) + "ᴇ" + (power - (power % 3)));
+        } else if (notation === "Scientific") {
+            return ((matissa).toFixed(places) + "e" + power);
+        } else if (notation === "Engineering") {
+            return ((matissa * Decimal.pow(10, power % 3)).toFixed(places) + "ᴇ" + (power - (power % 3)));
+        } else if (notation === "Letters") {
+            power -= 3;
+            return ((matissa * Decimal.pow(10, power % 3)).toFixed(places) +
+                letterList1[Decimal.floor(((power - (power % 3)) / 3) / (letterList2.length*letterList3.length))] +letterList2[Decimal.floor(((power - (power % 3)) / 3) / letterList3.length) % letterList2.length] + letterList3[((power - (power % 3)) / 3) % letterList3.length]);
+        } else if (notation === "Emojis") {
+            power -= 3;
+            return ((Decimal.round(matissa * Decimal.pow(10, power % 3) * Decimal.pow(10, places)) / Decimal.pow(10, places)).toFixed(places) +
+            emojiList1[Decimal.floor(((power - (power % 3)) / 3) / (emojiList2.length*emojiList3.length))] +emojiList2[Decimal.floor(((power - (power % 3)) / 3) / emojiList3.length) % emojiList2.length] + emojiList3[((power - (power % 3)) / 3) % emojiList3.length]);
+            
+            
+            } else return ((matissa).toFixed(places) + "e" + power);
+    } else if (value < 1000) {
+        return ((Decimal.round(value * Decimal.pow(10, places)) / Decimal.pow(10, places))).toFixed(placesUnder1000);    
+    } else {
+        return "Infinite";
+    }
+}
+
+
+function updateMoney() {
+    var element = document.getElementById("coinAmount");
+    element.innerHTML = formatValue(player.options.notation, player.money, 2, 1);
+    var element2 = document.getElementById("matter");
+    if (player.currentChallenge == "challenge12" || player.currentChallenge == "postc1") element2.innerHTML = "There is " + formatValue(player.options.notation, player.matter, 2, 1) + " matter.";
+    if (player.currentChallenge == "postc6") element2.innerHTML = "There is " + formatValue(player.options.notation, Decimal.pow(player.matter,20), 2, 1) + " matter.";
+}
+
+function updateCoinPerSec() {
+    var element = document.getElementById("coinsPerSec");
+    if (player.currentChallenge == "challenge3" || player.currentChallenge == "postc1") {
+      element.innerHTML = 'You are getting ' + shortenDimensions(getDimensionProductionPerSecond(1).times(player.chall3Pow)) + ' antimatter per second.';
+    } else if (player.currentChallenge == "challenge7") {
+      element.innerHTML = 'You are getting ' + (shortenDimensions(getDimensionProductionPerSecond(1).plus(getDimensionProductionPerSecond(2)))) + ' antimatter per second.';
+    } else {
+      element.innerHTML = 'You are getting ' + shortenDimensions(getDimensionProductionPerSecond(1)) + ' antimatter per second.';
+    }
+}
+
+function hasInfinityMult(tier) {
+    switch (tier) {
+        case 1: case 8: return player.infinityUpgrades.includes("18Mult");
+        case 2: case 7: return player.infinityUpgrades.includes("27Mult");
+        case 3: case 6: return player.infinityUpgrades.includes("36Mult");
+        case 4: case 5: return player.infinityUpgrades.includes("45Mult");
+    }
+}
+
+
+
+
+
+
+
+
+function getDimensionFinalMultiplier(tier) {
+    const name = TIER_NAMES[tier];
+   
+    let multiplier = new Decimal(player[name + 'Pow']);
+    if (player.currentChallenge == "challenge7") {
+        if (tier == 4) multiplier = multiplier.pow(1.4)
+        if (tier == 2) multiplier = multiplier.pow(1.7)
+    }
+    multiplier = multiplier.times(player.achPow);
+
+    multiplier = multiplier.times(kongDimMult)
+    
+    multiplier = multiplier.times(Decimal.max(Decimal.pow(player.infinityPower, 7), 1))
+    
+    if (player.infinityUpgrades.includes("totalMult")) multiplier = multiplier.times(totalMult)
+    if (player.infinityUpgrades.includes("currentMult")) multiplier = multiplier.times(currentMult)
+    if (player.infinityUpgrades.includes("infinitiedMult")) multiplier = multiplier.times(infinitiedMult)
+    if (player.infinityUpgrades.includes("achievementMult")) multiplier = multiplier.times(achievementMult)
+    if (player.infinityUpgrades.includes("challengeMult")) multiplier = multiplier.times(challengeMult)
+
+    if (hasInfinityMult(tier)) multiplier = multiplier.times(dimMults());
+    if (tier == 1) {
+        if (player.infinityUpgrades.includes("unspentBonus")) multiplier = multiplier.times(unspentBonus);
+        if (player.achievements.includes("There's no point in doing that...")) multiplier = multiplier.times(1.1);
+        if (player.achievements.includes("I forgot to nerf that")) multiplier = multiplier.times(1.05);
+        if (player.achievements.includes("ERROR 909: Dimension not found")) multiplier = multiplier.times(1.5);
+    }
+    multiplier = multiplier.times(timeMult());
+    if (tier == 8 && player.achievements.includes("The 9th Dimension is a lie")) multiplier = multiplier.times(1.1);
+    else if (player.achievements.includes("You didn't need it anyway")) multiplier = multiplier.times(1.02);
+    if (tier <= 4 && player.achievements.includes("Zero Deaths")) multiplier = multiplier.times(1.25);
+    if (player.achievements.includes("Antichallenged")) multiplier = multiplier.times(1.1);
+    if (player.achievements.includes("Can't hold all these infinities")) multiplier = multiplier.times(1.1);
+    if (player.achievements.includes("End me") && player.currentChallenge != "") multiplier = multiplier.times(1.15);
+    if (player.achievements.includes("How the antitables have turned")) multiplier = multiplier.times(1+tier/100);
+
+    if (player.currentChallenge == "postc4") {
+        if (player.postC4Tier == tier) return multiplier;
+        else return Decimal.pow(multiplier, 0.25);
+    }
+
+    multiplier = multiplier.times(player.postC3Reward)
+
+    if (player.challenges.includes("postc4")) return Decimal.pow(multiplier, 1.1);
+
+    return multiplier;
+}
+
+function getMoneyPerSecond() {
+    return getDimensionFinalMultiplier(1)*Math.floor(player.firstAmount)/player.tickspeed;
+}
+
+function getDimensionDescription(tier) {
+    const name = TIER_NAMES[tier];
+    
+    let description = shortenDimensions(player[name + 'Amount']) + ' (' + player[name + 'Bought'] + ')';
+    
+    if (tier < 8) {
+        description += '  (+' + formatValue(player.options.notation, getDimensionRateOfChange(tier), 2, 2) + '%/s)';
+    }
+    
+    return description;
+}
+
+function getDimensionRateOfChange(tier) {
+    if (tier == 8) {
+        return 0;
+    }
+
+    let toGain = getDimensionProductionPerSecond(tier + 1)
+
+    const name = TIER_NAMES[tier];
+    if (player.currentChallenge == "challenge7") {
+        if (tier == 7) return 0
+        else toGain = getDimensionProductionPerSecond(tier + 2);
+    }
+    const current = Decimal.max(player[name + 'Amount'], 1);
+    const change  = toGain.times(10).dividedBy(current);
+    
+    return change;
+}
+
+function getShiftRequirement(bulk) {
+    let tier = Decimal.min(player.resets + 4, 8);
+    let amount = 20;
+    if (player.currentChallenge == "challenge4") {
+        tier = Decimal.min(player.resets + 4, 6)
+        if (tier == 6) amount += (player.resets+bulk - 2) * 20;
+    }
+    if (tier == 8) {
+        amount += (player.resets+bulk - 4) * 15;
+    }
+    
+    if (player.infinityUpgrades.includes("resetBoost")) {
+        amount -= 9;
+    }
+    
+    return { tier: tier, amount: amount };
+}
+
+function getGalaxyRequirement() {
+    let amount = 80 + (player.galaxies * 60);
+    if (player.currentChallenge == "challenge4") amount = 99 + (player.galaxies * 90)
+    if (player.infinityUpgrades.includes("resetBoost")) {
+        amount -= 9;
+    }
+    
+    return amount;
+}
+
+function getETA(cost) {
+    var a = 100;
+    while (ETACalc(a) < cost) {
+        a *= 10;
+        if (a > 1e20) return Infinity;
+    }
+    var b = a / 10;
+    var q = ETACalc((a+b)/2);
+    while (cost+100 < q || q < cost-100) {
+        if (q < cost) a = (a+b)/2;
+        else b = (a+b)/2;
+        q = ETACalc((a+b)/2);
+    }
+    return (a+b)/2;
+}
+
+function ETACalc(t) {
+    var value = player.money + calcPerSec(player.firstAmount, player.firstPow, player.infinityUpgrades.includes("18Mult"));
+    var div = 1;
+    for (let tier = 1; tier <= 8; ++tier) {
+        div *= (tier+1);
+        value += getDimensionRateOfChange(tier) / div * Decimal.pow(t,tier);
+    }
+    return value
+}
+
+
+var worstChallengeTime = 1
+
+function updateWorstChallengeTime() {
+    worstChallengeTime = 1
+    for (var i=0; i<10; i++) {
+        if (player.challengeTimes[i] > worstChallengeTime) worstChallengeTime = player.challengeTimes[i]
+    }
+}
+
+
+function sacrificeConf() {
+    if (player.options.sacrificeConfirmation == false) player.options.sacrificeConfirmation = true
+    else player.options.sacrificeConfirmation = false
+}
+
+
+
+
+function updateDimensions() {
+    
+    for (let tier = 1; tier <= 8; ++tier) {
+        const name = TIER_NAMES[tier];
+        if (!canBuyDimension(tier)) {
+            break;
+        }
+        document.getElementById(name + "D").innerHTML = DISPLAY_NAMES[tier] + " Dimension x" + formatValue(player.options.notation, getDimensionFinalMultiplier(tier), 1, 1);
+        document.getElementById(name + "Amount").innerHTML = getDimensionDescription(tier);  
+    }
+
+
+    for (let tier = 1; tier <= 8; ++tier) {
+        const name = TIER_NAMES[tier];
+        if (!canBuyDimension(tier)) {
+            break;
+        }
+        
+        document.getElementById(name + "Row").style.display = "table-row";
+        document.getElementById(name + "Row").style.visibility = "visible";
+        
+        
+    }
+    
+    if (canBuyTickSpeed()) {
+        document.getElementById("tickLabel").innerHTML = 'Reduce the tick interval by ' + ((1 - getTickSpeedMultiplier()) * 100).toFixed(1) + '%.';
+        
+        document.getElementById("tickSpeed").style.visibility = "visible";
+        document.getElementById("tickSpeedMax").style.visibility = "visible";
+        document.getElementById("tickLabel").style.visibility = "visible";
+        document.getElementById("tickSpeedAmount").style.visibility = "visible";
+    }
+    
+    const shiftRequirement = getShiftRequirement(0);
+    if (player.currentChallenge == "challenge4" ? shiftRequirement.tier < 6 : shiftRequirement.tier < 8) {
+        document.getElementById("resetLabel").innerHTML = 'Dimension Shift: requires ' + shiftRequirement.amount + " " + DISPLAY_NAMES[shiftRequirement.tier] + " Dimensions";
+    }
+    else document.getElementById("resetLabel").innerHTML = 'Dimension Boost: requires ' + shiftRequirement.amount + " " + DISPLAY_NAMES[shiftRequirement.tier] + " Dimensions";
+    
+    if (player.currentChallenge == "challenge4" ? player.resets > 2 : player.resets > 3) {
+        document.getElementById("softReset").innerHTML = "Reset the game for a Boost";
+    } else {
+        document.getElementById("softReset").innerHTML = "Reset the game for a new Dimension";
+    }
+
+    if (player.currentChallenge != "challenge4") document.getElementById("secondResetLabel").innerHTML = 'Antimatter Galaxies: requires ' + getGalaxyRequirement() + ' Eighth Dimensions';
+    else document.getElementById("secondResetLabel").innerHTML = 'Antimatter Galaxies: requires ' + getGalaxyRequirement() + ' Sixth Dimensions';
+    document.getElementById("totalmoney").innerHTML = 'You have made a total of ' + shortenMoney(player.totalmoney) + ' antimatter.';
+    document.getElementById("totalresets").innerHTML = 'You have done ' + player.resets + ' soft resets.';
+    document.getElementById("galaxies").innerHTML = 'You have ' + Decimal.round(player.galaxies) + ' Antimatter Galaxies.';
+    document.getElementById("totalTime").innerHTML = "You have played for " + timeDisplay(player.totalTimePlayed) + ".";
+
+    if (player.bestInfinityTime == 9999999999) {
+        document.getElementById("bestInfinity").innerHTML = ""
+        document.getElementById("infinitied").innerHTML = ""
+        document.getElementById("thisInfinity").innerHTML = ""
+    } else {
+        document.getElementById("bestInfinity").innerHTML = "Your fastest infinity is in " + timeDisplay(player.bestInfinityTime) + "."
+        document.getElementById("thisInfinity").innerHTML = "You have spent " + timeDisplay(player.thisInfinityTime) + " in this infinity."
+        if (player.infinityPoints.equals(1)) {
+            document.getElementById("infinityPoints1").innerHTML = "You have 1 Infinity point."
+            document.getElementById("infinityPoints2").innerHTML = "You have 1 Infinity point."
+        }
+        else {
+            document.getElementById("infinityPoints1").innerHTML = "You have  " + shortenDimensions(player.infinityPoints) + " Infinity points."
+            document.getElementById("infinityPoints2").innerHTML = "You have  " + shortenDimensions(player.infinityPoints) + " Infinity points."
+        }
+        if (player.infinitied == 1) document.getElementById("infinitied").innerHTML = "You have infinitied 1 time."
+        else document.getElementById("infinitied").innerHTML = "You have infinitied " + player.infinitied + " times."
+
+    }
+
+    document.getElementById("infi11").innerHTML = "Production increase over time <br>Currently: " + (Math.pow(0.5 * player.totalTimePlayed / 600, 0.15)).toFixed(2) + "x<br>Cost: 1 IP"
+    document.getElementById("infi12").innerHTML = "First and Eighth Dimension power <br>" + formatValue(player.options.notation, dimMults(), 1, 1) + "x<br>Cost: 1 IP"
+    document.getElementById("infi13").innerHTML = "Third and Sixth Dimension power <br>" + formatValue(player.options.notation, dimMults(), 1, 1) + "x<br>Cost: 1 IP"
+    document.getElementById("infi22").innerHTML = "Second and seventh Dimension power <br>" + formatValue(player.options.notation, dimMults(), 1, 1) + "x<br>Cost: 1 IP"
+    document.getElementById("infi23").innerHTML = "Fourth and Fifth Dimension power <br>" + formatValue(player.options.notation, dimMults(), 1, 1) + "x<br>Cost: 1 IP"
+    document.getElementById("infi31").innerHTML = "Production increase over time in current infinity<br>Currently: " + Decimal.max(Math.pow(player.thisInfinityTime / 2400, 0.25), 1).toFixed(2) + "x<br>Cost: 3 IP"
+    document.getElementById("infi32").innerHTML = "Bonus for unspent Infinity Points on 1st Dimension<br>(Currently " + formatValue(player.options.notation, Decimal.pow(player.infinityPoints/2,1.5).plus(1), 2, 2) + "x)<br>Cost: 5 IP"
+    document.getElementById("infi34").innerHTML = "Infinity Point generation (based on fastest infinity) <br>(Currently "+shortenDimensions(player.infMult * kongIPMult)+" every " + timeDisplay(player.bestInfinityTime*10) + ")<br>Cost: 10 IP"
+    document.getElementById("postinfi11").innerHTML = "Power up all dimensions based on total antimatter produced<br>Currently: "+ Math.pow(player.totalmoney.e+1, 0.5).toFixed(2)+"x<br>Cost: "+shortenCosts(1e4)+" IP"
+    document.getElementById("postinfi21").innerHTML = "Power up all dimensions based on current antimatter<br>Currently: "+ Math.pow(player.money.e+1, 0.5).toFixed(2)+"x<br>Cost: "+shortenCosts(5e4)+" IP"
+    document.getElementById("postinfi31").innerHTML = "Tickspeed cost multiplier increase <br>"+player.tickSpeedMultDecrease+"x -> "+(player.tickSpeedMultDecrease-1)+"x<br>Cost: "+shortenCosts(player.tickSpeedMultDecreaseCost) +" IP"
+    if (player.tickSpeedMultDecrease == 2) document.getElementById("postinfi31").innerHTML = "Tickspeed cost multiplier increase <br>"+player.tickSpeedMultDecrease+"x"
+    document.getElementById("postinfi22").innerHTML = "Power up all dimensions based on achievements completed <br>Currently: "+Math.max(Math.pow((player.achievements.length-30), 3)/40,1).toFixed(2)+"x<br>Cost: "+shortenCosts(1e6)+" IP"
+    document.getElementById("postinfi12").innerHTML = "Power up all dimensions based on amount infinitied <br>Currently: "+(Math.log10(player.infinitied)*10).toFixed(2)+"x<br>Cost: "+shortenCosts(1e5)+" IP"
+    document.getElementById("postinfi41").innerHTML = "Makes galaxies 50% stronger <br>Cost: "+shortenCosts(5e11)+" IP"
+    document.getElementById("postinfi32").innerHTML = "Power up all dimensions based on slowest challenge run<br>Currently:"+Decimal.max(10*3000/worstChallengeTime, 1).toFixed(2)+"x<br>Cost: "+shortenCosts(1e7)+" IP"
+    document.getElementById("postinfi42").innerHTML = "Dimension cost multiplier increase <br>"+player.dimensionMultDecrease+"x -> "+(player.dimensionMultDecrease-1)+"x<br>Cost: "+shortenCosts(player.dimensionMultDecreaseCost) +" IP"
+
+    document.getElementById("postinfi13").innerHTML = "You passively generate Infinitied stat based on your fastest infinity.<br>1 Infinity every "+timeDisplay(player.bestInfinityTime*5)+ " <br>Cost: "+shortenCosts(20e6)+" IP"
+    document.getElementById("postinfi23").innerHTML = "Option to bulk buy Dimension Boosts <br>Cost: "+shortenCosts(5e9)+" IP"
+    document.getElementById("postinfi33").innerHTML = "Autobuyers work twice as fast<br>Cost:"+ shortenCosts(1e15)+" IP"
+    if (player.dimensionMultDecrease == 3) document.getElementById("postinfi42").innerHTML = "Dimension cost multiplier increase <br>"+player.dimensionMultDecrease+"x"
+
+    document.getElementById("offlineProd").innerHTML = "Generates "+player.offlineProd+"% of your fastest infinity IP/min, works offline<br>Currently: "+shortenMoney(bestRunIppm*(player.offlineProd/100)) +"IP/min<br> Cost: "+shortenCosts(player.offlineProdCost)+" IP"
+    if (player.offlineProd == 50) document.getElementById("offlineProd").innerHTML = "Generates "+player.offlineProd+"% of your fastest infinity IP/min, works offline<br>Currently: "+shortenMoney(bestRunIppm*(player.offlineProd/100)) +" IP/min"
+}
+
+function updateCosts() {
+    document.getElementById("first").innerHTML = 'Cost: ' + shortenCosts(player.firstCost);
+    document.getElementById("second").innerHTML = 'Cost: ' + shortenCosts(player.secondCost);
+    document.getElementById("third").innerHTML = 'Cost: ' + shortenCosts(player.thirdCost);
+    document.getElementById("fourth").innerHTML = 'Cost: ' + shortenCosts(player.fourthCost);
+    document.getElementById("fifth").innerHTML = 'Cost: ' + shortenCosts(player.fifthCost);
+    document.getElementById("sixth").innerHTML = 'Cost: ' + shortenCosts(player.sixthCost);
+    document.getElementById("seventh").innerHTML = 'Cost: ' + shortenCosts(player.seventhCost);
+    document.getElementById("eight").innerHTML = 'Cost: ' + shortenCosts(player.eightCost);
+    
+    document.getElementById("firstMax").innerHTML = 'Until 10, Cost: ' + shortenCosts(player.firstCost.times((10 - player.firstBought)));
+    document.getElementById("secondMax").innerHTML = 'Until 10, Cost: ' + shortenCosts(player.secondCost.times((10 - player.secondBought)));
+    document.getElementById("thirdMax").innerHTML = 'Until 10, Cost: ' + shortenCosts(player.thirdCost.times((10 - player.thirdBought)));
+    document.getElementById("fourthMax").innerHTML = 'Until 10, Cost: ' + shortenCosts(player.fourthCost.times((10 - player.fourthBought)));
+    document.getElementById("fifthMax").innerHTML = 'Until 10, Cost: ' + shortenCosts(player.fifthCost.times((10 - player.fifthBought)));
+    document.getElementById("sixthMax").innerHTML = 'Until 10, Cost: ' + shortenCosts(player.sixthCost.times((10 - player.sixthBought)));
+    document.getElementById("seventhMax").innerHTML = 'Until 10, Cost: ' + shortenCosts(player.seventhCost.times((10 - player.seventhBought)));
+    document.getElementById("eightMax").innerHTML = 'Until 10, Cost: ' + shortenCosts(player.eightCost.times((10 - player.eightBought)));
+    
+    document.getElementById("tickSpeed").innerHTML = 'Cost: ' + shortenCosts(player.tickSpeedCost);
+
+
+    for (var i=1; i<=4; i++) {
+        
+        document.getElementById("infMax"+i).innerHTML = "Cost: " + shortenCosts(player["infinityDimension"+i].cost)
+    }
+}
+
+function updateTickSpeed() {
+    var exp = Decimal.floor(Decimal.log10(player.tickspeed));
+    if (exp > 1) document.getElementById("tickSpeedAmount").innerHTML = 'Tickspeed: ' + Decimal.round(player.tickspeed);
+    else {
+        document.getElementById("tickSpeedAmount").innerHTML = 'Tickspeed: ' + Decimal.round(player.tickspeed.times(new Decimal(100).dividedBy(Decimal.pow(10, exp)))) + ' / ' + shorten(new Decimal(100).dividedBy(Decimal.pow(10, exp)));
+    }
+    if (player.tickspeed.lt(1e-26) && !player.achievements.includes("Faster than a potato")) giveAchievement("Faster than a potato");
+
+    /*	else if (player.tickspeed > 10) document.getElementById("tickSpeedAmount").innerHTML = 'Tickspeed: ' + Decimal.round(player.tickspeed*10)  + ' / 10';
+    	else if (player.tickspeed > 1) document.getElementById("tickSpeedAmount").innerHTML = 'Tickspeed: ' + Decimal.round(player.tickspeed*100) + ' / 100';
+    else if (player.tickspeed > .1) document.getElementById("tickSpeedAmount").innerHTML = 'Tickspeed: ' + Decimal.round(player.tickspeed*1000) + ' / 1000';
+    else document.getElementById("tickSpeedAmount").innerHTML = 'Tickspeed: ' + Decimal.round(player.tickspeed*10000) + ' / 10000';*/
+}
+
+
+function updateChallenges() {
+    try {
+        var buttons = document.getElementsByClassName('onchallengebtn')
+        for (var i=0; i < buttons.length; i++) {
+            buttons[i].className = "challengesbtn";
+            buttons[i].innerHTML = "Start"
+        }
+        
+        for (var i=0; i < player.challenges.length; i++) {
+            document.getElementById(player.challenges[i]).className = "completedchallengesbtn";
+            document.getElementById(player.challenges[i]).innerHTML = "Completed"
+        }
+        
+        if (player.currentChallenge != "") {
+            document.getElementById(player.currentChallenge).className = "onchallengebtn"
+            document.getElementById(player.currentChallenge).innerHTML = "Running"
+        }
+
+        for (var i=1; i<=player.postChallUnlocked; i++) document.getElementById("postc"+i+"div").style.display = "inline-block"
+
+
+
+    } catch (err) {updateChallenges()}
+  
+
+  
+  
+}
+
+
+
+function getInfinityDimensionDescription(tier) {
+    const name = TIER_NAMES[tier];
+    
+    let description = shortenDimensions(player['infinityDimension'+tier].amount) + ' (' + player['infinityDimension'+tier].bought + ')';
+    
+    if (tier < 4) {
+        description += '  (+' + formatValue(player.options.notation, getInfinityDimensionRateOfChange(tier), 2, 2) + '%/s)';
+    }
+    
+    return description;
+}
+
+
+function getInfinityDimensionRateOfChange(tier) {
+    let toGain = player["infinityDimension"+(tier+1)].amount.times(player["infinityDimension"+(tier+1)].power)
+    const current = Decimal.max(player["infinityDimension"+tier].amount, 1);
+    const change  = toGain.times(10).dividedBy(current);
+    return change;
+}
+
+
+
+
+function updateInfinityDimensions() {
+    for (let tier = 1; tier <= 4; ++tier) {
+        document.getElementById("infD"+tier).innerHTML = DISPLAY_NAMES[tier] + " Infinity Dimension x" + shortenDimensions(player["infinityDimension"+tier].power * (infDimPow));
+        document.getElementById("infAmount"+tier).innerHTML = getInfinityDimensionDescription(tier);  
+    }
+
+
+    for (let tier = 1; tier <= 4; ++tier) {
+        const name = TIER_NAMES[tier];
+        if (!player.infDimensionsUnlocked[tier-1]) {
+            break;
+        }
+        
+        document.getElementById("infRow"+tier).style.display = "table-row";
+        document.getElementById("infRow"+tier).style.visibility = "visible";
+        
+        
+    }
+}
+
+
+
+
+
+
+
+
+function softReset(bulk) {
+    player.resets+=bulk;
+    player = {
+        money: new Decimal(10),
+        tickSpeedCost: new Decimal(1000),
+        tickspeed: new Decimal(1000),
+        firstCost: new Decimal(10),
+        secondCost: new Decimal(100),
+        thirdCost: new Decimal(10000),
+        fourthCost: new Decimal(1000000),
+        fifthCost: new Decimal(1e9),
+        sixthCost: new Decimal(1e13),
+        seventhCost: new Decimal(1e18),
+        eightCost: new Decimal(1e24),
+        firstAmount: new Decimal(0),
+        secondAmount: new Decimal(0),
+        thirdAmount: new Decimal(0),
+        fourthAmount: new Decimal(0),
+        firstBought: 0,
+        secondBought: 0,
+        thirdBought: 0,
+        fourthBought: 0,
+        fifthAmount: new Decimal(0),
+        sixthAmount: new Decimal(0),
+        seventhAmount: new Decimal(0),
+        eightAmount: new Decimal(0),
+        fifthBought: 0,
+        sixthBought: 0,
+        seventhBought: 0,
+        eightBought: 0,
+        sacrificed: new Decimal(0),
+        achievements: player.achievements,
+        challenges: player.challenges,
+        currentChallenge: player.currentChallenge,
+        infinityUpgrades: player.infinityUpgrades,
+        infinityPoints: player.infinityPoints,
+        infinitied: player.infinitied,
+        totalTimePlayed: player.totalTimePlayed,
+        bestInfinityTime: player.bestInfinityTime,
+        thisInfinityTime: player.thisInfinityTime,
+        firstPow: Decimal.pow(2, player.resets),
+        secondPow: Decimal.pow(2, player.resets-1),
+        thirdPow: Decimal.max(Decimal.pow(2, player.resets - 2), 1),
+        fourthPow: Decimal.max(Decimal.pow(2, player.resets - 3), 1),
+        fifthPow: Decimal.max(Decimal.pow(2, player.resets - 4), 1),
+        sixthPow: Decimal.max(Decimal.pow(2, player.resets - 5), 1),
+        seventhPow: Decimal.max(Decimal.pow(2, player.resets - 6), 1),
+        eightPow: Decimal.max(Decimal.pow(2, player.resets - 7), 1),
+        resets: player.resets,
+        galaxies: player.galaxies,
+        tickDecrease: player.tickDecrease,
+        totalmoney: player.totalmoney,
+        interval: null,
+        lastUpdate: player.lastUpdate,
+        achPow: player.achPow,
+	    newsArray: player.newsArray,
+        autobuyers: player.autobuyers,
+        costMultipliers: [new Decimal(1e3), new Decimal(1e4), new Decimal(1e5), new Decimal(1e6), new Decimal(1e8), new Decimal(1e10), new Decimal(1e12), new Decimal(1e15)],
+        tickspeedMultiplier: new Decimal(10),
+        chall2Pow: player.chall2Pow,
+        chall3Pow: new Decimal(0.01),
+        matter: new Decimal(0),
+        chall11Pow: 1,
+        partInfinityPoint: player.partInfinityPoint,
+        partInfinitied: player.partInfinitied,
+        break: player.break,
+        challengeTimes: player.challengeTimes,
+        lastTenRuns: player.lastTenRuns,
+        infMult: player.infMult,
+        infMultCost: player.infMultCost,
+        tickSpeedMultDecrease: player.tickSpeedMultDecrease,
+        tickSpeedMultDecreaseCost: player.tickSpeedMultDecreaseCost,
+        dimensionMultDecrease: player.dimensionMultDecrease,
+        dimensionMultDecreaseCost: player.dimensionMultDecreaseCost,
+        version: player.version,
+        overXGalaxies: player.overXGalaxies,
+        infDimensionsUnlocked: player.infDimensionsUnlocked,
+        infinityPower: player.infinityPower,
+        spreadingCancer: player.spreadingCancer,
+        postChallUnlocked: player.postChallUnlocked,
+        postC4Tier: 1,
+        postC3Reward: 1,
+        infinityDimension1: player.infinityDimension1,
+        infinityDimension2: player.infinityDimension2,
+        infinityDimension3: player.infinityDimension3,
+        infinityDimension4: player.infinityDimension4,
+        offlineProd: player.offlineProd,
+        offlineProdCost: player.offlineProdCost,
+        challengeTarget: player.challengeTarget,
+        autoSacrifice: player.autoSacrifice,
+        options: player.options
+    };
+    if (player.currentChallenge == "challenge10" || player.currentChallenge == "postc1") {
+        player.thirdCost = new Decimal(100)
+        player.fourthCost = new Decimal(500)
+        player.fifthCost = new Decimal(2500)
+        player.sixthCost = new Decimal(2e4)
+        player.seventhCost = new Decimal(2e5)
+        player.eightCost = new Decimal(4e6)
+    }
+    if (player.currentChallenge == "postc1") player.costMultipliers = [new Decimal(1e3),new Decimal(5e3),new Decimal(1e4),new Decimal(1.2e4),new Decimal(1.8e4),new Decimal(2.6e4),new Decimal(3.2e4),new Decimal(4.2e4)];
+    if (player.resets == 1 && player.currentChallenge == "") {
+        if (player.infinityUpgrades.includes("skipReset2")) player.resets++;
+        if (player.infinityUpgrades.includes("skipReset3")) player.resets++;
+        if (player.infinityUpgrades.includes("skipResetGalaxy")) {
+            player.resets++;
+            if (player.galaxies == 0) player.galaxies = 1
+        }
+    }
+	if (player.currentChallenge == "postc2") {
+        player.eightAmount = new Decimal(1);
+        player.eightBought = 1;
+    }
+
+   /* player.firstPow = Decimal.pow(2, player.resets + 1)
+    player.secondPow = Decimal.pow(2, player.resets)
+    player.thirdPow = Decimal.max(Decimal.pow(2, player.resets - 1), 1)
+    player.fourthPow = Decimal.max(Decimal.pow(2, player.resets - 2), 1)
+    player.fifthPow = Decimal.max(Decimal.pow(2, player.resets - 3), 1)
+    player.sixthPow = Decimal.max(Decimal.pow(2, player.resets - 4), 1)
+    player.seventhPow = Decimal.max(Decimal.pow(2, player.resets - 5), 1)
+    player.eightPow = Decimal.max(Decimal.pow(2, player.resets - 6), 1)
+*/
+
+    if (player.infinityUpgrades.includes("resetMult")) {
+        player.firstPow = Decimal.pow(2.5, player.resets + 1)
+        player.secondPow = Decimal.pow(2.5, player.resets)
+        player.thirdPow = Decimal.max(Decimal.pow(2.5, player.resets - 1), 1)
+        player.fourthPow = Decimal.max(Decimal.pow(2.5, player.resets - 2), 1)
+        player.fifthPow = Decimal.max(Decimal.pow(2.5, player.resets - 3), 1)
+        player.sixthPow = Decimal.max(Decimal.pow(2.5, player.resets - 4), 1)
+        player.seventhPow = Decimal.max(Decimal.pow(2.5, player.resets - 5), 1)
+        player.eightPow = Decimal.max(Decimal.pow(2.5, player.resets - 6), 1)
+    }
+    if (player.currentChallenge == "challenge11" || player.currentChallenge == "postc1") {
+        player.firstPow = new Decimal(1)
+        player.secondPow = new Decimal(1)
+        player.thirdPow = new Decimal(1)
+        player.fourthPow = new Decimal(1)
+        player.fifthPow = new Decimal(1)
+        player.sixthPow = new Decimal(1)
+        player.seventhPow = new Decimal(1)
+        player.eightPow = new Decimal(1)
+    }
+    if (player.achievements.includes("Claustrophobic")) player.tickspeed = player.tickspeed.times(0.98);
+    if (player.achievements.includes("Faster than a potato")) player.tickspeed = player.tickspeed.times(0.98);
+    
+
+    
+
+
+    
+    clearInterval(player.interval);
+    //updateInterval();
+    updateDimensions();
+    document.getElementById("secondRow").style.display = "none";
+    document.getElementById("thirdRow").style.display = "none";
+    document.getElementById("tickSpeed").style.visibility = "hidden";
+    document.getElementById("tickSpeedMax").style.visibility = "hidden";
+    document.getElementById("tickLabel").style.visibility = "hidden";
+    document.getElementById("tickSpeedAmount").style.visibility = "hidden";
+    document.getElementById("fourthRow").style.display = "none";
+    document.getElementById("fifthRow").style.display = "none";
+    document.getElementById("sixthRow").style.display = "none";
+    document.getElementById("seventhRow").style.display = "none";
+    document.getElementById("eightRow").style.display = "none";
+    updateTickSpeed();
+
+    if (player.challenges.includes("challenge1")) player.money = new Decimal(100)
+    if (player.achievements.includes("That's fast!")) player.money = new Decimal(1000);
+    if (player.achievements.includes("That's faster!")) player.money = new Decimal(2e5);
+    if (player.achievements.includes("Forever isn't that long")) player.money = new Decimal(1e10);
+    if (player.achievements.includes("Blink of an eye")) player.money = new Decimal(1e25);
+    
+    if (player.resets >= 10) {
+        giveAchievement("Boosting to the max");
+    }
+}
+
+MoneyFormat = ['K', 'M', 'B', 'T', 'Qd', 'Qt', 'Sx', 'Sp', 'Oc', 'No', 'Dc', 'UDc', 'DDc', 'TDc', 'QdDc', 'QtDc', 'SxDc', 'SpDc', 'ODc', 'NDc', 'Vg', 'UVg', 'DVg', 'TVg', 'QdVg', 'QtVg', 'SxVg', 'SpVg', 'OVg', 'NVg', 'Tg', 'UTg', 'DTg', 'TTg', 'QdTg', 'QtTg', 'SxTg', 'SpTg', 'OTg', 'NTg', 'Qa', 'UQa', 'DQa', 'TQa', 'QdQa', 'QtQa', 'SxQa', 'SpQa', 'OQa', 'NQa', 'Qi', 'UQi', 'DQi', 'TQi', 'QaQi', 'QtQi', 'SxQi', 'SpQi', 'OQi', 'NQi', 'Se', 'USe', 'DSe', 'TSe', 'QaSe', 'QtSe', 'SxSe', 'SpSe', 'OSe', 'NSe', 'St', 'USt', 'DSt', 'TSt', 'QaSt', 'QtSt', 'SxSt', 'SpSt', 'OSt', 'NSt', 'Og', 'UOg', 'DOg', 'TOg', 'QdOg', 'QtOg', 'SxOg', 'SpOg', 'OOg', 'NOg', 'Nn', 'UNn', 'DNn', 'TNn', 'QdNn', 'QtNn', 'SxNn', 'SpNn', 'ONn', 'NNn', 'Ce', 'UCe'];
+MoneyFormat.reverse();
+
+shorten = function (money) {
+    return formatValue(player.options.notation, money, 2, 2);
+};
+
+shortenCosts = function (money) {
+    return formatValue(player.options.notation, money, 0, 0);
+};
+
+shortenDimensions = function (money) {
+    return formatValue(player.options.notation, money, 2, 0);
+};
+
+shortenMoney = function (money) {
+    return formatValue(player.options.notation, money, 2, 1);
+};
+
+function canBuyTickSpeed() {
+    return canBuyDimension(3);
+}
+
+function getTickSpeedMultiplier() {
+    if (player.galaxies < 3) {
+        let baseMultiplier = 0.9;
+        if (player.galaxies == 0) baseMultiplier = 0.89
+        if (player.currentChallenge == "challenge6" || player.currentChallenge == "postc1") baseMultiplier = 0.93;
+        if (player.currentChallenge == "postc3") return 1;
+        let perGalaxy = 0.02;
+        
+        if (player.infinityUpgrades.includes("galaxyBoost")) {
+            perGalaxy *= 2
+        }
+        if (player.infinityUpgrades.includes("postGalaxy")) {
+            perGalaxy *= 1.5
+        }
+        
+        return baseMultiplier-(player.galaxies*perGalaxy);
+    } else {
+        let baseMultiplier = 0.8
+        if (player.currentChallenge == "challenge6" || player.currentChallenge == "postc1") baseMultiplier = 0.83
+        if (player.currentChallenge == "postc3") return 1;
+        let perGalaxy = 0.965
+        let galaxies = player.galaxies-2
+        if (player.infinityUpgrades.includes("galaxyBoost")) {
+            galaxies *= 2
+        }
+        if (player.infinityUpgrades.includes("postGalaxy")) {
+            galaxies *= 1.5
+        }
+
+        return baseMultiplier * (Math.pow(perGalaxy, (galaxies-2)))
+    }
+}
+
+function buyTickSpeed() {
+    if (!canBuyTickSpeed()) {
+        return false;
+    }
+    
+    if (!canAfford(player.tickSpeedCost)) {
+        return false;
+    }
+    
+    player.money = player.money.minus(player.tickSpeedCost);
+    if (player.currentChallenge != "challenge5" && player.currentChallenge != "postc5") player.tickSpeedCost = player.tickSpeedCost.times(player.tickspeedMultiplier);
+    else if (player.currentChallenge == "postc5") multiplyPC5Costs(player.tickSpeedCost, 0)
+    else multiplySameCosts(player.tickSpeedCost)
+    if (player.tickSpeedCost.gte(Number.MAX_VALUE)) player.tickspeedMultiplier = player.tickspeedMultiplier.times(player.tickSpeedMultDecrease);
+    if (player.currentChallenge == "challenge2" || player.currentChallenge == "postc1") player.chall2Pow = 0
+    player.tickspeed = player.tickspeed.times(getTickSpeedMultiplier());
+    if (player.challenges.includes("postc3") || player.currentChallenge == "postc3") player.postC3Reward *= 0.05+(player.galaxies*0.005)
+    return true;
+}
+
+document.getElementById("tickSpeed").onclick = function () {
+    buyTickSpeed();
+    
+    updateTickSpeed();
+    updateMoney();
+};
+
+function buyMaxTickSpeed() {
+    if (!canBuyTickSpeed()) return false
+    while (player.money.gt(player.tickSpeedCost)) {
+        player.money = player.money.minus(player.tickSpeedCost);
+        if (player.currentChallenge != "challenge5" && player.currentChallenge != "postc5") player.tickSpeedCost = player.tickSpeedCost.times(player.tickspeedMultiplier);
+        else if (player.currentChallenge == "postc5") multiplyPC5Costs(player.tickSpeedCost, 0)
+        else multiplySameCosts(player.tickSpeedCost)
+        if (player.tickSpeedCost.gte(Number.MAX_VALUE)) player.tickspeedMultiplier = player.tickspeedMultiplier.times(player.tickSpeedMultDecrease);
+        player.tickspeed = player.tickspeed.times(getTickSpeedMultiplier());
+        if (player.currentChallenge == "challenge2" || player.currentChallenge == "postc1") player.chall2Pow = 0
+        if (player.challenges.includes("postc3") || player.currentChallenge == "postc3") player.postC3Reward *= 1.05+(player.galaxies*0.005)
+    }
+
+    
+    updateTickSpeed();
+    updateMoney();
+}
+
+function timeDisplay(time) {
+    if (time <= 100) return (time/10).toFixed(2) + " seconds"
+    time = Decimal.floor(time / 10)
+
+    
+
+    if (time >= 31536000) {
+        return Decimal.floor(time / 31536000) + " years, " + Decimal.floor((time % 31536000) / 86400) + " days, " + Decimal.floor((time % 86400) / 3600) + " hours, " + Decimal.floor((time % 3600) / 60) + " minutes and " + Decimal.floor(time % 60) + " seconds"
+    } else if (time >= 86400) {
+        return Decimal.floor(time / 86400) + " days, " + Decimal.floor((time % 86400) / 3600) + " hours, " + Decimal.floor((time % 3600) / 60) + " minutes and " + Decimal.floor(time % 60) + " seconds"
+    } else if (time >= 3600) {
+        return Decimal.floor(time / 3600) + " hours, " + Decimal.floor((time % 3600) / 60) + " minutes and " + Decimal.floor(time % 60) + " seconds"
+    } else if (time >= 60) {
+        return Decimal.floor(time / 60) + " minutes and " + Decimal.floor(time % 60) + " seconds"
+    } else return Decimal.floor(time % 60) + " seconds"
+}
+
+function preformat(int) {
+    if (int.toString().length == 1) return "0"+int
+    else return int
+}
+
+function timeDisplayShort(time) {
+    if (time <= 600) return (time/10).toFixed(2) + " seconds"
+    time = Decimal.floor(time / 10)
+    return preformat(Decimal.floor((time) / 3600)) + ":" + preformat(Decimal.floor((time % 3600) / 60)) + ":" + preformat(Decimal.floor(time % 60))
+
+    }
+
+
+
+
+function giveAchievement(name) {
+    if (player.achievements.includes(name)) {
+        return
+    }
+    
+    $.notify(name, "success");
+    player.achievements.push(name);
+    document.getElementById(name).className = "achievementunlocked"
+    try {
+        kongregate.stats.submit('Achievements', player.achievements.length);
+    } catch (err) {console.log("Couldn't load Kongregate API")}
+
+    updateAchPow();
+}
+
+const TIER_NAMES = [ null, "first", "second", "third", "fourth", "fifth", "sixth", "seventh", "eight" ];
+const DISPLAY_NAMES = [ null, "First", "Second", "Third", "Fourth", "Fifth", "Sixth", "Seventh", "Eighth" ];
+
+function canAfford(cost) {
+    return ((cost.lt(new Decimal("1.79e308")) && !player.break) || player.break) && cost.lte(player.money);
+}
+
+
+
+function multiplySameCosts(cost) {
+    const tiers = [ null, "first", "second", "third", "fourth", "fifth", "sixth", "seventh", "eight" ];
+    const tierCosts = [ null, new Decimal(1e3), new Decimal(1e4), new Decimal(1e5), new Decimal(1e6), new Decimal(1e8), new Decimal(1e10), new Decimal(1e12), new Decimal(1e15) ];
+    
+    for (let i = 1; i <= 8; ++i) {
+        if (player[tiers[i] + "Cost"].e == cost.e) player[tiers[i] + "Cost"] = player[tiers[i] + "Cost"].times(tierCosts[i])
+        
+    }
+    if (player.tickSpeedCost.e == cost.e) player.tickSpeedCost = player.tickSpeedCost.times(10)
+    }
+
+
+function multiplyPC5Costs(cost, tier) {
+    const tiers = [ null, "first", "second", "third", "fourth", "fifth", "sixth", "seventh", "eight" ];
+
+    if (tier < 5) {
+        for (var i = 1; i<9; i++) {
+            if (player[tiers[i] + "Cost"].e <= cost.e) player[tiers[i] + "Cost"] = player[tiers[i] + "Cost"].times(player.costMultipliers[i-1])
+        }
+        if (player.tickSpeedCost.e >= cost.e) player.tickSpeedCost = player.tickSpeedCost.times(player.tickspeedMultiplier)
+    } else {
+        for (var i = 1; i<9; i++) {
+            if (player[tiers[i] + "Cost"].e >= cost.e) player[tiers[i] + "Cost"] = player[tiers[i] + "Cost"].times(player.costMultipliers[i-1])
+        }
+        if (player.tickSpeedCost.e <= cost.e) player.tickSpeedCost = player.tickSpeedCost.times(player.tickspeedMultiplier)
+    }
+}
+
+
+function canBuyDimension(tier) {
+    if (tier == 9 ) {
+        if (player.secondAmount.equals(0)) return false
+        else return true
+    }
+
+    if (tier > player.resets + 4) {
+        return false;
+    }
+    
+    if (tier > 1 && player[TIER_NAMES[tier - 1] + 'Amount'] == 0) {
+        return false;
+    }
+
+    if (player.currentChallenge == "challenge4" || player.currentChallenge == "postc1") {
+        if (tier == 7 || tier == 8) return false
+    }
+    
+    return true;
+}
+
+function getDimensionPowerMultiplier(tier) {
+    let dimMult = 2;
+
+
+    if (player.currentChallenge == "challenge9" || player.currentChallenge == "postc1") dimMult = Decimal.pow(10/0.30,Decimal.random())*0.30
+
+    if (player.infinityUpgrades.includes('dimMult')) dimMult *= 1.1;
+    if (player.achievements.includes("Is this hell?")) dimMult *= 1.01;
+    
+    return dimMult;
+}
+
+
+function clearDimensions(amount) {
+	const tiers = [ null, "first", "second", "third", "fourth", "fifth", "sixth", "seventh", "eight" ];
+    
+    for (i = 1; i <= amount; i++) {
+        player[tiers[i] + "Amount"] = new Decimal(0)
+    }   
+}
+
+
+function getDimensionCostMultiplier(tier) {
+
+	const multiplier2 = [new Decimal(1e3),new Decimal(5e3),new Decimal(1e4),new Decimal(1.2e4),new Decimal(1.8e4),new Decimal(2.6e4),new Decimal(3.2e4),new Decimal(4.2e4)];
+    if (player.currentChallenge == "challenge10") return multiplier2[tier - 1];
+    else return player.costMultipliers[tier - 1];
+}
+
+function onBuyDimension(tier) {
+    switch (tier) {
+        case 1: giveAchievement("You gotta start somewhere"); break;
+        case 2: giveAchievement("100 antimatter is a lot"); break;
+        case 3: giveAchievement("Half life 3 confirmed"); break;
+        case 4: giveAchievement("L4D: Left 4 Dimensions"); break;
+        case 5: giveAchievement("5 Dimension Antimatter Punch"); break;
+        case 6: giveAchievement("We couldn't afford 9"); break;
+        case 7: giveAchievement("Not a luck related achievement"); break;
+        case 8: giveAchievement("90 degrees to infinity"); break;
+    }
+    
+    if (tier == 8 && player.eightAmount.equals(99)) {
+        giveAchievement("The 9th Dimension is a lie");
+    }
+
+    player.postC4Tier = tier;
+
+
+    updateMoney();
+}
+
+function buyOneDimension(tier) {
+    const name = TIER_NAMES[tier];
+    const cost = player[name + 'Cost'];
+
+    if (player.currentChallenge != "challenge10" && player.currentChallenge != "postc1") {
+        if (!canBuyDimension(tier)) {
+            return false;
+        }
+    } else {
+        if (tier >= 3) {
+            if (player[TIER_NAMES[tier-2] + 'Amount'].lt(cost)) return false
+        }
+        else if (!canBuyDimension(tier)) {
+            return false;
+        } else if (tier < 3 && !canAfford(cost)){
+            return false;
+        }
+    }
+    
+    
+    
+    if (player.currentChallenge != "challenge10" && player.currentChallenge != "postc1") {
+        if (!canAfford(cost)) {
+            return false;
+        }
+    }
+    
+    
+    if ((player.currentChallenge != "challenge10" && player.currentChallenge != "postc1") || tier < 3) {
+        player.money = player.money.minus(cost);
+    } else {
+        player[TIER_NAMES[tier-2] + 'Amount'] = player[TIER_NAMES[tier-2] + 'Amount'].minus(cost)
+    }
+    
+    player[name + 'Amount'] = player[name + 'Amount'].plus(1);
+    player[name + 'Bought']++;
+    
+    if (player[name + 'Bought'] === 10) {
+        player[name + 'Bought'] = 0;
+        player[name + 'Pow']  = player[name + 'Pow'].times(getDimensionPowerMultiplier(tier));
+        if (player.currentChallenge != "challenge5" && player.currentChallenge != "postc5") player[name + 'Cost'] = player[name + 'Cost'].times((getDimensionCostMultiplier(tier)));
+        else if (player.currentChallenge == "postc5") multiplyPC5Costs(player[name + 'Cost'], tier)
+        else multiplySameCosts(cost);
+        if (player[name + 'Cost'].gte(Number.MAX_VALUE)) player.costMultipliers[tier-1] = player.costMultipliers[tier-1].times(player.dimensionMultDecrease)
+        
+    }
+
+    if (player.currentChallenge == "challenge2" || player.currentChallenge == "postc1") player.chall2Pow = 0;
+    if (player.currentChallenge == "challenge8" || player.currentChallenge == "postc1") clearDimensions(tier-1);
+
+    onBuyDimension(tier);
+    
+    return true;
+}
+
+function buyManyDimension(tier) {
+    const name = TIER_NAMES[tier];
+    const cost = player[name + 'Cost'].times(10 - player[name + 'Bought']);
+    
+    if ((player.currentChallenge == "challenge12" || player.currentChallenge == "postc1") && player.matter.equals(0)) player.matter = new Decimal(1);
+    if (player.currentChallenge != "challenge10" && player.currentChallenge != "postc1") {
+        if (!canBuyDimension(tier)) {
+            return false;
+        }
+    } else {
+        if (tier >= 3) {
+            if (!canBuyDimension(tier)) return false
+            if (player[TIER_NAMES[tier-2] + 'Amount'].lt(cost)) return false
+        }
+        else if (!canBuyDimension(tier)) {
+            return false;
+        } else if (tier < 3 && !canAfford(cost)){
+            return false;
+        }
+    }
+    
+    
+    
+    if (player.currentChallenge != "challenge10" && player.currentChallenge != "postc1") {
+        if (!canAfford(cost)) {
+            return false;
+        }
+    }
+    
+    if ((player.currentChallenge != "challenge10" && player.currentChallenge != "postc1") || tier < 3) {
+        player.money = player.money.minus(cost);
+    } else {
+        player[TIER_NAMES[tier-2] + 'Amount'] = player[TIER_NAMES[tier-2] + 'Amount'].minus(cost)
+    }
+    
+    player[name + 'Amount'] = player[name + 'Amount'].plus(10 - player[name + 'Bought']);
+    player[name + 'Bought']  = 0;
+    player[name + 'Pow']  = player[name + 'Pow'].times(getDimensionPowerMultiplier(tier));
+    if (player.currentChallenge != "challenge5" && player.currentChallenge != "postc5" ) player[name + 'Cost'] = player[name + 'Cost'].times((getDimensionCostMultiplier(tier)));
+    else if (player.currentChallenge == "postc5") multiplyPC5Costs(player[name + 'Cost'], tier)
+    else multiplySameCosts(player[name + 'Cost']);
+    if (player[name + 'Cost'].gte(Number.MAX_VALUE)) player.costMultipliers[tier-1] = player.costMultipliers[tier-1].times(player.dimensionMultDecrease)
+    if (player.currentChallenge == "challenge2" || player.currentChallenge == "postc1") player.chall2Pow = 0;
+    if (player.currentChallenge == "challenge8" || player.currentChallenge == "postc1") clearDimensions(tier-1);
+
+    onBuyDimension(tier);
+    
+    return true;
+}
+
+function buyManyDimensionAutobuyer(tier, bulk) {
+
+        const name = TIER_NAMES[tier];
+        const cost = player[name + 'Cost'].times(10 - player[name + 'Bought'])
+        if (tier >= 3 && (player.currentChallenge == "challenge10" || player.currentChallenge == "postc1")) {
+            if (!canBuyDimension(tier)) return false
+            if (player[TIER_NAMES[tier-2] + 'Amount'].lt(cost)) return false
+                if (canBuyDimension(tier)) {
+                    if (cost.lt(player[TIER_NAMES[tier-2]+"Amount"]) && player[name + 'Bought'] != 0) {
+                        player[TIER_NAMES[tier-2]+"Amount"] = player[TIER_NAMES[tier-2]+"Amount"].minus(cost)
+                        player[name + "Amount"] = player[name + "Amount"].plus(10 - player[name + 'Bought'])
+                        player[name + 'Pow']  = player[name + 'Pow'].times(getDimensionPowerMultiplier(tier))
+                        player[name + "Cost"] = player[name + "Cost"].times(getDimensionCostMultiplier(tier))
+                        player[name + 'Bought'] = 0
+                    }
+                    var x = bulk
+                    while (player[TIER_NAMES[tier-2]+"Amount"].gt(player[name + "Cost"].times(10)) && x > 0) {
+                        player[TIER_NAMES[tier-2]+"Amount"] = player[TIER_NAMES[tier-2]+"Amount"].minus(player[name + "Cost"].times(10))
+                        player[name + "Cost"] = player[name + "Cost"].times(getDimensionCostMultiplier(tier))
+                        player[name + "Amount"] = player[name + "Amount"].plus(10)
+                        player[name + "Pow"] = player[name + "Pow"].times(getDimensionPowerMultiplier(tier))
+                        if (player[name + 'Cost'].gte(Number.MAX_VALUE)) player.costMultipliers[tier-1] = player.costMultipliers[tier-1].times(player.dimensionMultDecrease)
+                        x--;
+                    }
+                    
+                    
+                    onBuyDimension(tier);
+                }
+        } else {
+        if (!canBuyDimension(tier)) return false
+            if (cost.lt(player.money) && player[name + 'Bought'] != 0) {
+                player.money = player.money.minus(cost)
+                player[name + "Amount"] = player[name + "Amount"].plus(10 - player[name + 'Bought'])
+                player[name + 'Pow']  = player[name + 'Pow'].times(getDimensionPowerMultiplier(tier))
+                player[name + "Cost"] = player[name + "Cost"].times(getDimensionCostMultiplier(tier))
+                player[name + 'Bought'] = 0
+            }
+            if (player.money.lt(player[name + "Cost"].times(10))) return false
+            var x = bulk
+            while (player.money.gte(player[name + "Cost"].times(10)) && x > 0) {
+                player.money = player.money.minus(player[name + "Cost"].times(10))
+                if (player.currentChallenge != "challenge5" && player.currentChallenge != "postc5") player[name + "Cost"] = player[name + "Cost"].times(getDimensionCostMultiplier(tier))
+                else if (player.currentChallenge == "postc5") multiplyPC5Costs(player[name + 'Cost'], tier)
+                else multiplySameCosts(player[name + 'Cost'])
+                player[name + "Amount"] = player[name + "Amount"].plus(10)
+                player[name + "Pow"] = player[name + "Pow"].times(getDimensionPowerMultiplier(tier))
+                if (player[name + 'Cost'].gte(Number.MAX_VALUE)) player.costMultipliers[tier-1] = player.costMultipliers[tier-1].times(player.dimensionMultDecrease)
+                if (player.currentChallenge == "challenge8") clearDimensions(tier-1)
+                x--;
+            }
+            
+            
+            
+        
+        }
+        if ((player.currentChallenge == "challenge12" || player.currentChallenge == "postc1") && player.matter.equals(0)) player.matter = new Decimal(1);
+        if (player.currentChallenge == "challenge2" || player.currentChallenge == "postc1") player.chall2Pow = 0;
+        if (player.currentChallenge == "postc1") clearDimensions(tier-1);
+        player.postC4Tier = tier;
+}
+
+const infCostMults = [null, 1e3, 1e6, 1e8, 1e10]
+const infPowerMults = [null, 50, 30, 10, 5]
+function buyManyInfinityDimension(tier) {
+    
+    var dim = player["infinityDimension"+tier]
+    if (player.infinityPoints.lt(dim.cost)) return false
+    if (!player.infDimensionsUnlocked[tier-1]) return false
+    
+    player.infinityPoints = player.infinityPoints.minus(dim.cost)
+    dim.amount = dim.amount.plus(10);
+    dim.cost *= infCostMults[tier]
+    dim.power *= infPowerMults[tier]
+    dim.baseAmount += 10
+    
+
+}
+
+
+
+var infDimPow = 1
+
+function getInfinityDimensionProduction(tier) {
+    var dim = player["infinityDimension"+tier]
+
+    return dim.amount.times(dim.power).times(infDimPow)
+}
+
+
+
+
+function resetInfDimensions() {
+
+    if (player.infDimensionsUnlocked[0]) {
+        player.infinityPower = new Decimal(0)
+    }
+    if (player.infDimensionsUnlocked[3] && player.infinityDimension4.amount != 0){
+        player.infinityDimension3.amount = new Decimal(player.infinityDimension3.baseAmount)
+        player.infinityDimension2.amount = new Decimal(player.infinityDimension2.baseAmount)
+        player.infinityDimension1.amount = new Decimal(player.infinityDimension1.baseAmount)
+    } 
+    else if (player.infDimensionsUnlocked[2] && player.infinityDimension3.amount != 0){
+        player.infinityDimension2.amount = new Decimal(player.infinityDimension2.baseAmount)
+        player.infinityDimension1.amount = new Decimal(player.infinityDimension1.baseAmount)
+    } 
+    else if (player.infDimensionsUnlocked[1] && player.infinityDimension2.amount != 0){
+        player.infinityDimension1.amount = new Decimal(player.infinityDimension1.baseAmount)
+    }
+    
+}
+
+
+function toggleChallengeRetry() {
+    if (player.options.retryChallenge) {
+        player.options.retryChallenge = false
+        document.getElementById("retry").innerHTML = "Automatically retry challenges OFF"
+    } else {
+        player.options.retryChallenge = true
+        document.getElementById("retry").innerHTML = "Automatically retry challenges ON"
+    }
+}
+
+
+
+
+document.getElementById("first").onclick = function () {
+    if (buyOneDimension(1)) {
+        // This achievement is granted only if the buy one button is pressed.
+        if (player.firstAmount >= 1e150) {
+            giveAchievement("There's no point in doing that");
+        }
+        if ((player.currentChallenge == "challenge12" || player.currentChallenge == "postc1") && player.matter.equals(0)) player.matter = new Decimal(1);
+    }
+};
+
+
+
+function glowText(id) {
+  var text = document.getElementById(id);
+  text.style.setProperty("-webkit-animation", "glow 1s");
+  text.style.setProperty("animation", "glow 1s");
+}
+
+
+
+document.getElementById("second").onclick = function () {
+    buyOneDimension(2);
+    if ((player.currentChallenge == "challenge12" || player.currentChallenge == "postc1") && player.matter.equals(0)) player.matter = new Decimal(1);
+};
+
+document.getElementById("third").onclick = function () {
+    buyOneDimension(3);
+    if ((player.currentChallenge == "challenge12" || player.currentChallenge == "postc1") && player.matter.equals(0))player.matter = new Decimal(1);
+};
+
+document.getElementById("fourth").onclick = function () {
+    buyOneDimension(4);
+    if ((player.currentChallenge == "challenge12" || player.currentChallenge == "postc1") && player.matter.equals(0)) player.matter = new Decimal(1);
+};
+
+document.getElementById("fifth").onclick = function () {
+    buyOneDimension(5);
+};
+
+document.getElementById("sixth").onclick = function () {
+    buyOneDimension(6);
+};
+
+document.getElementById("seventh").onclick = function () {
+    buyOneDimension(7);
+};
+
+document.getElementById("eight").onclick = function () {
+    buyOneDimension(8);
+};
+
+document.getElementById("firstMax").onclick = function () {
+    buyManyDimension(1);
+    if ((player.currentChallenge == "challenge12" || player.currentChallenge == "postc1") && player.matter.equals(0)) player.matter = new Decimal(1);
+};
+
+document.getElementById("secondMax").onclick = function () {
+    buyManyDimension(2);
+    if ((player.currentChallenge == "challenge12" || player.currentChallenge == "postc1") && player.matter.equals(0)) player.matter = new Decimal(1);
+};
+
+document.getElementById("thirdMax").onclick = function () {
+    buyManyDimension(3);
+};
+
+document.getElementById("fourthMax").onclick = function () {
+    buyManyDimension(4);
+};
+
+document.getElementById("fifthMax").onclick = function () {
+    buyManyDimension(5);
+};
+
+document.getElementById("sixthMax").onclick = function () {
+    buyManyDimension(6);
+};
+
+document.getElementById("seventhMax").onclick = function () {
+    buyManyDimension(7);
+};
+
+document.getElementById("eightMax").onclick = function () {
+    buyManyDimension(8);
+};
+
+document.getElementById("softReset").onclick = function () {
+    const name = TIER_NAMES[getShiftRequirement(0).tier]
+    if (player[name + "Amount"] >= getShiftRequirement(0).amount) {  
+        softReset(1)
+    }
+};
+
+document.getElementById("maxall").onclick = function () {    
+    buyMaxTickSpeed();
+    
+    for (let tier = 8; tier >= 1; tier--) {
+        const name = TIER_NAMES[tier];
+        const cost = player[name + 'Cost'].times(10 - player[name + 'Bought'])
+        if (tier >= 3 && (player.currentChallenge == "challenge10" || player.currentChallenge == "postc1")) {
+            if (canBuyDimension(tier) && player[TIER_NAMES[tier-2] + 'Amount'].gte(cost)) {
+                
+                    if (canBuyDimension(tier)) {
+                        
+                        if (cost.lt(player[TIER_NAMES[tier-2]+"Amount"]) && player[name + 'Bought'] != 0) {
+                            player[TIER_NAMES[tier-2]+"Amount"] = player[TIER_NAMES[tier-2]+"Amount"].minus(cost)
+                            player[name + "Amount"] = player[name + "Amount"].plus(10 - player[name + 'Bought'])
+                            player[name + 'Pow']  = player[name + 'Pow'].times(getDimensionPowerMultiplier(tier))
+                            player[name + "Cost"] = player[name + "Cost"].times(getDimensionCostMultiplier(tier))
+                            player[name + 'Bought'] = 0
+                        }
+            
+                        var i = 0
+                        while (player[TIER_NAMES[tier-2]+"Amount"].gt(player[name + "Cost"].times(10))) {
+                            player[TIER_NAMES[tier-2]+"Amount"] = player[TIER_NAMES[tier-2]+"Amount"].minus(player[name + "Cost"].times(10))
+                            player[name + "Cost"] = player[name + "Cost"].times(getDimensionCostMultiplier(tier))
+                            player[name + "Amount"] = player[name + "Amount"].plus(10)
+                            player[name + "Pow"] = player[name + "Pow"].times(getDimensionPowerMultiplier(tier))
+                            if (player[name + 'Cost'].gte(Number.MAX_VALUE)) player.costMultipliers[tier-1] = player.costMultipliers[tier-1].times(player.dimensionMultDecrease)
+                            
+                            onBuyDimension(tier)
+                        }
+                        
+                        
+                    }
+                }
+        } else {
+        if (canBuyDimension(tier)) {
+            if (cost.lt(player.money) && player[name + 'Bought'] != 0) {
+                player.money = player.money.minus(cost)
+                player[name + "Amount"] = player[name + "Amount"].plus(10 - player[name + 'Bought'])
+                player[name + 'Pow']  = player[name + 'Pow'].times(getDimensionPowerMultiplier(tier))
+                player[name + "Cost"] = player[name + "Cost"].times(getDimensionCostMultiplier(tier))
+                player[name + 'Bought'] = 0
+            }
+
+            while (player.money.gte(player[name + "Cost"].times(10))) {
+                if ((player.currentChallenge == "challenge12" || player.currentChallenge == "postc1") && player.matter.equals(0)) player.matter = new Decimal(1);
+                if (player.currentChallenge == "challenge2" || player.currentChallenge == "postc1") player.chall2Pow = 0;
+                player.money = player.money.minus(player[name + "Cost"].times(10))
+                if (player.currentChallenge != "challenge5" && player.currentChallenge != "postc5") player[name + "Cost"] = player[name + "Cost"].times(getDimensionCostMultiplier(tier))
+                else if (player.currentChallenge == "postc5") multiplyPC5Costs(player[name + 'Cost'], tier)
+                else multiplySameCosts(player[name + 'Cost'])
+                player[name + "Amount"] = player[name + "Amount"].plus(10)
+                player[name + "Pow"] = player[name + "Pow"].times(getDimensionPowerMultiplier(tier))
+                if (player[name + 'Cost'].gte(Number.MAX_VALUE)) player.costMultipliers[tier-1] = player.costMultipliers[tier-1].times(player.dimensionMultDecrease)
+                if (player.currentChallenge == "challenge8" || player.currentChallenge == "postc1") clearDimensions(tier-1);
+                    onBuyDimension(tier);
+            }
+            
+            
+            
+            
+        }
+        }
+        }
+        
+        
+        
+};
+
+
+document.getElementById("invert").onclick = function () {
+    if (player.options.invert) {
+        player.options.invert = false;
+        document.getElementById("body").classList.remove("invert");
+    } else {
+        player.options.invert = true;
+        document.getElementById("body").classList.add("invert");
+    }
+}
+
+document.getElementById("challengeconfirmation").onclick = function () {
+    if (!player.options.challConf) {
+        player.options.challConf = true;
+        document.getElementById("challengeconfirmation").innerHTML = "Challenge confirmation off"
+    } else {
+        player.options.challConf = false;
+        document.getElementById("challengeconfirmation").innerHTML = "Challenge confirmation on"
+    }
+}
+
+
+
+
+function buyInfinityUpgrade(name, cost) {
+    if (player.infinityPoints.gte(cost) && !player.infinityUpgrades.includes(name)) {
+        player.infinityUpgrades.push(name);
+        player.infinityPoints = player.infinityPoints.minus(cost);
+        return true
+    } else return false
+}
+
+document.getElementById("infiMult").onclick = function() {
+    if (player.infinityUpgrades.includes("skipResetGalaxy") && player.infinityUpgrades.includes("passiveGen") && player.infinityUpgrades.includes("galaxyBoost") && player.infinityUpgrades.includes("resetBoost") && player.infinityPoints.gte(player.infMultCost)) {
+        player.infinityPoints = player.infinityPoints.minus(player.infMultCost)
+        player.infMult *= 2
+        player.infMultCost *= 10
+        document.getElementById("infiMult").innerHTML = "Multiply infinity points from all sources by 2 <br>currently: "+shorten(player.infMult * kongIPMult) +"x<br>Cost: "+shortenCosts(player.infMultCost)+" IP"
+    }
+}
+
+
+
+
+function updateAchPow() {
+    var amount = 0
+    if (player.achievements.includes("You gotta start somewhere") &&
+        player.achievements.includes("100 antimatter is a lot") &&
+        player.achievements.includes("Half life 3 confirmed") &&
+        player.achievements.includes("L4D: Left 4 Dimensions") &&
+        player.achievements.includes("5 Dimension Antimatter Punch") &&
+        player.achievements.includes("We couldn't afford 9") &&
+        player.achievements.includes("Not a luck related achievement") &&
+        player.achievements.includes("90 degrees to infinity")) {
+        amount += 1;
+        document.getElementById("achRow1").className = "completedrow"
+    }
+
+    if (player.achievements.includes("To infinity!") &&
+        player.achievements.includes("Don't you dare to sleep") &&
+        player.achievements.includes("The 9th Dimension is a lie") &&
+        player.achievements.includes("Antimatter Apocalypse") &&
+        player.achievements.includes("Boosting to the max") &&
+        player.achievements.includes("You got past The Big Wall") &&
+        player.achievements.includes("Double Galaxy") &&
+        player.achievements.includes("There's no point in doing that")) {
+        amount += 1;
+        document.getElementById("achRow2").className = "completedrow"
+    }
+
+    if (player.achievements.includes("I forgot to nerf that") &&
+        player.achievements.includes("The Gods are pleased") &&
+        player.achievements.includes("That's a lot of infinites") &&
+        player.achievements.includes("You didn't need it anyway") &&
+        player.achievements.includes("One for each dimension") &&
+        player.achievements.includes("Claustrophobic") &&
+        player.achievements.includes("That's fast!") &&
+        player.achievements.includes("I don't believe in Gods")) {
+        amount += 1;
+        document.getElementById("achRow3").className = "completedrow"
+    }
+
+    if (player.achievements.includes("Fake News") &&
+        player.achievements.includes("Supersanic") &&
+        player.achievements.includes("Zero Deaths") &&
+        player.achievements.includes("Over in 30 seconds") &&
+        player.achievements.includes("Faster than a potato") &&
+        player.achievements.includes("Multidimensional") &&
+        player.achievements.includes("Daredevil") &&
+        player.achievements.includes("AntiChallenged")) {
+        amount += 1;
+        document.getElementById("achRow4").className = "completedrow"
+    }
+
+    if (player.achievements.includes("Limit Break") &&
+        player.achievements.includes("Age of Automation") &&
+        player.achievements.includes("Definitely not worth it") &&
+        player.achievements.includes("That's faster!") &&
+        player.achievements.includes("Forever isn't that long") &&
+        player.achievements.includes("Many Deaths") &&
+        player.achievements.includes("Gift from the Gods") &&
+        player.achievements.includes("Is this hell?")) {
+        amount += 1;
+        document.getElementById("achRow5").className = "completedrow"
+    }
+
+    if (player.achievements.includes("ERROR 909: Dimension not found") &&
+        player.achievements.includes("Can't hold all these infinities") &&
+        player.achievements.includes("This achievement doesn't exist") &&
+        player.achievements.includes("End me") &&
+        player.achievements.includes("NEW DIMENSIONS???") &&
+        player.achievements.includes("Spreading Cancer") &&
+        player.achievements.includes("How the antitables have turned") &&
+        player.achievements.includes("Blink of an eye")) {
+        amount += 1;
+        document.getElementById("achRow6").className = "completedrow"
+    }
+
+    for (i = amount; i > 0; i--) {
+        player.achPow = Decimal.pow(1.5, amount)
+    }
+
+    document.getElementById("achmultlabel").innerHTML = "Current achievement multiplier on each Dimension: " + player.achPow.toFixed(1) + "x"
+
+
+}
+
+
+
+function timeMult() {
+    var mult = new Decimal(1)
+    if (player.infinityUpgrades.includes("timeMult")) mult = mult.times(Math.pow(player.totalTimePlayed / 1200, 0.15));
+    if (player.infinityUpgrades.includes("timeMult2")) mult = mult.times(Decimal.max(Math.pow(player.thisInfinityTime / 2400, 0.25), 1));
+    if (player.achievements.includes("One for each dimension")) mult = mult.times(Math.pow(player.totalTimePlayed / (600*60*48), 0.05));
+    return mult;
+}
+
+function dimMults() {
+    return new Decimal(1 + (player.infinitied * 0.2))
+}
+
+
+
+document.getElementById("infi11").onclick = function () {
+    buyInfinityUpgrade("timeMult",1);
+}
+
+document.getElementById("infi21").onclick = function () {
+    buyInfinityUpgrade("dimMult",1);
+}
+
+document.getElementById("infi12").onclick = function () {
+    if (player.infinityUpgrades.includes("timeMult")) buyInfinityUpgrade("18Mult",1);
+}
+
+document.getElementById("infi22").onclick = function () {
+    if (player.infinityUpgrades.includes("dimMult")) buyInfinityUpgrade("27Mult",1);
+}
+
+document.getElementById("infi13").onclick = function () {
+    if (player.infinityUpgrades.includes("18Mult")) buyInfinityUpgrade("36Mult",1);
+}
+document.getElementById("infi23").onclick = function () {
+    if (player.infinityUpgrades.includes("27Mult")) buyInfinityUpgrade("45Mult",1);
+}
+
+document.getElementById("infi14").onclick = function () {
+    if (player.infinityUpgrades.includes("36Mult")) buyInfinityUpgrade("resetBoost",1);
+}
+
+document.getElementById("infi24").onclick = function () {
+    if (player.infinityUpgrades.includes("45Mult")) buyInfinityUpgrade("galaxyBoost",2);
+}
+
+document.getElementById("infi31").onclick = function() {
+    buyInfinityUpgrade("timeMult2",3);
+}
+    
+document.getElementById("infi32").onclick = function() {
+    if (player.infinityUpgrades.includes("timeMult2")) buyInfinityUpgrade("unspentBonus",5);
+}
+
+document.getElementById("infi33").onclick = function() {
+    if (player.infinityUpgrades.includes("unspentBonus")) buyInfinityUpgrade("resetMult",7);
+}
+
+document.getElementById("infi34").onclick = function() {
+    if (player.infinityUpgrades.includes("resetMult")) buyInfinityUpgrade("passiveGen",10);
+}
+
+document.getElementById("infi41").onclick = function() {
+    buyInfinityUpgrade("skipReset1",20);
+}
+
+document.getElementById("infi42").onclick = function() {
+    if (player.infinityUpgrades.includes("skipReset1")) buyInfinityUpgrade("skipReset2", 40)
+}
+
+document.getElementById("infi43").onclick = function() {
+    if (player.infinityUpgrades.includes("skipReset2")) buyInfinityUpgrade("skipReset3", 80)
+}
+
+document.getElementById("infi44").onclick = function() {
+    if (player.infinityUpgrades.includes("skipReset3")) buyInfinityUpgrade("skipResetGalaxy", 500)
+}
+
+
+document.getElementById("postinfi11").onclick = function() {
+    buyInfinityUpgrade("totalMult",1e4);
+}
+
+document.getElementById("postinfi21").onclick = function() {
+    buyInfinityUpgrade("currentMult",5e4);
+}
+
+document.getElementById("postinfi31").onclick = function() {
+    if (player.infinityPoints.gte(player.tickSpeedMultDecreaseCost) && player.tickSpeedMultDecrease != 2) {
+        player.infinityPoints = player.infinityPoints.minus(player.tickSpeedMultDecreaseCost)
+        player.tickSpeedMultDecreaseCost *= 5
+        player.tickSpeedMultDecrease--;
+        document.getElementById("postinfi31").innerHTML = "Tickspeed cost multiplier increase <br>"+player.tickSpeedMultDecrease+"x -> "+(player.tickSpeedMultDecrease-1)+"x<br>Cost: "+shortenCosts(player.tickSpeedMultDecreaseCost) +" IP"
+        if (player.tickSpeedMultDecrease == 2) document.getElementById("postinfi31").innerHTML = "Tickspeed cost multiplier increase <br>"+player.tickSpeedMultDecrease+"x"
+    }
+}
+
+document.getElementById("postinfi41").onclick = function() {
+    buyInfinityUpgrade("postGalaxy",5e11);
+}
+
+document.getElementById("postinfi12").onclick = function() {
+    buyInfinityUpgrade("infinitiedMult",1e5);
+}
+
+document.getElementById("postinfi22").onclick = function() {
+    buyInfinityUpgrade("achievementMult",1e6);
+}
+
+document.getElementById("postinfi32").onclick = function() {
+    buyInfinityUpgrade("challengeMult",1e7);
+}
+
+document.getElementById("postinfi42").onclick = function() {
+    if (player.infinityPoints.gte(player.dimensionMultDecreaseCost) && player.dimensionMultDecrease != 3) {
+        player.infinityPoints = player.infinityPoints.minus(player.dimensionMultDecreaseCost)
+        player.dimensionMultDecreaseCost *= 5000
+        player.dimensionMultDecrease--;
+        document.getElementById("postinfi42").innerHTML = "Dimension cost multiplier increase <br>"+player.dimensionMultDecrease+"x -> "+(player.dimensionMultDecrease-1)+"x<br>Cost: "+shortenCosts(player.dimensionMultDecreaseCost) +" IP"
+        if (player.dimensionMultDecrease == 3) document.getElementById("postinfi42").innerHTML = "Dimension cost multiplier increase <br>"+player.dimensionMultDecrease+"x"
+    }
+}
+
+document.getElementById("offlineProd").onclick = function() {
+    if (player.infinityPoints.gte(player.offlineProdCost) && player.offlineProd < 50) {
+        player.infinityPoints = player.infinityPoints.minus(player.offlineProdCost)
+        player.offlineProdCost *= 10
+        player.offlineProd += 5
+
+    }
+}
+
+
+
+
+
+
+
+buyAutobuyer = function(id) {
+    if (player.autobuyers[id].cost > player.infinityPoints) return false;
+    player.infinityPoints = player.infinityPoints.minus(player.autobuyers[id].cost);
+    if (player.autobuyers[id].interval <= 100) {
+        player.autobuyers[id].bulk *= 2;
+        player.autobuyers[id].cost = Math.ceil(2.4*player.autobuyers[id].cost);
+    } else {
+        player.autobuyers[id].interval = Math.max(player.autobuyers[id].interval*0.6, 100);
+        if (player.autobuyers[id].interval > 120) player.autobuyers[id].cost *= 2; //if your last purchase wont be very strong, dont double the cost
+    }
+    updateAutobuyers();
+}
+
+document.getElementById("buyerBtn1").onclick = function () {
+    buyAutobuyer(0);
+}
+
+document.getElementById("buyerBtn2").onclick = function () {
+
+    buyAutobuyer(1);
+}
+
+document.getElementById("buyerBtn3").onclick = function () {
+    buyAutobuyer(2);
+}
+
+document.getElementById("buyerBtn4").onclick = function () {
+    buyAutobuyer(3);
+}
+
+document.getElementById("buyerBtn5").onclick = function () {
+    buyAutobuyer(4);
+}
+
+document.getElementById("buyerBtn6").onclick = function () {
+    buyAutobuyer(5);
+}
+
+document.getElementById("buyerBtn7").onclick = function () {
+    buyAutobuyer(6);
+}
+
+document.getElementById("buyerBtn8").onclick = function () {
+    buyAutobuyer(7);
+}
+
+document.getElementById("buyerBtnTickSpeed").onclick = function () {
+    buyAutobuyer(8);
+}
+
+document.getElementById("buyerBtnDimBoost").onclick = function () {
+    buyAutobuyer(9);
+}
+
+document.getElementById("buyerBtnGalaxies").onclick = function () {
+    buyAutobuyer(10);
+}
+
+document.getElementById("buyerBtnInf").onclick = function () {
+    buyAutobuyer(11);
+}
+
+toggleAutobuyerTarget = function(id) {
+    if (player.autobuyers[id-1].target == id) {
+        player.autobuyers[id-1].target = 10 + id
+        document.getElementById("toggleBtn" + id).innerHTML="Buys until 10"
+    } else {
+        player.autobuyers[id-1].target = id
+        document.getElementById("toggleBtn" + id).innerHTML="Buys singles"
+    }
+}
+
+document.getElementById("toggleBtn1").onclick = function () {
+    toggleAutobuyerTarget(1)
+}
+
+document.getElementById("toggleBtn2").onclick = function () {
+    toggleAutobuyerTarget(2)
+}
+
+document.getElementById("toggleBtn3").onclick = function () {
+    toggleAutobuyerTarget(3)
+}
+
+document.getElementById("toggleBtn4").onclick = function () {
+    toggleAutobuyerTarget(4)
+}
+
+document.getElementById("toggleBtn5").onclick = function () {
+    toggleAutobuyerTarget(5)
+}
+
+document.getElementById("toggleBtn6").onclick = function () {
+    toggleAutobuyerTarget(6)
+}
+
+document.getElementById("toggleBtn7").onclick = function () {
+    toggleAutobuyerTarget(7)
+}
+
+document.getElementById("toggleBtn8").onclick = function () {
+    toggleAutobuyerTarget(8)
+}
+
+document.getElementById("toggleBtnTickSpeed").onclick = function () {
+    if (player.autobuyers[8].target == 1) {
+        player.autobuyers[8].target = 10
+        document.getElementById("toggleBtnTickSpeed").innerHTML="Buys max"
+    } else {
+        player.autobuyers[8].target = 1
+        document.getElementById("toggleBtnTickSpeed").innerHTML="Buys singles"
+    }
+}
+
+
+
+
+
+
+
+
+
+
+
+
+
+
+
+document.getElementById("secondSoftReset").onclick = function () {
+    var bool = player.currentChallenge != "challenge11" && player.currentChallenge != "postc1"
+    if (player.currentChallenge == "challenge4" ?
+    player.sixthAmount >= (player.galaxies * 90 + 99 - player.infinityUpgrades.includes("resetBoost") * 9) &&bool : player.eightAmount >= (player.galaxies * 60 + 80 - player.infinityUpgrades.includes("resetBoost") * 9) &&bool) {
+      if (player.sacrificed == 0) giveAchievement("I don't believe in Gods");
+        player = {
+            money: new Decimal(10),
+            tickSpeedCost: new Decimal(1000),
+            tickspeed: new Decimal(1000),
+            firstCost: new Decimal(10),
+            secondCost: new Decimal(100),
+            thirdCost: new Decimal(10000),
+            fourthCost: new Decimal(1000000),
+            fifthCost: new Decimal(1e9),
+            sixthCost: new Decimal(1e13),
+            seventhCost: new Decimal(1e18),
+            eightCost: new Decimal(1e24),
+            firstAmount: new Decimal(0),
+            secondAmount: new Decimal(0),
+            thirdAmount: new Decimal(0),
+            fourthAmount: new Decimal(0),
+            firstBought: 0,
+            secondBought: 0,
+            thirdBought: 0,
+            fourthBought: 0,
+            fifthAmount: new Decimal(0),
+            sixthAmount: new Decimal(0),
+            seventhAmount: new Decimal(0),
+            eightAmount: new Decimal(0),
+            fifthBought: 0,
+            sixthBought: 0,
+            seventhBought: 0,
+            eightBought: 0,
+            firstPow: new Decimal(1),
+            secondPow: new Decimal(1),
+            thirdPow: new Decimal(1),
+            fourthPow: new Decimal(1),
+            fifthPow: new Decimal(1),
+            sixthPow: new Decimal(1),
+            seventhPow: new Decimal(1),
+            eightPow: new Decimal(1),
+            sacrificed: new Decimal(0),
+            achievements: player.achievements,
+            challenges: player.challenges,
+            currentChallenge: player.currentChallenge,
+            infinityUpgrades: player.infinityUpgrades,
+            infinityPoints: player.infinityPoints,
+            infinitied: player.infinitied,
+            totalTimePlayed: player.totalTimePlayed,
+            bestInfinityTime: player.bestInfinityTime,
+            thisInfinityTime: player.thisInfinityTime,
+            resets: 0,
+            galaxies: player.galaxies + 1,
+            totalmoney: player.totalmoney,
+            tickDecrease: player.tickDecrease - 0.03,
+            interval: null,
+            lastUpdate: player.lastUpdate,
+            achPow: player.achPow,
+	    newsArray: player.newsArray,
+            autobuyers: player.autobuyers,
+            costMultipliers: [new Decimal(1e3), new Decimal(1e4), new Decimal(1e5), new Decimal(1e6), new Decimal(1e8), new Decimal(1e10), new Decimal(1e12), new Decimal(1e15)],
+            tickspeedMultiplier: new Decimal(10),
+            chall2Pow: player.chall2Pow,
+            chall3Pow: new Decimal(0.01),
+            matter: new Decimal(0),
+            chall11Pow: 1,
+            partInfinityPoint: player.partInfinityPoint,
+            partInfinitied: player.partInfinitied,
+            break: player.break,
+            challengeTimes: player.challengeTimes,
+            lastTenRuns: player.lastTenRuns,
+            infMult: player.infMult,
+            infMultCost: player.infMultCost,
+            tickSpeedMultDecrease: player.tickSpeedMultDecrease,
+            tickSpeedMultDecreaseCost: player.tickSpeedMultDecreaseCost,
+            dimensionMultDecrease: player.dimensionMultDecrease,
+            dimensionMultDecreaseCost: player.dimensionMultDecreaseCost,
+            version: player.version,
+            overXGalaxies: player.overXGalaxies,
+            spreadingCancer: player.spreadingCancer,
+            infDimensionsUnlocked: player.infDimensionsUnlocked,
+            infinityPower: player.infinityPower,
+            postChallUnlocked: player.postChallUnlocked,
+            postC4Tier: 1,
+            postC3Reward: 1,
+            infinityDimension1: player.infinityDimension1,
+            infinityDimension2: player.infinityDimension2,
+            infinityDimension3: player.infinityDimension3,
+            infinityDimension4: player.infinityDimension4,
+            offlineProd: player.offlineProd,
+            offlineProdCost: player.offlineProdCost,
+            challengeTarget: player.challengeTarget,
+            autoSacrifice: player.autoSacrifice,
+            options: player.options
+        };
+
+	    if (player.currentChallenge == "challenge10" || player.currentChallenge == "postc1") {
+            player.thirdCost = new Decimal(100)
+            player.fourthCost = new Decimal(500)
+            player.fifthCost = new Decimal(2500)
+            player.sixthCost = new Decimal(2e4)
+            player.seventhCost = new Decimal(2e5)
+            player.eightCost = new Decimal(4e6)
+        }
+
+        if (player.resets == 0 && player.currentChallenge == "") {
+            if (player.infinityUpgrades.includes("skipReset1")) player.resets++;
+            if (player.infinityUpgrades.includes("skipReset2")) player.resets++;
+            if (player.infinityUpgrades.includes("skipReset3")) player.resets++;
+            if (player.infinityUpgrades.includes("skipResetGalaxy")) {
+                player.resets++;
+                if (player.galaxies == 0) player.galaxies = 1
+            }
+        }
+        if (player.currentChallenge == "postc2") {
+            player.eightAmount = new Decimal(1);
+            player.eightBought = 1;
+            player.resets = 4;
+        }
+        player.firstPow = Decimal.pow(2, player.resets + 1)
+        player.secondPow = Decimal.pow(2, player.resets)
+        player.thirdPow = Decimal.max(Decimal.pow(2, player.resets - 1), 1)
+        player.fourthPow = Decimal.max(Decimal.pow(2, player.resets - 2), 1)
+        player.fifthPow = Decimal.max(Decimal.pow(2, player.resets - 3), 1)
+        player.sixthPow = Decimal.max(Decimal.pow(2, player.resets - 4), 1)
+        player.seventhPow = Decimal.max(Decimal.pow(2, player.resets - 5), 1)
+        player.eightPow = Decimal.max(Decimal.pow(2, player.resets - 6), 1)
+    
+    
+        if (player.infinityUpgrades.includes("resetMult")) {
+            player.firstPow = Decimal.pow(2.5, player.resets + 1)
+            player.secondPow = Decimal.pow(2.5, player.resets)
+            player.thirdPow = Decimal.max(Decimal.pow(2.5, player.resets - 1), 1)
+            player.fourthPow = Decimal.max(Decimal.pow(2.5, player.resets - 2), 1)
+            player.fifthPow = Decimal.max(Decimal.pow(2.5, player.resets - 3), 1)
+            player.sixthPow = Decimal.max(Decimal.pow(2.5, player.resets - 4), 1)
+            player.seventhPow = Decimal.max(Decimal.pow(2.5, player.resets - 5), 1)
+            player.eightPow = Decimal.max(Decimal.pow(2.5, player.resets - 6), 1)
+        }
+        if (player.options.notation == "Emojis") player.spreadingCancer+=1;
+        if (player.spreadingCancer >= 10) giveAchievement("Spreading Cancer")
+        if (player.achievements.includes("Claustrophobic")) player.tickspeed = player.tickspeed.times(0.98);
+        if (player.achievements.includes("Faster than a potato")) player.tickspeed = player.tickspeed.times(0.98);
+        clearInterval(player.interval);
+        //updateInterval();
+        updateDimensions();
+        document.getElementById("secondRow").style.display = "none";
+        document.getElementById("thirdRow").style.display = "none";
+        document.getElementById("tickSpeed").style.visibility = "hidden";
+        document.getElementById("tickSpeedMax").style.visibility = "hidden";
+        document.getElementById("tickLabel").style.visibility = "hidden";
+        document.getElementById("tickSpeedAmount").style.visibility = "hidden";
+        document.getElementById("fourthRow").style.display = "none";
+        document.getElementById("fifthRow").style.display = "none";
+        document.getElementById("sixthRow").style.display = "none";
+        document.getElementById("seventhRow").style.display = "none";
+        document.getElementById("eightRow").style.display = "none";
+        updateTickSpeed();
+        if (player.galaxies >= 2) giveAchievement("Double Galaxy");
+        if (player.galaxies >= 1) giveAchievement("You got past The Big Wall");
+        if (player.challenges.includes("challenge1")) player.money = new Decimal(100)
+        if (player.achievements.includes("That's fast!")) player.money = new Decimal(1000);
+        if (player.achievements.includes("That's faster!")) player.money = new Decimal(2e5);
+        if (player.achievements.includes("Forever isn't that long")) player.money = new Decimal(1e10);
+        if (player.achievements.includes("Blink of an eye")) player.money = new Decimal(1e25);
+    }
+};
+
+document.getElementById("exportbtn").onclick = function () {
+    let output = document.getElementById('exportOutput');
+    let parent = output.parentElement;
+    
+    parent.style.display = "";
+    output.value = btoa(JSON.stringify(player, function(k, v) { return (v === Infinity) ? "Infinity" : v; }));
+    
+    output.onblur = function() {
+        parent.style.display = "none";
+    }
+    
+    output.focus();
+    output.select();
+    
+    try {
+        if (document.execCommand('copy')) {
+            $.notify("exported to clipboard", "info");
+            output.blur();
+        }
+    } catch(ex) {
+        // well, we tried.
+    }
+};
+
+
+document.getElementById("save").onclick = function () {
+    save_game();
+};
+
+function verify_save(obj) {
+    if (typeof obj != 'object') return false;
+
+
+    return true;
+}
+
+document.getElementById("importbtn").onclick = function () {
+    var save_data = prompt("Input your save.");
+    save_data = JSON.parse(atob(save_data), function(k, v) { return (v === Infinity) ? "Infinity" : v; });
+    if (!save_data || !verify_save(save_data)) {
+        alert('could not load the save..');
+        load_custom_game();
+        return;
+    }
+    player = save_data;
+    save_game();
+    load_game();
+    updateChallenges()
+    transformSaveToDecimal()
+};
+
+
+
+
+document.getElementById("reset").onclick = function () {
+    if (confirm("Do you really want to erase all your progress?")) {
+        set_cookie('dimensionSave', defaultStart);
+        player = defaultStart
+        save_game();
+        load_game();
+        updateCosts();
+        clearInterval(player.interval);
+        //updateInterval();
+
+        document.getElementById("secondRow").style.display = "none";
+        document.getElementById("thirdRow").style.display = "none";
+        document.getElementById("tickSpeed").style.visibility = "hidden";
+        document.getElementById("tickSpeedMax").style.visibility = "hidden";
+        document.getElementById("tickLabel").style.visibility = "hidden";
+        document.getElementById("tickSpeedAmount").style.visibility = "hidden";
+        document.getElementById("fourthRow").style.display = "none";
+        document.getElementById("fifthRow").style.display = "none";
+        document.getElementById("sixthRow").style.display = "none";
+        document.getElementById("seventhRow").style.display = "none";
+        document.getElementById("eightRow").style.display = "none";
+        updateTickSpeed();
+        updateDimensions();
+        updateChallenges();
+        updateAutobuyers();
+    }
+};
+
+
+function breakInfinity() {
+    if (player.autobuyers[11]%1 === 0 || player.autobuyers[11].interval>100) return false
+    if (player.break && !player.currentChallenge.includes("post")) {
+        player.break = false
+        document.getElementById("break").innerHTML = "BREAK INFINITY"
+    } else {
+        player.break = true
+        document.getElementById("break").innerHTML = "FIX INFINITY"
+        giveAchievement("Limit Break")
+    }
+}
+
+function gainedInfinityPoints() {
+    return Decimal.floor(Decimal.pow(10, Decimal.log10(player.money).dividedBy(308).minus(0.75)).times(player.infMult * kongIPMult))
+}
+
+
+function setAchieveTooltip() {
+    var apocAchieve = document.getElementById("Antimatter Apocalypse");
+    var noPointAchieve = document.getElementById("There's no point in doing that");
+    var sanic = document.getElementById("Supersanic")
+    var forgotAchieve = document.getElementById("I forgot to nerf that")
+    var potato = document.getElementById("Faster than a potato")
+    var dimensional = document.getElementById("Multidimensional")
+
+    apocAchieve.setAttribute('ach-tooltip', "Get over " + formatValue(player.options.notation, 1e80, 0, 0) + " antimatter");
+    noPointAchieve.setAttribute('ach-tooltip', "Buy a single First Dimension when you have over " + formatValue(player.options.notation, 1e150, 0, 0) + " of them. Reward: First Dimensions are 10% stronger");
+    forgotAchieve.setAttribute('ach-tooltip', "Get any Dimension multiplier over " + formatValue(player.options.notation, 1e31, 0, 0)) + ". Reward: First Dimensions are 5% stronger";
+    sanic.setAttribute('ach-tooltip', "Have antimatter/sec exceed your current antimatter above " + formatValue(player.options.notation, 1e63, 0, 0));
+    potato.setAttribute('ach-tooltip', "Get more than " + formatValue(player.options.notation, 1e26, 0, 0) + " ticks per second. Reward: Reduces starting tick interval by 2%");
+    dimensional.setAttribute('ach-tooltip', "Reach " + formatValue(player.options.notation, 1e12, 0, 0) + " of all dimensions except 8th");
+}
+
+document.getElementById("notation").onclick = function () {
+    player.options.scientific = !player.options.scientific;
+    if (player.options.notation === "Mixed engineering") {
+        player.options.notation = "Scientific";
+        document.getElementById("notation").innerHTML = ("Notation: Scientific")
+    } else if (player.options.notation === "Scientific") {
+        player.options.notation = "Engineering";
+        document.getElementById("notation").innerHTML = ("Notation: Engineering")
+    } else if (player.options.notation === "Engineering") {
+        player.options.notation = "Letters";
+        document.getElementById("notation").innerHTML = ("Notation: Letters")
+    } else if (player.options.notation === "Letters") {
+        player.options.notation = "Standard";
+        document.getElementById("notation").innerHTML = ("Notation: Standard")
+    } else if (player.options.notation === "Standard") {
+        player.options.notation = "Emojis";
+        document.getElementById("notation").innerHTML = ("Notation: Cancer")
+    } else if (player.options.notation === "Emojis") {
+        player.options.notation = "Mixed scientific";
+        document.getElementById("notation").innerHTML = ("Notation: Mixed scientific")
+    } else if (player.options.notation === "Mixed scientific") {
+        player.options.notation = "Mixed engineering";
+        document.getElementById("notation").innerHTML = ("Notation: Mixed engineering")
+    }
+    setAchieveTooltip();
+    updateCosts();
+};
+
+
+document.getElementById("newsbtn").onclick = function() {
+  if (!player.options.newsHidden) {
+    document.getElementById("game").style.display = "none";
+    player.options.newsHidden = true
+  } else {
+    document.getElementById("game").style.display = "block";
+    player.options.newsHidden = false
+    scrollNextMessage()
+  }
+}
+
+
+function resetDimensions() {
+    const tiers = [ null, "first", "second", "third", "fourth", "fifth", "sixth", "seventh", "eight" ];
+    
+    for (i = 1; i <= 8; i++) {
+        player[tiers[i] + "Amount"] = new Decimal(0)
+        player[tiers[i] + "Pow"] = new Decimal(1)
+    }
+    player.firstCost = new Decimal(10)
+    player.secondCost = new Decimal(100)
+    player.thirdCost = new Decimal(10000)
+    player.fourthCost = new Decimal(1e6)
+    player.fifthCost = new Decimal(1e9)
+    player.sixthCost = new Decimal(1e13)
+    player.seventhCost = new Decimal(1e18)
+    player.eightCost = new Decimal(1e24)
+    player.eightPow = new Decimal(player.chall11Pow)
+}
+
+function calcSacrificeBoost() {
+    if (player.firstAmount == 0) return new Decimal(1);
+    if (player.challenges.includes("postc2")) {
+        return Decimal.max(Decimal.pow(player.firstAmount, 0.01).dividedBy(Decimal.max(Decimal.pow(player.sacrificed, 0.01), 1)), 1)
+    }
+    if (player.currentChallenge != "challenge11") {
+        var sacrificePow=2;
+        if (player.achievements.includes("The Gods are pleased")) sacrificePow += 0.2;
+        if (player.achievements.includes("Gift from the Gods")) sacrificePow += 0.3;
+        return Decimal.max(Decimal.pow((Decimal.log10(player.firstAmount).dividedBy(10.0)), sacrificePow).dividedBy(Decimal.max(Decimal.pow((Decimal.log10(Decimal.max(player.sacrificed, 1)).dividedBy(10.0)), sacrificePow), 1), 1), 1);
+    } else {
+        if (player.firstAmount != 0) return Decimal.max(Decimal.pow(player.firstAmount, 0.05).dividedBy(Decimal.max(Decimal.pow(player.sacrificed, 0.04), 1)), 1)
+        else return new Decimal(1)
+    }
+}
+
+
+function sacrifice() {
+    if (player.eightAmount == 0) {
+        return false;
+    }
+
+    if (player.resets < 5) return false
+
+    player.eightPow = player.eightPow.times(calcSacrificeBoost())
+    player.sacrificed = player.sacrificed.plus(player.firstAmount)
+    if (player.currentChallenge != "challenge11") {
+        if (player.currentChallenge == "challenge7") clearDimensions(6);
+        else clearDimensions(7);
+        if (Decimal.max(Decimal.pow((Decimal.log10(Decimal.max(player.sacrificed, 1)) / 10.0), 2), 2) >= 600) giveAchievement("The Gods are pleased");
+    } else {
+        player.chall11Pow *= calcSacrificeBoost()
+        resetDimensions();
+        player.money = new Decimal(100)
+        
+    }
+    for (let tier = 1; tier <= 8; ++tier) {
+        const name = TIER_NAMES[tier];
+        document.getElementById(name + "D").innerHTML = DISPLAY_NAMES[tier] + " Dimension x" + formatValue(player.options.notation, getDimensionFinalMultiplier(tier), 1, 1);
+        document.getElementById(name + "Amount").innerHTML = getDimensionDescription(tier);  
+    }
+
+}
+
+
+
+
+document.getElementById("sacrifice").onclick = function () {
+    if (!document.getElementById("confirmation").checked) {
+        if (!confirm("Dimensional Sacrifice will remove all of your first to seventh dimensions (with the cost and multiplier unchanged) for a boost to Eighth Dimension. It will take time to regain production.")) {
+            return false;
+        }
+    }
+    
+    return sacrifice();
+}
+
+
+function updateAutobuyers() {
+    var autoBuyerDim1 = new Autobuyer (1)
+    var autoBuyerDim2 = new Autobuyer (2)
+    var autoBuyerDim3 = new Autobuyer (3)
+    var autoBuyerDim4 = new Autobuyer (4)
+    var autoBuyerDim5 = new Autobuyer (5)
+    var autoBuyerDim6 = new Autobuyer (6)
+    var autoBuyerDim7 = new Autobuyer (7)
+    var autoBuyerDim8 = new Autobuyer (8)
+    var autoBuyerDimBoost = new Autobuyer (9)
+    var autoBuyerGalaxy = new Autobuyer (document.getElementById("secondSoftReset"))
+    var autoBuyerTickspeed = new Autobuyer (document.getElementById("tickSpeed"))
+    var autoBuyerInf = new Autobuyer (document.getElementById("bigcrunch"))
+    var autoSacrifice = new Autobuyer(13)
+
+    
+    autoBuyerDim1.interval = 3000
+    autoBuyerDim2.interval = 4000
+    autoBuyerDim3.interval = 5000
+    autoBuyerDim4.interval = 6000
+    autoBuyerDim5.interval = 8000
+    autoBuyerDim6.interval = 10000
+    autoBuyerDim7.interval = 12000
+    autoBuyerDim8.interval = 15000
+    autoBuyerDimBoost.interval = 16000
+    autoBuyerGalaxy.interval = 300000
+    autoBuyerTickspeed.interval = 10000
+    autoBuyerInf.interval = 300000
+
+    autoSacrifice.interval = 100
+    
+    autoBuyerDim1.tier = 1
+    autoBuyerDim2.tier = 2
+    autoBuyerDim3.tier = 3
+    autoBuyerDim4.tier = 4
+    autoBuyerDim5.tier = 5
+    autoBuyerDim6.tier = 6
+    autoBuyerDim7.tier = 7
+    autoBuyerDim8.tier = 8
+    autoBuyerTickSpeed.tier = 9
+    
+    if (player.challenges.includes("challenge1") && player.autobuyers[0] == 1) {
+        player.autobuyers[0] = autoBuyerDim1
+        document.getElementById("autoBuyer1").style.display = "inline-block"
+    }
+    if (player.challenges.includes("challenge2") && player.autobuyers[1] == 2) {
+        player.autobuyers[1] = autoBuyerDim2
+        document.getElementById("autoBuyer2").style.display = "inline-block"
+    }
+    if (player.challenges.includes("challenge3") && player.autobuyers[2] == 3) {
+        player.autobuyers[2] = autoBuyerDim3
+        document.getElementById("autoBuyer3").style.display = "inline-block"
+    }
+    if (player.challenges.includes("challenge4") && player.autobuyers[9] == 10) {
+        player.autobuyers[9] = autoBuyerDimBoost
+        document.getElementById("autoBuyerDimBoost").style.display = "inline-block"
+    }
+    if (player.challenges.includes("challenge5") && player.autobuyers[8] == 9) {
+        player.autobuyers[8] = autoBuyerTickspeed
+        document.getElementById("autoBuyerTickSpeed").style.display = "inline-block"
+    }
+    if (player.challenges.includes("challenge6") && player.autobuyers[4] == 5) {
+        player.autobuyers[4] = autoBuyerDim5
+        document.getElementById("autoBuyer5").style.display = "inline-block"
+    }
+    if (player.challenges.includes("challenge7") && player.autobuyers[11] == 12) {
+        player.autobuyers[11] = autoBuyerInf
+        document.getElementById("autoBuyerInf").style.display = "inline-block"
+    }
+    if (player.challenges.includes("challenge8") && player.autobuyers[3] == 4) {
+        player.autobuyers[3] = autoBuyerDim4
+        document.getElementById("autoBuyer4").style.display = "inline-block"
+    }
+    if (player.challenges.includes("challenge9") && player.autobuyers[6] == 7) {
+        player.autobuyers[6] = autoBuyerDim7
+        document.getElementById("autoBuyer7").style.display = "inline-block"
+    }
+    if (player.challenges.includes("challenge10") && player.autobuyers[5] == 6) {
+        player.autobuyers[5] = autoBuyerDim6
+        document.getElementById("autoBuyer6").style.display = "inline-block"
+    }
+    if (player.challenges.includes("challenge11") && player.autobuyers[7] == 8) {
+        player.autobuyers[7] = autoBuyerDim8
+        document.getElementById("autoBuyer8").style.display = "inline-block"
+    }
+    if (player.challenges.includes("challenge12") && player.autobuyers[10] == 11) {
+        player.autobuyers[10] = autoBuyerGalaxy
+        document.getElementById("autoBuyerGalaxies").style.display = "inline-block"
+    }
+
+    if (player.challenges.includes("postc2") && player.autoSacrifice == 1) {
+        player.autoSacrifice = autoSacrifice
+        document.getElementById("autoBuyerSac").style.display = "inline-block"
+    }
+    
+    document.getElementById("interval1").innerHTML = "Current interval: " + (player.autobuyers[0].interval/1000).toFixed(2) + " seconds";
+    document.getElementById("interval2").innerHTML = "Current interval: " + (player.autobuyers[1].interval/1000).toFixed(2) + " seconds";
+    document.getElementById("interval3").innerHTML = "Current interval: " + (player.autobuyers[2].interval/1000).toFixed(2) + " seconds";
+    document.getElementById("interval4").innerHTML = "Current interval: " + (player.autobuyers[3].interval/1000).toFixed(2) + " seconds";
+    document.getElementById("interval5").innerHTML = "Current interval: " + (player.autobuyers[4].interval/1000).toFixed(2) + " seconds";
+    document.getElementById("interval6").innerHTML = "Current interval: " + (player.autobuyers[5].interval/1000).toFixed(2) + " seconds";
+    document.getElementById("interval7").innerHTML = "Current interval: " + (player.autobuyers[6].interval/1000).toFixed(2) + " seconds";
+    document.getElementById("interval8").innerHTML = "Current interval: " + (player.autobuyers[7].interval/1000).toFixed(2) + " seconds";
+    document.getElementById("intervalTickSpeed").innerHTML = "Current interval: " + (player.autobuyers[8].interval/1000).toFixed(2) + " seconds";
+    document.getElementById("intervalDimBoost").innerHTML = "Current interval: " + (player.autobuyers[9].interval/1000).toFixed(2) + " seconds";
+    document.getElementById("intervalGalaxies").innerHTML = "Current interval: " + (player.autobuyers[10].interval/1000).toFixed(2) + " seconds";
+    document.getElementById("intervalInf").innerHTML = "Current interval: " + (player.autobuyers[11].interval/1000).toFixed(2) + " seconds";
+
+
+    var maxedAutobuy = 0;
+    for (let tier = 1; tier <= 8; ++tier) {
+        document.getElementById("toggleBtn" + tier).style.display = "inline-block";
+        if (player.autobuyers[tier-1].interval <= 100) {
+            document.getElementById("buyerBtn" + tier).innerHTML = shortenDimensions(player.autobuyers[tier-1].bulk*2)+"x bulk purchase<br>Cost: " + shortenDimensions(player.autobuyers[tier-1].cost) + " IP"
+            maxedAutobuy++;
+        }
+        else document.getElementById("buyerBtn" + tier).innerHTML = "40% smaller interval <br>Cost: " + shortenDimensions(player.autobuyers[tier-1].cost) + " IP"
+
+    }
+
+    if (player.autobuyers[8].interval <= 100) {
+        document.getElementById("buyerBtnTickSpeed").style.display = "none"
+        document.getElementById("toggleBtnTickSpeed").style.display = "inline-block"
+        maxedAutobuy++;
+    }
+    if (player.autobuyers[9].interval <= 100) {
+        document.getElementById("buyerBtnDimBoost").style.display = "none"
+        maxedAutobuy++;
+    }
+    if (player.autobuyers[10].interval <= 100) {
+        document.getElementById("buyerBtnGalaxies").style.display = "none"
+        maxedAutobuy++;
+    }
+    if (player.autobuyers[11].interval <= 100) {
+        document.getElementById("buyerBtnInf").style.display = "none"
+        maxedAutobuy++;
+    }
+    if (maxedAutobuy >= 9) giveAchievement("Age of Automation");
+    if (maxedAutobuy >= 12) giveAchievement("Definitely not worth it");
+
+    document.getElementById("buyerBtnTickSpeed").innerHTML = "40% smaller interval <br>Cost: " + player.autobuyers[8].cost + " IP"
+    document.getElementById("buyerBtnDimBoost").innerHTML = "40% smaller interval <br>Cost: " + player.autobuyers[9].cost + " IP"
+    document.getElementById("buyerBtnGalaxies").innerHTML = "40% smaller interval <br>Cost: " + player.autobuyers[10].cost + " IP"
+    document.getElementById("buyerBtnInf").innerHTML = "40% smaller interval <br>Cost: " + player.autobuyers[11].cost + " IP"
+
+
+    for (var i=0; i<8; i++) {
+        if (player.autobuyers[i]%1 !== 0) document.getElementById("autoBuyer"+(i+1)).style.display = "inline-block"
+    }
+    if (player.autobuyers[8]%1 !== 0) document.getElementById("autoBuyerTickSpeed").style.display = "inline-block"
+    if (player.autobuyers[9]%1 !== 0) document.getElementById("autoBuyerDimBoost").style.display = "inline-block"
+    if (player.autobuyers[10]%1 !== 0) document.getElementById("autoBuyerGalaxies").style.display = "inline-block"
+    if (player.autobuyers[11]%1 !== 0) document.getElementById("autoBuyerInf").style.display = "inline-block"
+    if (player.autoSacrifice%1 !== 0) document.getElementById("autoBuyerSac").style.display = "inline-block"
+
+    for (var i=1; i<=12; i++) {
+        player.autobuyers[i-1].isOn = document.getElementById(i + "ison").checked;
+    }
+
+    player.autoSacrifice.isOn = document.getElementById("13ison").checked
+    priorityOrder()
+}
+
+
+/*function loadAutoBuyers() {
+    for (var i=0; i<12; i++) {
+        if (player.autobuyers[i]%1 !== 0 ) {
+            switch(i) {
+                case 8: player.autobuyers[i].target = "buyTickSpeed()";
+                case 9: player.autobuyers[i].target = "document.getElementById('softReset').click";
+                case 10: player.autobuyers[i].target = "document.getElementById('secondSoftReset').click";
+                case 11: player.autobuyers[i].target = "document.getElementById('bigcrunch').click";
+                default: player.autobuyers[i].target = "buyOneDimension(" + i+1 + ")";
+            }
+        }
+    }
+    
+}*/
+
+
+function autoBuyerArray() {
+    var tempArray = []
+    for (var i=0; i<player.autobuyers.length && i<9; i++) {
+        if (player.autobuyers[i]%1 !== 0 ) {
+            tempArray.push(player.autobuyers[i])
+        }
+    }
+    return tempArray;
+}
+
+
+var priority = []
+
+
+function priorityOrder() {
+    var tempArray = []
+    var i = 1;
+    while(tempArray.length != autoBuyerArray().length) {
+        
+        for (var x=0 ; x< autoBuyerArray().length; x++) {
+            if (autoBuyerArray()[x].priority == i) tempArray.push(autoBuyerArray()[x])
+        }
+        i++;
+    } 
+    priority = tempArray;
+}
+
+
+function updatePriorities() {
+    for (var x=0 ; x < autoBuyerArray().length; x++) {
+        if (x < 9) autoBuyerArray()[x].priority = parseInt(document.getElementById("priority" + (x+1)).value)
+    }
+    player.autobuyers[9].priority = parseInt(document.getElementById("priority10").value)
+    player.autobuyers[10].priority = parseInt(document.getElementById("priority11").value)
+    var infvalue = document.getElementById("priority12").value
+    if (infvalue.includes("e")) infvalue = parseFloat(infvalue.split("e")[0]) * Math.pow(10, parseInt(infvalue.split("e")[1]))
+    else infvalue = parseInt(infvalue)
+    player.autobuyers[11].priority = infvalue
+    player.autobuyers[9].bulk = Math.max(Math.floor(parseInt(document.getElementById("bulkDimboost").value)), 1)
+    player.overXGalaxies = parseInt(document.getElementById("overGalaxies").value)
+    var sacValue = document.getElementById("prioritySac").value
+    if (sacValue.includes("e")) sacValue = parseFloat(sacValue.split("e")[0]) * Math.pow(10, parseInt(sacValue.split("e")[1]))
+    else sacValue = parseInt(sacValue)
+    player.autoSacrifice.priority = sacValue
+
+    priorityOrder()
+}
+
+function updateCheckBoxes() {
+    for (var i = 0; i < 12; i++) {
+        if (player.autobuyers[i]%1 !== 0) {
+            if (player.autobuyers[i].isOn) document.getElementById((i+1) + "ison").checked = "true";
+            else document.getElementById((i+1) + "ison").checked = ""
+        }
+    }
+
+
+}
+
+
+function toggleAutoBuyers() {
+    var bool = player.autobuyers[0].isOn
+    for (var i = 0; i<12; i++) {
+        if (player.autobuyers[i]%1 !== 0) {
+            if (bool) player.autobuyers[i].isOn = false
+            else player.autobuyers[i].isOn = true
+        }
+    }
+    updateCheckBoxes()
+    updateAutobuyers()
+}
+
+
+
+
+
+
+
+
+function updateChallengeTimes() {
+    document.getElementById("challengetime2").innerHTML = "Challenge  " + 2 + " time record " + timeDisplayShort(player.challengeTimes[0])
+    document.getElementById("challengetime3").innerHTML = "Challenge  " + 3 + " time record " + timeDisplayShort(player.challengeTimes[1])
+    document.getElementById("challengetime4").innerHTML = "Challenge  " + 4 + " time record " + timeDisplayShort(player.challengeTimes[6])
+    document.getElementById("challengetime5").innerHTML = "Challenge  " + 5 + " time record " + timeDisplayShort(player.challengeTimes[4])
+    document.getElementById("challengetime6").innerHTML = "Challenge  " + 6 + " time record " + timeDisplayShort(player.challengeTimes[8])
+    document.getElementById("challengetime7").innerHTML = "Challenge  " + 7 + " time record " + timeDisplayShort(player.challengeTimes[7])
+    document.getElementById("challengetime8").innerHTML = "Challenge  " + 8 + " time record " + timeDisplayShort(player.challengeTimes[9])
+    document.getElementById("challengetime9").innerHTML = "Challenge  " + 9 + " time record " + timeDisplayShort(player.challengeTimes[3])
+    document.getElementById("challengetime10").innerHTML = "Challenge " + 10 + " time record " + timeDisplayShort(player.challengeTimes[2])
+    document.getElementById("challengetime11").innerHTML = "Challenge " + 11 + " time record " + timeDisplayShort(player.challengeTimes[10])
+    document.getElementById("challengetime12").innerHTML = "Challenge " + 12 + " time record " + timeDisplayShort(player.challengeTimes[5])
+    updateWorstChallengeTime();
+}
+
+var bestRunIppm = 0
+function updateLastTenRuns() {
+    let tempBest = 0
+    var tempTime = new Decimal(0)
+    var tempIP = new Decimal(0)
+    for (var i=0; i<10;i++) {
+        tempTime = tempTime.plus(player.lastTenRuns[i][0])
+        tempIP = tempIP.plus(player.lastTenRuns[i][1])
+    }
+    tempTime = tempTime.dividedBy(10)
+    tempIP = tempIP.dividedBy(10)
+    for (var i=0; i<10; i++) {
+        var ippm = player.lastTenRuns[i][1]/(player.lastTenRuns[i][0]/600)
+        if (ippm > tempBest) tempBest = ippm
+        var tempstring = shorten(ippm) + " IP/min"
+        if (ippm<1) tempstring = shorten(ippm*60) + " IP/hour"
+        document.getElementById("run"+(i+1)).innerHTML = "The infinity "+(i+1)+" infinities ago took " + timeDisplayShort(player.lastTenRuns[i][0]) + " and gave " + shortenDimensions(player.lastTenRuns[i][1]) +" IP. "+ tempstring
+    }
+    
+    var ippm = tempIP/(tempTime/600)
+    var tempstring = shorten(ippm) + " IP/min"
+    if (ippm<1) tempstring = shorten(ippm*60) + " IP/hour"
+    document.getElementById("averagerun").innerHTML = "Last 10 infinities average time: "+ timeDisplayShort(tempTime)+" Average IP gain: "+shortenDimensions(tempIP)+" IP. "+tempstring
+
+    bestRunIppm = tempBest
+}
+
+
+document.getElementById("postInfinityButton").onclick = function() {document.getElementById("bigcrunch").click()}
+
+function addTime(time, ip) {
+    for (var i=player.lastTenRuns.length-1; i>0; i--) {
+        player.lastTenRuns[i] = player.lastTenRuns[i-1]
+    }
+    player.lastTenRuns[0] = [time, ip]
+}
+
+
+
+function checkForEndMe() {
+    var temp = 0
+    for (var i=0; i<11; i++) {
+        temp += player.challengeTimes[i]
+    }
+    if (temp <= 50) giveAchievement("End me")
+}
+
+
+document.getElementById("bigcrunch").onclick = function () {
+    var challNumber = parseInt(player.currentChallenge[player.currentChallenge.length-1])
+    if (player.currentChallenge.length == 11) challNumber = parseInt("1"+player.currentChallenge[player.currentChallenge.length-1])
+    if ((player.money.gte(Number.MAX_VALUE) && !player.currentChallenge.includes("post")) || player.money.gte(player.challengeTarget)) {
+        if (!player.achievements.includes("That's fast!") && player.thisInfinityTime <= 72000) giveAchievement("That's fast!");
+        if (player.thisInfinityTime <= 6000) giveAchievement("That's faster!")
+        if (player.thisInfinityTime <= 600) giveAchievement("Forever isn't that long")
+        if (player.thisInfinityTime <= 2) giveAchievement("Blink of an eye")
+        if (!player.achievements.includes("You didn't need it anyway") && player.eightAmount == 0) giveAchievement("You didn't need it anyway");
+        if (!player.achievements.includes("Claustrophobic") && player.galaxies == 1) giveAchievement("Claustrophobic");
+        if (!player.achievements.includes("Zero Deaths") && player.galaxies == 0 && player.resets == 0) giveAchievement("Zero Deaths")
+        if (player.currentChallenge == "challenge2" && player.thisInfinityTime <= 1800) giveAchievement("Many Deaths")
+        if (player.currentChallenge == "challenge11" && player.thisInfinityTime <= 1800) giveAchievement("Gift from the Gods")
+        if (player.currentChallenge == "challenge5" && player.thisInfinityTime <= 1800) giveAchievement("Is this hell?")
+        if (player.firstAmount == 1 && player.resets == 0 && player.galaxies == 0 && player.currentChallenge == "challenge12") giveAchievement("ERROR 909: Dimension not found")
+        if (player.currentChallenge != "" && player.challengeTimes[challNumber-2] > player.thisInfinityTime) player.challengeTimes[challNumber-2] = player.thisInfinityTime
+        if ((player.bestInfinityTime > 600 && !player.break) || (player.currentChallenge != "" && !player.options.retryChallenge)) showTab("dimensions")
+        if (player.currentChallenge == "challenge5") {
+            try {
+                kongregate.stats.submit('Challenge 9 time record (ms)', Math.floor(player.thisInfinityTime*100));
+            
+            } catch (err) {console.log("Couldn't load Kongregate API")}
+        }
+        if (player.currentChallenge != "" && !player.challenges.includes(player.currentChallenge)) {
+            player.challenges.push(player.currentChallenge);
+        }
+        if (!player.break || player.currentChallenge != "") {
+            player.infinityPoints = player.infinityPoints.plus(player.infMult * kongIPMult);
+            addTime(player.thisInfinityTime, player.infMult * kongIPMult)
+        }
+        else {
+            player.infinityPoints = player.infinityPoints.plus(gainedInfinityPoints())
+            addTime(player.thisInfinityTime, gainedInfinityPoints())
+        }
+        
+        player = {
+        money: new Decimal(10),
+        tickSpeedCost: new Decimal(1000),
+        tickspeed: new Decimal(1000),
+        firstCost: new Decimal(10),
+        secondCost: new Decimal(100),
+        thirdCost: new Decimal(10000),
+        fourthCost: new Decimal(1000000),
+        fifthCost: new Decimal(1e9),
+        sixthCost: new Decimal(1e13),
+        seventhCost: new Decimal(1e18),
+        eightCost: new Decimal(1e24),
+        firstAmount: new Decimal(0),
+        secondAmount: new Decimal(0),
+        thirdAmount: new Decimal(0),
+        fourthAmount: new Decimal(0),
+        firstBought: 0,
+        secondBought: 0,
+        thirdBought: 0,
+        fourthBought: 0,
+        fifthAmount: new Decimal(0),
+        sixthAmount: new Decimal(0),
+        seventhAmount: new Decimal(0),
+        eightAmount: new Decimal(0),
+        fifthBought: 0,
+        sixthBought: 0,
+        seventhBought: 0,
+        eightBought: 0,
+        firstPow: new Decimal(1),
+        secondPow: new Decimal(1),
+        thirdPow: new Decimal(1),
+        fourthPow: new Decimal(1),
+        fifthPow: new Decimal(1),
+        sixthPow: new Decimal(1),
+        seventhPow: new Decimal(1),
+        eightPow: new Decimal(1),
+        sacrificed: new Decimal(0),
+        achievements: player.achievements,
+        challenges: player.challenges,
+        currentChallenge: player.currentChallenge,
+        infinityUpgrades: player.infinityUpgrades,
+        infinityPoints: player.infinityPoints,
+        infinitied: player.infinitied + 1,
+        totalTimePlayed: player.totalTimePlayed,
+        bestInfinityTime: Math.min(player.bestInfinityTime, player.thisInfinityTime),
+        thisInfinityTime: 0,
+        resets: 0,
+        galaxies: 0,
+        tickDecrease: 0.9,
+        totalmoney: player.totalmoney,
+        interval: null,
+        lastUpdate: player.lastUpdate,
+        achPow: player.achPow,
+        autobuyers: player.autobuyers,
+        costMultipliers: [new Decimal(1e3), new Decimal(1e4), new Decimal(1e5), new Decimal(1e6), new Decimal(1e8), new Decimal(1e10), new Decimal(1e12), new Decimal(1e15)],
+        tickspeedMultiplier: new Decimal(10),
+        chall2Pow: 1,
+        chall3Pow: new Decimal(0.01),
+        newsArray: player.newsArray,
+        matter: new Decimal(0),
+        chall11Pow: 1,
+        partInfinityPoint: player.partInfinityPoint,
+        partInfinitied: player.partInfinitied,
+        break: player.break,
+        challengeTimes: player.challengeTimes,
+        lastTenRuns: player.lastTenRuns,
+        infMult: player.infMult,
+        infMultCost: player.infMultCost,
+        tickSpeedMultDecrease: player.tickSpeedMultDecrease,
+        tickSpeedMultDecreaseCost: player.tickSpeedMultDecreaseCost,
+        dimensionMultDecrease: player.dimensionMultDecrease,
+        dimensionMultDecreaseCost: player.dimensionMultDecreaseCost,
+        version: player.version,
+        postChallUnlocked: player.postChallUnlocked,
+        postC4Tier: 1,
+        postC3Reward: 1,
+        overXGalaxies: player.overXGalaxies,
+        spreadingCancer: player.spreadingCancer,
+        infDimensionsUnlocked: player.infDimensionsUnlocked,
+        infinityPower: player.infinityPower,
+        infinityDimension1: player.infinityDimension1,
+        infinityDimension2: player.infinityDimension2,
+        infinityDimension3: player.infinityDimension3,
+        infinityDimension4: player.infinityDimension4,
+        offlineProd: player.offlineProd,
+        offlineProdCost: player.offlineProdCost,
+        challengeTarget: player.challengeTarget,
+        autoSacrifice: player.autoSacrifice,
+        options: player.options
+        };
+
+        if (!player.options.retryChallenge) player.currentChallenge = ""
+
+        if (player.resets == 0 && player.currentChallenge == "") {
+            if (player.infinityUpgrades.includes("skipReset1")) player.resets++;
+            if (player.infinityUpgrades.includes("skipReset2")) player.resets++;
+            if (player.infinityUpgrades.includes("skipReset3")) player.resets++;
+            if (player.infinityUpgrades.includes("skipResetGalaxy")) {
+                player.resets++;
+                if (player.galaxies == 0) player.galaxies = 1
+            }
+        }
+
+        player.firstPow = Decimal.pow(2, player.resets + 1)
+        player.secondPow = Decimal.pow(2, player.resets)
+        player.thirdPow = Decimal.max(Decimal.pow(2, player.resets - 1), 1)
+        player.fourthPow = Decimal.max(Decimal.pow(2, player.resets - 2), 1)
+        player.fifthPow = Decimal.max(Decimal.pow(2, player.resets - 3), 1)
+        player.sixthPow = Decimal.max(Decimal.pow(2, player.resets - 4), 1)
+        player.seventhPow = Decimal.max(Decimal.pow(2, player.resets - 5), 1)
+        player.eightPow = Decimal.max(Decimal.pow(2, player.resets - 6), 1)
+
+
+        if (player.currentChallenge == "challenge12" || player.currentChallenge == "postc1" || player.currentChallenge == "postc6") document.getElementById("matter").style.display = "block";
+        else document.getElementById("matter").style.display = "none";
+
+        if (player.infinityUpgrades.includes("resetMult")) {
+            player.firstPow = Decimal.pow(2.5, player.resets + 1)
+            player.secondPow = Decimal.pow(2.5, player.resets)
+            player.thirdPow = Decimal.max(Decimal.pow(2.5, player.resets - 1), 1)
+            player.fourthPow = Decimal.max(Decimal.pow(2.5, player.resets - 2), 1)
+            player.fifthPow = Decimal.max(Decimal.pow(2.5, player.resets - 3), 1)
+            player.sixthPow = Decimal.max(Decimal.pow(2.5, player.resets - 4), 1)
+            player.seventhPow = Decimal.max(Decimal.pow(2.5, player.resets - 5), 1)
+            player.eightPow = Decimal.max(Decimal.pow(2.5, player.resets - 6), 1)
+        }
+
+        if (player.achievements.includes("Claustrophobic")) player.tickspeed = player.tickspeed.times(0.98);
+        if (player.achievements.includes("Faster than a potato")) player.tickspeed = player.tickspeed.times(0.98);
+        clearInterval(player.interval);
+        //updateInterval();
+        updateDimensions();
+        document.getElementById("secondRow").style.display = "none";
+        document.getElementById("thirdRow").style.display = "none";
+        document.getElementById("tickSpeed").style.visibility = "hidden";
+        document.getElementById("tickSpeedMax").style.visibility = "hidden";
+        document.getElementById("tickLabel").style.visibility = "hidden";
+        document.getElementById("tickSpeedAmount").style.visibility = "hidden";
+        document.getElementById("fourthRow").style.display = "none";
+        document.getElementById("fifthRow").style.display = "none";
+        document.getElementById("sixthRow").style.display = "none";
+        document.getElementById("seventhRow").style.display = "none";
+        document.getElementById("eightRow").style.display = "none";
+        document.getElementById("matter").style.display = "none";
+        document.getElementById("quickReset").style.display = "none";
+        updateTickSpeed();
+        checkForEndMe()
+        
+        try {
+            kongregate.stats.submit('Infinitied', player.infinitied);
+            kongregate.stats.submit('Fastest Infinity time (ms)', Math.floor(player.bestInfinityTime * 100))
+        
+        } catch (err) {console.log("Couldn't load Kongregate API")}
+        if (!player.achievements.includes("To infinity!")) giveAchievement("To infinity!");
+        if (!player.achievements.includes("That's a lot of infinites") && player.infinitied >= 10) giveAchievement("That's a lot of infinites");
+        if (player.infinitied >= 1 && !player.challenges.includes("challenge1")) player.challenges.push("challenge1");
+
+        
+        updateAutobuyers();
+        if (player.challenges.includes("challenge1")) player.money = new Decimal(100)
+        if (player.achievements.includes("That's fast!")) player.money = new Decimal(1000);
+        if (player.achievements.includes("That's faster!")) player.money = new Decimal(2e5);
+        if (player.achievements.includes("Forever isn't that long")) player.money = new Decimal(1e10);
+        if (player.achievements.includes("Blink of an eye")) player.money = new Decimal(1e25);
+        if (player.challenges.length >= 2 && !player.achievements.includes("Daredevil")) giveAchievement("Daredevil");
+        if (player.challenges.length == 12 && !player.achievements.includes("AntiChallenged")) giveAchievement("AntiChallenged");
+
+    }
+  updateChallenges();
+  updateChallengeTimes()
+  updateLastTenRuns()
+  resetInfDimensions();
+  
+}
+
+function exitChallenge() {
+    document.getElementById(player.currentChallenge).innerHTML = "Start"
+    startChallenge("");
+    updateChallenges();
+}
+
+function startChallenge(name, target) {
+  if(player.options.challConf || name == "" ? true : confirm("You will start over with just your infinity upgrades and achievements. You need to reach infinity with special conditions. NOTE: The rightmost infinity upgrade column doesn't work on challenges.")) {
+    if (player.currentChallenge != "") document.getElementById(player.currentChallenge).innerHTML = "Start"
+    player = {
+        money: new Decimal(10),
+        tickSpeedCost: new Decimal(1000),
+        tickspeed: new Decimal(1000),
+        firstCost: new Decimal(10),
+        secondCost: new Decimal(100),
+        thirdCost: new Decimal(10000),
+        fourthCost: new Decimal(1000000),
+        fifthCost: new Decimal(1e9),
+        sixthCost: new Decimal(1e13),
+        seventhCost: new Decimal(1e18),
+        eightCost: new Decimal(1e24),
+        firstAmount: new Decimal(0),
+        secondAmount: new Decimal(0),
+        thirdAmount: new Decimal(0),
+        fourthAmount: new Decimal(0),
+        firstBought: 0,
+        secondBought: 0,
+        thirdBought: 0,
+        fourthBought: 0,
+        fifthAmount: new Decimal(0),
+        sixthAmount: new Decimal(0),
+        seventhAmount: new Decimal(0),
+        eightAmount: new Decimal(0),
+        fifthBought: 0,
+        sixthBought: 0,
+        seventhBought: 0,
+        eightBought: 0,
+        firstPow: new Decimal(1),
+        secondPow: new Decimal(1),
+        thirdPow: new Decimal(1),
+        fourthPow: new Decimal(1),
+        fifthPow: new Decimal(1),
+        sixthPow: new Decimal(1),
+        seventhPow: new Decimal(1),
+        eightPow: new Decimal(1),
+        sacrificed: new Decimal(0),
+      achievements: player.achievements,
+      challenges: player.challenges,
+      currentChallenge: name,
+      infinityUpgrades: player.infinityUpgrades,
+      infinityPoints: player.infinityPoints,
+      infinitied: player.infinitied,
+      totalTimePlayed: player.totalTimePlayed,
+      bestInfinityTime: player.bestInfinityTime,
+      thisInfinityTime: 0,
+      resets: 0,
+      galaxies: 0,
+      tickDecrease: 0.9,
+      totalmoney: player.totalmoney,
+      interval: null,
+      lastUpdate: player.lastUpdate,
+      achPow: player.achPow,
+      autobuyers: player.autobuyers,
+      costMultipliers: [new Decimal(1e3), new Decimal(1e4), new Decimal(1e5), new Decimal(1e6), new Decimal(1e8), new Decimal(1e10), new Decimal(1e12), new Decimal(1e15)],
+      tickspeedMultiplier: new Decimal(10),
+      chall2Pow: 1,
+      chall3Pow: new Decimal(0.01),
+      matter: new Decimal(0),
+      newsArray: player.newsArray,
+      chall11Pow: 1,
+      partInfinityPoint: player.partInfinityPoint,
+      partInfinitied: player.partInfinitied,
+      break: player.break,
+      challengeTimes: player.challengeTimes,
+      lastTenRuns: player.lastTenRuns,
+      infMult: player.infMult,
+      infMultCost: player.infMultCost,
+      tickSpeedMultDecrease: player.tickSpeedMultDecrease,
+      tickSpeedMultDecreaseCost: player.tickSpeedMultDecreaseCost,
+      dimensionMultDecrease: player.dimensionMultDecrease,
+      dimensionMultDecreaseCost: player.dimensionMultDecreaseCost,
+      version: player.version,
+      postChallUnlocked: player.postChallUnlocked,
+      postC4Tier: 1,
+      postC3Reward: 1,
+      overXGalaxies: player.overXGalaxies,
+      spreadingCancer: player.spreadingCancer,
+      infDimensionsUnlocked: player.infDimensionsUnlocked,
+      infinityPower: player.infinityPower,
+      infinityDimension1: player.infinityDimension1,
+      infinityDimension2: player.infinityDimension2,
+      infinityDimension3: player.infinityDimension3,
+      infinityDimension4: player.infinityDimension4,
+      offlineProd: player.offlineProd,
+      offlineProdCost: player.offlineProdCost,
+      challengeTarget: target,
+      autoSacrifice: player.autoSacrifice,
+      options: player.options
+    };
+	if (player.currentChallenge == "challenge10" || player.currentChallenge == "postc1") {
+        player.thirdCost = new Decimal(100)
+        player.fourthCost = new Decimal(500)
+        player.fifthCost = new Decimal(2500)
+        player.sixthCost = new Decimal(2e4)
+        player.seventhCost = new Decimal(2e5)
+        player.eightCost = new Decimal(4e6)
+    }
+    if (player.currentChallenge == "postc1") player.costMultipliers = [new Decimal(1e3),new Decimal(5e3),new Decimal(1e4),new Decimal(1.2e4),new Decimal(1.8e4),new Decimal(2.6e4),new Decimal(3.2e4),new Decimal(4.2e4)];
+    if (player.currentChallenge == "postc2") {
+        player.eightAmount = new Decimal(1);
+        player.eightBought = 1;
+        player.resets = 4;
+    }
+
+    if (player.currentChallenge.includes("post")) player.break = true
+    if (player.achievements.includes("Claustrophobic")) player.tickspeed = player.tickspeed.times(0.98);
+    if (player.achievements.includes("Faster than a potato")) player.tickspeed = player.tickspeed.times(0.98);
+    clearInterval(player.interval);
+    //updateInterval();
+    updateDimensions();
+    document.getElementById("secondRow").style.display= "none";
+    document.getElementById("thirdRow").style.display= "none";
+    document.getElementById("tickSpeed").style.visibility = "hidden";
+    document.getElementById("tickSpeedMax").style.visibility = "hidden";
+    document.getElementById("tickLabel").style.visibility = "hidden";
+    document.getElementById("tickSpeedAmount").style.visibility = "hidden";
+    document.getElementById("fourthRow").style.display= "none";
+    document.getElementById("fifthRow").style.display= "none";
+    document.getElementById("sixthRow").style.display= "none";
+    document.getElementById("seventhRow").style.display= "none";
+    document.getElementById("eightRow").style.display= "none";
+    if (name == "challenge12" || player.currentChallenge == "postc1" || player.currentChallenge == "postc6") document.getElementById("matter").style.display = "block";
+    else document.getElementById("matter").style.display = "none";
+
+    if (name == "challenge12" || name == "challenge9" || name == "challenge5" || player.currentChallenge == "postc1" || player.currentChallenge == "postc4" || player.currentChallenge == "postc5" || player.currentChallenge == "postc6") document.getElementById("quickReset").style.display = "inline-block";
+    else document.getElementById("quickReset").style.display = "none";
+    updateTickSpeed();
+    showTab('dimensions');
+    updateChallenges();
+    if (player.challenges.includes("challenge1")) player.money = new Decimal(100)
+    if (player.achievements.includes("That's fast!")) player.money = new Decimal(1000);
+    if (player.achievements.includes("That's faster!")) player.money = new Decimal(2e5);
+    if (player.achievements.includes("Forever isn't that long")) player.money = new Decimal(1e10);
+    if (player.achievements.includes("Blink of an eye")) player.money = new Decimal(1e25);
+    showTab("dimensions")
+    try {
+        kongregate.stats.submit('Infinitied', player.infinitied);
+        kongregate.stats.submit('Fastest Infinity time', Math.floor(player.bestInfinityTime / 10))
+    } catch (err) {console.log("Couldn't load Kongregate API")}
+    
+    giveAchievement("To infinity!");
+    if (player.infinitied >= 10) giveAchievement("That's a lot of infinites");
+  }
+  resetInfDimensions();
+
+  if (player.resets == 0 && player.currentChallenge == "") {
+    if (player.infinityUpgrades.includes("skipReset1")) player.resets++;
+    if (player.infinityUpgrades.includes("skipReset2")) player.resets++;
+    if (player.infinityUpgrades.includes("skipReset3")) player.resets++;
+    if (player.infinityUpgrades.includes("skipResetGalaxy")) {
+        player.resets++;
+        if (player.galaxies == 0) player.galaxies = 1
+    }
+}
+  
+}
+
+function getDimensionProductionPerSecond(tier) {
+    let ret = Decimal.floor(player[TIER_NAMES[tier] + 'Amount']).times(getDimensionFinalMultiplier(tier)).times(new Decimal(1000).dividedBy(player.tickspeed))
+    if (player.currentChallenge == "challenge7") {
+        if (tier == 4) ret = Decimal.pow(Decimal.floor(player[TIER_NAMES[tier] + 'Amount']), 1.3).times(getDimensionFinalMultiplier(tier)).dividedBy(player.tickspeed.dividedBy(1000))
+        else if (tier == 2) ret = Decimal.pow(Decimal.floor(player[TIER_NAMES[tier] + 'Amount']), 1.5).times(getDimensionFinalMultiplier(tier)).dividedBy(player.tickspeed.dividedBy(1000))
+    }
+    if (player.currentChallenge == "challenge2" || player.currentChallenge == "postc1") ret = ret.times(player.chall2Pow)
+    if (player.currentChallenge == "postc6") ret = ret.dividedBy(Decimal.pow(player.matter,20))
+    return ret;
+}
+
+function updateETAs() {
+    for (let tier = 1; tier <= 8; ++tier) {
+        const name = TIER_NAMES[tier] + "Cost";
+        document.getElementById("ETADim" + tier).innerHTML = timeDisplay(getETA(name))
+    }
+    const resetCosts = [1e12,1e17,1e23,1e30]
+    if (player.resets<4) document.getElementById("ETAreset1").innerHTML = timeDisplay(getETA(resetCosts[player.resets]))
+    else document.getElementById("ETAreset1").innerHTML = timeDisplay(getETA(Decimal.pow(10,Decimal.ceiling(player.resets*1.5)*15-31)))
+    document.getElementById("ETAreset2").innerHTML = timeDisplay(getETA(Decimal.pow(10,player.galaxies*90+129)))
+    document.getElementById("ETAreset3").innerHTML = timeDisplay(getETA(Number.MAX_VALUE))
+}
+
+
+
+
+function calcPerSec(amount, pow, hasMult) {
+    if (!hasMult) return Decimal.floor(amount).times(pow).times(player.achPow).times(timeMult()).times(player.chall2Pow).dividedBy(player.tickspeed.dividedBy(1000));
+    else return Decimal.floor(amount).times(pow).times(player.achPow).times(dimMults()).times(timeMult()).times(player.chall2Pow).dividedBy(player.tickspeed.dividedBy(1000));
+}
+
+document.getElementById("quickReset").onclick = function () {
+    if (player.resets == 0) player.resets--;
+    else player.resets -= 2;
+    softReset(1);
+}
+
+
+function updateInfPower() {
+    document.getElementById("infPowAmount").innerHTML = shortenMoney(player.infinityPower)
+    document.getElementById("infDimMultAmount").innerHTML = shortenMoney(Decimal.pow(player.infinityPower, 7))
+    document.getElementById("infPowPerSec").innerHTML = "You are getting " +shortenDimensions(getInfinityDimensionProduction(1))+" Infinity Power per second."
+}
+
+
+function getNewInfReq() {
+    if (!player.infDimensionsUnlocked[0]) return new Decimal("1e1100")
+    else if (!player.infDimensionsUnlocked[1]) return new Decimal("1e1900")
+    else if (!player.infDimensionsUnlocked[2]) return new Decimal("1e2400")
+    else return new Decimal("1e10500")
+}
+
+
+function newDimension() {
+    if (player.money.gte(getNewInfReq())) {
+        if (!player.infDimensionsUnlocked[0]) player.infDimensionsUnlocked[0] = true
+        else if (!player.infDimensionsUnlocked[1]) player.infDimensionsUnlocked[1] = true
+        else if (!player.infDimensionsUnlocked[2]) player.infDimensionsUnlocked[2] = true
+        else if (!player.infDimensionsUnlocked[3]) {
+            player.infDimensionsUnlocked[3] = true
+            giveAchievement("NEW DIMENSIONS???")
+        }
+    }
+}
+var blink = true
+setInterval(function() {
+    $.getJSON('version.txt', function(data){
+        //data is actual content of version.txt, so 
+        //do whatever you need with it
+        //I'd compare it with last result and if it's different
+        //show the message received and nag for attention
+        //like this:
+        if (data.version > player.version) {
+            player.version = data.version
+            document.getElementById("update").style.display = "block"
+            document.getElementById("updatePopup").innerHTML = data.message
+            //or some more resilient method 
+            //like forced news bar with message running over and over
+        }
+    })
+}, 60000)
+
+
+
+
+
+setInterval(function() {
+    try {
+        kongregate.stats.submit('Log10 of total antimatter', player.totalmoney.e);
+    } catch (err) {console.log("Couldn't load Kongregate API")}
+}, 10000)
+
+const nextAt = [new Decimal("1e2000"), new Decimal("1e5000"), new Decimal("1e10000"), new Decimal("1e14000"), new Decimal("1e16000"), new Decimal("1e18000"), new Decimal("1e9999999")]
+
+setInterval(function() {
+    if (getDimensionFinalMultiplier(1).gte(new Decimal("1e308")) &&
+        getDimensionFinalMultiplier(2).gte(new Decimal("1e308")) &&
+        getDimensionFinalMultiplier(3).gte(new Decimal("1e308")) &&
+        getDimensionFinalMultiplier(4).gte(new Decimal("1e308")) &&
+        getDimensionFinalMultiplier(5).gte(new Decimal("1e308")) &&
+        getDimensionFinalMultiplier(6).gte(new Decimal("1e308")) &&
+        getDimensionFinalMultiplier(7).gte(new Decimal("1e308")) &&
+        getDimensionFinalMultiplier(8).gte(new Decimal("1e308"))) giveAchievement("Can't hold all these infinities")
+
+    if (getDimensionFinalMultiplier(1).lt(getDimensionFinalMultiplier(2)) &&
+        getDimensionFinalMultiplier(2).lt(getDimensionFinalMultiplier(3)) &&
+        getDimensionFinalMultiplier(3).lt(getDimensionFinalMultiplier(4)) &&
+        getDimensionFinalMultiplier(4).lt(getDimensionFinalMultiplier(5)) &&
+        getDimensionFinalMultiplier(5).lt(getDimensionFinalMultiplier(6)) &&
+        getDimensionFinalMultiplier(6).lt(getDimensionFinalMultiplier(7)) &&
+        getDimensionFinalMultiplier(7).lt(getDimensionFinalMultiplier(8))) giveAchievement("How the antitables have turned")
+
+
+    if (blink && !player.achievements.includes("Blink of an eye")) {
+        document.getElementById("Blink of an eye").style.display = "none"
+        blink = false
+    }
+    else {
+        document.getElementById("Blink of an eye").style.display = "block"
+        blink = true
+    }
+
+    document.getElementById("nextchall").innerHTML = "Next challenge unlocks at "+ shortenCosts(nextAt[player.postChallUnlocked]) + " antimatter."
+    if (player.money.gte(nextAt[player.postChallUnlocked])) {
+        player.postChallUnlocked += 1
+        updateChallenges()
+    }
+    let temp = 1
+    for (var i=0; i < player.challenges.length; i++) {
+        if (player.challenges[i].includes("post")) temp *= 1.5
+    }
+    infDimPow = temp
+
+}, 1000)
+
+var postC2Count = 0;
+
+
+setInterval(function () {
+    var thisUpdate = new Date().getTime();
+    if (thisUpdate - player.lastUpdate >= 21600000) giveAchievement("Don't you dare to sleep")
+    var diff = Math.min(thisUpdate - player.lastUpdate, 21600000);
+    diff = diff / 100;
+    if (diff < 0) diff = 1;
+    if (player.thisInfinityTime < -10) player.thisInfinityTime = Infinity
+    if (player.bestInfinityTime < -10) player.bestInfinityTime = Infinity
+    if (player.currentChallenge == "postc6" && player.matter.gte(1)) player.matter = player.matter.plus(diff/10)
+    else player.matter = player.matter.times(Decimal.pow((1.02 + player.resets/200 + player.galaxies/100), diff));
+    if (player.matter.gt(player.money) && (player.currentChallenge == "challenge12" || player.currentChallenge == "postc1")) {
+        if (player.resets == 0) player.resets--;
+        else player.resets -= 2;
+        softReset(1);
+    }
+    if (player.currentChallenge == "challenge3" || player.matter.gte(1)) player.chall3Pow = player.chall3Pow.times(Decimal.pow(1.00038, diff));
+    player.chall2Pow = Math.min(player.chall2Pow + diff/1800, 1);
+    if (player.currentChallenge == "postc2") {
+      postC2Count++;
+      if (postC2Count >= 8 || diff > 300) {
+        sacrifice();
+        postC2Count = 0;
+    }}
+    if (player.infinityUpgrades.includes("passiveGen")) player.partInfinityPoint += diff / player.bestInfinityTime;
+    if (player.partInfinityPoint >= 10) {
+        player.partInfinityPoint -= 10;
+        player.infinityPoints = player.infinityPoints.plus(player.infMult * kongIPMult);
+    }
+
+    if (player.infinityUpgrades.includes("infinitiedGeneration")) player.partInfinitied += diff / player.bestInfinityTime;
+    if (player.partInfinitied >= 5) {
+        player.partInfinitied -= 5;
+        player.infinitied ++;
+    }
+
+    player.infinityPoints = player.infinityPoints.plus(bestRunIppm * (player.offlineProd/100) * (diff/600))
+
+    if (player.currentChallenge != "challenge7") {
+        for (let tier = 7; tier >= 1; --tier) {
+            const name = TIER_NAMES[tier];
+            
+            player[name + 'Amount'] = player[name + 'Amount'].plus(getDimensionProductionPerSecond(tier + 1).times(diff / 100));
+    }
+    } else {
+        for (let tier = 6; tier >= 1; --tier) {
+            const name = TIER_NAMES[tier];
+            
+            player[name + 'Amount'] = player[name + 'Amount'].plus(getDimensionProductionPerSecond(tier + 2).times(diff / 100));
+        }
+    }
+        
+        if (player.money.lte(Number.MAX_VALUE) || (player.break && player.currentChallenge == "") || (player.currentChallenge != "" && player.money.lte(player.challengeTarget))) {
+      if (player.currentChallenge == "challenge3" || player.currentChallenge == "postc1") {
+        player.money = player.money.plus(getDimensionProductionPerSecond(1).times(diff/10).times(player.chall3Pow));
+        player.totalmoney = player.totalmoney.plus(getDimensionProductionPerSecond(1).times(diff/10).times(player.chall3Pow));
+      } else {
+        player.money = player.money.plus(getDimensionProductionPerSecond(1).times(diff/10));
+        player.totalmoney = player.totalmoney.plus(getDimensionProductionPerSecond(1).times(diff/10));
+      }
+      if (player.currentChallenge == "challenge7") {
+          player.money = player.money.plus(getDimensionProductionPerSecond(2).times(diff/10));
+          player.totalmoney = player.totalmoney.plus(getDimensionProductionPerSecond(2).times(diff/10))
+      }
+    }
+
+    document.getElementById("dimTabButtons").style.display = "none"
+
+    player.totalTimePlayed += diff
+    player.thisInfinityTime += diff
+
+
+
+    for (let tier=1;tier<4;tier++) {
+        if (tier != 4 && player.infDimensionsUnlocked[tier-1]) player["infinityDimension"+tier].amount = player["infinityDimension"+tier].amount.plus(getInfinityDimensionProduction(tier+1).times(diff/100))
+        if (player.infDimensionsUnlocked[tier-1]) {
+            document.getElementById("infRow"+tier).style.display = "inline-block"
+            document.getElementById("dimTabButtons").style.display = "inline-block"
+        }
+        else document.getElementById("infRow"+tier).style.display = "none"
+    }
+
+
+
+    if (player.money.gte(new Decimal("9e9999"))) giveAchievement("This achievement doesn't exist")
+
+
+        player.infinityPower = player.infinityPower.plus(getInfinityDimensionProduction(1).times(diff/10))
+
+
+
+
+    
+    if (player.money.gte(Number.MAX_VALUE) && (!player.break || (player.currentChallenge != "" && player.money.gte(player.challengeTarget)))) {
+        document.getElementById("bigcrunch").style.display = 'inline-block';
+        if ((player.currentChallenge == "" || player.options.retryChallenge) && (player.bestInfinityTime <= 600 || player.break)) {}
+        else showTab('emptiness');
+    } else document.getElementById("bigcrunch").style.display = 'none';
+
+    if (player.break && player.money.gte(Number.MAX_VALUE) && player.currentChallenge == "") {
+        document.getElementById("postInfinityButton").style.display = "inline-block"
+    } else {
+        document.getElementById("postInfinityButton").style.display = "none"
+    }
+
+
+    if (player.break) document.getElementById("iplimit").style.display = "inline"
+    else document.getElementById("iplimit").style.display = "none"
+
+    document.getElementById("postInfinityButton").innerHTML = "Big Crunch for "+shortenDimensions(gainedInfinityPoints())+" Infinity Points"
+
+    updateMoney();
+    updateCoinPerSec();
+    updateDimensions();
+    updateInfinityDimensions();
+    updateInfPower();
+    if (calcPerSec(player.firstAmount, player.firstPow, player.infinityUpgrades.includes("18Mult")).gt(player.money)) {
+	if(player.money.gt(Math.pow(10,63)) && !player.achievements.includes("Supersanic")) giveAchievement("Supersanic");
+    Marathon++;
+    
+	if (Marathon >= 300 && !player.achievements.includes("Over in 30 seconds")) giveAchievement("Over in 30 seconds");
+    } else {
+	Marathon = 0; }
+
+    for (let tier = 1; tier <= 8; ++tier) {
+        const name = TIER_NAMES[tier];
+        if (player.currentChallenge != "challenge10" && player.currentChallenge != "postc1") {
+            document.getElementById(name).className = canAfford(player[name + 'Cost']) ? 'storebtn' : 'unavailablebtn';
+            document.getElementById(name + 'Max').className = canAfford(player[name + 'Cost'].times(10 - player[name + 'Bought'])) ? 'storebtn' : 'unavailablebtn';
+        } else {
+            if (tier >= 3) {
+                document.getElementById(name).className = player[TIER_NAMES[tier-2] + 'Amount'].gte(player[name + 'Cost']) ? 'storebtn' : 'unavailablebtn';
+                document.getElementById(name + 'Max').className = player[TIER_NAMES[tier-2] + 'Amount'].gte(player[name + 'Cost'].times(10 - player[name + 'Bought'])) ? 'storebtn' : 'unavailablebtn';
+            } else {
+                document.getElementById(name).className = canAfford(player[name + 'Cost']) ? 'storebtn' : 'unavailablebtn';
+                document.getElementById(name + 'Max').className = canAfford(player[name + 'Cost'].times(10 - player[name + 'Bought'])) ? 'storebtn' : 'unavailablebtn';
+            }
+        }
+    }
+
+    
+
+    
+    if (canAfford(player.tickSpeedCost)) {
+        document.getElementById("tickSpeed").className = 'storebtn';
+        document.getElementById("tickSpeedMax").className = 'storebtn';
+    } else {
+        document.getElementById("tickSpeed").className = 'unavailablebtn';
+        document.getElementById("tickSpeedMax").className = 'unavailablebtn';
+    }
+    
+    if (player.infinityPoints.gt(0)) {
+        document.getElementById("infinitybtn").style.display = "block";
+        document.getElementById("infi11").className = "infinistorebtn1"
+        document.getElementById("infi21").className = "infinistorebtn2"
+        if (player.infinityUpgrades.includes("timeMult")) document.getElementById("infi12").className = "infinistorebtn1"
+        else document.getElementById("infi12").className = "infinistorebtnlocked"
+        if (player.infinityUpgrades.includes("dimMult")) document.getElementById("infi22").className = "infinistorebtn2"
+        else document.getElementById("infi22").className = "infinistorebtnlocked"
+        if (player.infinityUpgrades.includes("18Mult")) document.getElementById("infi13").className = "infinistorebtn1"
+        else document.getElementById("infi13").className = "infinistorebtnlocked"
+        if (player.infinityUpgrades.includes("27Mult")) document.getElementById("infi23").className = "infinistorebtn2"
+        else document.getElementById("infi23").className = "infinistorebtnlocked"
+        if (player.infinityUpgrades.includes("36Mult")) document.getElementById("infi14").className = "infinistorebtn1"
+        else document.getElementById("infi14").className = "infinistorebtnlocked"
+        if (player.infinityUpgrades.includes("45Mult") && player.infinityPoints.gte(2)) document.getElementById("infi24").className = "infinistorebtn2"
+        else document.getElementById("infi24").className = "infinistorebtnlocked"
+        if (player.infinityPoints.gte(3)) document.getElementById("infi31").className = "infinistorebtn3"
+        else document.getElementById("infi31").className = "infinistorebtnlocked"
+        if (player.infinityUpgrades.includes("timeMult2") && player.infinityPoints.gte(5)) document.getElementById("infi32").className = "infinistorebtn3"
+        else document.getElementById("infi32").className = "infinistorebtnlocked"
+        if (player.infinityUpgrades.includes("unspentBonus") && player.infinityPoints.gte(7)) document.getElementById("infi33").className = "infinistorebtn3"
+        else document.getElementById("infi33").className = "infinistorebtnlocked"
+        if (player.infinityUpgrades.includes("resetMult") && player.infinityPoints.gte(10)) document.getElementById("infi34").className = "infinistorebtn3"
+        else document.getElementById("infi34").className = "infinistorebtnlocked"
+        if (player.infinityPoints.gte(20)) document.getElementById("infi41").className = "infinistorebtn4"
+        else document.getElementById("infi41").className = "infinistorebtnlocked"
+        if (player.infinityUpgrades.includes("skipReset1") && player.infinityPoints.gte(40)) document.getElementById("infi42").className = "infinistorebtn4"
+        else document.getElementById("infi42").className = "infinistorebtnlocked"
+        if (player.infinityUpgrades.includes("skipReset2") && player.infinityPoints.gte(80)) document.getElementById("infi43").className = "infinistorebtn4"
+        else document.getElementById("infi43").className = "infinistorebtnlocked"
+        if (player.infinityUpgrades.includes("skipReset3") && player.infinityPoints.gte(50)) document.getElementById("infi44").className = "infinistorebtn4"
+        else document.getElementById("infi44").className = "infinistorebtnlocked"
+        if (player.infinityUpgrades.includes("skipResetGalaxy") && player.infinityUpgrades.includes("passiveGen") && player.infinityUpgrades.includes("galaxyBoost") && player.infinityUpgrades.includes("resetBoost") && player.infinityPoints >= player.infMultCost) {
+            document.getElementById("infiMult").className = "infinimultbtn"
+        } else document.getElementById("infiMult").className = "infinistorebtnlocked"
+
+        if (player.infinityPoints.gte(1e4)) document.getElementById("postinfi11").className = "infinistorebtn1"
+        else document.getElementById("postinfi11").className = "infinistorebtnlocked"
+
+        if (player.infinityPoints.gte(5e4)) document.getElementById("postinfi21").className = "infinistorebtn1"
+        else document.getElementById("postinfi21").className = "infinistorebtnlocked"
+
+        if (player.infinityPoints.gte(player.tickSpeedMultDecreaseCost)) document.getElementById("postinfi31").className = "infinimultbtn"
+        else document.getElementById("postinfi31").className = "infinistorebtnlocked"
+
+        if (player.infinityPoints.gte(5e11)) document.getElementById("postinfi41").className = "infinistorebtn1"
+        else document.getElementById("postinfi41").className = "infinistorebtnlocked"
+
+        if (player.infinityPoints.gte(1e5)) document.getElementById("postinfi12").className = "infinistorebtn1"
+        else document.getElementById("postinfi12").className = "infinistorebtnlocked"
+
+        if (player.infinityPoints.gte(1e6)) document.getElementById("postinfi22").className = "infinistorebtn1"
+        else document.getElementById("postinfi22").className = "infinistorebtnlocked"
+
+        if (player.infinityPoints.gte(1e7)) document.getElementById("postinfi32").className = "infinistorebtn1"
+        else document.getElementById("postinfi32").className = "infinistorebtnlocked"
+
+        if (player.infinityPoints.gte(player.dimensionMultDecreaseCost)) document.getElementById("postinfi42").className = "infinistorebtn1"
+        else document.getElementById("postinfi42").className = "infinistorebtnlocked"
+
+        if (player.infinityPoints.gte(20e6)) document.getElementById("postinfi13").className = "infinistorebtn1"
+        else document.getElementById("postinfi13").className = "infinistorebtnlocked"
+
+        if (player.infinityPoints.gte(5e9)) document.getElementById("postinfi23").className = "infinistorebtn1"
+        else document.getElementById("postinfi23").className = "infinistorebtnlocked"
+
+        if (player.infinityPoints.gte(1e15)) document.getElementById("postinfi33").className = "infinistorebtn1"
+        else document.getElementById("postinfi33").className = "infinistorebtnlocked"
+
+        if (player.infinityPoints.gte(player.offlineProdCost)) document.getElementById("offlineProd").className = "infinistorebtn1"
+        else document.getElementById("offlineProd").className = "infinistorebtnlocked"
+
+    } else {
+        document.getElementById("infi11").className = "infinistorebtnlocked"
+        document.getElementById("infi12").className = "infinistorebtnlocked"
+        document.getElementById("infi13").className = "infinistorebtnlocked"
+        document.getElementById("infi14").className = "infinistorebtnlocked"
+        document.getElementById("infi21").className = "infinistorebtnlocked"
+        document.getElementById("infi22").className = "infinistorebtnlocked"
+        document.getElementById("infi23").className = "infinistorebtnlocked"
+        document.getElementById("infi24").className = "infinistorebtnlocked"
+        document.getElementById("infi31").className = "infinistorebtnlocked"
+        document.getElementById("infi32").className = "infinistorebtnlocked"
+        document.getElementById("infi33").className = "infinistorebtnlocked"
+        document.getElementById("infi34").className = "infinistorebtnlocked"
+        document.getElementById("infi41").className = "infinistorebtnlocked"
+        document.getElementById("infi42").className = "infinistorebtnlocked"
+        document.getElementById("infi43").className = "infinistorebtnlocked"
+        document.getElementById("infi44").className = "infinistorebtnlocked"
+        document.getElementById("infiMult").className = "infinistorebtnlocked"
+        
+    }
+
+    if (player.autobuyers[11]%1 === 0 || player.autobuyers[11].interval>100) document.getElementById("break").className = "infinistorebtnlocked"
+    else document.getElementById("break").className = "infinistorebtn2"
+
+
+    if (player.resets > 4) {
+        document.getElementById("confirmation").style.display = "inline-block";
+        document.getElementById("sacrifice").style.display = "inline-block";
+    } else {
+        document.getElementById("confirmation").style.display = "none";
+        document.getElementById("sacrifice").style.display = "none";
+    }
+
+    if (player.infinitied > 0) document.getElementById("sacrifice").style.display = "inline-block";
+
+    if (player.eightAmount > 0 && player.resets > 4) document.getElementById("sacrifice").className = "storebtn"
+    else document.getElementById("sacrifice").className = "unavailablebtn"
+
+    if (player.autobuyers[11]%1 !== 0 && player.autobuyers[11].interval == 100) {
+        document.getElementById("postinftable").style.display = "inline-block"
+        document.getElementById("postinftable2").style.display = "inline-block"
+    } else {
+        document.getElementById("postinftable").style.display = "none"
+        document.getElementById("postinftable2").style.display = "none"
+    }
+
+    if (player.autobuyers[11].interval == 100) document.getElementById("abletobreak").style.display = "none"
+
+
+    document.getElementById("infinitybtn").style.display = "none";
+    document.getElementById("challengesbtn").style.display = "none";
+
+    if (player.money.gte(Number.MAX_VALUE) && (((player.currentChallenge != "" && player.money.gte(player.challengeTarget)) && !player.options.retryChallenge) || (player.bestInfinityTime > 600 && !player.break))) {
+        document.getElementById("dimensionsbtn").style.display = "none";
+        document.getElementById("optionsbtn").style.display = "none";
+        document.getElementById("statisticsbtn").style.display = "none";
+        document.getElementById("achievementsbtn").style.display = "none";
+        document.getElementById("challengesbtn").style.display = "none";
+        document.getElementById("infinitybtn").style.display = "none";
+        document.getElementById("tickSpeed").style.visibility = "hidden";
+        document.getElementById("tickSpeedMax").style.visibility = "hidden";
+        document.getElementById("tickLabel").style.visibility = "hidden";
+        document.getElementById("tickSpeedAmount").style.visibility = "hidden";
+    } else {
+        document.getElementById("dimensionsbtn").style.display = "inline-block";
+        document.getElementById("optionsbtn").style.display = "inline-block";
+        document.getElementById("statisticsbtn").style.display = "inline-block";
+        document.getElementById("achievementsbtn").style.display = "inline-block";
+        if (player.infinitied > 0) {
+            document.getElementById("infinitybtn").style.display = "inline-block";
+            document.getElementById("challengesbtn").style.display = "inline-block";
+        }
+    
+    }
+
+    if (player.infinityUpgrades.includes("bulkBoost")) document.getElementById("bulkdimboost").style.display = "inline"
+    else document.getElementById("bulkdimboost").style.display = "none"
+
+    if (player.infinityUpgrades.includes("timeMult")) document.getElementById("infi11").className = "infinistorebtnbought"
+    if (player.infinityUpgrades.includes("dimMult")) document.getElementById("infi21").className = "infinistorebtnbought"
+    if (player.infinityUpgrades.includes("18Mult")) document.getElementById("infi12").className = "infinistorebtnbought"
+    if (player.infinityUpgrades.includes("27Mult")) document.getElementById("infi22").className = "infinistorebtnbought"
+    if (player.infinityUpgrades.includes("36Mult")) document.getElementById("infi13").className = "infinistorebtnbought"
+    if (player.infinityUpgrades.includes("45Mult")) document.getElementById("infi23").className = "infinistorebtnbought"
+    if (player.infinityUpgrades.includes("resetBoost")) document.getElementById("infi14").className = "infinistorebtnbought"
+    if (player.infinityUpgrades.includes("galaxyBoost")) document.getElementById("infi24").className = "infinistorebtnbought"
+    if (player.infinityUpgrades.includes("timeMult2")) document.getElementById("infi31").className = "infinistorebtnbought"
+    if (player.infinityUpgrades.includes("unspentBonus")) document.getElementById("infi32").className = "infinistorebtnbought"
+    if (player.infinityUpgrades.includes("resetMult")) document.getElementById("infi33").className = "infinistorebtnbought"
+    if (player.infinityUpgrades.includes("passiveGen")) document.getElementById("infi34").className = "infinistorebtnbought"
+    if (player.infinityUpgrades.includes("skipReset1")) document.getElementById("infi41").className = "infinistorebtnbought"
+    if (player.infinityUpgrades.includes("skipReset2")) document.getElementById("infi42").className = "infinistorebtnbought"
+    if (player.infinityUpgrades.includes("skipReset3")) document.getElementById("infi43").className = "infinistorebtnbought"
+    if (player.infinityUpgrades.includes("skipResetGalaxy")) document.getElementById("infi44").className = "infinistorebtnbought"
+
+    if (player.infinityUpgrades.includes("totalMult")) document.getElementById("postinfi11").className = "infinistorebtnbought"
+    if (player.infinityUpgrades.includes("currentMult")) document.getElementById("postinfi21").className = "infinistorebtnbought"
+    if (player.tickSpeedMultDecrease == 2) document.getElementById("postinfi31").className = "infinistorebtnbought"
+    if (player.infinityUpgrades.includes("achievementMult")) document.getElementById("postinfi22").className = "infinistorebtnbought"
+    if (player.infinityUpgrades.includes("infinitiedMult")) document.getElementById("postinfi12").className = "infinistorebtnbought"
+    if (player.infinityUpgrades.includes("postGalaxy")) document.getElementById("postinfi41").className = "infinistorebtnbought"
+    if (player.infinityUpgrades.includes("challengeMult")) document.getElementById("postinfi32").className = "infinistorebtnbought"
+    if (player.dimensionMultDecrease == 3) document.getElementById("postinfi42").className = "infinistorebtnbought"
+    if (player.offlineProd == 50) document.getElementById("offlineProd").className = "infinistorebtnbought"
+    
+
+    if (player.infinityUpgrades.includes("infinitiedGeneration")) document.getElementById("postinfi13").className = "infinistorebtnbought"
+    if (player.infinityUpgrades.includes("bulkBoost")) document.getElementById("postinfi23").className = "infinistorebtnbought"
+    if (player.infinityUpgrades.includes("autoBuyerUpgrade")) document.getElementById("postinfi33").className = "infinistorebtnbought"
+            
+
+    document.getElementById("progressbar").style.width = Decimal.min((Decimal.log10(player.money.plus(1)) / Decimal.log10(Number.MAX_VALUE) * 100), 100).toFixed(2) + "%"
+    document.getElementById("progressbar").innerHTML = Decimal.min((Decimal.log10(player.money.plus(1)) / Decimal.log10(Number.MAX_VALUE) * 100), 100).toFixed(2) + "%"
+
+    
+    const scale1 = [2.82e-45,1e-42,7.23e-30,5e-21,9e-17,6.2e-11,5e-8,3.555e-6,7.5e-4,1,2.5e3,2.6006e6,3.3e8,5e12,4.5e17,1.08e21,1.53e24,1.41e27,5e32,8e36,1.7e45,1.7e48,3.3e55,3.3e61,5e68,1e73,3.4e80,1e113,Number.MAX_VALUE];
+    const scale2 = [" protons."," nucleuses."," Hydrogen atoms."," viruses."," red blood cells."," grains of sand."," grains of rice."," teaspoons."," wine bottles."," fridge-freezers."," Olympic-sized swimming pools."," Great Pyramids of Giza."," Great Walls of China."," large asteroids.",
+                   " dwarf planets."," Earths."," Jupiters."," Suns."," red giants."," hypergiant stars."," nebulas."," Oort clouds."," Local Bubbles."," galaxies."," Local Groups."," Sculptor Voids."," observable universes."," Dimensions.", " Infinity Dimensions."];
+    var id = 0;
+    if (player.money.times(4.22419e-105).gt(2.82e-45)) {
+        if (player.money.times(4.22419e-105).gt(scale1[scale1.length - 1])) id = scale1.length - 1;
+        else {
+            while (player.money.times(4.22419e-105).gt(scale1[id])) id++;
+            if (id > 0) id--;
+        }
+        if (id >= 7 && id < 11) document.getElementById("infoScale").innerHTML = "If every antimatter were a planck volume, you would have enough to fill " + formatValue(player.options.notation, player.money * 4.22419e-105 / scale1[id], 2, 1) + scale2[id];
+        else document.getElementById("infoScale").innerHTML = "If every antimatter were a planck volume, you would have enough to make " + formatValue(player.options.notation, player.money.times(4.22419e-105).dividedBy(scale1[id]), 2, 1) + scale2[id];
+    } else { //does this part work correctly? i doubt it does
+        if (player.money.times(1e-54) < 2.82e-45) document.getElementById("infoScale").innerHTML = "If every antimatter were " + formatValue(player.options.notation,2.82e-45 / 1e-54 / player.money, 2, 1) + " attometers cubed, you would have enough to make a proton.";
+        else if (player.money * 1e-63 < 2.82e-45) document.getElementById("infoScale").innerHTML = "If every antimatter were " + formatValue(player.options.notation,2.82e-45 / 1e-63 / player.money, 2, 1) + " zeptometers cubed, you would have enough to make a proton.";
+        else if (player.money * 1e-72 < 2.82e-45) document.getElementById("infoScale").innerHTML = "If every antimatter were " + formatValue(player.options.notation,2.82e-45 / 1e-72 / player.money, 2, 1) + " yoctometers cubed, you would have enough to make a proton.";
+        else document.getElementById("infoScale").innerHTML = "If every antimatter were " + formatValue(player.options.notation,2.82e-45 / 4.22419e-105 / player.money, 2, 1) + " planck volumes, you would have enough to make a proton.";
+    }
+    
+    const shiftRequirement = getShiftRequirement(0);
+    
+    if (player[TIER_NAMES[shiftRequirement.tier] + 'Amount'] >= shiftRequirement.amount) {
+        document.getElementById("softReset").className = 'storebtn';
+    } else {
+        document.getElementById("softReset").className = 'unavailablebtn';
+    }
+    
+    if (player.eightAmount >= getGalaxyRequirement()) {
+        document.getElementById("secondSoftReset").className = 'storebtn';
+    } else {
+        document.getElementById("secondSoftReset").className = 'unavailablebtn';
+    }
+
+    if (player.currentChallenge == "challenge4" && player.sixthAmount >= getGalaxyRequirement()) {
+        document.getElementById("secondSoftReset").className = 'storebtn';
+    }
+    
+    if (player.currentChallenge == "challenge2" || player.currentChallenge == "postc1") document.getElementById("chall2Pow").style.display = "inline-block"
+    else document.getElementById("chall2Pow").style.display = "none"
+    if (player.currentChallenge == "challenge3" || player.currentChallenge == "postc1") document.getElementById("chall3Pow").style.display = "inline-block"
+    else document.getElementById("chall3Pow").style.display = "none"
+    
+    document.getElementById("chall2Pow").innerHTML = (player.chall2Pow*100).toFixed(2) + "%"
+    document.getElementById("chall3Pow").innerHTML = shorten(player.chall3Pow*100) + "%"
+
+
+    if (player.infDimensionsUnlocked.includes(false) && player.break) {
+        document.getElementById("newDimensionButton").style.display = "inline-block"
+    } else document.getElementById("newDimensionButton").style.display = "none"
+
+    if (player.money.gte(getNewInfReq())) document.getElementById("newDimensionButton").className = "newdim"
+    else document.getElementById("newDimensionButton").className = "newdimlocked"
+
+    document.getElementById("newDimensionButton").innerHTML = "Get " + shortenCosts(getNewInfReq()) + " antimatter to unlock a new Dimension."
+
+    document.getElementById("sacrifice").setAttribute('ach-tooltip', "Boosts 8th Dimension by " + formatValue(player.options.notation, calcSacrificeBoost(), 2, 2) + "x");
+
+    document.getElementById("sacrifice").innerHTML = "Dimensional Sacrifice ("+formatValue(player.options.notation, calcSacrificeBoost(), 2, 2)+"x)";
+
+    if (player.firstPow >= 10e30) giveAchievement("I forgot to nerf that")
+    if (player.money >= 10e79) giveAchievement("Antimatter Apocalypse")
+    if (player.totalTimePlayed >= 10 * 60 * 60 * 24 * 8) giveAchievement("One for each dimension")
+    if (player.seventhAmount > 1e12) giveAchievement("Multidimensional");
+    if (isNaN(player.totalmoney)) player.totalmoney = new Decimal(10)
+
+    player.lastUpdate = thisUpdate;
+}, 50);
+
+
+function dimBoolean() {
+    const name = TIER_NAMES[getShiftRequirement(0).tier]
+    if (!player.autobuyers[9].isOn) return false
+    if (player.autobuyers[9].ticks*100 < player.autobuyers[9].interval) return false
+    if (player[name + "Amount"] < getShiftRequirement(player.autobuyers[9].bulk-1).amount) return false
+    if (player.overXGalaxies <= player.galaxies) return true
+    if ((player.currentChallenge =="challenge4" || player.currentChallenge == "postc1") && player.autobuyers[9].priority < getShiftRequirement(0).amount && getShiftRequirement(0).tier == 6) return false
+    if (player.autobuyers[9].priority < getShiftRequirement(0).amount && getShiftRequirement(0).tier == 8) return false
+    return true
+}
+
+
+function autoBuyerTick() {
+    
+    if (player.autobuyers[11]%1 !== 0) {
+    if (player.autobuyers[11].ticks*100 >= player.autobuyers[11].interval && player.money.gte(Number.MAX_VALUE)) {
+        if (player.autobuyers[11].isOn) {
+            if (!player.break || player.currentChallenge != "") {
+                document.getElementById("bigcrunch").click()
+            } else if (player.autobuyers[11].priority <= gainedInfinityPoints()) {
+                document.getElementById("bigcrunch").click()
+            }
+            
+            player.autobuyers[11].ticks = 1;
+        } 
+    } else player.autobuyers[11].ticks += 1;
+
+    }
+
+
+    if (player.autobuyers[10]%1 !== 0) {
+        if (player.autobuyers[10].ticks*100 >= player.autobuyers[10].interval && (player.currentChallenge == "challenge4" ? player.sixthAmount >= getGalaxyRequirement() : player.eightAmount >= getGalaxyRequirement())) {
+            if (player.autobuyers[10].isOn && player.autobuyers[10].priority > player.galaxies) {
+                document.getElementById("secondSoftReset").click()
+                player.autobuyers[10].ticks = 1;
+            } 
+        } else player.autobuyers[10].ticks += 1;
+    }
+
+
+    if (player.autobuyers[9]%1 !== 0) {
+        if (dimBoolean()) {
+            if (player.autobuyers[9].isOn) {
+                if (player.resets < 4) softReset(1)
+                else softReset(player.autobuyers[9].bulk)
+                player.autobuyers[9].ticks = 1;
+            } 
+        } else player.autobuyers[9].ticks += 1;
+    }
+
+    if (player.autoSacrifice%1 !== 0) {
+        if (calcSacrificeBoost().gte(player.autoSacrifice.priority) && player.autoSacrifice.isOn) {
+            sacrifice()
+        }
+    }
+
+
+
+
+    for (var i=0; i<priority.length; i++) {
+        if (priority[i].ticks*100 >= priority[i].interval || priority[i].interval == 100) {
+            if ((priority[i].isOn && canBuyDimension(priority[i].tier)) ) {
+                if (priority[i] == player.autobuyers[8] ) {
+                    if (priority[i].target == 10) buyMaxTickSpeed()
+                    else buyTickSpeed()
+                } else {
+                    if (priority[i].target > 10) {
+                        
+                            buyManyDimensionAutobuyer(priority[i].target-10, priority[i].bulk)
+                            
+                    }
+                    else {
+                        buyOneDimension(priority[i].target)
+                    }
+                }
+                priority[i].ticks = 0;
+            }
+        } else priority[i].ticks += 1;
+    }
+    updateCosts()
+
+}
+
+
+setInterval(function() {
+    if (!player.infinityUpgrades.includes("autobuyerUpgrade")) autoBuyerTick()
+}, 100)
+
+setInterval(function() {
+    if (player.infinityUpgrades.includes("autobuyerUpgrade")) autoBuyerTick()
+}, 50)
+
+/*function cheat() {
+    player.infinitied = 1500
+    player.totalTimePlayed = 600*60*24*5
+    player.infinityPoints = 99999
+    player.challenges.push("challenge1")
+    player.challenges.push("challenge2")
+    player.challenges.push("challenge3")
+    player.challenges.push("challenge4")
+    player.challenges.push("challenge5")
+    player.challenges.push("challenge6")
+    player.challenges.push("challenge7")
+    player.challenges.push("challenge8")
+    player.challenges.push("challenge9")
+    player.challenges.push("challenge10")
+    player.challenges.push("challenge11")
+    player.challenges.push("challenge12")
+    updateChallenges()
+    updateAutobuyers()
+}
+
+
+function chall7cheat() {
+    player.infinitied = 50
+    player.infinityPoints = 50
+    player.totalTimePlayed = 600*60*24*5
+    player.challenges.push("challenge1")
+    updateChallenges()
+    updateAutobuyers()
+
+    setInterval(function() {
+        document.getElementById("maxall").click()
+        document.getElementById("secondSoftReset").click()
+        document.getElementById("softReset").click()
+    }, 100)
+
+}*/
+
+
+
+
+
+var newsArray = ["You just made your 1,000,000,000,000,000 antimatter. This one tastes like chicken", "Nerf the galaxies please.", "9th Dimension is a lie.",
+"The cookie is a lie.", "Antimatter cookies have been confirmed to not exist, whoever claims that, stop.", "Antimatter ghosts do not exist. Just like matter ghosts. They don't have any matter, for that matter.",
+"Nuclear power plants have been abandoned in favor of antimatter power.", "What do you mean, more than two dimensions??? We're on a screen, clearly there are only 2 dimensions.",
+"Antimatter prices have drastically dropped due to newfound abundance.", "In the news today, humans make a antimatter animal sacrifice to the antimatter god.", "You made one antimatter! Whatever that means.",
+"Scientists confirm that the colour of antimatter is Blurple", "How does it matter if its antimatter?", "None of this matters", "IN THE END, IT DOESN'T ANTIMATTER -hevipelle",
+"New news company has become rivals with us. They are made entirely of antimatter.", "How much is Infinity? -literally everyone at least once", "How does NASA organise a party? They planet.",
+"The square root of 9 is 3, therefore the 9th dimension can't exist.", "Electrons are now seeing the happy things in life. We're calling these happy electrons 'Positrons.' Wait, that's taken?",
+"This completely useless sentence will get you nowhere and you know it. What a horrible obnoxious man would come up with it, he will probably go to hell, and why would the developer even implement it? Even if you kept reading it you wouldn't be able to finish it (the first time).",
+"GHOST SAYS HELLO -Boo-chan", "Can someone tell hevi to calm down? -Mee6", "Due to Antimatter messing with physics, a creature that was once a moose is now a human", "!hi", "Eh, the Fourth Dimension is alright...",
+"Alright -Alright", "The English greeting is not present in Antimatter speak.", "To buy max or not to buy max, that is the question", "You do know that you won't reach Infinity in -1 seconds, right?", "This antimatter triggers me",
+"No, mom, I can't pause this game.", "Scientific notation has entered the battlefield.", "Make the Universe Great Again! -Tronald Dump", "#dank-maymays",
+"A new religion has been created, and it's spreading like wildfire. The believers of this religion worship the Heavenly Pelle, the goddess of antimatter. They also believe that 10^308 is infinite.",
+"Someone has just touched a blob, and blown up. Was the blob antimatter, or was the guy made of Explodium?", "Antimatter people seem to be even more afraid of 13 then we are. They destroyed entire galaxies just to remove 13 from their percents.",
+"If you are not playing on Kongregate or ivark.github.io, the site is bootleg.", "Rate 5 on Kongregate so more people can experience this 5 star Rating", "BOO!", "You ate for too long. -hevipelle", "I hate myself. -Boo-chan",
+"Gee golly -Xandawesome", "Need more quotes! -hevipelle", "Above us, there is nothing above, But the stars, above.", "If black lives matter, do white lives antimatter?", "Somebody wasn't nice, he got an antimatter-storm.",
+"You are living, you occupy space, you have a mass, you matter... unless you antimatter.", "I clicked too fast... my PC is now dematerialised.",
+"If an alien lands on your front lawn and extends an appendage as a gesture of greeting, before you get friendly, toss it an eightball. If the appendage explodes, then the alien was probably made of antimatter. If not, then you can proceed to take it to your leader. -Neil deGrasse Tyson",
+"There always must be equal matter than there is antimatter, I guess your mom balances that a bit", "Nothing is created, nothing is destroyed.", "We dug a big hole to store this antimatter... Adele's rolling in it.",
+"If everything is antimatter, how can you see yourself?", "The stock markets have crashed due to antimatter beings somehow knowing what they will be tomorrow.", "My dog ate too much antimatter, now he is doing 'meow!'", "If you put infinity into your calculator it will result in 42!",
+"To understand dimensional sacrifice, you do actually need a PhD in theoretical physics. Sorry!", "You have found the rarest antimatter pepe, it's ultra rare!", "Can we get 1e169 likes on this video??? Smash that like button!!",
+"You got assimilated by the 9th dimension? Just call your doctor for mental illness!", "The smell of antimatter has been revealed. It smells like kittens", "Just another antimatter in the wall", "GET SNIPED, WEAKLING", "Thanks a lot -dankesehr",
+"This world situation is a SOS situation to the world!! MAYDAY, MAYDAY!!", "As for sure as the sun rises in the west, of all the singers and poets on earth, I am the bestest. - hevipelle", "I'm good at using github -hevipelle",
+"A new chat server has been created for Antimatter people to spy on Matter people, and the world has fallen into chaos and discord", "A new study has come out linking the consumption of potatoes with increased risk of Antimatter implosion.  Scientists suggest eating more.",
+"A new group for the standardisation of numbers have come forward with a novel new format involving emoji's.", "I thought that I fixed that bug but apparently some update broke it again -hevipelle",
+"Maybe I'm gay then -Bootato", "Breaking news! Hevipelle has just announced that the buy max button is in fact going to be removed!", "I dedicate this game to my girlfriend", 
+"Antimatter guns don't kill antimatter people, antimatter people kill antimatter people but does that mean that antimatter toaster doesn't toast antimatter toasts, antimatter toast toasts antimatter toasts?", 
+"But to an antimatter person, wouldn't they be matter and us antimatter?", "And nothing Antimatters", "Why is there no 9th dimension? Because 7 8 9.", 
+"School starting up strikes fear in students universe-wide, as schools are no longer segregated between Matter and antimatter. Annihilation is prominent.",
+"Why does no one talk about the 0th dimension?", "Antimatter ice cream stand has recently opened- they have octillions of flavors!", "The 9th dimension cannot exist because the Nein-speaking nazis died in WW2.",
+"The fatter catter satter on the antimatter.", "Who let the DOgs out?", "I've got 1.79e308 problems, but none of them antimatters", "If you can't read this you disabled the news.", 
+"Doesn't leave, just mutes the server so he doesn't receive notifications", "Most quotes found online are falsely atributed -Abraham Lincoln", "It should work now, but it doesn't -hevipelle",
+"This game doesn't have any errors... they're alternative successes.", "A third type of matter has been discovered: null matter. It doesn't do anything and is basically useless. The scientists who discovered it were fired.",
+"Where does Antimatter Nemo live? In a NNnNeMI-NNnNe.", "Your Mother-in-Law keeps nagging you about all these antimatter colliders.", "If matter exists, then does antimatter not exist?", "Does Hevi just pick quotes to put into the game?",
+"If you break the fourth wall... well, there's still the fifth, sixth, seventh, and eighth to get through before you encounter bad things, so you should be fine", "Antimatter=Life. Not cobblestone, not dirt, nothing like that. Antimatter.",
+"Breaking News: Error Error Error", "Anti Emoji Movie a huge hit", "How much antiwood could an antiwoodchuck chuck if an antiwoodchuck could chuck antiwood?", "Chaos isnt a pit, chaos is a matter", 
+"That's because I'm a good game developer and pushed some code that totally works -hevipelle", "What's the matter with anti matter?", "If this game was made by Valve, Zero Deaths would be impossible.", 
+"Florida man attempts to get Zero Deaths on first run, is stopped by heat death of the universe.", "Asian man trys to steal the trophy of fastest infinty of -1 seconds, AND HE DOES IT!", 
+"Doesn't it annoy you when people don't finish their", "Having done half the achievements isn't much of an achievement -Boo", "Don't anti-quote me on this", "Antimatter is honest, matter makes up everything",
+"According to no known laws of aviation, there are multiple ways a bee should be able to be swallowed up by antimatter", "You either die as matter or live long enough to be consumed by the antimatter, and then die again", 
+"If you gaze long enough into the antimatter, the antimatter gazes back into you", "Always gonna give you up. Always gonna let you down. - anti-Rick Astley", 
+"Antimatter Dimensions: the next update is always 5 hours away. Always.", "#DimensionLivesAntimatter"]
+
+
+var conditionalNewsArray = ["Our universe is falling apart. We are all evacuating. This is the last news cast", "THIS NEWS STATION HAS SHUT DOWN DUE TO COLLAPSING UNIVERSE", 
+"Researchers have confirmed that there is another dimension to this world. However, only antimatter beings can interact with it", 
+"Studies show a massive problem with the time-space continuum. In other words, a large amount of antimatter has dissapeared from the cosmos", 
+"Should we call antimatter Matter now? There seems to be more of it."]
+
+/*var initpos = c.width;
+ctx.textBaseline = 'top';
+var newsTextValue = Decimal.round(Decimal.random() * (newsArray.length - 1))
+var newsText = newsArray[newsTextValue];
+
+setInterval(function () {
+    //document.getElementById("news").innerHTML = newsArray[Decimal.round(Decimal.random() * (newsArray.length - 1))];
+    ctx.clearRect(0, 0, c.width, c.height);
+    ctx.font = "24px Typewriter";
+    ctx.fillText(newsText, initpos, 30);
+    initpos -= 6;
+    
+    if (player.fourthAmount != 0 && !newsArray.includes(conditionalNewsArray[2])) newsArray.push(conditionalNewsArray[2])
+    if (player.resets != 0 && !newsArray.includes(conditionalNewsArray[3])) newsArray.push(conditionalNewsArray[3])
+    if (player.achievements.includes("Antimatter Apocalypse") && !newsArray.includes(conditionalNewsArray[4])) newsArray.push(conditionalNewsArray[4])
+      
+    var next = newsArray[Math.round(Math.random() * (newsArray.length - 1))]
+    if (player.money >= 1e306) next = conditionalNewsArray[0]
+    if (player.money == Infinity) next = conditionalNewsArray[1]
+    if (initpos < (newsText.length * 32 * -1)) {
+        initpos = c.width;
+        newsTextValue = Math.round(Math.random() * (newsArray.length - 1))
+        newsText = newsArray[newsTextValue];
+        if (!player.options.newsHidden) {
+  			if (conditionalNewsArray.includes(newsText) && !player.newsArray.includes(newsText)) player.newsArray.push(newsText);
+            else if (!conditionalNewsArray.includes(newsText) && !player.newsArray.includes(newsTextValue)) player.newsArray.push(newsTextValue);
+  			if (player.newsArray.length>=50 && !player.achievements.includes("Fake News")) giveAchievement("Fake News") 
+        }
+
+
+    }
+}, 1000 / 30);*/
+
+var s = document.getElementById('news');
+document.addEventListener("visibilitychange", () => {if (!document.hidden) {scrollNextMessage();}}, false);
+var scrollTimeouts = [];
+
+function scrollNextMessage() {
+  //select a message at random
+  let idx = Math.floor(Math.random() * newsArray.length)
+  let msg = {msg: newsArray[idx], index: idx};
+  
+  scrollTimeouts.forEach((v) => {clearTimeout(v);});
+  scrollTimeouts = [];
+  
+  //set the text
+  s.innerHTML = msg.msg;
+  
+  //get the parent width so we can start the message beyond it
+  let parentWidth = s.parentElement.clientWidth;
+  
+  //set the transition to blank so the move happens immediately
+  s.style.transition = '';
+  //move div_text to the right, beyond the edge of the div_container
+  s.style.transform = `translateX(${parentWidth}px)`;  
+  
+  //we need to use a setTimeout here to allow the browser time to move the div_text before we start the scrolling
+  scrollTimeouts.push(setTimeout(() => {
+    //distance to travel is s.parentElement.clientWidth + s.clientWidth + parent padding
+    //we want to travel at rate pixels per second so we need to travel for (distance / rate) seconds
+    let dist = s.parentElement.clientWidth + s.clientWidth + 20; //20 is div_container padding
+    let rate = 100; //change this value to change the scroll speed
+    let transformDuration = dist / rate;
+
+    if (!player.options.newsHidden) {
+        if (!player.newsArray.includes(msg.index)) player.newsArray.push(msg.index);
+        if (player.newsArray.length>=50 && !player.achievements.includes("Fake News")) giveAchievement("Fake News") 
+    }
+
+    if (player.achievements.includes("Fake News")) player.newsArray = []
+
+
+    //set the transition duration
+    s.style.transition = `transform ${transformDuration}s linear`;
+    let textWidth = s.clientWidth;
+    //we need to move it to -(width+parent padding) before it won't be visible
+    s.style.transform = `translateX(-${textWidth+5}px)`;
+    //automatically start the next message scrolling after this one finishes
+    //you could add more time to this timeout if you wanted to have some time between messages
+    scrollTimeouts.push(setTimeout(scrollNextMessage, Math.ceil(transformDuration * 1000)));
+  }, 100));
+}
+  
+  //start scrolling
+  scrollNextMessage();
+
+document.getElementById("challenge2").onclick = function () {
+  startChallenge("challenge2", new Decimal("1e1000"))
+}
+
+document.getElementById("challenge3").onclick = function () {
+  startChallenge("challenge3", Number.MAX_VALUE)
+}
+
+document.getElementById("challenge4").onclick = function () {
+  startChallenge("challenge4", Number.MAX_VALUE)
+}
+
+document.getElementById("challenge5").onclick = function () {
+  startChallenge("challenge5", Number.MAX_VALUE);
+}
+
+document.getElementById("challenge6").onclick = function () {
+  startChallenge("challenge6", Number.MAX_VALUE);
+}
+
+document.getElementById("challenge7").onclick = function () {
+  startChallenge("challenge7", Number.MAX_VALUE);
+}
+
+document.getElementById("challenge8").onclick = function () {
+  startChallenge("challenge8", Number.MAX_VALUE);
+}
+
+document.getElementById("challenge9").onclick = function () {
+  startChallenge("challenge9", Number.MAX_VALUE);
+}
+
+document.getElementById("challenge10").onclick = function () {
+  startChallenge("challenge10", Number.MAX_VALUE);
+}
+
+document.getElementById("challenge11").onclick = function () {
+    startChallenge("challenge11", Number.MAX_VALUE);
+  }
+
+document.getElementById("challenge12").onclick = function () {
+  startChallenge("challenge12", Number.MAX_VALUE);
+}
+
+
+
+function showInfTab(tabName) {
+    //iterate over all elements in div_tab class. Hide everything that's not tabName and show tabName
+    var tabs = document.getElementsByClassName('inftab');
+    var tab;
+    for (var i = 0; i < tabs.length; i++) {
+        tab = tabs.item(i);
+        if (tab.id === tabName) {
+            tab.style.display = 'block';
+        } else {
+            tab.style.display = 'none';
+        }
+    }
+}
+
+function showStatsTab(tabName) {
+    //iterate over all elements in div_tab class. Hide everything that's not tabName and show tabName
+    var tabs = document.getElementsByClassName('statstab');
+    var tab;
+    for (var i = 0; i < tabs.length; i++) {
+        tab = tabs.item(i);
+        if (tab.id === tabName) {
+            tab.style.display = 'block';
+        } else {
+            tab.style.display = 'none';
+        }
+    }
+}
+
+function showDimTab(tabName) {
+    //iterate over all elements in div_tab class. Hide everything that's not tabName and show tabName
+    var tabs = document.getElementsByClassName('dimtab');
+    var tab;
+    for (var i = 0; i < tabs.length; i++) {
+        tab = tabs.item(i);
+        if (tab.id === tabName) {
+            tab.style.display = 'block';
+        } else {
+            tab.style.display = 'none';
+        }
+    }
+}
+
+function showChallengesTab(tabName) {
+    //iterate over all elements in div_tab class. Hide everything that's not tabName and show tabName
+    var tabs = document.getElementsByClassName('challengeTab');
+    var tab;
+    for (var i = 0; i < tabs.length; i++) {
+        tab = tabs.item(i);
+        if (tab.id === tabName) {
+            tab.style.display = 'block';
+        } else {
+            tab.style.display = 'none';
+        }
+    }
+}
+
+
+
+
+function init() {
+    console.log('init');
+
+    //setup the onclick callbacks for the buttons
+    document.getElementById('dimensionsbtn').onclick = function () {
+        showTab('dimensions');
+    };
+    document.getElementById('optionsbtn').onclick = function () {
+        showTab('options');
+    };
+    document.getElementById('statisticsbtn').onclick = function () {
+        showTab('statistics');
+    };
+    document.getElementById('achievementsbtn').onclick = function () {
+        showTab('achievements');
+    };
+    document.getElementById('challengesbtn').onclick=function () {
+      showTab('challenges');
+    };
+    document.getElementById('infinitybtn').onclick = function () {
+        showTab('infinity');
+    };
+    //show one tab during init or they'll all start hidden
+    showTab('dimensions')
+    showInfTab('preinf')
+    showStatsTab('stats')
+    showDimTab('antimatterdimensions')
+    showChallengesTab('challenges')
+    load_game();
+    updateTickSpeed();
+    updateAutobuyers();
+    updateChallengeTimes()
+    try {
+        kongregateAPI.loadAPI(function () {
+            window.kongregate = kongregateAPI.getAPI();
+        });
+        updateKongPurchases()
+    } catch (err) {console.log("Couldn't load Kongregate API")}
+
+    //if (typeof kongregate === 'undefined') document.getElementById("shopbtn").style.display = "none"
+
+}
+
+
+//kongregate purchases
+
+function updateKongPurchases() {
+    console.log("updating kong purchases")
+    kongregate.mtx.requestItemList(["ip"], ipItems())
+
+    function ipItems(result) {
+        console.log("checking for ip mult")
+        let mult = 1
+        for(var i = 0; i < result.data.length; i++) {
+            var item = result.data[i];
+            console.log((i+1) + ". " + item.identifier + ", " + 
+                        item.id + "," + item.name);
+            if (item.identifier == "doubleip") mult *= 2
+        }
+        kongIPMult = mult
+    }
+
+    kongregate.mtx.requestItemList(["dim"], dimItems())
+
+    function dimItems(result) {
+        console.log("checking for dim mult")
+        let mult = 1
+        for(var i = 0; i < result.data.length; i++) {
+            var item = result.data[i];
+            console.log((i+1) + ". " + item.identifier + ", " + 
+                        item.id + "," + item.name);
+            if (item.identifier == "doublemult") mult *= 2
+        }
+        kongDimMult = mult
+    }
+
+}
+
+function onPurchase(result) {
+    console.log("purchasing...")
+    if (result.success) {
+        console.log("purchase successfull!")
+        updateKongPurchases()
+    }
+}
+
+
+function onPurchaseTimeSkip(result) {
+    if (result.success) {
+        player.lastUpdate -= 21600000
+    }
+}
+
+
+
+
+
+
+
+
+
+
+//Playfab stuff
+
+
+
+function closeToolTip() {
+    var elements = document.getElementsByClassName("popup")
+    for (var i=0; i<elements.length; i++) elements[i].style.display = "none"
+}
+
+function tooltipLoad() {
+    loadFromPlayFab()
+    closeToolTip()
+}
+
+function tooltipSave() {
+    saveToPlayFab()
+    closeToolTip()
+}
+
+
+function playFabLogin(){
+
+
+
+    var authTicket = kongregate.services.getGameAuthToken();
+    var requestData = {
+        TitleId: "5695",
+        KongregateId: kongregate.services.getUserId(),
+        AuthTicket: authTicket,
+        CreateAccount: true
+    }
+    try {
+        PlayFab.ClientApi.LoginWithKongregate(requestData, playFabLoginCallback);
+    }
+    catch (e){
+        console.log("Unable to send login request to PlayFab.");
+    }
+}
+
+var playFabId = -1
+function playFabLoginCallback(data, error){
+    if (error){
+        console.log(error.errorMessage);
+        $.notify("Couldn't log in to PlayFab Cloud. You need to be logged in to Kongregate.", "error")
+        document.getElementById("cloudOptions").style.display = "none"
+        return;
+    }
+    if (data){
+        //NOTE: SAVE 'playFabId' to a global variable somewhere, I just declare mine at the start of the playfab stuff. Use this variable to tell if your player is logged in to playfab or not.
+        playFabId = data.data.PlayFabId;
+        $.notify("Logged in to PlayFab Cloud", "info")
+        playFabLoadCheck()
+        console.log("Logged in to playFab")
+    }
+}
+
+
+function playFabSaveCheck(){
+	if (playFabId == -1) return false;
+	if (typeof PlayFab === 'undefined' || typeof PlayFab.ClientApi === 'undefined'){
+		//Should never get this far without the api
+		console.log(error);
+		return;
+	}
+	var requestData = {
+		Keys: ["infinitied"],
+		PlayFabId: playFabId
+	}
+	try {
+		PlayFab.ClientApi.GetUserData(requestData, playFabSaveCheckCallback);
+	}
+	catch (e){console.log(e);}
+}
+
+function playFabSaveCheckCallback(data, error){
+	if (error){
+		console.log("error checking existing PlayFab data");
+        console.log(error);
+        playFabLogin()
+		return;
+	}
+	if (data){
+		var playFabInfinitied = (data.data.Data.infinitied) ? parseInt(data.data.Data.infinitied.Value) : 0;
+		if (playFabInfinitied > player.infinitied){
+            document.getElementById("saveCloud").style.display = "block";
+            document.getElementById("savePopup").innerHTML = "You have a cloud save with "+playFabInfinitied+" infinities and you have "+player.infinitied+". Do you want to overwrite the cloud save?"
+			return;
+		}
+		else saveToPlayFab();
+	}
+}
+
+function saveToPlayFab(){
+    if (!playFabId || typeof PlayFab === 'undefined' || typeof PlayFab.ClientApi === 'undefined') return false;
+    var requestData = {
+        TitleId: "5695",
+        PlayFabId: playFabId,
+        Data: {
+            save: btoa(JSON.stringify(player)),
+            infinitied: player.infinitied
+        }
+    }
+    try{
+        PlayFab.ClientApi.UpdateUserData(requestData, saveToPlayFabCallback);
+    }
+    catch(e){console.log(e);}
+}
+
+function saveToPlayFabCallback(data, error){
+    if (error){
+        console.log(error);
+        return false;
+        
+    }
+    if (data){
+        console.log("Game Saved!");
+        $.notify("Game saved to cloud", "info")
+        save_game()
+        return true;
+    }
+}
+
+function loadFromPlayFab(){
+    if (!playFabId || typeof PlayFab === 'undefined' || typeof PlayFab.ClientApi === 'undefined'){
+        console.log(playFabId, PlayFab);
+         return false;
+    }
+    var requestData = {
+        Keys: ["save"],
+        PlayFabId: playFabId
+    }
+    try{
+        console.log('attempting to send load request');
+        PlayFab.ClientApi.GetUserData(requestData, loadFromPlayFabCallback);
+        console.log('sent load request');
+    }
+    catch(e){console.log(e);}
+}
+ 
+function loadFromPlayFabCallback(data, error){
+    console.log('loading callback fired');
+    console.log(data, error);
+    if (error){
+        console.log(error);
+        return;
+    }
+    if (data){
+        console.log(data)
+        $.notify("Loaded from cloud", "info")
+        var id = playFabId;
+        loadFromString(data.data.Data.save.Value);
+    }
+}
+
+
+function playFabLoadCheck() {
+    if (!playFabId || typeof PlayFab === 'undefined' || typeof PlayFab.ClientApi === 'undefined'){
+        console.log(playFabId, PlayFab);
+         return false;
+    }
+    var requestData = {
+        Keys: ["infinitied"],
+        PlayFabId: playFabId
+    }
+    try{
+        console.log('attempting to send load request');
+        PlayFab.ClientApi.GetUserData(requestData, playFabLoadCheckCallback);
+        console.log('sent load request');
+    }
+    catch(e){console.log(e);}
+}
+
+function playFabLoadCheckCallback(data, error) {
+    if (error){
+		console.log("error checking existing PlayFab data");
+		console.log(error);
+		return;
+	}
+	if (data){
+		var playFabInfinitied = (data.data.Data.infinitied) ? parseInt(data.data.Data.infinitied.Value) : 0;
+		if (playFabInfinitied <= player.infinitied){
+            document.getElementById("loadCloud").style.display = "block";
+            document.getElementById("loadPopup").innerHTML = "You have a cloud save with "+playFabInfinitied+ " infinities and your local save has "+player.infinitied+". Do you want to load the cloud save?"
+			return;
+		}
+		else loadFromPlayFab();
+	}
+}
+
+
+
+
+setInterval(function () {
+    save_game()
+}, 30000);
+
+setInterval(function () {
+    if (playFabId != -1) playFabSaveCheck();
+}, 1000*60*5)
+updateCosts();
+//updateInterval();
+updateDimensions();
+document.getElementById("hiddenheader").style.display = "none";
+
+
+window.onload = function() {
+    playFabLogin();
+}
+
+
+init();
+var totalMult = 1
+var currentMult = 1
+var infinitiedMult = 1
+var achievementMult = 1
+var challengeMult = 1
+var unspentBonus = 1
+setInterval( function() {
+    totalMult = Math.pow(player.totalmoney.e+1, 0.5)
+    currentMult = Math.pow(player.money.e+1, 0.5)
+    infinitiedMult = Math.log10(player.infinitied)*10
+    achievementMult = Math.max(Math.pow((player.achievements.length-30), 3)/40,1)
+    challengeMult = Decimal.max(10*3000/worstChallengeTime, 1)
+    unspentBonus = Decimal.pow(player.infinityPoints.dividedBy(2),1.5).plus(1)
+}, 500)
+