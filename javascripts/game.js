"use strict";

if (GlobalErrorHandler.handled) {
  throw new Error("Initialization failed");
}
GlobalErrorHandler.cleanStart = true;

function playerInfinityUpgradesOnReset() {
  if (RealityUpgrade(10).isBought || EternityMilestone.keepBreakUpgrades.isReached) {
    player.infinityUpgrades = new Set(
      ["timeMult", "dimMult", "timeMult2",
<<<<<<< HEAD
      "skipReset1", "skipReset2", "unspentBonus",
      "27Mult", "18Mult", "36Mult", "resetMult",
      "skipReset3", "passiveGen", "45Mult",
      "resetBoost", "galaxyBoost", "skipResetGalaxy",
      "totalMult", "currentMult", "postGalaxy",
      "challengeMult", "achievementMult", "infinitiedMult",
      "infinitiedGeneration", "autoBuyerUpgrade", "autobuyMaxDimboosts",
      "ipOffline"]
=======
        "skipReset1", "skipReset2", "unspentBonus",
        "27Mult", "18Mult", "36Mult", "resetMult",
        "skipReset3", "passiveGen", "45Mult",
        "resetBoost", "galaxyBoost", "skipResetGalaxy",
        "totalMult", "currentMult", "postGalaxy",
        "challengeMult", "achievementMult", "infinitiedMult",
        "infinitiedGeneration", "autoBuyerUpgrade", "bulkBoost",
        "ipOffline"]
>>>>>>> 93de5c5c
    );
    player.infinityRebuyables = [8, 7, 10];
  } else if (EternityMilestone.keepInfinityUpgrades.isReached) {
    player.infinityUpgrades = new Set(
      ["timeMult", "dimMult", "timeMult2",
        "skipReset1", "skipReset2", "unspentBonus",
        "27Mult", "18Mult", "36Mult", "resetMult",
        "skipReset3", "passiveGen", "45Mult",
        "resetBoost", "galaxyBoost", "skipResetGalaxy",
        "ipOffline"]
    );
    player.infinityRebuyables = [0, 0, 0];
  } else {
    player.infinityUpgrades.clear();
    player.infinityRebuyables = [0, 0, 0];
  }
  GameCache.tickSpeedMultDecrease.invalidate();
  GameCache.dimensionMultDecrease.invalidate();
}

function breakInfinity() {
  if (!Autobuyer.bigCrunch.hasMaxedInterval) return;
  if (InfinityChallenge.isRunning) return;
  for (const autobuyer of Autobuyers.all) {
    if (autobuyer.data.interval !== undefined) autobuyer.maxIntervalForFree();
  }
  player.break = !player.break;
  EventHub.dispatch(player.break ? GAME_EVENT.BREAK_INFINITY : GAME_EVENT.FIX_INFINITY);
  GameUI.update();
}

function gainedInfinityPoints() {
  const div = Effects.min(
    308,
    Achievement(103),
    TimeStudy(111)
  );
  let ip = player.break
    ? Decimal.pow10(player.records.thisInfinity.maxAM.log10() / div - 0.75)
    : new Decimal(308 / div);
  if (Effarig.isRunning && Effarig.currentStage === EFFARIG_STAGES.ETERNITY) {
    ip = ip.min(1e200);
  }
  ip = ip.times(GameCache.totalIPMult.value);
  if (Teresa.isRunning) {
    ip = ip.pow(0.55);
  } else if (V.isRunning) {
    ip = ip.pow(0.5);
  } else if (Laitela.isRunning) {
    ip = dilatedValueOf(ip);
  }
  if (GlyphAlteration.isAdded("infinity")) {
    ip = ip.pow(getSecondaryGlyphEffect("infinityIP"));
  }
  return ip.floor();
}

function totalEPMult() {
  return new Decimal(getAdjustedGlyphEffect("cursedEP"))
    .times(ShopPurchase.EPPurchases.currentMult)
    .timesEffectsOf(
      EternityUpgrade.epMult,
      TimeStudy(61),
      TimeStudy(122),
      TimeStudy(121),
      TimeStudy(123),
      RealityUpgrade(12),
      GlyphEffect.epMult
    );
}

function gainedEternityPoints() {
  let ep = Decimal.pow(5, Currency.infinityPoints.value.plus(
    gainedInfinityPoints()).log10() / 308 - 0.7).times(totalEPMult());

  if (Teresa.isRunning) {
    ep = ep.pow(0.55);
  } else if (V.isRunning) {
    ep = ep.pow(0.5);
  } else if (Laitela.isRunning) {
    ep = dilatedValueOf(ep);
  }
  if (GlyphAlteration.isAdded("time")) {
    ep = ep.pow(getSecondaryGlyphEffect("timeEP"));
  }
  return ep.floor();
}

function requiredIPForEP(epAmount) {
  return Decimal.pow10(308 * (Decimal.log(totalEPMult().dividedBy(epAmount).reciprocal(), 5) + 0.7))
    .clampMin(Number.MAX_VALUE);
}

function gainedGlyphLevel() {
  const glyphState = getGlyphLevelInputs();
  let rawLevel = Math.floor(glyphState.rawLevel);
  if (!isFinite(rawLevel)) rawLevel = 0;
  let actualLevel = Math.floor(glyphState.actualLevel);
  if (!isFinite(actualLevel)) actualLevel = 0;
  return {
    rawLevel,
    actualLevel
  };
}

function resetChallengeStuff() {
  player.chall2Pow = 1;
  player.chall3Pow = new Decimal(0.01);
  player.matter = new Decimal(0);
  player.chall8TotalSacrifice = new Decimal(1);
  player.postC4Tier = 1;
}

function ratePerMinute(amount, time) {
  return Decimal.divide(amount, time / (60 * 1000));
}

function averageRun(runs, name) {
  const totalTime = runs.map(run => run[0]).sum();
  const totalAmount = runs
    .map(run => run[1])
    .reduce(Decimal.sumReducer);
  const totalPrestigeGain = runs
    .map(run => run[2])
    .reduce(name === "Reality" ? Number.sumReducer : Decimal.sumReducer);
  const realTime = runs.map(run => run[3]).sum();
  const average = [
    totalTime / runs.length,
    totalAmount.dividedBy(runs.length),
    (name === "Reality") ? totalPrestigeGain / runs.length : totalPrestigeGain.dividedBy(runs.length),
    realTime / runs.length
  ];
  if (name === "Reality") {
    average.push(runs.map(x => x[4]).sum() / runs.length);
  }
  return average;
}

// eslint-disable-next-line max-params
function addInfinityTime(time, realTime, ip, infinities) {
  player.records.lastTenInfinities.pop();
  player.records.lastTenInfinities.unshift([time, ip, infinities, realTime]);
  GameCache.bestRunIPPM.invalidate();
}

function resetInfinityRuns() {
  player.records.lastTenInfinities = Array.from(
    { length: 10 },
    () => [Number.MAX_VALUE, new Decimal(1), new Decimal(1), Number.MAX_VALUE]
  );
  GameCache.bestRunIPPM.invalidate();
}

// Player gains 50% of infinities they would get based on their best infinities/hour crunch if they have the
// milestone and turned on infinity autobuyer with 1 minute or less per crunch
function getInfinitiedMilestoneReward(ms, considerMilestoneReached) {
  return Autobuyer.bigCrunch.autoInfinitiesAvailable(considerMilestoneReached)
    ? Decimal.floor(player.records.thisEternity.bestInfinitiesPerMs.times(ms).dividedBy(2))
    : new Decimal(0);
}

// eslint-disable-next-line max-params
function addEternityTime(time, realTime, ep, eternities) {
  player.records.lastTenEternities.pop();
  player.records.lastTenEternities.unshift([time, ep, eternities, realTime]);
  GameCache.averageRealTimePerEternity.invalidate();
}

function resetEternityRuns() {
  player.records.lastTenEternities = Array.from(
    { length: 10 },
    () => [Number.MAX_VALUE, new Decimal(1), new Decimal(1), Number.MAX_VALUE]
  );
  GameCache.averageRealTimePerEternity.invalidate();
}

// Player gains 50% of the eternities they would get if they continuously repeated their fastest eternity, if they
// have the auto-eternity milestone and turned on eternity autobuyer with 0 EP
function getEternitiedMilestoneReward(ms, considerMilestoneReached) {
  return Autobuyer.eternity.autoEternitiesAvailable(considerMilestoneReached)
    ? Decimal.floor(player.records.thisReality.bestEternitiesPerMs.times(ms).dividedBy(2))
    : new Decimal(0);
}

function isOfflineEPGainEnabled() {
  return !Autobuyer.bigCrunch.autoInfinitiesAvailable() &&
    !Autobuyer.eternity.autoEternitiesAvailable();
}

function getOfflineEPGain(ms) {
  if (!EternityMilestone.autoEP.isReached || !isOfflineEPGainEnabled()) return new Decimal(0);
  return player.records.bestEternity.bestEPminReality.times(TimeSpan.fromMilliseconds(ms).totalMinutes / 4);
}

// eslint-disable-next-line max-params
function addRealityTime(time, realTime, rm, level, realities) {
  player.records.lastTenRealities.pop();
  player.records.lastTenRealities.unshift([time, rm, realities, realTime, level]);
}

function gainedInfinities() {
  if (EternityChallenge(4).isRunning) {
    return new Decimal(1);
  }
  let infGain = Effects.max(
    1,
    Achievement(87)
  ).toDecimal();

  infGain = infGain.timesEffectsOf(
    TimeStudy(32),
    RealityUpgrade(5),
    RealityUpgrade(7),
    Achievement(164)
  );
  infGain = infGain.times(getAdjustedGlyphEffect("infinityinfmult"));
  infGain = infGain.times(RA_UNLOCKS.TT_BOOST.effect.infinity());
  infGain = infGain.powEffectOf(SingularityMilestone.infinitiedPow);
  return infGain;
}

// TODO: remove before release
(function() {
  if (isLocalEnvironment()) return;
  let commit;
  setInterval(() => {
    const url = "https://api.github.com/repos/IvarK/IToughtAboutCurseWordsButThatWouldBeMeanToOmsi/commits/master";
    const headers = new Headers();
    // Yes, this is my GitHub API key for reading private repo details
    headers.append("Authorization", `Basic ${btoa("WaitingIdly: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")}`);

    fetch(url, { method: "GET", headers })
      .then(response => response.json())
      .then(json => {
        if (commit === undefined) {
          commit = json.sha;
          return;
        }
        if (commit === json.sha) return;
        // GH Pages need some time to get rebuilt, so show message after 30 seconds
        setTimeout(() => {
          Modal.message.show(
            "Refresh the page (game will be saved), we've got new stuff: " +
              `"${json.commit.message}" by ${json.author.login}`,
            updateRefresh,
            true
          );
        }, 30000);
      });
  }, 60000);
}());

function updateRefresh() {
  GameStorage.save(true);
  location.reload(true);
}

const GAME_SPEED_EFFECT = {
  FIXED_SPEED: 1,
  TIME_GLYPH: 2,
  BLACK_HOLE: 3,
  TIME_STORAGE: 4,
  SINGULARITY_MILESTONE: 5,
  NERFS: 6
};

/**
  * @param {number[]} effectsToConsider A list of various game speed changing effects to apply when calculating
  *   the game speed.  If left undefined, all effects will be applied.
  * @param {number} blackHolesActiveOverride A numerical value which forces all black holes up to its specified index
  *   to be active for the purposes of game speed calculation. This is only used during offline black hole stuff.
  */
function getGameSpeedupFactor(effectsToConsider, blackHolesActiveOverride) {
  let effects;
  if (effectsToConsider === undefined) {
    effects = [GAME_SPEED_EFFECT.FIXED_SPEED, GAME_SPEED_EFFECT.TIME_GLYPH, GAME_SPEED_EFFECT.BLACK_HOLE,
      GAME_SPEED_EFFECT.TIME_STORAGE, GAME_SPEED_EFFECT.SINGULARITY_MILESTONE, GAME_SPEED_EFFECT.NERFS];
  } else {
    effects = effectsToConsider;
  }

  if (effects.includes(GAME_SPEED_EFFECT.FIXED_SPEED)) {
    if (EternityChallenge(12).isRunning) {
      return 1 / 1000;
    }
  }

  let factor = 1;
  if (effects.includes(GAME_SPEED_EFFECT.BLACK_HOLE)) {
    if (BlackHoles.arePaused) {
      factor *= player.blackHoleNegative;
    } else {
      for (const blackHole of BlackHoles.list) {
        if (!blackHole.isUnlocked) break;
        const isActive = blackHolesActiveOverride === undefined
          ? blackHole.isActive
          : blackHole.id <= blackHolesActiveOverride;
        if (!isActive) break;
        factor *= Math.pow(blackHole.power, BlackHoles.unpauseAccelerationFactor);
        if (V.has(V_UNLOCKS.ACHIEVEMENT_BH)) {
          factor *= V_UNLOCKS.ACHIEVEMENT_BH.effect();
        }
      }
    }
  }

  if (effects.includes(GAME_SPEED_EFFECT.SINGULARITY_MILESTONE)) {
    factor *= SingularityMilestone.gamespeedFromSingularities.canBeApplied
      ? SingularityMilestone.gamespeedFromSingularities.effectValue
      : 1;
  }

  if (effects.includes(GAME_SPEED_EFFECT.TIME_GLYPH)) {
    factor *= getAdjustedGlyphEffect("timespeed");
    factor = Math.pow(factor, getAdjustedGlyphEffect("effarigblackhole"));
  }

  // Time storage is linearly scaled because exponential scaling is pretty useless in practice
  if (Enslaved.isStoringGameTime && effects.includes(GAME_SPEED_EFFECT.TIME_STORAGE)) {
    const storedTimeWeight = player.celestials.enslaved.storedFraction;
    factor = factor * (1 - storedTimeWeight) + storedTimeWeight;
  }

  // These effects should always be active, but need to be disabled during offline black hole simulations because
  // otherwise it gets applied twice
  if (effects.includes(GAME_SPEED_EFFECT.NERFS)) {
    if (Effarig.isRunning) {
      factor = Effarig.multiplier(factor).toNumber();
    } else if (Laitela.isRunning) {
      const nerfModifier = Math.clampMax(Time.thisRealityRealTime.totalMinutes / 10, 1);
      factor = Math.pow(factor, nerfModifier);
    }
  }

  // 1e-300 is now possible with max inverted BH, going below it would be possible with
  // an effarig glyph.
  factor = Math.clamp(factor, 1e-300, 1e300);

  // Dev speedup should always be active
  if (tempSpeedupToggle) {
    factor *= tempSpeedupFactor;
  }
  return factor;
}

function getGameSpeedupForDisplay() {
  const speedFactor = getGameSpeedupFactor();
  if (Enslaved.isAutoReleasing && Enslaved.canRelease(true) && !BlackHoles.areNegative) {
    return Math.max(Enslaved.autoReleaseSpeed, speedFactor);
  }
  return speedFactor;
}

// "diff" is in ms.  It is only unspecified when it's being called normally and not due to simulating time, in which
// case it uses the gap between now and the last time the function was called.  This is on average equal to the update
// rate.
// TODO: Clean this up, remove the disable line
// eslint-disable-next-line complexity
function gameLoop(passDiff, options = {}) {
  let diff = passDiff;
  PerformanceStats.start("Frame Time");
  PerformanceStats.start("Game Update");
  EventHub.dispatch(GAME_EVENT.GAME_TICK_BEFORE);
  const thisUpdate = Date.now();
  const realDiff = diff === undefined
    ? Math.clamp(thisUpdate - player.lastUpdate, 1, 21600000)
    : diff;

  // Ra memory generation bypasses stored real time, but memory chunk generation is disabled when storing real time.
  // This is in order to prevent players from using time inside of Ra's reality for amplification as well
  Ra.memoryTick(realDiff, !Enslaved.isStoringRealTime);
  if (AlchemyResource.momentum.isUnlocked) player.celestials.ra.momentumTime += realDiff;

  // Lai'tela mechanics should bypass stored real time entirely
  Laitela.tickDarkMatter(realDiff);
  Laitela.autobuyerLoop(realDiff);

  // When storing real time, skip everything else having to do with production once stats are updated
  if (Enslaved.isStoringRealTime) {
    player.records.realTimePlayed += realDiff;
    player.records.thisInfinity.realTime += realDiff;
    player.records.thisEternity.realTime += realDiff;
    player.records.thisReality.realTime += realDiff;
    Enslaved.storeRealTime();
    GameUI.update();
    return;
  }

  // Ra-Enslaved auto-release stored time (once every 5 ticks)
  if (Enslaved.isAutoReleasing) {
    Enslaved.autoReleaseTick++;
  }
  if (Enslaved.autoReleaseTick >= 5) {
    Enslaved.autoReleaseTick = 0;
    Enslaved.useStoredTime(true);
    Enslaved.isReleaseTick = true;
  } else if (!Enslaved.isReleaseTick) {
    Enslaved.nextTickDiff = realDiff;
  }
  if (diff === undefined) {
    diff = Enslaved.nextTickDiff;
  }

  Autobuyers.tick();
  Tutorial.tutorialLoop();

  if (Achievement(165).isUnlocked && player.celestials.effarig.autoAdjustGlyphWeights) {
    autoAdjustGlyphWeights();
  }

  // We do these after autobuyers, since it's possible something there might
  // change a multiplier.
  GameCache.antimatterDimensionCommonMultiplier.invalidate();
  GameCache.antimatterDimensionFinalMultipliers.invalidate();
  GameCache.infinityDimensionCommonMultiplier.invalidate();
  GameCache.timeDimensionCommonMultiplier.invalidate();
  GameCache.totalIPMult.invalidate();

  const blackHoleDiff = realDiff;
  const fixedSpeedActive = EternityChallenge(12).isRunning;
  if (!Enslaved.isReleaseTick && !fixedSpeedActive) {
    let speedFactor;
    if (options.blackHoleSpeedup === undefined) {
      speedFactor = getGameSpeedupFactor();
    } else {
      // This is only called from simulateTime() and is calculated externally in order to avoid weirdness when game
      // speed is directly nerfed
      speedFactor = options.blackHoleSpeedup;
    }

    if (Enslaved.isStoringGameTime && !fixedSpeedActive) {
      // These variables are the actual game speed used and the game speed unaffected by time storage, respectively
      const reducedTimeFactor = getGameSpeedupFactor();
      const totalTimeFactor = getGameSpeedupFactor([GAME_SPEED_EFFECT.FIXED_SPEED, GAME_SPEED_EFFECT.TIME_GLYPH,
        GAME_SPEED_EFFECT.BLACK_HOLE, GAME_SPEED_EFFECT.SINGULARITY_MILESTONE]);
      const amplification = Ra.has(RA_UNLOCKS.IMPROVED_STORED_TIME)
        ? RA_UNLOCKS.IMPROVED_STORED_TIME.effect.gameTimeAmplification()
        : 1;
      Enslaved.currentBlackHoleStoreAmountPerMs = (totalTimeFactor - reducedTimeFactor) * amplification;
      player.celestials.enslaved.stored = Math.clampMax(player.celestials.enslaved.stored +
        diff * Enslaved.currentBlackHoleStoreAmountPerMs, Enslaved.timeCap);
      speedFactor = reducedTimeFactor;
    }
    diff *= speedFactor;
  } else if (fixedSpeedActive) {
    diff *= getGameSpeedupFactor();
  }
  player.celestials.ra.peakGamespeed = Math.max(player.celestials.ra.peakGamespeed, getGameSpeedupFactor());
  Enslaved.isReleaseTick = false;

  // These need to all be done consecutively in order to minimize the chance of a reset occurring between real time
  // updating and game time updating.  This is only particularly noticeable when game speed is 1 and the player
  // expects to see identical numbers.
  player.records.realTimePlayed += realDiff;
  player.records.totalTimePlayed += diff;
  player.records.thisInfinity.realTime += realDiff;
  player.records.thisInfinity.time += diff;
  player.records.thisEternity.realTime += realDiff;
  if (Enslaved.isRunning && Enslaved.feltEternity && !EternityChallenge(12).isRunning) {
    player.records.thisEternity.time += diff * (1 + Currency.eternities.value.clampMax(1e66).toNumber());
  } else {
    player.records.thisEternity.time += diff;
  }
  player.records.thisReality.realTime += realDiff;
  player.records.thisReality.time += diff;

  DeltaTimeState.update(realDiff, diff);

  updateNormalAndInfinityChallenges(diff);

  // IP generation is broken into a couple of places in gameLoop; changing that might change the
  // behavior of eternity farming.
  preProductionGenerateIP(diff);

  let eternitiedGain = 0;
  if (RealityUpgrade(14).isBought) {
    eternitiedGain = Effects.product(
      RealityUpgrade(3),
      RealityUpgrade(14)
    );
    eternitiedGain = Decimal.times(eternitiedGain, getAdjustedGlyphEffect("timeetermult"));
    eternitiedGain = new Decimal(Time.deltaTime).times(
      Decimal.pow(eternitiedGain, AlchemyResource.eternity.effectValue));
    player.reality.partEternitied = player.reality.partEternitied.plus(eternitiedGain);
    Currency.eternities.add(player.reality.partEternitied.floor());
    player.reality.partEternitied = player.reality.partEternitied.sub(player.reality.partEternitied.floor());
  }

  if (!EternityChallenge(4).isRunning) {
    let infGen = new Decimal(0);
    if (BreakInfinityUpgrade.infinitiedGen.isBought) {
      // Multipliers are done this way to explicitly exclude ach87 and TS32
      infGen = infGen.plus(0.2 * Time.deltaTimeMs / player.records.bestInfinity.time);
      infGen = infGen.timesEffectsOf(
        RealityUpgrade(5),
        RealityUpgrade(7)
      );
      infGen = infGen.times(getAdjustedGlyphEffect("infinityinfmult"));
      infGen = infGen.times(RA_UNLOCKS.TT_BOOST.effect.infinity());
    }
    if (RealityUpgrade(11).isBought) {
      infGen = infGen.plus(RealityUpgrade(11).effectValue.times(Time.deltaTime));
    }
    if (EffarigUnlock.eternity.isUnlocked) {
      // We consider half of the eternities we gained above this tick
      // to have been gained before the infinities, and thus not to
      // count here. This gives us the desirable behavior that
      // infinities and eternities gained overall will be the same
      // for two ticks as for one tick of twice the length.
      infGen = infGen.plus(gainedInfinities().times(
        Currency.eternities.value.minus(eternitiedGain.div(2).floor())).times(Time.deltaTime));
    }
    infGen = infGen.plus(player.partInfinitied);
    Currency.infinities.add(infGen.floor());
    player.partInfinitied = infGen.minus(infGen.floor()).toNumber();
  }

  applyAutoprestige(realDiff);
  updateImaginaryMachines(realDiff);

  const uncountabilityGain = AlchemyResource.uncountability.effectValue * Time.unscaledDeltaTime.totalSeconds;
  Currency.realities.add(uncountabilityGain);
  Currency.perkPoints.add(uncountabilityGain);

  if (Perk.autocompleteEC1.isBought && player.reality.autoEC) player.reality.lastAutoEC += realDiff;

  EternityChallenge(12).tryFail();
  Achievements._power.invalidate();

  TimeDimensions.tick(diff);
  InfinityDimensions.tick(diff);
  AntimatterDimensions.tick(diff);

  const gain = Math.clampMin(FreeTickspeed.fromShards(Currency.timeShards.value).newAmount - player.totalTickGained, 0);
  player.totalTickGained += gain;

  const currentIPmin = gainedInfinityPoints().dividedBy(Time.thisInfinityRealTime.totalMinutes);
  if (currentIPmin.gt(player.records.thisInfinity.bestIPmin) && Player.canCrunch)
    player.records.thisInfinity.bestIPmin = currentIPmin;

  tryUnlockInfinityChallenges();

  EternityChallenges.autoComplete.tick();

  replicantiLoop(diff);


  const currentEPmin = gainedEternityPoints().dividedBy(Time.thisEternityRealTime.totalMinutes);
  if (currentEPmin.gt(player.records.thisEternity.bestEPmin) && Player.canEternity)
    player.records.thisEternity.bestEPmin = currentEPmin;

  if (PlayerProgress.dilationUnlocked()) {
    Currency.dilatedTime.add(getDilationGainPerSecond().times(diff / 1000));
  }

  updateTachyonGalaxies();
  Currency.timeTheorems.add(getTTPerSecond().times(diff / 1000));
  tryUnlockInfinityDimensions(true);

  BlackHoles.updatePhases(blackHoleDiff);

  // Code to auto-unlock dilation; 16617 is the cost for buying literally all time studies and unlocking dilation
  if (Ra.has(RA_UNLOCKS.INSTANT_AUTOEC) && Currency.timeTheorems.max.gte(16617)) {
    TimeStudy.dilation.purchase(true);
  }

  applyAutoUnlockPerks();
  if (GlyphSelection.active) GlyphSelection.update(gainedGlyphLevel());

  if (player.dilation.active && Ra.has(RA_UNLOCKS.AUTO_TP)) rewardTP();

  if (!EnslavedProgress.hintsUnlocked.hasProgress && Enslaved.has(ENSLAVED_UNLOCKS.RUN) && !Enslaved.isCompleted) {
    player.celestials.enslaved.hintUnlockProgress += Enslaved.isRunning ? realDiff : realDiff / 25;
    if (player.celestials.enslaved.hintUnlockProgress >= TimeSpan.fromHours(5).totalMilliseconds) {
      EnslavedProgress.hintsUnlocked.giveProgress();
      Enslaved.quotes.show(Enslaved.quotes.HINT_UNLOCK);
    }
  }

  laitelaRealityTick(realDiff);
  Achievements.autoAchieveUpdate(diff);
  V.checkForUnlocks();
  Ra.updateAlchemyFlow();
  AutomatorBackend.update(realDiff);

  EventHub.dispatch(GAME_EVENT.GAME_TICK_AFTER);
  GameUI.update();
  player.lastUpdate = thisUpdate;
  PerformanceStats.end("Game Update");
}

// Applies all perks which automatically unlock things when passing certain thresholds, needs to be checked every tick
function applyAutoUnlockPerks() {
  if (!TimeDimension(8).isUnlocked && Perk.autounlockTD.isBought) {
    for (let dim = 5; dim <= 8; ++dim) TimeStudy.timeDimension(dim).purchase();
  }
  if (Perk.autounlockDilation3.isBought) buyDilationUpgrade(DilationUpgrade.ttGenerator.id);
  if (Perk.autounlockReality.isBought) TimeStudy.reality.purchase(true);
  if (player.eternityUpgrades.size < 6 && Perk.autounlockEU2.isBought) {
    const secondRow = Object.values(EternityUpgrade).filter(u => u.id > 3);
    for (const upgrade of secondRow) {
      if (player.eternityPoints.gte(upgrade.cost / 1e10)) player.eternityUpgrades.add(upgrade.id);
    }
  }
}

function laitelaRealityTick(realDiff) {
  const laitelaInfo = player.celestials.laitela;
  if (!Laitela.isRunning) return;
  if (laitelaInfo.entropy >= 0) {
    laitelaInfo.entropy += (realDiff / 1000) * Laitela.entropyGainPerSecond;
  }

  // Setting entropy to -1 on completion prevents the modal from showing up repeatedly
  if (laitelaInfo.entropy >= 1) {
    let completionText = `Lai'tela's Reality has been destabilized after ${Time.thisRealityRealTime.toStringShort()}.`;
    laitelaInfo.entropy = -1;
    const oldInfo = {
      fastestCompletion: laitelaInfo.fastestCompletion,
      difficultyTier: laitelaInfo.difficultyTier,
      realityReward: Laitela.realityReward
    };
    laitelaInfo.thisCompletion = Time.thisRealityRealTime.totalSeconds;
    laitelaInfo.fastestCompletion = Math.min(laitelaInfo.thisCompletion, laitelaInfo.fastestCompletion);
    clearCelestialRuns();
    if (Time.thisRealityRealTime.totalSeconds < 30) {
      laitelaInfo.difficultyTier++;
      laitelaInfo.fastestCompletion = 300;
      completionText += laitelaBeatText(Laitela.maxAllowedDimension + 1);
    }
    if (Laitela.realityReward > oldInfo.realityReward) {
      completionText += `<br><br>Dark Matter Multiplier: ${formatX(oldInfo.realityReward, 2, 2)}
        ➜ ${formatX(Laitela.realityReward, 2, 2)}
        <br>Best Completion Time: ${TimeSpan.fromSeconds(oldInfo.fastestCompletion).toStringShort()}
        (${formatInt(8 - oldInfo.difficultyTier)}) ➜
        ${TimeSpan.fromSeconds(laitelaInfo.fastestCompletion).toStringShort()}
        (${formatInt(8 - laitelaInfo.difficultyTier)})`;
      player.records.bestReality.laitelaSet = Glyphs.copyForRecords(Glyphs.active.filter(g => g !== null));
    } else {
      completionText += ` You need to destabilize in faster than
        ${TimeSpan.fromSeconds(laitelaInfo.fastestCompletion).toStringShort()} to improve your multiplier.`;
    }
    Modal.message.show(completionText);
  }
}

function laitelaBeatText(disabledDim) {
  switch (disabledDim) {
    case 1: return `<br><br>Lai'tela's Reality will now completely disable production from all Dimensions.
        The Reality can still be entered, but further destabilization is no longer possible.
        For completely destabilizing the Reality, you also get an additional ${formatX(8)} to Dark Energy gain.`;
    case 2:
    case 3: return `<br><br>Lai'tela's Reality will now disable production from all
        ${disabledDim}${disabledDim === 2 ? "nd" : "rd"} Dimensions during
        future runs, but the reward will be ${formatInt(100)} times stronger than before.`;
    case 8: return `<br><br>Lai'tela's Reality will now disable production from all 8th Dimensions during
        future runs, but the reward will be ${formatInt(100)} times stronger than before. This boost can be
        repeated for each remaining Dimension by reaching destabilization within ${formatInt(30)} seconds again.`;
    default: return `<br><br>Lai'tela's Reality will now disable production from all
        ${disabledDim}th Dimensions during future runs, but the reward will be
        ${formatInt(100)} times stronger than before.`;
  }
}

// This gives IP/EP/RM from the respective upgrades that reward the prestige currencies continuously
function applyAutoprestige(diff) {
  Currency.infinityPoints.add(TimeStudy(181).effectOrDefault(0));

  if (Teresa.has(TERESA_UNLOCKS.EPGEN)) {
    Currency.eternityPoints.add(player.records.thisEternity.bestEPmin.times(0.01)
      .times(getGameSpeedupFactor() * diff / 1000).times(RA_UNLOCKS.TT_BOOST.effect.autoPrestige()));
  }

  if (InfinityUpgrade.ipGen.isCharged) {
    const addedRM = MachineHandler.gainedRealityMachines
      .timesEffectsOf(InfinityUpgrade.ipGen.chargedEffect)
      .times(diff / 1000);
    Currency.realityMachines.add(addedRM);
  }
}

function updateImaginaryMachines(diff) {
  MachineHandler.updateIMCap();
  Currency.imaginaryMachines.add(MachineHandler.gainedImaginaryMachines(diff));
}

function updateTachyonGalaxies() {
  const tachyonGalaxyMult = Effects.max(1, DilationUpgrade.doubleGalaxies);
  const tachyonGalaxyThreshold = 1000;
  const thresholdMult = getTachyonGalaxyMult();
  player.dilation.baseTachyonGalaxies = Math.max(player.dilation.baseTachyonGalaxies,
    1 + Math.floor(Decimal.log(Currency.dilatedTime.value.dividedBy(1000), thresholdMult)));
  player.dilation.nextThreshold = new Decimal(1000).times(new Decimal(thresholdMult)
    .pow(player.dilation.baseTachyonGalaxies));
  player.dilation.totalTachyonGalaxies =
    Math.min(player.dilation.baseTachyonGalaxies * tachyonGalaxyMult, tachyonGalaxyThreshold) +
    Math.max(player.dilation.baseTachyonGalaxies * tachyonGalaxyMult - tachyonGalaxyThreshold, 0) / tachyonGalaxyMult;
}

function getTTPerSecond() {
  // All TT multipliers (note that this is equal to 1 pre-Ra)
  let ttMult = RA_UNLOCKS.TT_BOOST.effect.ttGen();
  ttMult *= Achievement(137).effectOrDefault(1);
  if (Ra.has(RA_UNLOCKS.TT_ACHIEVEMENT)) ttMult *= RA_UNLOCKS.TT_ACHIEVEMENT.effect();
  if (GlyphAlteration.isAdded("dilation")) ttMult *= getSecondaryGlyphEffect("dilationTTgen");

  // Glyph TT generation
  const glyphTT = Teresa.isRunning || Enslaved.isRunning
    ? 0
    : getAdjustedGlyphEffect("dilationTTgen") * ttMult;

  // Dilation TT generation
  const dilationTT = DilationUpgrade.ttGenerator.isBought
    ? DilationUpgrade.ttGenerator.effectValue.times(ttMult)
    : new Decimal(0);

  // Lai'tela TT power
  let finalTT = dilationTT.add(glyphTT);
  if (SingularityMilestone.theoremPowerFromSingularities.isUnlocked && finalTT.gt(1)) {
    finalTT = finalTT.pow(SingularityMilestone.theoremPowerFromSingularities.effectValue);
  }

  return finalTT;
}

function recursiveTimeOut(fn, iterations, endFn) {
  fn(iterations);
  if (iterations === 0) endFn();
  else setTimeout(() => recursiveTimeOut(fn, iterations - 1, endFn), 0);
}

function afterSimulation(seconds, playerBefore) {
  if (seconds > 600) {
    const playerAfter = deepmerge.all([{}, player]);
    Modal.awayProgress.show({ playerBefore, playerAfter, seconds });
  }

  GameUI.notify.showBlackHoles = true;
}

function simulateTime(seconds, real, fast) {
  // The game is simulated at a base 50ms update rate, with a max of
  // player.options.offlineTicks ticks. additional ticks are converted
  // into a higher diff per tick
  // warning: do not call this function with real unless you know what you're doing
  // calling it with fast will only simulate it with a max of 50 ticks
  let ticks = Math.floor(seconds * 20);
  GameUI.notify.showBlackHoles = false;

  // Limit the tick count (this also applies if the black hole is unlocked)
  if (ticks > player.options.offlineTicks && !real && !fast) {
    ticks = player.options.offlineTicks;
  } else if (ticks > 50 && fast) {
    ticks = 50;
  }
  // 1000 * seconds is milliseconds so 1000 * seconds / ticks is milliseconds per tick.
  const largeDiff = 1000 * seconds / ticks;

  const playerStart = deepmerge.all([{}, player]);

  let totalGameTime;

  if (BlackHoles.areUnlocked && !BlackHoles.arePaused) {
    totalGameTime = BlackHoles.calculateGameTimeFromRealTime(seconds, BlackHoles.calculateSpeedups());
  } else {
    totalGameTime = getGameSpeedupFactor() * seconds;
  }

  const infinitiedMilestone = getInfinitiedMilestoneReward(totalGameTime * 1000);
  const eternitiedMilestone = getEternitiedMilestoneReward(totalGameTime * 1000);

  if (eternitiedMilestone.gt(0)) {
    Currency.eternities.add(eternitiedMilestone);
  } else if (infinitiedMilestone.gt(0)) {
    Currency.infinities.add(infinitiedMilestone);
  } else {
    Currency.eternityPoints.add(getOfflineEPGain(totalGameTime * 1000));
  }

  if (InfinityUpgrade.ipOffline.isBought) {
    Currency.infinityPoints.add(player.records.thisEternity.bestIPMsWithoutMaxAll.times(seconds * 1000 / 2));
  }

  let loopFn = () => gameLoop(largeDiff);
  let remainingRealSeconds = seconds;
  // Simulation code with black hole (doesn't use diff since it splits up based on real time instead)
  if (BlackHoles.areUnlocked && !BlackHoles.arePaused) {
    loopFn = i => {
      const [realTickTime, blackHoleSpeedup] = BlackHoles.calculateOfflineTick(remainingRealSeconds,
        i, 0.0001);
      remainingRealSeconds -= realTickTime;
      gameLoop(1000 * realTickTime, { blackHoleSpeedup });
    };
  }

  // We don't show the offline modal here or bother with async if doing a fast simulation
  if (fast) {
    GameIntervals.stop();
    for (let i = 0; i < 50; i++) {
      loopFn();
    }
    GameStorage.postLoadStuff();
    afterSimulation(seconds, playerStart);
  } else {
    ui.view.modal.progressBar = {};
    ui.view.modal.progressBar.label = "Simulating offline time...";
    Async.run(loopFn,
      ticks,
      {
        batchSize: 1,
        maxTime: 60,
        sleepTime: 1,
        asyncEntry: doneSoFar => {
          GameIntervals.stop();
          ui.$viewModel.modal.progressBar = {
            label: "Simulating offline time...",
            current: doneSoFar,
            max: ticks,
            startTime: Date.now()
          };
        },
        asyncProgress: doneSoFar => {
          ui.$viewModel.modal.progressBar.current = doneSoFar;
        },
        asyncExit: () => {
          ui.$viewModel.modal.progressBar = undefined;
          // .postLoadStuff will restart GameIntervals
          GameStorage.postLoadStuff();
        },
        then: () => {
          afterSimulation(seconds, playerStart);
        }
      });
  }
}

window.onload = function() {
  GameUI.initialized = true;
  ui.view.initialized = true;
  setTimeout(() => {
    if (kong.enabled) {
      playFabLogin();
    }
    document.getElementById("loading").style.display = "none";
    document.body.style.overflowY = "auto";
  }, 500);
};

window.onfocus = function() {
  setShiftKey(false);
};

window.onblur = function() {
  GameKeyboard.stopSpins();
};

function setShiftKey(isDown) {
  ui.view.shiftDown = isDown;
}

function setHoldingR(x) {
  Replicanti.galaxies.isPlayerHoldingR = x;
}

function init() {
  // eslint-disable-next-line no-console
  console.log("🌌 Antimatter Dimensions: Reality Update 🌌");
  GameStorage.load();
  Tabs.all.find(t => t.config.id === player.options.lastOpenTab).show(true);
  kong.init();
}

init();

let tweenTime = 0;
(function() {
  let lastFrame;
  function animateTweens(time) {
    requestAnimationFrame(animateTweens);
    if (time === undefined || lastFrame === undefined) {
      lastFrame = time;
      return;
    }
    let delta = time - lastFrame;
    lastFrame = time;
    if (player.dilation.active) {
      delta /= 10;
    }
    tweenTime += delta;
    TWEEN.update(tweenTime);
  }

  animateTweens();
}());<|MERGE_RESOLUTION|>--- conflicted
+++ resolved
@@ -9,16 +9,6 @@
   if (RealityUpgrade(10).isBought || EternityMilestone.keepBreakUpgrades.isReached) {
     player.infinityUpgrades = new Set(
       ["timeMult", "dimMult", "timeMult2",
-<<<<<<< HEAD
-      "skipReset1", "skipReset2", "unspentBonus",
-      "27Mult", "18Mult", "36Mult", "resetMult",
-      "skipReset3", "passiveGen", "45Mult",
-      "resetBoost", "galaxyBoost", "skipResetGalaxy",
-      "totalMult", "currentMult", "postGalaxy",
-      "challengeMult", "achievementMult", "infinitiedMult",
-      "infinitiedGeneration", "autoBuyerUpgrade", "autobuyMaxDimboosts",
-      "ipOffline"]
-=======
         "skipReset1", "skipReset2", "unspentBonus",
         "27Mult", "18Mult", "36Mult", "resetMult",
         "skipReset3", "passiveGen", "45Mult",
@@ -27,7 +17,6 @@
         "challengeMult", "achievementMult", "infinitiedMult",
         "infinitiedGeneration", "autoBuyerUpgrade", "bulkBoost",
         "ipOffline"]
->>>>>>> 93de5c5c
     );
     player.infinityRebuyables = [8, 7, 10];
   } else if (EternityMilestone.keepInfinityUpgrades.isReached) {
