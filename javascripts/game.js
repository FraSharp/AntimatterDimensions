--- conflicted
+++ resolved
@@ -1,10 +1,6 @@
 import { playFabLogin } from "./core/playfab.js";
 import { DC } from "./core/constants.js";
-<<<<<<< HEAD
-import { PelleUpgrade } from "./core/globals.js";
-=======
 import { SpeedrunMilestones } from "./core/speedrun.js";
->>>>>>> 2378557b
 
 if (GlobalErrorHandler.handled) {
   throw new Error("Initialization failed");
