--- conflicted
+++ resolved
@@ -324,93 +324,11 @@
   location.reload(true);
 }
 
-<<<<<<< HEAD
-setInterval(function() {
-    kong.submitStats('Log10 of total antimatter', player.totalmoney.e);
-    kong.submitStats('Log10 of Infinity Points', player.infinityPoints.e);
-    kong.submitStats('Log10 of Eternity Points', player.eternityPoints.e);
-}, 10000)
-
-var nextAt = [new Decimal("1e2000"), new Decimal("1e5000"), new Decimal("1e12000"), new Decimal("1e14000"), new Decimal("1e18000"), new Decimal("1e20000"), new Decimal("1e23000"), new Decimal("1e28000")]
-
-var ttMaxTimer = 0
-setInterval(function() {
-    if (getDimensionFinalMultiplier(1).gte(new Decimal("1e308")) &&
-        getDimensionFinalMultiplier(2).gte(new Decimal("1e308")) &&
-        getDimensionFinalMultiplier(3).gte(new Decimal("1e308")) &&
-        getDimensionFinalMultiplier(4).gte(new Decimal("1e308")) &&
-        getDimensionFinalMultiplier(5).gte(new Decimal("1e308")) &&
-        getDimensionFinalMultiplier(6).gte(new Decimal("1e308")) &&
-        getDimensionFinalMultiplier(7).gte(new Decimal("1e308")) &&
-        getDimensionFinalMultiplier(8).gte(new Decimal("1e308"))) giveAchievement("Can't hold all these infinities")
-
-    if (getDimensionFinalMultiplier(1).lt(getDimensionFinalMultiplier(2)) &&
-        getDimensionFinalMultiplier(2).lt(getDimensionFinalMultiplier(3)) &&
-        getDimensionFinalMultiplier(3).lt(getDimensionFinalMultiplier(4)) &&
-        getDimensionFinalMultiplier(4).lt(getDimensionFinalMultiplier(5)) &&
-        getDimensionFinalMultiplier(5).lt(getDimensionFinalMultiplier(6)) &&
-        getDimensionFinalMultiplier(6).lt(getDimensionFinalMultiplier(7)) &&
-        getDimensionFinalMultiplier(7).lt(getDimensionFinalMultiplier(8))) giveAchievement("How the antitables have turned")
-
-
-    if (player.eternities !== 0) document.getElementById("eternitystorebtn").style.display = "inline-block"
-    else document.getElementById("eternitystorebtn").style.display = "none"
-
-    if (getTickSpeedMultiplier().lt(0.001)) giveAchievement("Do you even bend time bro?")
-
-    if (EternityChallenge(12).isRunning && !EternityChallenge(12).isWithinRestriction) {
-        failChallenge();
-    }
-
-    if (infchallengeTimes < 750) giveAchievement("Never again")
-    if (player.infinityPoints.gte(new Decimal("1e22000")) && player.timestudy.studies.length == 0) giveAchievement("What do I have to do to get rid of you")
-    if (player.replicanti.galaxies >= 180*player.galaxies && player.galaxies > 0) giveAchievement("Popular music")
-    if (player.eternityPoints.gte(Number.MAX_VALUE)) giveAchievement("But I wanted another prestige layer...")
-    if (player.infinityPoints.gte(1e100) && player.firstAmount.equals(0) && player.infinitied.eq(0) && player.resets <= 4 && player.galaxies <= 1 && player.replicanti.galaxies == 0) giveAchievement("Like feasting on a behind")
-    if (player.infinityPoints.gte('9.99999e999')) giveAchievement("This achievement doesn't exist II");
-    if (player.infinityPoints.gte('1e30008')) giveAchievement("Can you get infinite IP?");
-    if (player.infinitied.gt(2e6)) giveAchievement("2 Million Infinities")
-    if (player.money.gte("9.9999e9999")) giveAchievement("This achievement doesn't exist")
-    if (player.money.gte("1e35000")) giveAchievement("I got a few to spare")
-    if (player.infinityPower.gt(1)) giveAchievement("A new beginning.");
-    if (player.infinityPower.gt(1e6)) giveAchievement("1 million is a lot"); //TBD
-    if (player.infinityPower.gt(1e260)) giveAchievement("4.3333 minutes of Infinity"); //TBD
-    if (player.totalTickGained >= 308) giveAchievement("Infinite time");
-    if (player.firstPow.gt(10e30)) giveAchievement("I forgot to nerf that")
-    if (player.money.gt(10e79)) giveAchievement("Antimatter Apocalypse")
-    if (player.totalTimePlayed >= 1000 * 60 * 60 * 24 * 8) giveAchievement("One for each dimension")
-    if (player.seventhAmount.gt(1e12)) giveAchievement("Multidimensional");
-    if (player.tickspeed.lt(1e-26)) giveAchievement("Faster than a potato");
-    if (player.tickspeed.lt(1e-55)) giveAchievement("Faster than a squared potato");
-    if (Math.random() < 0.00001) giveAchievement("Do you feel lucky? Well do ya punk?")
-    if ((player.matter.gte(2.586e15) && player.currentChallenge == "postc6") || player.matter.gte(Number.MAX_VALUE)) giveAchievement("It's not called matter dimensions is it?")
-
-    if (player.infinityDimension1.baseAmount == 0 &&
-        player.infinityDimension2.baseAmount == 0 &&
-        player.infinityDimension3.baseAmount == 0 &&
-        player.infinityDimension4.baseAmount == 0 &&
-        player.infinityDimension5.baseAmount == 0 &&
-        player.infinityDimension6.baseAmount == 0 &&
-        player.infinityDimension7.baseAmount == 0 &&
-        player.infinityDimension8.baseAmount == 0 &&
-        player.infMultCost.equals(10) &&
-        player.infinityPoints.gt(new Decimal("1e200000"))) {
-        giveAchievement("I never liked this infinity stuff anyway")
-    }
-
-    if (player.replicanti.amount.gt(new Decimal("1e20000"))) giveAchievement("When will it be enough?")
-    if (player.tickspeed.e < -8296262) giveAchievement("Faster than a potato^286078")
-    if (player.timestudy.studies.length == 0 && player.dilation.active && player.infinityPoints.e >= 28000) giveAchievement("This is what I have to do to get rid of you.")
-    if (player.secretUnlocks.why >= 1e5) giveAchievement("Should we tell them about buy max...")
-    if ( player.realities > 0 || player.dilation.studies.includes(6)) $("#realitybtn").show()
-    else $("#realitybtn").hide()
-=======
 function kongLog10StatSubmission() {
   kong.submitStats('Log10 of total antimatter', player.totalAntimatter.e);
   kong.submitStats('Log10 of Infinity Points', player.infinityPoints.e);
   kong.submitStats('Log10 of Eternity Points', player.eternityPoints.e);
 }
->>>>>>> 45942a76
 
 setInterval(kongLog10StatSubmission, 10000)
 
@@ -468,7 +386,7 @@
       }
     }
   }
-
+  
   if (Ra.has(RA_UNLOCKS.GAMESPEED_BOOST)) {
     factor *= Ra.gamespeedStoredTimeMult();
   }
