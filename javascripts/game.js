--- conflicted
+++ resolved
@@ -4,113 +4,6 @@
   throw new Error("Initialization failed");
 }
 GlobalErrorHandler.cleanStart = true;
-
-<<<<<<< HEAD
-
-let until10Setting = true;
-
-function floatText(tier, text) {
-  if (!player.options.animations.floatingText) return;
-  const floatingText = ui.view.tabs.dimensions.normal.floatingText[tier];
-  floatingText.push({ text: text, key: UIID.next() });
-  setTimeout(() => floatingText.shift(), 1000)
-}
-
-function maxAll() {
-  if (!player.break && player.antimatter.gt(Decimal.MAX_NUMBER)) return;
-  buyMaxTickSpeed();
-
-  for (let tier = 1; tier < 9; tier++) {
-    maxDimension(tier);
-  }
-}
-
-function maxDimension(tier) {
-  const dimension = NormalDimension(tier);
-  if (!dimension.isAvailable || !dimension.isAffordableUntil10) return;
-  const cost = dimension.cost.times(dimension.remainingUntil10);
-  const multBefore = dimension.power;
-
-  if (tier === 8 && Enslaved.isRunning) return buyOneDimension(8);
-
-  // Challenge 6: Dimensions 3+ cost the dimension two tiers down instead of antimatter
-  if (tier >= 3 && NormalChallenge(6).isRunning) {
-    const lowerTier = NormalDimension(tier - 2);
-    if (lowerTier.amount.lt(cost)) return;
-    while (lowerTier.amount.gt(dimension.cost)) {
-      lowerTier.amount = lowerTier.amount.minus(dimension.cost);
-      buyUntilTen(tier);
-    }
-  } else {
-    // Buy any remaining until 10 before attempting to bulk-buy
-    if (cost.lt(player.antimatter)) {
-      player.antimatter = player.antimatter.minus(cost);
-      buyUntilTen(tier);
-    }
-
-    // Buy in a while loop in order to properly trigger abnormal price increases
-    const hasAbnormalCostIncrease = NormalChallenge(9).isRunning || InfinityChallenge(5).isRunning;
-    // eslint-disable-next-line no-unmodified-loop-condition
-    while (player.antimatter.gte(dimension.cost.times(10)) && (hasAbnormalCostIncrease ||
-            dimension.cost.lte(Decimal.MAX_NUMBER))) {
-      player.antimatter = player.antimatter.minus(dimension.cost.times(10));
-      buyUntilTen(tier);
-    }
-      
-    // This blob is the post-e308 bulk-buy math, explicitly ignored if abnormal cost increases are active
-    if (dimension.cost.gte(Decimal.MAX_NUMBER) &&
-        BreakInfinityUpgrade.dimCostMult.isMaxed && !hasAbnormalCostIncrease) {
-      const a = Math.log10(Math.sqrt(Player.dimensionMultDecrease));
-      const b = dimension.costMultiplier.dividedBy(Math.sqrt(Player.dimensionMultDecrease)).log10();
-      const c = dimension.cost.dividedBy(player.antimatter).log10();
-      const discriminant = Math.pow(b, 2) - (c * a * 4);
-      if (discriminant < 0) return;
-      const buying = Math.floor((Math.sqrt(discriminant) - b) / (2 * a)) + 1;
-      if (buying <= 0) return;
-      dimension.amount = Decimal.round(dimension.amount.plus(10 * buying));
-      const preInfBuy = Math.floor(1 + (308 - dimension.baseCost.log10()) / dimension.baseCostMultiplier.log10());
-      const postInfBuy = dimension.bought / 10 + buying - preInfBuy - 1;
-      const postInfInitCost = dimension.baseCost.times(Decimal.pow(dimension.baseCostMultiplier, preInfBuy));
-      dimension.bought += 10 * buying;
-      dimension.power = dimension.power.times(Decimal.pow(getBuyTenMultiplier(), buying));
-      const newCost = postInfInitCost.times(Decimal.pow(dimension.baseCostMultiplier, postInfBuy))
-        .times(Decimal.pow(Player.dimensionMultDecrease, postInfBuy * (postInfBuy + 1) / 2));
-      const newMult = dimension.baseCostMultiplier.times(Decimal.pow(Player.dimensionMultDecrease, postInfBuy + 1));
-      dimension.cost = newCost;
-      dimension.costMultiplier = newMult;
-      if (player.antimatter.gte(dimension.cost)) player.antimatter = player.antimatter.minus(dimension.cost);
-      dimension.cost = dimension.cost.times(dimension.costMultiplier);
-      dimension.costMultiplier = dimension.costMultiplier.times(Player.dimensionMultDecrease);
-    }
-  }
-  if ((NormalChallenge(11).isRunning || InfinityChallenge(6).isRunning) && player.matter.equals(0)) {
-    player.matter = new Decimal(1);
-  }
-  onBuyDimension(tier);
-  if (dimension.power.neq(multBefore)) floatText(tier, `x${shortenMoney(dimension.power.dividedBy(multBefore))}`);
-}
-
-// This function doesn't do cost checking as challenges generally modify costs, it just buys and updates dimensions
-function buyUntilTen(tier) {
-  const dimension = NormalDimension(tier);
-  dimension.amount = Decimal.round(dimension.amount.plus(dimension.remainingUntil10))
-  dimension.bought += dimension.remainingUntil10;
-  dimension.power = dimension.power.times(getBuyTenMultiplier())
-
-  if (InfinityChallenge(5).isRunning) multiplyPC5Costs(dimension.cost, tier);
-  else if (NormalChallenge(9).isRunning) multiplySameCosts(dimension.cost);
-  else dimension.cost = dimension.cost.times(dimension.costMultiplier);
-
-  if (dimension.cost.gte(Decimal.MAX_NUMBER)) {
-    dimension.costMultiplier = dimension.costMultiplier.times(Player.dimensionMultDecrease);
-  }
-}
-=======
-const kongIPMult = 1;
-const kongDimMult = 1;
-const kongAllDimMult = 1;
-const kongEPMult = 1;
->>>>>>> 95fec761
 
 function playerInfinityUpgradesOnEternity() {
   if (!EternityMilestone.keepInfinityUpgrades.isReached) player.infinityUpgrades.clear();
@@ -155,16 +48,9 @@
   return ip.floor();
 }
 
-<<<<<<< HEAD
-function gainedEternityPoints() {
-  const ip = player.infinityPoints.plus(gainedInfinityPoints());
-  let ep = Decimal.pow(5, ip.e / 308 - 0.7)
-    .times(player.IAP.EPMult)
-=======
 function totalEPMult() {
   return new Decimal(getAdjustedGlyphEffect("cursedEP"))
-    .times(kongEPMult)
->>>>>>> 95fec761
+    .times(player.IAP.EPMult)
     .timesEffectsOf(
       EternityUpgrade.epMult,
       TimeStudy(61),
@@ -390,24 +276,6 @@
 
 setInterval(kongLog10StatSubmission, 10000)
 
-<<<<<<< HEAD
-var ttMaxTimer = 0;
-
-function randomStuffThatShouldBeRefactored() {
-
-  ttMaxTimer++;
-  if (autoBuyMaxTheorems()) ttMaxTimer = 0;
-
-  if (!Teresa.has(TERESA_UNLOCKS.EFFARIG)) player.celestials.teresa.rmStore *= Math.pow(0.98, 1/60) // Teresa container leak, 2% every minute, only works online.
-}
-
-setInterval(randomStuffThatShouldBeRefactored, 1000);
-
-var postC2Count = 0;
-var replicantiTicks = 0
-
-const GameSpeedEffect = { FIXEDSPEED: 1, TIMEGLYPH: 2, BLACKHOLE: 3, TIMESTORAGE: 4, MOMENTUM: 5 };
-=======
 const GAME_SPEED_EFFECT = {
   FIXED_SPEED: 1,
   TIME_GLYPH: 2,
@@ -416,7 +284,6 @@
   MOMENTUM: 5,
   NERFS: 6
 };
->>>>>>> 95fec761
 
 /**
   * @param {number[]} effectsToConsider A list of various game speed changing effects to apply when calculating
