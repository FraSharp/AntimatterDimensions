--- conflicted
+++ resolved
@@ -856,12 +856,8 @@
     player.auto.dilUpgradeTimer = Math.min(player.auto.dilUpgradeTimer - dilUpgradePeriod, dilUpgradePeriod);
     autoBuyDilationUpgrades();
   }
-<<<<<<< HEAD
-  autoBuyMaxTheorems(ampDiff);
-
+  TimeTheorems.autoBuyMaxTheorems(ampDiff);
   Tutorial.tutorialLoop();
-=======
-  TimeTheorems.autoBuyMaxTheorems(ampDiff);
 
   if (Ra.has(RA_UNLOCKS.AUTO_BLACK_HOLE_POWER)) {
     for (let i = 1; i <= 2; i++) {
@@ -878,7 +874,6 @@
       }
     }
   }
->>>>>>> d23db8aa
 }
 
 setInterval(function () {
