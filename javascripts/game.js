--- conflicted
+++ resolved
@@ -1,2945 +1,2906 @@
-var Marathon = 0;
-var player = {
-    money: new Decimal(10),
-    tickSpeedCost: new Decimal(1000),
-    tickspeed: new Decimal(1000),
-    firstCost: new Decimal(10),
-    secondCost: new Decimal(100),
-    thirdCost: new Decimal(10000),
-    fourthCost: new Decimal(1000000),
-    fifthCost: new Decimal(1e9),
-    sixthCost: new Decimal(1e13),
-    seventhCost: new Decimal(1e18),
-    eightCost: new Decimal(1e24),
-    firstAmount: new Decimal(0),
-    secondAmount: new Decimal(0),
-    thirdAmount: new Decimal(0),
-    fourthAmount: new Decimal(0),
-    firstBought: 0,
-    secondBought: 0,
-    thirdBought: 0,
-    fourthBought: 0,
-    fifthAmount: new Decimal(0),
-    sixthAmount: new Decimal(0),
-    seventhAmount: new Decimal(0),
-    eightAmount: new Decimal(0),
-    fifthBought: 0,
-    sixthBought: 0,
-    seventhBought: 0,
-    eightBought: 0,
-    firstPow: new Decimal(1),
-    secondPow: new Decimal(1),
-    thirdPow: new Decimal(1),
-    fourthPow: new Decimal(1),
-    fifthPow: new Decimal(1),
-    sixthPow: new Decimal(1),
-    seventhPow: new Decimal(1),
-    eightPow: new Decimal(1),
-    sacrificed: new Decimal(0),
-    achievements: [],
-    infinityUpgrades: [],
-    challenges: [],
-    currentChallenge: "",
-    infinityPoints: 0,
-    infinitied: 0,
-    totalTimePlayed: 0,
-    bestInfinityTime: 9999999999,
-    thisInfinityTime: 0,
-    resets: 0,
-    galaxies: 0,
-    tickDecrease: 0.9,
-    totalmoney: new Decimal(0),
-    achPow: 1,
-    newsArray: [],
-    interval: null,
-    lastUpdate: new Date().getTime(),
-    autobuyers: [1, 2, 3, 4, 5, 6, 7, 8, 9, 10, 11, 12],
-    costMultipliers: [new Decimal(1e3), new Decimal(1e4), new Decimal(1e5), new Decimal(1e6), new Decimal(1e8), new Decimal(1e10), new Decimal(1e12), new Decimal(1e15)],
-    tickspeedMultiplier: new Decimal(10),
-    chall2Pow: 1,
-    chall3Pow: new Decimal(0.01),
-    matter: new Decimal(0),
-    chall11Pow: 1,
-    partInfinityPoint: 0,
-    break: true,
-    options: {
-        newsHidden: false,
-        notation: "Standard",
-        //Standard = normal prefixed numbers, Scientific = standard form, Engineering = powers of 3.
-        scientific: false,
-        animationsOn: true,
-        invert: false,
-        logoVisible: true
-    }
-};
-
-var c = document.getElementById("game");
-var ctx = c.getContext("2d");
-
-var defaultStart = $.extend(true, {}, player);
-var firstButton = document.getElementById("first");
-var secondButton = document.getElementById("second");
-var thirdButton = document.getElementById("third");
-var fourthButton = document.getElementById("fourth");
-var fifthButton = document.getElementById("fifth");
-var sixthButton = document.getElementById("sixth");
-var seventhButton = document.getElementById("seventh");
-var eightButton = document.getElementById("eight");
-var tickSpeedButton = document.getElementById("tickSpeed");
-
-function set_cookie(cookie_name, value) {
-    localStorage.setItem(cookie_name, btoa(JSON.stringify(value, function(k, v) { return (v === Infinity) ? "Infinity" : v; })))
-}
-
-function get_cookie(cookie_name) {
-    var c_value = document.cookie;
-    if (localStorage.getItem("dimensionSave") !== null) {
-        return JSON.parse(atob(localStorage.getItem(cookie_name), function(k, v) { return (v === Infinity) ? "Infinity" : v; }))
-    } else {
-        var c_start = c_value.indexOf(" " + cookie_name + "=");
-        if (c_start == -1) {
-            c_start = c_value.indexOf(cookie_name + "=");
-        }
-        if (c_start == -1) return false;
-        c_start = c_value.indexOf("=", c_start) + 1;
-        var c_end = c_value.indexOf(";", c_start);
-        if (c_end == -1) {
-            c_end = c_value.length;
-        }
-        c_value = atob(unescape(c_value.substring(c_start, c_end)));
-        set_cookie("dimensionSave", player)
-    }
-    return JSON.parse(c_value, function(k, v) { return (v === Infinity) ? "Infinity" : v; });
-}
-
-try {
-	kongregateAPI.loadAPI(function () {
-	    window.kongregate = kongregateAPI.getAPI();
-	    // You can now access the Kongregate API with:
-	    // kongregate.services.getUsername(), etc
-	    // Proceed with loading your game...
-	});
-} catch (err) {console.log("Couldn't load Kongregate API")}
-
-
-
-function load_game() {
-    var save_data = get_cookie('dimensionSave');
-    if (!save_data) return;
-    player = save_data;
-    if (player.totalmoney === undefined) player.totalmoney = player.money;
-    if (player.options === undefined) {
-        player.options = {
-            scientific: false,
-            animationOn: true
-        }
-    }
-    if (player.options.notation === undefined) player.options.notation = "Standard"
-    if (player.options.invert === undefined) player.options.invert = false;
-    if (player.options.logoVisible === undefined) player.options.logoVisible = true
-	if (player.options.notation === undefined) player.options.notation = "Standard";
-	if (player.options.newsHidden === undefined) player.options.newsHidden = false;
-    if (player.achievements === undefined) player.achievements = [];
-    if (player.sacrificed === undefined) player.sacrificed = new Decimal(0);
-    if (player.infinityUpgrades === undefined) player.infinityUpgrades = [];
-    if (player.infinityPoints === undefined) player.infinityPoints = 0;
-    if (player.infinitied === undefined) player.infinitied = 0;
-    if (player.totalTimePlayed === undefined) player.totalTimePlayed = 0;
-    if (player.bestInfinityTime === undefined) player.bestInfinityTime = 9999999999;
-    if (player.thisInfinityTime === undefined) player.thisInfinityTime = 9999999999;
-    if (player.galaxies === undefined) player.galaxies = 0;
-    if (player.lastUpdate === undefined) player.lastUpdate = new Date().getTime();
-    if (player.achPow === undefined) player.achPow = 1;
-    if (player.newsArray === undefined) player.newsArray = [];
-    if (player.chall2Pow === undefined) player.chall2Pow = 1;
-    if (player.chall3Pow === undefined) player.chall3Pow = 0.01;
-    if (player.firstAmount !== 0) document.getElementById("secondRow").style.display = "table-row";
-    if (player.challenges === undefined) player.challenges = []
-    if (player.currentChallenge === undefined) player.currentChallenge = ""
-	if (player.infinitied > 0 && !player.challenges.includes("challenge1")) player.challenges.push("challenge1")
-    if (player.matter === undefined) player.matter = 0
-    if (player.autobuyers === undefined) player.autobuyers = [1, 2, 3, 4, 5, 6, 7, 8, 9, 10, 11, 12]
-    if (player.partInfinityPoint === undefined) player.partInfinityPoint = 0
-    if (player.break === undefined) player.break = false
-    if (player.secondAmount !== 0) {
-        document.getElementById("thirdRow").style.display = "table-row";
-        document.getElementById("tickSpeed").style.visibility = "visible";
-        document.getElementById("tickSpeedMax").style.visibility = "visible";
-        document.getElementById("tickLabel").style.visibility = "visible";
-        document.getElementById("tickSpeedAmount").style.visibility = "visible";
-    }
-
-    for (var i=0; i<12; i++) {
-        if (player.autobuyers[i]%1 !== 0 && player.autobuyers[i].tier === undefined) {
-            player.autobuyers[i].tier = i+1
-        }
-    }
-    if (player.autobuyers[8].tier == 10) player.autobuyers[8].tier = 9
-    if (player.thirdAmount !== 0) document.getElementById("fourthRow").style.display = "table-row";
-    if (player.fourthAmount !== 0)
-        if (player.resets > 0) document.getElementById("fifthRow").style.display = "table-row";
-    if (player.fifthAmount !== 0)
-        if (player.resets > 1) document.getElementById("sixthRow").style.display = "table-row";
-    if (player.sixthAmount !== 0)
-        if (player.resets > 2 && player.currentChallenge !== "challenge4") document.getElementById("seventhRow").style.display = "table-row";
-    if (player.seventhAmount !== 0)
-        if (player.resets > 3) document.getElementById("eightRow").style.display = "table-row";
-    transformSaveToDecimal()
-    updateCosts();
-    updateTickSpeed();
-    updateAchPow();
-    updateChallenges();
-    loadAutoBuyers();
-    updateCheckBoxes();
-    updateAutobuyers();
-    if (player.currentChallenge == "challenge12" || player.currentChallenge == "challenge9" || player.currentChallenge == "challenge5") document.getElementById("quickReset").style.display = "inline-block";
-    else document.getElementById("quickReset").style.display = "none";
- 
-    document.getElementById("notation").innerHTML = "Notation: " + player.options.notation
-
-    var achievements = document.getElementsByClassName('achievement');
-    var achievement;
-    for (var i = 0; i < achievements.length; i++) {
-        achievement = achievements.item(i);
-        if (player.achievements.includes(achievement.id)) {
-            achievement.className = 'achievement achievementunlocked';
-        } else {
-            achievement.className = 'achievement achievementlocked';
-        }
-    }
-    setAchieveTooltip();
-}
-
-function save_game() {
-    set_cookie('dimensionSave', player);
-    $.notify("Game saved", "info")
-}
-
-
-function transformSaveToDecimal() {
-    player.money = new Decimal(player.money)
-    player.tickSpeedCost = new Decimal(player.tickSpeedCost)
-    player.tickspeed = new Decimal(player.tickspeed)
-    player.firstCost = new Decimal(player.firstCost)
-    player.secondCost = new Decimal(player.secondCost)
-    player.thirdCost = new Decimal(player.thirdCost)
-    player.fourthCost = new Decimal(player.fourthCost)
-    player.fifthCost = new Decimal(player.fifthCost)
-    player.sixthCost = new Decimal(player.sixthCost)
-    player.seventhCost = new Decimal(player.seventhCost)
-    player.eightCost = new Decimal(player.eightCost)
-    player.firstAmount = new Decimal(player.firstAmount)
-    player.secondAmount = new Decimal(player.secondAmount)
-    player.thirdAmount = new Decimal(player.thirdAmount)
-    player.fourthAmount = new Decimal(player.fourthAmount)
-    player.fifthAmount = new Decimal(player.fifthAmount)
-    player.sixthAmount = new Decimal(player.sixthAmount)
-    player.seventhAmount = new Decimal(player.seventhAmount)
-    player.eightAmount = new Decimal(player.eightAmount)
-    player.firstPow = new Decimal(player.firstPow)
-    player.secondPow = new Decimal(player.secondPow)
-    player.thirdPow = new Decimal(player.thirdPow)
-    player.fourthPow = new Decimal(player.fourthPow)
-    player.fifthPow = new Decimal(player.fifthPow)
-    player.sixthPow = new Decimal(player.sixthPow)
-    player.seventhPow = new Decimal(player.seventhPow)
-    player.eightPow = new Decimal(player.eightPow)
-    player.sacrificed = new Decimal(player.sacrificed)
-    player.totalmoney = new Decimal(player.totalmoney)
-    player.chall3Pow = new Decimal(player.chall3Pow)
-    player.costMultipliers = [new Decimal(player.costMultipliers[0]), new Decimal(player.costMultipliers[1]), new Decimal(player.costMultipliers[2]), new Decimal(player.costMultipliers[3]), new Decimal(player.costMultipliers[4]), new Decimal(player.costMultipliers[5]), new Decimal(player.costMultipliers[6]), new Decimal(player.costMultipliers[7])]
-    player.tickspeedMultiplier = new Decimal(player.tickspeedMultiplier)
-    player.matter = new Decimal(player.matter)
-}
-
-
-
-function showTab(tabName) {
-    //iterate over all elements in div_tab class. Hide everything that's not tabName and show tabName
-    var tabs = document.getElementsByClassName('tab');
-    var tab;
-    for (var i = 0; i < tabs.length; i++) {
-        tab = tabs.item(i);
-        if (tab.id === tabName) {
-            tab.style.display = 'block';
-        } else {
-            tab.style.display = 'none';
-        }
-    }
-}
-
-var FormatList = ['', 'K', 'M', 'B', 'T', 'Qd', 'Qt', 'Sx', 'Sp', 'Oc', 'No', 'Dc', 'UDc', 'DDc', 'TDc', 'QdDc', 'QtDc', 'SxDc', 'SpDc', 'ODc', 'NDc', 'Vg', 'UVg', 'DVg', 'TVg', 'QdVg', 'QtVg', 'SxVg', 'SpVg', 'OVg', 'NVg', 'Tg', 'UTg', 'DTg', 'TTg', 'QdTg', 'QtTg', 'SxTg', 'SpTg', 'OTg', 'NTg', 'Qa', 'UQa', 'DQa', 'TQa', 'QdQa', 'QtQa', 'SxQa', 'SpQa', 'OQa', 'NQa', 'Qi', 'UQi', 'DQi', 'TQi', 'QaQi', 'QtQi', 'SxQi', 'SpQi', 'OQi', 'NQi', 'Se', 'USe', 'DSe', 'TSe', 'QaSe', 'QtSe', 'SxSe', 'SpSe', 'OSe', 'NSe', 'St', 'USt', 'DSt', 'TSt', 'QaSt', 'QtSt', 'SxSt', 'SpSt', 'OSt', 'NSt', 'Og', 'UOg', 'DOg', 'TOg', 'QdOg', 'QtOg', 'SxOg', 'SpOg', 'OOg', 'NOg', 'Nn', 'UNn', 'DNn', 'TNn', 'QdNn', 'QtNn', 'SxNn', 'SpNn', 'ONn', 'NNn', 'Ce',];
-
-var letterList1 = ['', 'a', 'b', 'c', 'd', 'e', 'f', 'g', 'h', 'i', 'j', 'k', 'l', 'm', 'n', 'o', 'p', 'q', 'r', 's', 't', 'u', 'v', 'w', 'x', 'y', 'z'];
-var letterList2 = ['a', 'b', 'c', 'd', 'e', 'f', 'g', 'h', 'i', 'j', 'k', 'l', 'm', 'n', 'o', 'p', 'q', 'r', 's', 't', 'u', 'v', 'w', 'x', 'y', 'z'];
-
-var emojiList1 = ['', '😠', '🎂', '🎄', '💀', '🍆', '👪', '🌈', '💯', '🍦', '🎃', '💋', '😂', '🌙', '⛔', '🐙', '💩', '❓', '☢️', '🙈', '👍', '☂️', '✌️', '⚠️', '❌', '😋', '⚡'];
-var emojiList2 = ['😠', '🎂', '🎄', '💀', '🍆', '👪', '🌈', '💯', '🍦', '🎃', '💋', '😂', '🌙', '⛔', '🐙', '💩', '❓', '☢️', '🙈', '👍', '☂️', '✌️', '⚠️', '❌', '😋', '⚡'];
-
-
-
-function isDecimal(value) {
-    try {
-        value.times(1)
-        return true
-    } catch (err) {return false}
-}
-
-
-
-function getAbbreviation(e) {
-    const prefixes = ['', 'U', 'D', 'T', 'Qd', 'Qt', 'Sx', 'Sp', 'O', 'N']
-    const prefixes2 = ['', 'Dc', 'Vg', 'Tg', 'Qa', 'Qi', 'Se', 'St', 'Og', 'Nn']
-    const prefixes3 = ['', 'Ce', 'Dn', 'Tc', 'Qe', 'Qu', 'Sc', 'Si', 'Oe', 'Ne']
-    const prefixes4 = ['', 'D', 'T', 'Qd', 'Qt', 'Sx', 'Sp', 'O', 'N']
-    var index = Decimal.floor(e/3)-1
-    var index2 = Decimal.floor(index/10)
-    var index3 = Decimal.floor(index2/10)
-    var index4 = Decimal.floor(index3/10)
-    var prefix = prefixes[index%10]
-    var prefix2 = prefixes2[index2%10]
-    var prefix3 = prefixes3[index3%10]
-    if (e <= 3002) {
-        return prefix + prefix2 + prefix3
-    } else {
-        var secondIndex = Decimal.floor(index/1000)-1
-        var secondIndex2 = Decimal.floor(secondIndex/10)
-        var secondIndex3 = Decimal.floor(secondIndex2/10)
-        var secondIndex4 = Decimal.floor(secondIndex3/10)
-        var secondPrefix = prefixes4[secondIndex%10]
-        var secondPrefix2 = prefixes2[secondIndex2%10]
-        var secondPrefix3 = prefixes3[secondIndex3%10]
-        var x = "MI"
-        if ((index)%1000 !== 0) x += "-" 
-        return secondPrefix + secondPrefix2 + secondPrefix3 + x + prefix + prefix2 + prefix3
-    }
-}
-
-
-
-function formatValue(notation, value, places, placesUnder1000) {
-
-    if ((value <= Number.MAX_VALUE || player.break) && (value >= 1000)) {
-        var matissa = value / Decimal.pow(10, Decimal.floor(Decimal.log10(value)));
-        var power = Decimal.floor(Decimal.log10(value));
-        if (isDecimal(value)) {
-            power = value.e
-            matissa = parseFloat(value.toExponential(4).split("e")[0])
-        }
-        if ((notation === "Standard")) {
-            if (power <= 303) return ((Decimal.round(matissa * Decimal.pow(10, power % 3) * Decimal.pow(10, places)) / Decimal.pow(10, places)).toFixed(places) + " " + FormatList[(power - (power % 3)) / 3]);
-            else return (Decimal.round(matissa * Decimal.pow(10, power % 3) * Decimal.pow(10, places)) / Decimal.pow(10, places)).toFixed(places) + " " + getAbbreviation(power)
-        } else if (notation === "Scientific") {
-            return ((Decimal.round(matissa * Decimal.pow(10, places)) / Decimal.pow(10, places)).toFixed(places) + "e" + power);
-        } else if (notation === "Engineering") {
-            return ((Decimal.round(matissa * Decimal.pow(10, power % 3) * Decimal.pow(10, places)) / Decimal.pow(10, places)).toFixed(places) + "ᴇ" + (power - (power % 3)));
-        } else if (notation === "Letters") {
-            power -= 3;
-            return ((Decimal.round(matissa * Decimal.pow(10, power % 3) * Decimal.pow(10, places)) / Decimal.pow(10, places)).toFixed(places) +
-                letterList1[Decimal.floor(((power - (power % 3)) / 3) / letterList2.length)] + letterList2[((power - (power % 3)) / 3) % letterList2.length]);
-        } else if (notation === "Emojis") {
-            power -= 3;
-            return ((Decimal.round(matissa * Decimal.pow(10, power % 3) * Decimal.pow(10, places)) / Decimal.pow(10, places)).toFixed(places) +
-                emojiList1[Decimal.floor(((power - (power % 3)) / 3) / emojiList2.length)] + emojiList2[((power - (power % 3)) / 3) % emojiList2.length]);
-            
-            
-            } else return ((Decimal.round(matissa * 100) / 100).toFixed(places) + "e" + power);
-    } else if (value < 1000) {
-        return ((Decimal.round(value * Decimal.pow(10, places)) / Decimal.pow(10, places))).toFixed(placesUnder1000);    
-    } else {
-        return "Infinite";
-    }
-}
-
-
-function updateMoney() {
-    var element = document.getElementById("coinAmount");
-    element.innerHTML = formatValue(player.options.notation, player.money, 2, 1);
-    if (player.currentChallenge == "challenge12") {
-	var element2 = document.getElementById("matter");
-	element2.innerHTML = "There is " + formatValue(player.options.notation, player.matter, 2, 1) + " matter.";
-}}
-
-function updateCoinPerSec() {
-    var element = document.getElementById("coinsPerSec");
-    if (player.currentChallenge == "challenge3") {
-      element.innerHTML = 'You are getting ' + shortenDimensions(calcPerSec(player.firstAmount, player.firstPow, player.infinityUpgrades.includes("18Mult")).times(player.chall3Pow)) + ' antimatter per second.';
-    } else if (player.currentChallenge == "challenge7") {
-      element.innerHTML = 'You are getting ' + shortenDimensions(calcPerSec(player.firstAmount, player.firstPow, player.infinityUpgrades.includes("18Mult")) + 
-			  calcPerSec(player.secondAmount.pow(1.5), player.secondPow.pow(1.7).times(10), player.infinityUpgrades.includes("27Mult"))) + ' antimatter per second.';
-    } else {
-      element.innerHTML = 'You are getting ' + shortenDimensions(calcPerSec(player.firstAmount, player.firstPow, player.infinityUpgrades.includes("18Mult"))) + ' antimatter per second.';
-    }
-}
-
-function hasInfinityMult(tier) {
-    switch (tier) {
-        case 1: case 8: return player.infinityUpgrades.includes("18Mult");
-        case 2: case 7: return player.infinityUpgrades.includes("27Mult");
-        case 3: case 6: return player.infinityUpgrades.includes("36Mult");
-        case 4: case 5: return player.infinityUpgrades.includes("45Mult");
-    }
-}
-
-function getDimensionFinalMultiplier(tier) {
-    const name = TIER_NAMES[tier];
-
-    let multiplier = new Decimal(player[name + 'Pow']);
-    if (player.currentChallenge == "challenge7") {
-        if (tier == 4) multiplier = multiplier.pow(1.4)
-        if (tier == 2) multiplier = multiplier.pow(1.7)
-    }
-    multiplier = multiplier.times(player.achPow);
-    
-    if (hasInfinityMult(tier)) multiplier = multiplier.times(dimMults());
-    if (tier == 1 && player.infinityUpgrades.includes("unspentBonus")) multiplier = multiplier.times(1+Decimal.pow(player.infinityPoints/2,1.5));
-    multiplier = multiplier.times(timeMult());
-    
-    return multiplier;
-}
-
-function getDimensionDescription(tier) {
-    const name = TIER_NAMES[tier];
-    
-    let description = shortenDimensions(player[name + 'Amount']) + ' (' + player[name + 'Bought'] + ')';
-    
-    if (tier < 8) {
-        description += '  (+' + formatValue(player.options.notation, getDimensionRateOfChange(tier).toFixed(1), 2, 1) + '%/s)';
-    }
-    
-    return description;
-}
-
-function getDimensionRateOfChange(tier) {
-    if (tier == 8) {
-        return 0;
-    }
-
-    let toGain = getDimensionProductionPerSecond(tier + 1)
-
-    const name = TIER_NAMES[tier];
-    if (player.currentChallenge == "challenge7") {
-        if (tier == 7) return 0
-        else toGain = getDimensionProductionPerSecond(tier + 2);
-    }
-    const current = Decimal.max(player[name + 'Amount'], 1);
-    const change  = toGain.times(10).dividedBy(current);
-    
-    return change;
-}
-
-function getShiftRequirement() {
-    let tier   = Decimal.min(player.resets + 4, 8);
-    let amount = 20;
-    if (player.currentChallenge == "challenge4") {
-        tier = Decimal.min(player.resets + 4, 6)
-        if (tier == 6) amount += (player.resets - 2) * 20;
-    }
-    if (tier == 8) {
-        amount += (player.resets - 4) * 15;
-    }
-    
-    if (player.infinityUpgrades.includes("resetBoost")) {
-        amount -= 9;
-    }
-    
-    return { tier: tier, amount: amount };
-}
-
-function getGalaxyRequirement() {
-    let amount = 80 + (player.galaxies * 60);
-    if (player.currentChallenge == "challenge4") amount = 99 + (player.galaxies * 90)
-    if (player.infinityUpgrades.includes("resetBoost")) {
-        amount -= 9;
-    }
-    
-    return amount;
-}
-
-function getETA(cost) {
-    var a = 100;
-    while (ETACalc(a) < cost) {
-        a *= 10;
-        if (a > 1e20) return Infinity;
-    }
-    var b = a / 10;
-    var q = ETACalc((a+b)/2);
-    while (cost+100 < q || q < cost-100) {
-        if (q < cost) a = (a+b)/2;
-        else b = (a+b)/2;
-        q = ETACalc((a+b)/2);
-    }
-    return (a+b)/2;
-}
-
-function ETACalc(t) {
-    var value = player.money + calcPerSec(player.firstAmount, player.firstPow, player.infinityUpgrades.includes("18Mult"));
-    var div = 1;
-    for (let tier = 1; tier <= 8; ++tier) {
-        div *= (tier+1);
-        value += getDimensionRateOfChange(tier) / div * Decimal.pow(t,tier);
-    }
-    return value
-}
-
-function updateDimensions() {
-    
-    for (let tier = 1; tier <= 8; ++tier) {
-        const name = TIER_NAMES[tier];
-        document.getElementById(name + "D").innerHTML = DISPLAY_NAMES[tier] + " Dimension x" + formatValue(player.options.notation, getDimensionFinalMultiplier(tier), 1, 1);
-        document.getElementById(name + "Amount").innerHTML = getDimensionDescription(tier);  
-    }
-
-
-    for (let tier = 1; tier <= 8; ++tier) {
-        const name = TIER_NAMES[tier];
-        if (!canBuyDimension(tier)) {
-            break;
-        }
-        
-        document.getElementById(name + "Row").style.display = "table-row";
-        document.getElementById(name + "Row").style.visibility = "visible";
-        
-        
-    }
-    
-    if (canBuyTickSpeed()) {
-        document.getElementById("tickLabel").innerHTML = 'Reduce the tick interval by ' + Decimal.round((1 - getTickSpeedMultiplier()) * 100) + '%.';
-        
-        document.getElementById("tickSpeed").style.visibility = "visible";
-        document.getElementById("tickSpeedMax").style.visibility = "visible";
-        document.getElementById("tickLabel").style.visibility = "visible";
-        document.getElementById("tickSpeedAmount").style.visibility = "visible";
-    }
-    
-    const shiftRequirement = getShiftRequirement();
-    if (player.currentChallenge == "challenge4" ? shiftRequirement.tier < 6 : shiftRequirement.tier < 8) {
-        document.getElementById("resetLabel").innerHTML = 'Dimension Shift: requires ' + shiftRequirement.amount + " " + DISPLAY_NAMES[shiftRequirement.tier] + " Dimensions";
-    }
-    else document.getElementById("resetLabel").innerHTML = 'Dimension Boost: requires ' + shiftRequirement.amount + " " + DISPLAY_NAMES[shiftRequirement.tier] + " Dimensions";
-    
-    if (player.currentChallenge == "challenge4" ? player.resets > 2 : player.resets > 3) {
-        document.getElementById("softReset").innerHTML = "Reset the game for a Boost";
-    } else {
-        document.getElementById("softReset").innerHTML = "Reset the game for a new Dimension";
-    }
-
-    if (player.currentChallenge != "challenge4") document.getElementById("secondResetLabel").innerHTML = 'Antimatter Galaxies: requires ' + getGalaxyRequirement() + ' Eighth Dimensions';
-    else document.getElementById("secondResetLabel").innerHTML = 'Antimatter Galaxies: requires ' + getGalaxyRequirement() + ' Sixth Dimensions';
-    document.getElementById("totalmoney").innerHTML = 'You have made a total of ' + shortenMoney(player.totalmoney) + ' antimatter.';
-    document.getElementById("totalresets").innerHTML = 'You have done ' + player.resets + ' soft resets.';
-    document.getElementById("galaxies").innerHTML = 'You have ' + Decimal.round(player.galaxies) + ' Antimatter Galaxies.';
-    document.getElementById("totalTime").innerHTML = "You have played for " + timeDisplay(player.totalTimePlayed) + ".";
-
-    if (player.bestInfinityTime == 9999999999) {
-        document.getElementById("bestInfinity").innerHTML = ""
-        document.getElementById("infinitied").innerHTML = ""
-        document.getElementById("infinityPoints").innerHTML = ""
-        document.getElementById("thisInfinity").innerHTML = ""
-    } else {
-        document.getElementById("bestInfinity").innerHTML = "Your fastest infinity is in " + timeDisplay(player.bestInfinityTime) + "."
-        document.getElementById("thisInfinity").innerHTML = "You have spent " + timeDisplay(player.thisInfinityTime) + " in this infinity."
-        document.getElementById("infinityPoints").innerHTML = "You have  " + formatValue(player.options.notation, player.infinityPoints, 2, 0) + " Infinity points."
-        document.getElementById("infinitied").innerHTML = "You have infinitied " + player.infinitied + " times."
-    }
-    document.getElementById("infi11").innerHTML = "Production increase over time <br>Currently: " + (Decimal.pow(0.5 * player.totalTimePlayed / 600, 0.15)).toFixed(2) + "x<br>Cost: 1 IP"
-    document.getElementById("infi12").innerHTML = "First and Eighth Dimension power <br>" + formatValue(player.options.notation, dimMults(), 1, 1) + "x<br>Cost: 1 IP"
-    document.getElementById("infi13").innerHTML = "Third and Sixth Dimension power <br>" + formatValue(player.options.notation, dimMults(), 1, 1) + "x<br>Cost: 1 IP"
-    document.getElementById("infi22").innerHTML = "Second and seventh Dimension power <br>" + formatValue(player.options.notation, dimMults(), 1, 1) + "x<br>Cost: 1 IP"
-    document.getElementById("infi23").innerHTML = "Fourth and Fifth Dimension power <br>" + formatValue(player.options.notation, dimMults(), 1, 1) + "x<br>Cost: 1 IP"
-    document.getElementById("infi31").innerHTML = "Production increase over time in current infinity<br>Currently: " + Decimal.max(Decimal.pow(player.thisInfinityTime / 2400, 0.25), 1).toFixed(2) + "x<br>Cost: 3 IP"
-    document.getElementById("infi32").innerHTML = "Bonus for unspent Infinity Points on 1st Dimension<br>(Currently " + formatValue(player.options.notation, 1+Decimal.pow(player.infinityPoints/2,1.5), 2, 2) + "x)<br>Cost: 5 IP"
-    document.getElementById("infi34").innerHTML = "Infinity Point generation (based on fastest infinity) <br>(Currently 1 every " + timeDisplay(player.bestInfinityTime*10) + ")<br>Cost: 10 IP"
-}
-
-function updateCosts() {
-    document.getElementById("first").innerHTML = 'Cost: ' + shortenCosts(player.firstCost);
-    document.getElementById("second").innerHTML = 'Cost: ' + shortenCosts(player.secondCost);
-    document.getElementById("third").innerHTML = 'Cost: ' + shortenCosts(player.thirdCost);
-    document.getElementById("fourth").innerHTML = 'Cost: ' + shortenCosts(player.fourthCost);
-    document.getElementById("fifth").innerHTML = 'Cost: ' + shortenCosts(player.fifthCost);
-    document.getElementById("sixth").innerHTML = 'Cost: ' + shortenCosts(player.sixthCost);
-    document.getElementById("seventh").innerHTML = 'Cost: ' + shortenCosts(player.seventhCost);
-    document.getElementById("eight").innerHTML = 'Cost: ' + shortenCosts(player.eightCost);
-    
-    document.getElementById("firstMax").innerHTML = 'Until 10, Cost: ' + shortenCosts(player.firstCost.times((10 - player.firstBought)));
-    document.getElementById("secondMax").innerHTML = 'Until 10, Cost: ' + shortenCosts(player.secondCost.times((10 - player.secondBought)));
-    document.getElementById("thirdMax").innerHTML = 'Until 10, Cost: ' + shortenCosts(player.thirdCost.times((10 - player.thirdBought)));
-    document.getElementById("fourthMax").innerHTML = 'Until 10, Cost: ' + shortenCosts(player.fourthCost.times((10 - player.fourthBought)));
-    document.getElementById("fifthMax").innerHTML = 'Until 10, Cost: ' + shortenCosts(player.fifthCost.times((10 - player.fifthBought)));
-    document.getElementById("sixthMax").innerHTML = 'Until 10, Cost: ' + shortenCosts(player.sixthCost.times((10 - player.sixthBought)));
-    document.getElementById("seventhMax").innerHTML = 'Until 10, Cost: ' + shortenCosts(player.seventhCost.times((10 - player.seventhBought)));
-    document.getElementById("eightMax").innerHTML = 'Until 10, Cost: ' + shortenCosts(player.eightCost.times((10 - player.eightBought)));
-    
-    document.getElementById("tickSpeed").innerHTML = 'Cost: ' + shortenCosts(player.tickSpeedCost);
-}
-
-function updateTickSpeed() {
-    var exp = Decimal.floor(Decimal.log10(player.tickspeed));
-    if (exp > 1) document.getElementById("tickSpeedAmount").innerHTML = 'Tickspeed: ' + Decimal.round(player.tickspeed);
-    else {
-        document.getElementById("tickSpeedAmount").innerHTML = 'Tickspeed: ' + Decimal.round(player.tickspeed.times(new Decimal(100).dividedBy(Decimal.pow(10, exp)))) + ' / ' + shorten(new Decimal(100).dividedBy(Decimal.pow(10, exp)));
-    }
-    if (player.tickspeed.lt(1e-28) && !player.achievements.includes("Faster than a potato")) giveAchievement("Faster than a potato");
-
-    /*	else if (player.tickspeed > 10) document.getElementById("tickSpeedAmount").innerHTML = 'Tickspeed: ' + Decimal.round(player.tickspeed*10)  + ' / 10';
-    	else if (player.tickspeed > 1) document.getElementById("tickSpeedAmount").innerHTML = 'Tickspeed: ' + Decimal.round(player.tickspeed*100) + ' / 100';
-    else if (player.tickspeed > .1) document.getElementById("tickSpeedAmount").innerHTML = 'Tickspeed: ' + Decimal.round(player.tickspeed*1000) + ' / 1000';
-    else document.getElementById("tickSpeedAmount").innerHTML = 'Tickspeed: ' + Decimal.round(player.tickspeed*10000) + ' / 10000';*/
-}
-
-
-function updateChallenges() {
-    try {
-        var buttons = document.getElementsByClassName('onchallengebtn')
-        for (var i=0; i < buttons.length; i++) {
-            buttons[i].className = "challengesbtn";
-            buttons[i].innerHTML = "Start"
-        }
-        
-        for (var i=0; i < player.challenges.length; i++) {
-            document.getElementById(player.challenges[i]).className = "completedchallengesbtn";
-            document.getElementById(player.challenges[i]).innerHTML = "Completed"
-        }
-        
-        if (player.currentChallenge != "") {
-            document.getElementById(player.currentChallenge).className = "onchallengebtn"
-            document.getElementById(player.currentChallenge).innerHTML = "Running"
-        }
-    } catch (err) {updateChallenges()}
-  
-
-  
-  
-}
-
-
-
-
-
-
-
-function softReset() {
-    player = {
-        money: new Decimal(10),
-        tickSpeedCost: new Decimal(1000),
-        tickspeed: new Decimal(1000),
-        firstCost: new Decimal(10),
-        secondCost: new Decimal(100),
-        thirdCost: new Decimal(10000),
-        fourthCost: new Decimal(1000000),
-        fifthCost: new Decimal(1e9),
-        sixthCost: new Decimal(1e13),
-        seventhCost: new Decimal(1e18),
-        eightCost: new Decimal(1e24),
-        firstAmount: new Decimal(0),
-        secondAmount: new Decimal(0),
-        thirdAmount: new Decimal(0),
-        fourthAmount: new Decimal(0),
-        firstBought: 0,
-        secondBought: 0,
-        thirdBought: 0,
-        fourthBought: 0,
-        fifthAmount: new Decimal(0),
-        sixthAmount: new Decimal(0),
-        seventhAmount: new Decimal(0),
-        eightAmount: new Decimal(0),
-        fifthBought: 0,
-        sixthBought: 0,
-        seventhBought: 0,
-        eightBought: 0,
-        sacrificed: new Decimal(0),
-        achievements: player.achievements,
-        challenges: player.challenges,
-        currentChallenge: player.currentChallenge,
-        infinityUpgrades: player.infinityUpgrades,
-        infinityPoints: player.infinityPoints,
-        infinitied: player.infinitied,
-        totalTimePlayed: player.totalTimePlayed,
-        bestInfinityTime: player.bestInfinityTime,
-        thisInfinityTime: player.thisInfinityTime,
-        firstPow: Decimal.pow(2, player.resets + 1),
-        secondPow: Decimal.pow(2, player.resets),
-        thirdPow: Decimal.max(Decimal.pow(2, player.resets - 1), 1),
-        fourthPow: Decimal.max(Decimal.pow(2, player.resets - 2), 1),
-        fifthPow: Decimal.max(Decimal.pow(2, player.resets - 3), 1),
-        sixthPow: Decimal.max(Decimal.pow(2, player.resets - 4), 1),
-        seventhPow: Decimal.max(Decimal.pow(2, player.resets - 5), 1),
-        eightPow: Decimal.max(Decimal.pow(2, player.resets - 6), 1),
-        resets: player.resets,
-        galaxies: player.galaxies,
-        tickDecrease: player.tickDecrease,
-        totalmoney: player.totalmoney,
-        interval: null,
-        lastUpdate: player.lastUpdate,
-        achPow: player.achPow,
-	      newsArray: player.newsArray,
-        autobuyers: player.autobuyers,
-        costMultipliers: [new Decimal(1e3), new Decimal(1e4), new Decimal(1e5), new Decimal(1e6), new Decimal(1e8), new Decimal(1e10), new Decimal(1e12), new Decimal(1e15)],
-        tickspeedMultiplier: new Decimal(10),
-        chall2Pow: player.chall2Pow,
-        chall3Pow: new Decimal(0.01),
-        matter: new Decimal(0),
-        chall11Pow: 1,
-        partInfinityPoint: player.partInfinityPoint,
-        break: player.break,
-        options: {
-            newsHidden: player.options.newsHidden,
-            notation: player.options.notation,
-            animationsOn: player.options.animationsOn,
-            invert: player.options.invert,
-            logoVisible: player.options.logoVisible
-        }
-    };
-    if (player.currentChallenge == "challenge10") {
-        player.thirdCost = new Decimal(100)
-        player.fourthCost = new Decimal(500)
-        player.fifthCost = new Decimal(2500)
-        player.sixthCost = new Decimal(2e4)
-        player.seventhCost = new Decimal(2e5)
-        player.eightCost = new Decimal(4e6)
-    }
-    if (player.infinityUpgrades.includes("resetMult")) {
-        player.firstPow = Decimal.pow(2.5, player.resets + 1)
-        player.secondPow = Decimal.pow(2.5, player.resets)
-        player.thirdPow = Decimal.max(Decimal.pow(2.5, player.resets - 1), 1)
-        player.fourthPow = Decimal.max(Decimal.pow(2.5, player.resets - 2), 1)
-        player.fifthPow = Decimal.max(Decimal.pow(2.5, player.resets - 3), 1)
-        player.sixthPow = Decimal.max(Decimal.pow(2.5, player.resets - 4), 1)
-        player.seventhPow = Decimal.max(Decimal.pow(2.5, player.resets - 5), 1)
-        player.eightPow = Decimal.max(Decimal.pow(2.5, player.resets - 6), 1)
-    }
-    if (player.currentChallenge == "challenge11") {
-        player.firstPow = new Decimal(1)
-        player.secondPow = new Decimal(1)
-        player.thirdPow = new Decimal(1)
-        player.fourthPow = new Decimal(1)
-        player.fifthPow = new Decimal(1)
-        player.sixthPow = new Decimal(1)
-        player.seventhPow = new Decimal(1)
-        player.eightPow = new Decimal(1)
-    }
-    
-    player.resets++;
-    updateCosts();
-    clearInterval(player.interval);
-    //updateInterval();
-    updateDimensions();
-    document.getElementById("secondRow").style.display = "none";
-    document.getElementById("thirdRow").style.display = "none";
-    document.getElementById("tickSpeed").style.visibility = "hidden";
-    document.getElementById("tickSpeedMax").style.visibility = "hidden";
-    document.getElementById("tickLabel").style.visibility = "hidden";
-    document.getElementById("tickSpeedAmount").style.visibility = "hidden";
-    document.getElementById("fourthRow").style.display = "none";
-    document.getElementById("fifthRow").style.display = "none";
-    document.getElementById("sixthRow").style.display = "none";
-    document.getElementById("seventhRow").style.display = "none";
-    document.getElementById("eightRow").style.display = "none";
-    updateTickSpeed();
-
-    if (player.challenges.includes("challenge1")) player.money = new Decimal(100)
-    
-    if (player.resets >= 10) {
-        giveAchievement("Boosting to the max");
-    }
-}
-
-MoneyFormat = ['K', 'M', 'B', 'T', 'Qd', 'Qt', 'Sx', 'Sp', 'Oc', 'No', 'Dc', 'UDc', 'DDc', 'TDc', 'QdDc', 'QtDc', 'SxDc', 'SpDc', 'ODc', 'NDc', 'Vg', 'UVg', 'DVg', 'TVg', 'QdVg', 'QtVg', 'SxVg', 'SpVg', 'OVg', 'NVg', 'Tg', 'UTg', 'DTg', 'TTg', 'QdTg', 'QtTg', 'SxTg', 'SpTg', 'OTg', 'NTg', 'Qa', 'UQa', 'DQa', 'TQa', 'QdQa', 'QtQa', 'SxQa', 'SpQa', 'OQa', 'NQa', 'Qi', 'UQi', 'DQi', 'TQi', 'QaQi', 'QtQi', 'SxQi', 'SpQi', 'OQi', 'NQi', 'Se', 'USe', 'DSe', 'TSe', 'QaSe', 'QtSe', 'SxSe', 'SpSe', 'OSe', 'NSe', 'St', 'USt', 'DSt', 'TSt', 'QaSt', 'QtSt', 'SxSt', 'SpSt', 'OSt', 'NSt', 'Og', 'UOg', 'DOg', 'TOg', 'QdOg', 'QtOg', 'SxOg', 'SpOg', 'OOg', 'NOg', 'Nn', 'UNn', 'DNn', 'TNn', 'QdNn', 'QtNn', 'SxNn', 'SpNn', 'ONn', 'NNn', 'Ce', 'UCe'];
-MoneyFormat.reverse();
-
-shorten = function (money) {
-    return formatValue(player.options.notation, money, 2, 2);
-};
-
-shortenCosts = function (money) {
-    return formatValue(player.options.notation, money, 0, 0);
-};
-
-shortenDimensions = function (money) {
-    return formatValue(player.options.notation, money, 2, 0);
-};
-
-shortenMoney = function (money) {
-    return formatValue(player.options.notation, money, 2, 1);
-};
-
-function canBuyTickSpeed() {
-    return canBuyDimension(3);
-}
-
-function getTickSpeedMultiplier() {
-    let baseMultiplier = 0.9;
-    if (player.currentChallenge == "challenge6") baseMultiplier = 0.93
-    let perGalaxy = 0.02;
-    
-    if (player.infinityUpgrades.includes("galaxyBoost")) {
-        perGalaxy = 0.04
-    }
-    
-    return baseMultiplier-(player.galaxies*perGalaxy);
-}
-
-function buyTickSpeed() {
-    if (!canBuyTickSpeed()) {
-        return false;
-    }
-    
-    if (!canAfford(player.tickSpeedCost)) {
-        return false;
-    }
-    
-    player.money = player.money.minus(player.tickSpeedCost);
-    if (player.currentChallenge != "challenge5") player.tickSpeedCost = player.tickSpeedCost.times(player.tickspeedMultiplier);
-    else multiplySameCosts(player.tickSpeedCost)
-    if (player.money.gte(Number.MAX_VALUE)) player.tickspeedMultiplier = player.tickspeedMultiplier.times(10);
-    if (player.currentChallenge == "challenge2") player.chall2Pow = 0
-    player.tickspeed = player.tickspeed.times(getTickSpeedMultiplier());
-    
-    return true;
-}
-
-document.getElementById("tickSpeed").onclick = function () {
-    buyTickSpeed();
-    
-    updateTickSpeed();
-    updateMoney();
-    updateCosts();
-};
-
-function buyMaxTickSpeed() {
-
-    while (buyTickSpeed()) {
-        continue;
-    }
-
-    updateTickSpeed();
-    updateMoney();
-    updateCosts();
-}
-
-function timeDisplay(time) {
-<<<<<<< HEAD
-    time =(time / 10)
-=======
-    time = Decimal.floor(time / 10)
->>>>>>> 1cac4849
-    if (time >= 31536000) {
-        return Decimal.floor(time / 31536000) + " years, " + Decimal.floor((time % 31536000) / 86400) + " days, " + Decimal.floor((time % 86400) / 3600) + " hours, " + Decimal.floor((time % 3600) / 60) + " minutes and " + Decimal.floor(time % 60) + " seconds"
-    } else if (time >= 86400) {
-        return Decimal.floor(time / 86400) + " days, " + Decimal.floor((time % 86400) / 3600) + " hours, " + Decimal.floor((time % 3600) / 60) + " minutes and " + Decimal.floor(time % 60) + " seconds"
-    } else if (time >= 3600) {
-        return Decimal.floor(time / 3600) + " hours, " + Decimal.floor((time % 3600) / 60) + " minutes and " + Decimal.floor(time % 60) + " seconds"
-    } else if (time >= 60) {
-<<<<<<< HEAD
-        return Math.floor(time / 60) + " minutes and " + Math.floor(time % 60) + " seconds"
-    } else if (time >= 10) return Math.floor(time % 60) + " seconds" 
-    else return time.toFixed(1) + " seconds"
-=======
-        return Decimal.floor(time / 60) + " minutes and " + Decimal.floor(time % 60) + " seconds"
-    } else return Decimal.floor(time % 60) + " seconds"
->>>>>>> 1cac4849
-}
-
-
-
-
-function giveAchievement(name) {
-    if (player.achievements.includes(name)) {
-        return
-    }
-    
-    $.notify(name, "success");
-    player.achievements.push(name);
-    document.getElementById(name).className = "achievementunlocked"
-    kongregate.stats.submit('Achievements', player.achievements.length);
-
-    updateAchPow();
-}
-
-const TIER_NAMES = [ null, "first", "second", "third", "fourth", "fifth", "sixth", "seventh", "eight" ];
-const DISPLAY_NAMES = [ null, "First", "Second", "Third", "Fourth", "Fifth", "Sixth", "Seventh", "Eighth" ];
-
-function canAfford(cost) {
-    return cost.lt(Infinity) && cost.lte(player.money);
-}
-
-
-
-function multiplySameCosts(cost) {
-    const tiers = [ null, "first", "second", "third", "fourth", "fifth", "sixth", "seventh", "eight" ];
-    const tierCosts = [ null, new Decimal(1e3), new Decimal(1e4), new Decimal(1e5), new Decimal(1e6), new Decimal(1e8), new Decimal(1e10), new Decimal(1e12), new Decimal(1e15) ];
-    
-    for (let i = 1; i <= 8; ++i) {
-        if (Decimal.log10(player[tiers[i] + "Cost"]).equals(Decimal.log10(cost))) player[tiers[i] + "Cost"] = player[tiers[i] + "Cost"].times(tierCosts[i])
-        
-    }
-    if (Decimal.log10(player.tickSpeedCost).equals(Decimal.log10(cost))) player.tickSpeedCost = player.tickSpeedCost.times(10)
-    }
-
-
-function canBuyDimension(tier) {
-    if (tier == 9 ) {
-        if (player.secondAmount.equals(0)) return false
-        else return true
-    }
-
-    if (tier > player.resets + 4) {
-        return false;
-    }
-    
-    if (tier > 1 && player[TIER_NAMES[tier - 1] + 'Amount'] == 0) {
-        return false;
-    }
-
-    if (player.currentChallenge == "challenge4") {
-        if (tier == 7 || tier == 8) return false
-    }
-    
-    return true;
-}
-
-function getDimensionPowerMultiplier(tier) {
-    let dimMult = 2;
-
-<<<<<<< HEAD
-    if (player.currentChallenge == "challenge9") dimMult = Math.pow(10/0.30,Math.random())*0.30
-=======
-    if (player.currentChallenge == "challenge9") dimMult = Decimal.pow(10/0.15,Decimal.random())*0.15
->>>>>>> 1cac4849
-    
-    if (player.infinityUpgrades.includes('dimMult')) {
-        dimMult *= 1.1;
-    }
-    
-    return dimMult;
-}
-
-
-function clearDimensions(amount) {
-	const tiers = [ null, "first", "second", "third", "fourth", "fifth", "sixth", "seventh", "eight" ];
-    
-    for (i = 1; i <= amount; i++) {
-        player[tiers[i] + "Amount"] = new Decimal(0)
-    }   
-}
-
-
-function getDimensionCostMultiplier(tier) {
-
-	const multiplier2 = [new Decimal(1e3),new Decimal(5e3),new Decimal(1e4),new Decimal(1e4),new Decimal(2e4),new Decimal(2e4),new Decimal(4e4),new Decimal(4e4)]
-    
-    if (player.currentChallenge == "challenge10") return multiplier2[tier - 1];
-    else return player.costMultipliers[tier - 1];
-}
-
-function onBuyDimension(tier) {
-    switch (tier) {
-        case 1: giveAchievement("You gotta start somewhere"); break;
-        case 2: giveAchievement("100 antimatter is a lot"); break;
-        case 3: giveAchievement("Half life 3 confirmed"); break;
-        case 4: giveAchievement("L4D: Left 4 Dimensions"); break;
-        case 5: giveAchievement("5 Dimension Antimatter Punch"); break;
-        case 6: giveAchievement("We couldn't afford 9"); break;
-        case 7: giveAchievement("Not a luck related achievement"); break;
-        case 8: giveAchievement("90 degrees to infinity"); break;
-    }
-    
-    if (tier == 8 && player.eightAmount.equals(99)) {
-        giveAchievement("The 9th Dimension is a lie");
-    }
-    
-
-    updateCosts();
-    updateMoney();
-    updateDimensions();
-}
-
-function buyOneDimension(tier) {
-    const name = TIER_NAMES[tier];
-    const cost = player[name + 'Cost'];
-
-    if (player.currentChallenge != "challenge10") {
-        if (!canBuyDimension(tier)) {
-            return false;
-        }
-    } else {
-        if (tier >= 3) {
-            if (player[TIER_NAMES[tier-2] + 'Amount'].lt(cost)) return false
-        }
-        else if (!canBuyDimension(tier)) {
-            return false;
-        } else if (tier < 3 && !canAfford(cost)){
-            return false;
-        }
-    }
-    
-    
-    
-    if (player.currentChallenge != "challenge10") {
-        if (!canAfford(cost)) {
-            return false;
-        }
-    }
-    
-    
-    if (player.currentChallenge != "challenge10" || tier < 3) {
-        player.money = player.money.minus(cost);
-    } else {
-        player[TIER_NAMES[tier-2] + 'Amount'] = player[TIER_NAMES[tier-2] + 'Amount'].minus(cost)
-    }
-    
-    player[name + 'Amount'] = player[name + 'Amount'].plus(1);
-    player[name + 'Bought']++;
-    
-    if (player[name + 'Bought'] === 10) {
-        player[name + 'Bought'] = 0;
-        player[name + 'Pow']  = player[name + 'Pow'].times(getDimensionPowerMultiplier(tier));
-        if (player.currentChallenge != "challenge5" ) player[name + 'Cost'] = player[name + 'Cost'].times(getDimensionCostMultiplier(tier));
-        
-        else multiplySameCosts(cost);
-        if (cost.gte(Number.MAX_VALUE)) player.costMultipliers[tier-1] = player.costMultipliers[tier-1].times(10)
-    }
-
-    if (player.currentChallenge == "challenge2") player.chall2Pow = 0;
-    if (player.currentChallenge == "challenge8") clearDimensions(tier-1)
-
-    onBuyDimension(tier);
-    
-    return true;
-}
-
-function buyManyDimension(tier) {
-    const name = TIER_NAMES[tier];
-    const cost = player[name + 'Cost'].times(10 - player[name + 'Bought']);
-    
-    if (player.currentChallenge == "challenge12" && player.matter.equals(0)) player.matter = new Decimal(1);
-    if (player.currentChallenge != "challenge10") {
-        if (!canBuyDimension(tier)) {
-            return false;
-        }
-    } else {
-        if (tier >= 3) {
-            if (player[TIER_NAMES[tier-2] + 'Amount'].lt(cost)) return false
-        }
-        else if (!canBuyDimension(tier)) {
-            return false;
-        } else if (tier < 3 && !canAfford(cost)){
-            return false;
-        }
-    }
-    
-    
-    
-    if (player.currentChallenge != "challenge10") {
-        if (!canAfford(cost)) {
-            return false;
-        }
-    }
-    
-    if (player.currentChallenge != "challenge10" || tier < 3) {
-        player.money = player.money.minus(cost);
-    } else {
-        player[TIER_NAMES[tier-2] + 'Amount'] = player[TIER_NAMES[tier-2] + 'Amount'].minus(cost)
-    }
-    
-    player[name + 'Amount'] = player[name + 'Amount'].plus(10 - player[name + 'Bought']);
-    player[name + 'Bought']  = 0;
-    player[name + 'Pow']  = player[name + 'Pow'].times(getDimensionPowerMultiplier(tier));
-    if (player.currentChallenge != "challenge5" ) player[name + 'Cost'] = player[name + 'Cost'].times(getDimensionCostMultiplier(tier));
-    else multiplySameCosts(player[name + 'Cost']);  
-    if (cost.gte(Number.MAX_VALUE)) player.costMultipliers[tier-1] = player.costMultipliers[tier-1].times(10)
-    if (player.currentChallenge == "challenge2") player.chall2Pow = 0;
-    if (player.currentChallenge == "challenge8") clearDimensions(tier-1)
-
-    onBuyDimension(tier);
-    
-    return true;
-}
-
-document.getElementById("first").onclick = function () {
-    if (buyOneDimension(1)) {
-        // This achievement is granted only if the buy one button is pressed.
-        if (player.firstAmount >= 1e150) {
-            giveAchievement("There's no point in doing that");
-        }
-        if (player.currentChallenge == "challenge12" && player.matter.equals(0)) player.matter = new Decimal(1);
-    }
-};
-
-
-
-function glowText(id) {
-  var text = document.getElementById(id);
-  text.style.setProperty("-webkit-animation", "glow 1s");
-  text.style.setProperty("animation", "glow 1s");
-}
-
-
-
-document.getElementById("second").onclick = function () {
-    buyOneDimension(2);
-    if (player.currentChallenge == "challenge12" && player.matter == 0) player.matter = new Decimal(1);
-};
-
-document.getElementById("third").onclick = function () {
-    buyOneDimension(3);
-    if (player.currentChallenge == "challenge12" && player.matter == 0)player.matter = new Decimal(1);
-};
-
-document.getElementById("fourth").onclick = function () {
-    buyOneDimension(4);
-    if (player.currentChallenge == "challenge12" && player.matter.equals(0)) player.matter = new Decimal(1);
-};
-
-document.getElementById("fifth").onclick = function () {
-    buyOneDimension(5);
-};
-
-document.getElementById("sixth").onclick = function () {
-    buyOneDimension(6);
-};
-
-document.getElementById("seventh").onclick = function () {
-    buyOneDimension(7);
-};
-
-document.getElementById("eight").onclick = function () {
-    buyOneDimension(8);
-};
-
-document.getElementById("firstMax").onclick = function () {
-    buyManyDimension(1);
-    if (player.currentChallenge == "challenge12" && player.matter.equals(0)) player.matter = new Decimal(1);
-};
-
-document.getElementById("secondMax").onclick = function () {
-    buyManyDimension(2);
-    if (player.currentChallenge == "challenge12" && player.matter.equals(0)) player.matter = new Decimal(1);
-};
-
-document.getElementById("thirdMax").onclick = function () {
-    buyManyDimension(3);
-};
-
-document.getElementById("fourthMax").onclick = function () {
-    buyManyDimension(4);
-};
-
-document.getElementById("fifthMax").onclick = function () {
-    buyManyDimension(5);
-};
-
-document.getElementById("sixthMax").onclick = function () {
-    buyManyDimension(6);
-};
-
-document.getElementById("seventhMax").onclick = function () {
-    buyManyDimension(7);
-};
-
-document.getElementById("eightMax").onclick = function () {
-    buyManyDimension(8);
-};
-
-document.getElementById("softReset").onclick = function () {
-  if (player.currentChallenge == "challenge4" && player.resets >= 2) {
-    if (player.sixthAmount >= ((player.resets - 1) * 20) - player.infinityUpgrades.includes("resetBoost")*9) softReset();
-    document.getElementById("resetLabel").innerHTML = 'Dimension Boost: requires ' + ((player.resets - 1) * 20 - player.infinityUpgrades.includes("resetBoost")*9) + ' Sixth Dimensions'
-  } else {
-    if (player.resets === 0) {
-        if (player.infinityUpgrades.includes("resetBoost") ? player.fourthAmount >= 11 : player.fourthAmount >= 20) {
-            softReset();
-            document.getElementById("resetLabel").innerHTML = 'Dimension Shift: requires 20 Fifth Dimension';
-        }
-    } else if (player.resets == 1) {
-        if (player.infinityUpgrades.includes("resetBoost") ? player.fifthAmount >= 11 : player.fifthAmount >= 20) {
-            softReset();
-            if (player.currentChallenge == "challenge4") document.getElementById("resetLabel").innerHTML = 'Dimension Boost: requires 20 Sixth Dimension';
-            else document.getElementById("resetLabel").innerHTML = 'Dimension Shift: requires 20 Sixth Dimension';
-        }
-    } else if (player.resets == 2) {
-        if (player.infinityUpgrades.includes("resetBoost") ? player.sixthAmount >= 11 : player.sixthAmount >= 20) {
-            softReset();
-            document.getElementById("resetLabel").innerHTML = 'Dimension Shift: requires 20 Seventh Dimension';
-        }
-    } else if (player.resets == 3) {
-        if (player.infinityUpgrades.includes("resetBoost") ? player.seventhAmount >= 11 : player.seventhAmount >= 20) {
-            softReset();
-            document.getElementById("resetLabel").innerHTML = 'Dimension Shift: requires 20 Eighth Dimension';
-        }
-    } else if (player.resets > 3) {
-        if (player.infinityUpgrades.includes("resetBoost") ? player.eightAmount >= (player.resets - 4) * 15 + 11 : player.eightAmount >= (player.resets - 4) * 15 + 20) {
-            softReset();
-            document.getElementById("resetLabel").innerHTML = 'Dimension Boost: requires ' + (player.resets - 3) * 20 + ' Eighth Dimension';
-        }
-  } }
-};
-
-document.getElementById("maxall").onclick = function () {    
-    buyMaxTickSpeed();
-
-    for (let tier = 8; tier >= 1; tier--) {
-        while (buyManyDimension(tier)) {
-            continue;
-        }
-    }
-};
-
-document.getElementById("animation").onclick = function () {
-    if (player.options.animationsOn) {
-        player.options.animationsOn = false;
-        document.getElementById("logoanimation").src = "animation.png";
-    } else {
-        player.options.animationsOn = true;
-        document.getElementById("logoanimation").src = "animation.gif";
-    }
-}
-
-document.getElementById("invert").onclick = function () {
-    if (player.options.invert) {
-        player.options.invert = false;
-        document.getElementById("body").classList.remove("invert");
-    } else {
-        player.options.invert = true;
-        document.getElementById("body").classList.add("invert");
-    }
-}
-
-document.getElementById("logo").onclick = function () {
-    if (player.options.logoVisible) {
-        player.options.logoVisible = false;
-        document.getElementById("logoanimation").style.display = "none";
-        document.getElementById("logodiv").style.display = "none";
-    } else {
-        player.options.logoVisible = true;
-        document.getElementById("logoanimation").style.display = "block";
-        document.getElementById("logodiv").style.display = "block";
-    }
-}
-
-
-
-
-function buyInfinityUpgrade(name, cost) {
-    if (player.infinityPoints >= cost && !player.infinityUpgrades.includes(name)) {
-        player.infinityUpgrades.push(name);
-        player.infinityPoints -= cost;
-        return true
-    } else return false
-}
-
-function updateAchPow() {
-    var amount = 0
-    if (player.achievements.includes("You gotta start somewhere") &&
-        player.achievements.includes("100 antimatter is a lot") &&
-        player.achievements.includes("Half life 3 confirmed") &&
-        player.achievements.includes("L4D: Left 4 Dimensions") &&
-        player.achievements.includes("5 Dimension Antimatter Punch") &&
-        player.achievements.includes("We couldn't afford 9") &&
-        player.achievements.includes("Not a luck related achievement") &&
-        player.achievements.includes("90 degrees to infinity")) {
-        amount += 1;
-        document.getElementById("achRow1").className = "completedrow"
-    }
-
-    if (player.achievements.includes("To infinity!") &&
-        player.achievements.includes("Don't you dare to sleep") &&
-        player.achievements.includes("The 9th Dimension is a lie") &&
-        player.achievements.includes("Antimatter Apocalypse") &&
-        player.achievements.includes("Boosting to the max") &&
-        player.achievements.includes("You got past The Big Wall") &&
-        player.achievements.includes("Double Galaxy") &&
-        player.achievements.includes("There's no point in doing that")) {
-        amount += 1;
-        document.getElementById("achRow2").className = "completedrow"
-    }
-
-    if (player.achievements.includes("I forgot to nerf that") &&
-        player.achievements.includes("The Gods are pleased") &&
-        player.achievements.includes("That's a lot of infinites") &&
-        player.achievements.includes("You didn't need it anyway") &&
-        player.achievements.includes("One for each dimension") &&
-        player.achievements.includes("Claustrophobic") &&
-        player.achievements.includes("That's fast!") &&
-        player.achievements.includes("I don't believe in Gods")) {
-        amount += 1;
-        document.getElementById("achRow3").className = "completedrow"
-    }
-
-    if (player.achievements.includes("Fake News") &&
-        player.achievements.includes("Supersanic") &&
-        player.achievements.includes("Zero Deaths") &&
-        player.achievements.includes("Over in 30 seconds") &&
-        player.achievements.includes("Faster than a potato") &&
-        player.achievements.includes("Multidimensional") &&
-        player.achievements.includes("Daredevil") &&
-        player.achievements.includes("AntiChallenged")) {
-        amount += 1;
-        document.getElementById("achRow4").className = "completedrow"
-    }
-
-    for (i = amount; i > 0; i--) {
-        player.achPow = Decimal.pow(1.5, amount)
-    }
-
-    document.getElementById("achmultlabel").innerHTML = "Current achievement multiplier on each Dimension: " + player.achPow.toFixed(1) + "x"
-
-
-}
-
-
-
-function timeMult() {
-    var mult = 1
-    if (player.infinityUpgrades.includes("timeMult")) mult *= Decimal.pow(player.totalTimePlayed / 1200, 0.15);
-    if (player.infinityUpgrades.includes("timeMult2")) mult *= Decimal.max(Decimal.pow(player.thisInfinityTime / 2400, 0.25), 1);
-    return mult;
-}
-
-function dimMults() {
-    return 1 + (player.infinitied * 0.2)
-}
-
-
-
-document.getElementById("infi11").onclick = function () {
-    buyInfinityUpgrade("timeMult",1);
-}
-
-document.getElementById("infi21").onclick = function () {
-    buyInfinityUpgrade("dimMult",1);
-}
-
-document.getElementById("infi12").onclick = function () {
-    if (player.infinityUpgrades.includes("timeMult")) buyInfinityUpgrade("18Mult",1);
-}
-
-document.getElementById("infi22").onclick = function () {
-    if (player.infinityUpgrades.includes("dimMult")) buyInfinityUpgrade("27Mult",1);
-}
-
-document.getElementById("infi13").onclick = function () {
-    if (player.infinityUpgrades.includes("18Mult")) buyInfinityUpgrade("36Mult",1);
-}
-document.getElementById("infi23").onclick = function () {
-    if (player.infinityUpgrades.includes("27Mult")) buyInfinityUpgrade("45Mult",1);
-}
-
-document.getElementById("infi14").onclick = function () {
-    if (player.infinityUpgrades.includes("36Mult")) buyInfinityUpgrade("resetBoost",1);
-}
-
-document.getElementById("infi24").onclick = function () {
-    if (player.infinityUpgrades.includes("45Mult")) buyInfinityUpgrade("galaxyBoost",2);
-}
-
-document.getElementById("infi31").onclick = function() {
-    buyInfinityUpgrade("timeMult2",3);
-}
-    
-document.getElementById("infi32").onclick = function() {
-    if (player.infinityUpgrades.includes("timeMult2")) buyInfinityUpgrade("unspentBonus",5);
-}
-
-document.getElementById("infi33").onclick = function() {
-    if (player.infinityUpgrades.includes("unspentBonus")) buyInfinityUpgrade("resetMult",7);
-}
-
-document.getElementById("infi34").onclick = function() {
-    if (player.infinityUpgrades.includes("resetMult")) buyInfinityUpgrade("passiveGen",10);
-}
-
-document.getElementById("buyerBtn1").onclick = function () {
-    if (player.autobuyers[0].cost <= player.infinityPoints) {
-        player.autobuyers[0].interval = Decimal.max(player.autobuyers[0].interval*0.61, 100)
-        player.infinityPoints -= player.autobuyers[0].cost
-        player.autobuyers[0].cost *= 2
-        updateAutobuyers();
-    }
-}
-
-document.getElementById("buyerBtn2").onclick = function () {
-    if (player.autobuyers[1].cost <= player.infinityPoints) {
-        player.autobuyers[1].interval = Decimal.max(player.autobuyers[1].interval*0.61, 100)
-        player.infinityPoints -= player.autobuyers[1].cost
-        player.autobuyers[1].cost *= 2
-        updateAutobuyers();
-    }
-}
-
-document.getElementById("buyerBtn3").onclick = function () {
-    if (player.autobuyers[2].cost <= player.infinityPoints) {
-        player.autobuyers[2].interval = Decimal.max(player.autobuyers[2].interval*0.61, 100)
-        player.infinityPoints -= player.autobuyers[2].cost
-        player.autobuyers[2].cost *= 2
-        updateAutobuyers();
-    }
-}
-
-document.getElementById("buyerBtn4").onclick = function () {
-    if (player.autobuyers[3].cost <= player.infinityPoints) {
-        player.autobuyers[3].interval = Decimal.max(player.autobuyers[3].interval*0.61, 100)
-        player.infinityPoints -= player.autobuyers[3].cost
-        player.autobuyers[3].cost *= 2
-        updateAutobuyers();
-    }
-}
-
-document.getElementById("buyerBtn5").onclick = function () {
-    if (player.autobuyers[4].cost <= player.infinityPoints) {
-        player.autobuyers[4].interval = Decimal.max(player.autobuyers[4].interval*0.61, 100)
-        player.infinityPoints -= player.autobuyers[4].cost
-        player.autobuyers[4].cost *= 2
-        updateAutobuyers();
-    }
-}
-
-document.getElementById("buyerBtn6").onclick = function () {
-    if (player.autobuyers[5].cost <= player.infinityPoints) {
-        player.autobuyers[5].interval = Decimal.max(player.autobuyers[5].interval*0.61, 100)
-        player.infinityPoints -= player.autobuyers[5].cost
-        player.autobuyers[5].cost *= 2
-        updateAutobuyers();
-    }
-}
-
-document.getElementById("buyerBtn7").onclick = function () {
-    if (player.autobuyers[6].cost <= player.infinityPoints) {
-        player.autobuyers[6].interval = Decimal.max(player.autobuyers[6].interval*0.61, 100)
-        player.infinityPoints -= player.autobuyers[6].cost
-        player.autobuyers[6].cost *= 2
-        updateAutobuyers();
-    }
-}
-
-document.getElementById("buyerBtn8").onclick = function () {
-    if (player.autobuyers[7].cost <= player.infinityPoints) {
-        player.autobuyers[7].interval = Decimal.max(player.autobuyers[7].interval*0.61, 100)
-        player.infinityPoints -= player.autobuyers[7].cost
-        player.autobuyers[7].cost *= 2
-        updateAutobuyers();
-    }
-}
-
-document.getElementById("buyerBtnTickSpeed").onclick = function () {
-    if (player.autobuyers[8].cost <= player.infinityPoints) {
-        player.autobuyers[8].interval = Decimal.max(player.autobuyers[8].interval*0.61, 100)
-        player.infinityPoints -= player.autobuyers[8].cost
-        player.autobuyers[8].cost *= 2
-        updateAutobuyers();
-    }
-}
-
-document.getElementById("buyerBtnDimBoost").onclick = function () {
-    if (player.autobuyers[9].cost <= player.infinityPoints) {
-        player.autobuyers[9].interval = Decimal.max(player.autobuyers[9].interval*0.61, 100)
-        player.infinityPoints -= player.autobuyers[9].cost
-        player.autobuyers[9].cost *= 2
-        updateAutobuyers();
-    }
-}
-
-document.getElementById("buyerBtnGalaxies").onclick = function () {
-    if (player.autobuyers[10].cost <= player.infinityPoints) {
-        player.autobuyers[10].interval = Decimal.max(player.autobuyers[10].interval*0.61, 100)
-        player.infinityPoints -= player.autobuyers[10].cost
-        player.autobuyers[10].cost *= 2
-        updateAutobuyers();
-    }
-}
-
-document.getElementById("buyerBtnInf").onclick = function () {
-    if (player.autobuyers[11].cost <= player.infinityPoints) {
-        player.autobuyers[11].interval = Decimal.max(player.autobuyers[11].interval*0.61, 100)
-        player.infinityPoints -= player.autobuyers[11].cost
-        player.autobuyers[11].cost *= 2
-        updateAutobuyers();
-    }
-}
-
-
-document.getElementById("toggleBtn1").onclick = function () {
-    if (player.autobuyers[0].target == document.getElementById("first")) {
-        player.autobuyers[0].target = document.getElementById("firstMax")
-        document.getElementById("toggleBtn1").innerHTML="Buys until 10"
-    } else {
-        player.autobuyers[0].target = document.getElementById("first")
-        document.getElementById("toggleBtn1").innerHTML="Buys singles"
-    }
-}
-
-document.getElementById("toggleBtn2").onclick = function () {
-    if (player.autobuyers[1].target == document.getElementById("second")) {
-        player.autobuyers[1].target = document.getElementById("secondMax")
-        document.getElementById("toggleBtn2").innerHTML="Buys until 10"
-    } else {
-        player.autobuyers[1].target = document.getElementById("second")
-        document.getElementById("toggleBtn2").innerHTML="Buys singles"
-    }
-}
-
-document.getElementById("toggleBtn3").onclick = function () {
-    if (player.autobuyers[2].target == document.getElementById("third")) {
-        player.autobuyers[2].target = document.getElementById("thirdMax")
-        document.getElementById("toggleBtn3").innerHTML="Buys until 10"
-    } else {
-        player.autobuyers[2].target = document.getElementById("third")
-        document.getElementById("toggleBtn3").innerHTML="Buys singles"
-    }
-}
-
-document.getElementById("toggleBtn4").onclick = function () {
-    if (player.autobuyers[3].target == document.getElementById("fourth")) {
-        player.autobuyers[3].target = document.getElementById("fourthMax")
-        document.getElementById("toggleBtn4").innerHTML="Buys until 10"
-    } else {
-        player.autobuyers[3].target = document.getElementById("fourth")
-        document.getElementById("toggleBtn4").innerHTML="Buys singles"
-    }
-}
-
-document.getElementById("toggleBtn5").onclick = function () {
-    if (player.autobuyers[4].target == document.getElementById("fifth")) {
-        player.autobuyers[4].target = document.getElementById("fifthMax")
-        document.getElementById("toggleBtn5").innerHTML="Buys until 10"
-    } else {
-        player.autobuyers[4].target = document.getElementById("fifth")
-        document.getElementById("toggleBtn5").innerHTML="Buys singles"
-    }
-}
-
-document.getElementById("toggleBtn6").onclick = function () {
-    if (player.autobuyers[5].target == document.getElementById("sixth")) {
-        player.autobuyers[5].target = document.getElementById("sixthMax")
-        document.getElementById("toggleBtn6").innerHTML="Buys until 10"
-    } else {
-        player.autobuyers[5].target = document.getElementById("sixth")
-        document.getElementById("toggleBtn6").innerHTML="Buys singles"
-    }
-}
-
-document.getElementById("toggleBtn7").onclick = function () {
-    if (player.autobuyers[6].target == document.getElementById("seventh")) {
-        player.autobuyers[6].target = document.getElementById("seventhMax")
-        document.getElementById("toggleBtn7").innerHTML="Buys until 10"
-    } else {
-        player.autobuyers[6].target = document.getElementById("seventh")
-        document.getElementById("toggleBtn7").innerHTML="Buys singles"
-    }
-}
-
-document.getElementById("toggleBtn8").onclick = function () {
-    if (player.autobuyers[7].target == document.getElementById("eight")) {
-        player.autobuyers[7].target = document.getElementById("eightMax")
-        document.getElementById("toggleBtn8").innerHTML="Buys until 10"
-    } else {
-        player.autobuyers[7].target = document.getElementById("eight")
-        document.getElementById("toggleBtn8").innerHTML="Buys singles"
-    }
-}
-
-document.getElementById("toggleBtnTickSpeed").onclick = function () {
-    if (player.autobuyers[8].target == document.getElementById("tickSpeed")) {
-        player.autobuyers[8].target = document.getElementById("tickSpeedMax")
-        document.getElementById("toggleBtnTickSpeed").innerHTML="Buys max"
-    } else {
-        player.autobuyers[8].target = document.getElementById("tickSpeed")
-        document.getElementById("toggleBtnTickSpeed").innerHTML="Buys singles"
-    }
-}
-
-
-
-
-
-
-
-
-
-
-
-
-
-
-
-document.getElementById("secondSoftReset").onclick = function () {
-    var bool = player.currentChallenge != "challenge11"
-    if (player.currentChallenge == "challenge4" ?
-    player.sixthAmount >= (player.galaxies * 90 + 99 - player.infinityUpgrades.includes("resetBoost") * 9) &&bool : player.eightAmount >= (player.galaxies * 60 + 80 - player.infinityUpgrades.includes("resetBoost") * 9) &&bool) {
-      if (player.sacrificed == 0) giveAchievement("I don't believe in Gods");
-        player = {
-            money: new Decimal(10),
-            tickSpeedCost: new Decimal(1000),
-            tickspeed: new Decimal(1000),
-            firstCost: new Decimal(10),
-            secondCost: new Decimal(100),
-            thirdCost: new Decimal(10000),
-            fourthCost: new Decimal(1000000),
-            fifthCost: new Decimal(1e9),
-            sixthCost: new Decimal(1e13),
-            seventhCost: new Decimal(1e18),
-            eightCost: new Decimal(1e24),
-            firstAmount: new Decimal(0),
-            secondAmount: new Decimal(0),
-            thirdAmount: new Decimal(0),
-            fourthAmount: new Decimal(0),
-            firstBought: 0,
-            secondBought: 0,
-            thirdBought: 0,
-            fourthBought: 0,
-            fifthAmount: new Decimal(0),
-            sixthAmount: new Decimal(0),
-            seventhAmount: new Decimal(0),
-            eightAmount: new Decimal(0),
-            fifthBought: 0,
-            sixthBought: 0,
-            seventhBought: 0,
-            eightBought: 0,
-            firstPow: new Decimal(1),
-            secondPow: new Decimal(1),
-            thirdPow: new Decimal(1),
-            fourthPow: new Decimal(1),
-            fifthPow: new Decimal(1),
-            sixthPow: new Decimal(1),
-            seventhPow: new Decimal(1),
-            eightPow: new Decimal(1),
-            sacrificed: new Decimal(0),
-            achievements: player.achievements,
-            challenges: player.challenges,
-            currentChallenge: player.currentChallenge,
-            infinityUpgrades: player.infinityUpgrades,
-            infinityPoints: player.infinityPoints,
-            infinitied: player.infinitied,
-            totalTimePlayed: player.totalTimePlayed,
-            bestInfinityTime: player.bestInfinityTime,
-            thisInfinityTime: player.thisInfinityTime,
-            resets: 0,
-            galaxies: player.galaxies + 1,
-            totalmoney: player.totalmoney,
-            tickDecrease: player.tickDecrease - 0.03,
-            interval: null,
-            lastUpdate: player.lastUpdate,
-            achPow: player.achPow,
-	        newsArray: player.newsArray,
-            autobuyers: player.autobuyers,
-            costMultipliers: [new Decimal(1e3), new Decimal(1e4), new Decimal(1e5), new Decimal(1e6), new Decimal(1e8), new Decimal(1e10), new Decimal(1e12), new Decimal(1e15)],
-            tickspeedMultiplier: new Decimal(10),
-            chall2Pow: player.chall2Pow,
-            chall3Pow: new Decimal(0.01),
-            matter: new Decimal(0),
-            chall11Pow: 1,
-            partInfinityPoint: player.partInfinityPoint,
-            break: player.break,
-            options: {
-                newsHidden: player.options.newsHidden,
-                scientific: player.options.scientific,
-                notation: player.options.notation,
-                animationsOn: player.options.animationsOn,
-                invert: player.options.invert,
-                logoVisible: player.options.logoVisible
-            }
-        };
-	    if (player.currentChallenge == "challenge10") {
-            player.thirdCost = new Decimal(100)
-            player.fourthCost = new Decimal(500)
-            player.fifthCost = new Decimal(2500)
-            player.sixthCost = new Decimal(2e4)
-            player.seventhCost = new Decimal(2e5)
-            player.eightCost = new Decimal(4e6)
-        }
-        updateCosts();
-        clearInterval(player.interval);
-        //updateInterval();
-        updateDimensions();
-        document.getElementById("secondRow").style.display = "none";
-        document.getElementById("thirdRow").style.display = "none";
-        document.getElementById("tickSpeed").style.visibility = "hidden";
-        document.getElementById("tickSpeedMax").style.visibility = "hidden";
-        document.getElementById("tickLabel").style.visibility = "hidden";
-        document.getElementById("tickSpeedAmount").style.visibility = "hidden";
-        document.getElementById("fourthRow").style.display = "none";
-        document.getElementById("fifthRow").style.display = "none";
-        document.getElementById("sixthRow").style.display = "none";
-        document.getElementById("seventhRow").style.display = "none";
-        document.getElementById("eightRow").style.display = "none";
-        updateTickSpeed();
-        if (player.galaxies >= 2) giveAchievement("Double Galaxy");
-        if (player.galaxies >= 1) giveAchievement("You got past The Big Wall");
-        if (player.challenges.includes("challenge1")) player.money = new Decimal(100)
-
-    }
-};
-
-document.getElementById("exportbtn").onclick = function () {
-    let output = document.getElementById('exportOutput');
-    let parent = output.parentElement;
-    
-    parent.style.display = "";
-    output.value = btoa(JSON.stringify(player, function(k, v) { return (v === Infinity) ? "Infinity" : v; }));
-    
-    output.onblur = function() {
-        parent.style.display = "none";
-    }
-    
-    output.focus();
-    output.select();
-    
-    try {
-        if (document.execCommand('copy')) {
-            $.notify("exported to clipboard", "info");
-            output.blur();
-        }
-    } catch(ex) {
-        // well, we tried.
-    }
-};
-
-
-document.getElementById("save").onclick = function () {
-    save_game();
-};
-
-function verify_save(obj) {
-    if (typeof obj != 'object') return false;
-
-
-    return true;
-}
-
-document.getElementById("importbtn").onclick = function () {
-    var save_data = prompt("Input your save.");
-    save_data = JSON.parse(atob(save_data), function(k, v) { return (v === Infinity) ? "Infinity" : v; });
-    if (!save_data || !verify_save(save_data)) {
-        alert('could not load the save..');
-        load_custom_game();
-        return;
-    }
-    player = save_data;
-    save_game();
-    load_game();
-    updateChallenges()
-};
-
-
-
-
-document.getElementById("reset").onclick = function () {
-    if (confirm("Do you really want to erase all your progress?")) {
-        set_cookie('dimensionSave', defaultStart);
-        player = defaultStart
-        save_game();
-        load_game();
-        updateCosts();
-        clearInterval(player.interval);
-        //updateInterval();
-
-        document.getElementById("secondRow").style.display = "none";
-        document.getElementById("thirdRow").style.display = "none";
-        document.getElementById("tickSpeed").style.visibility = "hidden";
-        document.getElementById("tickSpeedMax").style.visibility = "hidden";
-        document.getElementById("tickLabel").style.visibility = "hidden";
-        document.getElementById("tickSpeedAmount").style.visibility = "hidden";
-        document.getElementById("fourthRow").style.display = "none";
-        document.getElementById("fifthRow").style.display = "none";
-        document.getElementById("sixthRow").style.display = "none";
-        document.getElementById("seventhRow").style.display = "none";
-        document.getElementById("eightRow").style.display = "none";
-        updateTickSpeed();
-        updateDimensions();
-        updateChallenges();
-        updateAutobuyers();
-    }
-};
-
-
-function breakInfinity() {
-    if (player.break) {
-        player.break = false
-        document.getElementById("break").innerHTML = "BREAK INFINITY"
-    } else {
-        player.break = true
-        document.getElementById("break").innerHTML = "FIX INFINITY"
-    }
-}
-
-function gainedInfinityPoints() {
-    return Decimal.pow(10, Decimal.floor(Decimal.log10(player.money).dividedBy(308))-1)
-}
-
-
-function setAchieveTooltip() {
-    var apocAchieve = document.getElementById("Antimatter Apocalypse");
-    var noPointAchieve = document.getElementById("There's no point in doing that");
-    var sanic = document.getElementById("Supersanic")
-    var forgotAchieve = document.getElementById("I forgot to nerf that")
-    var potato = document.getElementById("Faster than a potato")
-    var dimensional = document.getElementById("Multidimensional")
-
-    apocAchieve.setAttribute('ach-tooltip', "Get over " + formatValue(player.options.notation, 1e80, 0, 0) + " antimatter");
-    noPointAchieve.setAttribute('ach-tooltip', "Buy a single First Dimension when you have over " + formatValue(player.options.notation, 1e150, 0, 0) + " of them");
-    forgotAchieve.setAttribute('ach-tooltip', "Get any Dimension multiplier over " + formatValue(player.options.notation, 1e31, 0, 0));
-    sanic.setAttribute('ach-tooltip', "Have antimatter/sec exceed your current antimatter above " + formatValue(player.options.notation, 1e63, 0, 0));
-    potato.setAttribute('ach-tooltip', "Get more than " + formatValue(player.options.notation, 1e28, 0, 0) + " ticks per second");
-    dimensional.setAttribute('ach-tooltip', "Reach " + formatValue(player.options.notation, 1e12, 0, 0) + " of all dimensions except 8th");
-}
-
-document.getElementById("notation").onclick = function () {
-    player.options.scientific = !player.options.scientific;
-    if (player.options.notation === "Emojis") {
-        player.options.notation = "Scientific";
-        document.getElementById("notation").innerHTML = ("Notation: Scientific")
-    } else if (player.options.notation === "Scientific") {
-        player.options.notation = "Engineering";
-        document.getElementById("notation").innerHTML = ("Notation: Engineering")
-    } else if (player.options.notation === "Engineering") {
-        player.options.notation = "Letters";
-        document.getElementById("notation").innerHTML = ("Notation: Letters")
-    } else if (player.options.notation === "Letters") {
-        player.options.notation = "Standard";
-        document.getElementById("notation").innerHTML = ("Notation: Standard")
-    } else if (player.options.notation === "Standard") {
-        player.options.notation = "Emojis";
-        document.getElementById("notation").innerHTML = ("Notation: Cancer")
-    }
-    setAchieveTooltip();
-    updateDimensions();
-    updateCosts();
-};
-
-
-document.getElementById("newsbtn").onclick = function() {
-  if (!player.options.newsHidden) {
-    document.getElementById("game").style.display = "none";
-    player.options.newsHidden = true
-  } else {
-    document.getElementById("game").style.display = "inline-block";
-    player.options.newsHidden = false
-  }
-}
-
-
-function resetDimensions() {
-    const tiers = [ null, "first", "second", "third", "fourth", "fifth", "sixth", "seventh", "eight" ];
-    
-    for (i = 1; i <= 8; i++) {
-        player[tiers[i] + "Amount"] = new Decimal(0)
-        player[tiers[i] + "Pow"] = new Decimal(1)
-    }
-    player.firstCost = new Decimal(10)
-    player.secondCost = new Decimal(100)
-    player.thirdCost = new Decimal(10000)
-    player.fourthCost = new Decimal(1e6)
-    player.fifthCost = new Decimal(1e9)
-    player.sixthCost = new Decimal(1e13)
-    player.seventhCost = new Decimal(1e18)
-    player.eightCost = new Decimal(1e24)
-    player.eightPow = new Decimal(player.chall11Pow)
-    updateDimensions();
-}
-
-function calcSacrificeBoost() {
-    if (player.currentChallenge != "challenge11") {
-        if (player.firstAmount.gt(0)) return Decimal.max(Decimal.pow((Decimal.log10(player.firstAmount).dividedBy(10.0)), 2).dividedBy(Decimal.max(Decimal.pow((Decimal.log10(Decimal.max(player.sacrificed, 1)).dividedBy(10.0)), 2), 1), 1));
-        else return 1;
-    } else {
-        if (player.firstAmount != 0) return Decimal.pow(player.firstAmount, 0.05).dividedBy(Decimal.max(Decimal.pow(player.sacrificed, 0.04), 1))
-        else return 1
-    }
-}
-
-
-function sacrifice() {
-    player.eightPow = player.eightPow.times(calcSacrificeBoost())
-    player.sacrificed = player.sacrificed.plus(player.firstAmount)
-    if (player.currentChallenge != "challenge11") {
-        if (player.currentChallenge == "challenge7") clearDimensions(6);
-        else clearDimensions(7);
-        if (Decimal.max(Decimal.pow((Decimal.log10(Decimal.max(player.sacrificed, 1)) / 10.0), 2), 2) >= 600) giveAchievement("The Gods are pleased");
-    } else {
-        player.chall11Pow *= calcSacrificeBoost()
-        resetDimensions();
-        player.money = new Decimal(100)
-        
-    }
-    updateDimensions();
-    updateCosts();
-
-}
-
-
-
-
-document.getElementById("sacrifice").onclick = function () {
-    if (player.eightAmount == 0) {
-        return false;
-    }
-    
-    if (!document.getElementById("confirmation").checked) {
-        if (!confirm("Dimensional Sacrifice will remove all of your first to seventh dimensions (with the cost and multiplier unchanged) for a boost to Eighth Dimension. It will take time to regain production.")) {
-            return false;
-        }
-    }
-    
-    return sacrifice();
-}
-
-
-function updateAutobuyers() {
-    var autoBuyerDim1 = new Autobuyer (document.getElementById("first"))
-    var autoBuyerDim2 = new Autobuyer (document.getElementById("second"))
-    var autoBuyerDim3 = new Autobuyer (document.getElementById("third"))
-    var autoBuyerDim4 = new Autobuyer (document.getElementById("fourth"))
-    var autoBuyerDim5 = new Autobuyer (document.getElementById("fifth"))
-    var autoBuyerDim6 = new Autobuyer (document.getElementById("sixth"))
-    var autoBuyerDim7 = new Autobuyer (document.getElementById("seventh"))
-    var autoBuyerDim8 = new Autobuyer (document.getElementById("eight"))
-    var autoBuyerDimBoost = new Autobuyer (document.getElementById("softReset"))
-    autoBuyerDimBoost.interval = 30000
-    var autoBuyerGalaxy = new Autobuyer (document.getElementById("secondSoftReset"))
-    autoBuyerGalaxy.interval = 30000
-    var autoBuyerTickspeed = new Autobuyer (document.getElementById("tickSpeed"))
-    var autoBuyerInf = new Autobuyer (document.getElementById("bigcrunch"))
-    autoBuyerInf.interval = 60000
-
-    autoBuyerDim1.tier = 1
-    autoBuyerDim2.tier = 2
-    autoBuyerDim3.tier = 3
-    autoBuyerDim4.tier = 4
-    autoBuyerDim5.tier = 5
-    autoBuyerDim6.tier = 6
-    autoBuyerDim7.tier = 7
-    autoBuyerDim8.tier = 8
-    autoBuyerTickSpeed.tier = 9
-    if (player.challenges.includes("challenge1") && player.autobuyers[0] == 1) {
-        player.autobuyers[0] = autoBuyerDim1
-        document.getElementById("autoBuyer1").style.display = "inline-block"
-    }
-    if (player.challenges.includes("challenge2") && player.autobuyers[1] == 2) {
-        player.autobuyers[1] = autoBuyerDim2
-        document.getElementById("autoBuyer2").style.display = "inline-block"
-    }
-    if (player.challenges.includes("challenge3") && player.autobuyers[2] == 3) {
-        player.autobuyers[2] = autoBuyerDim3
-        document.getElementById("autoBuyer3").style.display = "inline-block"
-    }
-    if (player.challenges.includes("challenge4") && player.autobuyers[9] == 10) {
-        player.autobuyers[9] = autoBuyerDimBoost
-        document.getElementById("autoBuyerDimBoost").style.display = "inline-block"
-    }
-    if (player.challenges.includes("challenge5") && player.autobuyers[8] == 9) {
-        player.autobuyers[8] = autoBuyerTickspeed
-        document.getElementById("autoBuyerTickSpeed").style.display = "inline-block"
-    }
-    if (player.challenges.includes("challenge6") && player.autobuyers[4] == 5) {
-        player.autobuyers[4] = autoBuyerDim5
-        document.getElementById("autoBuyer5").style.display = "inline-block"
-    }
-    if (player.challenges.includes("challenge7") && player.autobuyers[11] == 12) {
-        player.autobuyers[11] = autoBuyerInf
-        document.getElementById("autoBuyerInf").style.display = "inline-block"
-    }
-    if (player.challenges.includes("challenge8") && player.autobuyers[3] == 4) {
-        player.autobuyers[3] = autoBuyerDim4
-        document.getElementById("autoBuyer4").style.display = "inline-block"
-    }
-    if (player.challenges.includes("challenge9") && player.autobuyers[6] == 7) {
-        player.autobuyers[6] = autoBuyerDim7
-        document.getElementById("autoBuyer7").style.display = "inline-block"
-    }
-    if (player.challenges.includes("challenge10") && player.autobuyers[5] == 6) {
-        player.autobuyers[5] = autoBuyerDim6
-        document.getElementById("autoBuyer6").style.display = "inline-block"
-    }
-    if (player.challenges.includes("challenge11") && player.autobuyers[7] == 8) {
-        player.autobuyers[7] = autoBuyerDim8
-        document.getElementById("autoBuyer8").style.display = "inline-block"
-    }
-    if (player.challenges.includes("challenge12") && player.autobuyers[10] == 11) {
-        player.autobuyers[10] = autoBuyerGalaxy
-        document.getElementById("autoBuyerGalaxies").style.display = "inline-block"
-    }
-    
-    document.getElementById("interval1").innerHTML = "Current interval: " + (player.autobuyers[0].interval/1000).toFixed(1) + " seconds";
-    document.getElementById("interval2").innerHTML = "Current interval: " + (player.autobuyers[1].interval/1000).toFixed(1) + " seconds";
-    document.getElementById("interval3").innerHTML = "Current interval: " + (player.autobuyers[2].interval/1000).toFixed(1) + " seconds";
-    document.getElementById("interval4").innerHTML = "Current interval: " + (player.autobuyers[3].interval/1000).toFixed(1) + " seconds";
-    document.getElementById("interval5").innerHTML = "Current interval: " + (player.autobuyers[4].interval/1000).toFixed(1) + " seconds";
-    document.getElementById("interval6").innerHTML = "Current interval: " + (player.autobuyers[5].interval/1000).toFixed(1) + " seconds";
-    document.getElementById("interval7").innerHTML = "Current interval: " + (player.autobuyers[6].interval/1000).toFixed(1) + " seconds";
-    document.getElementById("interval8").innerHTML = "Current interval: " + (player.autobuyers[7].interval/1000).toFixed(1) + " seconds";
-    document.getElementById("intervalTickSpeed").innerHTML = "Current interval: " + (player.autobuyers[8].interval/1000).toFixed(1) + " seconds";
-    document.getElementById("intervalDimBoost").innerHTML = "Current interval: " + (player.autobuyers[9].interval/1000).toFixed(1) + " seconds";
-    document.getElementById("intervalGalaxies").innerHTML = "Current interval: " + (player.autobuyers[10].interval/1000).toFixed(1) + " seconds";
-    document.getElementById("intervalInf").innerHTML = "Current interval: " + (player.autobuyers[11].interval/1000).toFixed(1) + " seconds";
-
-
-    if (player.autobuyers[0].interval <= 100) {
-        document.getElementById("buyerBtn1").style.display = "none"
-    }
-    if (player.autobuyers[1].interval <= 100) {
-        document.getElementById("buyerBtn2").style.display = "none"
-    }
-    if (player.autobuyers[2].interval <= 100) {
-        document.getElementById("buyerBtn3").style.display = "none"
-    }
-    if (player.autobuyers[3].interval <= 100) {
-        document.getElementById("buyerBtn4").style.display = "none"
-    }
-    if (player.autobuyers[4].interval <= 100) {
-        document.getElementById("buyerBtn5").style.display = "none"
-    }
-    if (player.autobuyers[5].interval <= 100) {
-        document.getElementById("buyerBtn6").style.display = "none"
-    }
-    if (player.autobuyers[6].interval <= 100) {
-        document.getElementById("buyerBtn7").style.display = "none"
-    }
-    if (player.autobuyers[7].interval <= 100) {
-        document.getElementById("buyerBtn8").style.display = "none"
-    }
-    if (player.autobuyers[8].interval <= 100) {
-        document.getElementById("buyerBtnTickSpeed").style.display = "none"
-    }
-    if (player.autobuyers[9].interval <= 100) {
-        document.getElementById("buyerBtnDimBoost").style.display = "none"
-    }
-    if (player.autobuyers[10].interval <= 100) {
-        document.getElementById("buyerBtnGalaxies").style.display = "none"
-    }
-    if (player.autobuyers[11].interval <= 100) {
-        document.getElementById("buyerBtnInf").style.display = "none"
-    }
-
-
-
-    document.getElementById("buyerBtn1").innerHTML = "39% smaller interval <br>Cost: " + player.autobuyers[0].cost + " points"
-    document.getElementById("buyerBtn2").innerHTML = "39% smaller interval <br>Cost: " + player.autobuyers[1].cost + " points"
-    document.getElementById("buyerBtn3").innerHTML = "39% smaller interval <br>Cost: " + player.autobuyers[2].cost + " points"
-    document.getElementById("buyerBtn4").innerHTML = "39% smaller interval <br>Cost: " + player.autobuyers[3].cost + " points"
-    document.getElementById("buyerBtn5").innerHTML = "39% smaller interval <br>Cost: " + player.autobuyers[4].cost + " points"
-    document.getElementById("buyerBtn6").innerHTML = "39% smaller interval <br>Cost: " + player.autobuyers[5].cost + " points"
-    document.getElementById("buyerBtn7").innerHTML = "39% smaller interval <br>Cost: " + player.autobuyers[6].cost + " points"
-    document.getElementById("buyerBtn8").innerHTML = "39% smaller interval <br>Cost: " + player.autobuyers[7].cost + " points"
-    document.getElementById("buyerBtnTickSpeed").innerHTML = "39% smaller interval <br>Cost: " + player.autobuyers[8].cost + " points"
-    document.getElementById("buyerBtnDimBoost").innerHTML = "39% smaller interval <br>Cost: " + player.autobuyers[9].cost + " points"
-    document.getElementById("buyerBtnGalaxies").innerHTML = "39% smaller interval <br>Cost: " + player.autobuyers[10].cost + " points"
-    document.getElementById("buyerBtnInf").innerHTML = "39% smaller interval <br>Cost: " + player.autobuyers[11].cost + " points"
-
-
-    for (var i=0; i<8; i++) {
-        if (player.autobuyers[i]%1 !== 0) document.getElementById("autoBuyer"+(i+1)).style.display = "inline-block"
-    }
-    if (player.autobuyers[8]%1 !== 0) document.getElementById("autoBuyerTickSpeed").style.display = "inline-block"
-    if (player.autobuyers[9]%1 !== 0) document.getElementById("autoBuyerDimBoost").style.display = "inline-block"
-    if (player.autobuyers[10]%1 !== 0) document.getElementById("autoBuyerGalaxies").style.display = "inline-block"
-    if (player.autobuyers[11]%1 !== 0) document.getElementById("autoBuyerInf").style.display = "inline-block"
-
-
-    if (document.getElementById("1ison").checked) player.autobuyers[0].isOn = true; else player.autobuyers[0].isOn = false
-    if (document.getElementById("2ison").checked) player.autobuyers[1].isOn = true; else player.autobuyers[1].isOn = false
-    if (document.getElementById("3ison").checked) player.autobuyers[2].isOn = true; else player.autobuyers[2].isOn = false
-    if (document.getElementById("4ison").checked) player.autobuyers[3].isOn = true; else player.autobuyers[3].isOn = false
-    if (document.getElementById("5ison").checked) player.autobuyers[4].isOn = true; else player.autobuyers[4].isOn = false
-    if (document.getElementById("6ison").checked) player.autobuyers[5].isOn = true; else player.autobuyers[5].isOn = false
-    if (document.getElementById("7ison").checked) player.autobuyers[6].isOn = true; else player.autobuyers[6].isOn = false
-    if (document.getElementById("8ison").checked) player.autobuyers[7].isOn = true; else player.autobuyers[7].isOn = false
-    if (document.getElementById("9ison").checked) player.autobuyers[8].isOn = true; else player.autobuyers[8].isOn = false
-    if (document.getElementById("10ison").checked) player.autobuyers[9].isOn = true; else player.autobuyers[9].isOn = false
-    if (document.getElementById("11ison").checked) player.autobuyers[10].isOn = true; else player.autobuyers[10].isOn = false
-    if (document.getElementById("12ison").checked) player.autobuyers[11].isOn = true; else player.autobuyers[11].isOn = false
-
-
-}
-
-function loadAutoBuyers() {
-    const tiers = ["first", "second", "third", "fourth", "fifth", "sixth", "seventh", "eight", "tickSpeed", "softReset", "secondSoftReset", "bigcrunch"];
-    for (var i=0; i<12; i++) {
-        if (player.autobuyers[i]%1 !== 0 ) {
-            player.autobuyers[i].target = document.getElementById(tiers[i])
-        }
-    }
-    
-}
-
-function autoBuyerArray() {
-    var tempArray = []
-    for (var i=0; i<player.autobuyers.length && i<9; i++) {
-        if (player.autobuyers[i]%1 !== 0 ) {
-            tempArray.push(player.autobuyers[i])
-        }
-    }
-    return tempArray;
-}
-
-
-function priorityOrder() {
-    var tempArray = []
-    var i = 1;
-    while(tempArray.length != autoBuyerArray().length) {
-        
-        for (var x=0 ; x< autoBuyerArray().length; x++) {
-            if (autoBuyerArray()[x].priority == i) tempArray.push(autoBuyerArray()[x])
-        }
-        i++;
-    } 
-    return tempArray;
-}
-
-
-function updatePriorities() {
-    for (var x=0 ; x < autoBuyerArray().length; x++) {
-        if (x < 9) autoBuyerArray()[x].priority = parseInt(document.getElementById("priority" + (x+1)).value)
-    }
-}
-
-function updateCheckBoxes() {
-    for (var i = 0; i < 12; i++) {
-        if (player.autobuyers[i]%1 !== 0) {
-            if (player.autobuyers[i].isOn) document.getElementById((i+1) + "ison").checked = "true";
-            else document.getElementById((i+1) + "ison").checked = ""
-        }
-    }
-
-
-}
-
-
-function toggleAutoBuyers() {
-    var bool = player.autobuyers[0].isOn
-    for (var i = 0; i<12; i++) {
-        if (player.autobuyers[i]%1 !== 0) {
-            if (bool) player.autobuyers[i].isOn = false
-            else player.autobuyers[i].isOn = true
-        }
-    }
-    updateCheckBoxes()
-    updateAutobuyers()
-}
-
-
-
-
-
-
-
-document.getElementById("bigcrunch").onclick = function () {
-  if (player.money.gte(Number.MAX_VALUE) && (!player.break || player.currentChallenge != "")) {
-      if (!player.achievements.includes("That's fast!") && player.thisInfinityTime <= 72000) giveAchievement("That's fast!");
-      if (!player.achievements.includes("You didn't need it anyway") && player.eightAmount == 0) giveAchievement("You didn't need it anyway");
-      if (!player.achievements.includes("Claustrophobic") && player.galaxies == 1) giveAchievement("Claustrophobic");
-      if (!player.achievements.includes("Zero Deaths") && player.galaxies == 0 && player.resets == 0) giveAchievement("Zero Deaths")
-      if (player.currentChallenge != "" && !player.challenges.includes(player.currentChallenge)) {
-      player.challenges.push(player.currentChallenge);
-    }
-      player = {
-        money: new Decimal(10),
-        tickSpeedCost: new Decimal(1000),
-        tickspeed: new Decimal(1000),
-        firstCost: new Decimal(10),
-        secondCost: new Decimal(100),
-        thirdCost: new Decimal(10000),
-        fourthCost: new Decimal(1000000),
-        fifthCost: new Decimal(1e9),
-        sixthCost: new Decimal(1e13),
-        seventhCost: new Decimal(1e18),
-        eightCost: new Decimal(1e24),
-        firstAmount: new Decimal(0),
-        secondAmount: new Decimal(0),
-        thirdAmount: new Decimal(0),
-        fourthAmount: new Decimal(0),
-        firstBought: 0,
-        secondBought: 0,
-        thirdBought: 0,
-        fourthBought: 0,
-        fifthAmount: new Decimal(0),
-        sixthAmount: new Decimal(0),
-        seventhAmount: new Decimal(0),
-        eightAmount: new Decimal(0),
-        fifthBought: 0,
-        sixthBought: 0,
-        seventhBought: 0,
-        eightBought: 0,
-        firstPow: new Decimal(1),
-        secondPow: new Decimal(1),
-        thirdPow: new Decimal(1),
-        fourthPow: new Decimal(1),
-        fifthPow: new Decimal(1),
-        sixthPow: new Decimal(1),
-        seventhPow: new Decimal(1),
-        eightPow: new Decimal(1),
-        sacrificed: new Decimal(0),
-          achievements: player.achievements,
-          challenges: player.challenges,
-          currentChallenge: "",
-          infinityUpgrades: player.infinityUpgrades,
-          infinityPoints: player.infinityPoints + 1,
-          infinitied: player.infinitied + 1,
-          totalTimePlayed: player.totalTimePlayed,
-          bestInfinityTime: Decimal.min(player.bestInfinityTime, player.thisInfinityTime),
-          thisInfinityTime: 0,
-          resets: 0,
-          galaxies: 0,
-          tickDecrease: 0.9,
-          totalmoney: new Decimal(0),
-          interval: null,
-          lastUpdate: player.lastUpdate,
-          achPow: player.achPow,
-          autobuyers: player.autobuyers,
-          costMultipliers: [new Decimal(1e3), new Decimal(1e4), new Decimal(1e5), new Decimal(1e6), new Decimal(1e8), new Decimal(1e10), new Decimal(1e12), new Decimal(1e15)],
-          tickspeedMultiplier: new Decimal(10),
-          chall2Pow: 1,
-          chall3Pow: new Decimal(0.01),
-          newsArray: player.newsArray,
-          matter: new Decimal(0),
-          chall11Pow: 1,
-          partInfinityPoint: player.partInfinityPoint,
-          break: player.break,
-          options: {
-              newsHidden: player.options.newsHidden,
-              scientific: player.options.scientific,
-              notation: player.options.notation,
-              animationsOn: player.options.animationsOn,
-              invert: player.options.invert,
-              logoVisible: player.options.logoVisible
-          }
-      };
-      updateCosts();
-      clearInterval(player.interval);
-      //updateInterval();
-      updateDimensions();
-      document.getElementById("secondRow").style.display = "none";
-      document.getElementById("thirdRow").style.display = "none";
-      document.getElementById("tickSpeed").style.visibility = "hidden";
-      document.getElementById("tickSpeedMax").style.visibility = "hidden";
-      document.getElementById("tickLabel").style.visibility = "hidden";
-      document.getElementById("tickSpeedAmount").style.visibility = "hidden";
-      document.getElementById("fourthRow").style.display = "none";
-      document.getElementById("fifthRow").style.display = "none";
-      document.getElementById("sixthRow").style.display = "none";
-      document.getElementById("seventhRow").style.display = "none";
-      document.getElementById("eightRow").style.display = "none";
-      document.getElementById("matter").style.visibility = "hidden";
-      document.getElementById("quickReset").style.display = "none";
-      updateTickSpeed();
-      showTab("dimensions")
-      kongregate.stats.submit('Infinitied', player.infinitied);
-      kongregate.stats.submit('Fastest Infinity time', Decimal.floor(player.bestInfinityTime / 10))
-      if (!player.achievements.includes("To infinity!")) giveAchievement("To infinity!");
-      if (!player.achievements.includes("That's a lot of infinites") && player.infinitied >= 10) giveAchievement("That's a lot of infinites");
-      if (player.infinitied >= 1 && !player.challenges.includes("challenge1")) player.challenges.push("challenge1");
-      
-      updateAutobuyers();
-      if (player.challenges.includes("challenge1")) player.money = new Decimal(100)
-    if (player.challenges.length >= 2 && !player.achievements.includes("Daredevil")) giveAchievement("Daredevil");
-    if (player.challenges.length == 12 && !player.achievements.includes("AntiChallenged")) giveAchievement("AntiChallenged");
-
-  }
-  updateChallenges();
-}
-
-function exitChallenge() {
-    document.getElementById(player.currentChallenge).innerHTML = "Start"
-    startChallenge("");
-    updateChallenges();
-}
-
-function startChallenge(name) {
-  if(name == "" ? true : confirm("You will start over with just your infinity upgrades and achievements. You need to reach infinity with special conditions.")) {
-    if (player.currentChallenge != "") document.getElementById(player.currentChallenge).innerHTML = "Start"
-    player = {
-        money: new Decimal(10),
-        tickSpeedCost: new Decimal(1000),
-        tickspeed: new Decimal(1000),
-        firstCost: new Decimal(10),
-        secondCost: new Decimal(100),
-        thirdCost: new Decimal(10000),
-        fourthCost: new Decimal(1000000),
-        fifthCost: new Decimal(1e9),
-        sixthCost: new Decimal(1e13),
-        seventhCost: new Decimal(1e18),
-        eightCost: new Decimal(1e24),
-        firstAmount: new Decimal(0),
-        secondAmount: new Decimal(0),
-        thirdAmount: new Decimal(0),
-        fourthAmount: new Decimal(0),
-        firstBought: 0,
-        secondBought: 0,
-        thirdBought: 0,
-        fourthBought: 0,
-        fifthAmount: new Decimal(0),
-        sixthAmount: new Decimal(0),
-        seventhAmount: new Decimal(0),
-        eightAmount: new Decimal(0),
-        fifthBought: 0,
-        sixthBought: 0,
-        seventhBought: 0,
-        eightBought: 0,
-        firstPow: new Decimal(1),
-        secondPow: new Decimal(1),
-        thirdPow: new Decimal(1),
-        fourthPow: new Decimal(1),
-        fifthPow: new Decimal(1),
-        sixthPow: new Decimal(1),
-        seventhPow: new Decimal(1),
-        eightPow: new Decimal(1),
-        sacrificed: new Decimal(0),
-      achievements: player.achievements,
-      challenges: player.challenges,
-      currentChallenge: name,
-      infinityUpgrades: player.infinityUpgrades,
-      infinityPoints: player.infinityPoints,
-      infinitied: player.infinitied,
-      totalTimePlayed: player.totalTimePlayed,
-      bestInfinityTime: player.bestInfinityTime,
-      thisInfinityTime: 0,
-      resets: 0,
-      galaxies: 0,
-      tickDecrease: 0.9,
-      totalmoney: new Decimal(0),
-      interval: null,
-      lastUpdate: player.lastUpdate,
-      achPow: player.achPow,
-      autobuyers: player.autobuyers,
-      costMultipliers: [new Decimal(1e3), new Decimal(1e4), new Decimal(1e5), new Decimal(1e6), new Decimal(1e8), new Decimal(1e10), new Decimal(1e12), new Decimal(1e15)],
-      tickspeedMultiplier: new Decimal(10),
-      chall2Pow: 1,
-      chall3Pow: new Decimal(0.01),
-      matter: new Decimal(0),
-      newsArray: player.newsArray,
-      chall11Pow: 1,
-      partInfinityPoint: player.partInfinityPoint,
-      break: player.break,
-      options: {
-        newsHidden: player.options.newsHidden,
-	    notation: player.options.notation,
-        scientific: player.options.scientific,
-        animationsOn: player.options.animationsOn,
-        invert: player.options.invert,
-        logoVisible: player.options.logoVisible
-      }
-    };
-	if (player.currentChallenge == "challenge10") {
-        player.thirdCost = new Decimal(100)
-        player.fourthCost = new Decimal(500)
-        player.fifthCost = new Decimal(2500)
-        player.sixthCost = new Decimal(2e4)
-        player.seventhCost = new Decimal(2e5)
-        player.eightCost = new Decimal(4e6)
-    }
-    updateCosts();
-    clearInterval(player.interval);
-    //updateInterval();
-    updateDimensions();
-    document.getElementById("secondRow").style.display= "none";
-    document.getElementById("thirdRow").style.display= "none";
-    document.getElementById("tickSpeed").style.visibility = "hidden";
-    document.getElementById("tickSpeedMax").style.visibility = "hidden";
-    document.getElementById("tickLabel").style.visibility = "hidden";
-    document.getElementById("tickSpeedAmount").style.visibility = "hidden";
-    document.getElementById("fourthRow").style.display= "none";
-    document.getElementById("fifthRow").style.display= "none";
-    document.getElementById("sixthRow").style.display= "none";
-    document.getElementById("seventhRow").style.display= "none";
-    document.getElementById("eightRow").style.display= "none";
-    if (name == "challenge12") document.getElementById("matter").style.visibility = "visible";
-    else document.getElementById("matter").style.visibility = "hidden";
-    if (name == "challenge12" || name == "challenge9" || name == "challenge5") document.getElementById("quickReset").style.display = "inline-block";
-    else document.getElementById("quickReset").style.visibility = "hidden";
-    updateTickSpeed();
-    showTab('dimensions');
-    updateChallenges();
-    if (player.challenges.includes("challenge1")) player.money = new Decimal(100)
-    showTab("dimensions")
-    kongregate.stats.submit('Infinitied', player.infinitied);
-    kongregate.stats.submit('Fastest Infinity time', Decimal.floor(player.bestInfinityTime / 10))
-    
-    giveAchievement("To infinity!");
-    if (player.infinitied >= 10) giveAchievement("That's a lot of infinites");
-  }
-  
-}
-
-function getDimensionProductionPerSecond(tier) {
-    let ret = Decimal.floor(player[TIER_NAMES[tier] + 'Amount']).times(getDimensionFinalMultiplier(tier)).dividedBy(player.tickspeed.dividedBy(1000))
-    if (player.currentChallenge == "challenge7") {
-        if (tier == 4) ret = Decimal.pow(Decimal.floor(player[TIER_NAMES[tier] + 'Amount']), 1.3).times(getDimensionFinalMultiplier(tier)).dividedBy(player.tickspeed.dividedBy(1000))
-        else if (tier == 2) ret = Decimal.pow(Decimal.floor(player[TIER_NAMES[tier] + 'Amount']), 1.5).times(getDimensionFinalMultiplier(tier)).dividedBy(player.tickspeed.dividedBy(1000))
-    }
-    if (player.currentChallenge == "challenge2") ret = ret.times(player.chall2Pow)
-    return ret;
-}
-
-function updateETAs() {
-    for (let tier = 1; tier <= 8; ++tier) {
-        const name = TIER_NAMES[tier] + "Cost";
-        document.getElementById("ETADim" + tier).innerHTML = timeDisplay(getETA(name))
-    }
-    const resetCosts = [1e12,1e17,1e23,1e30]
-    if (player.resets<4) document.getElementById("ETAreset1").innerHTML = timeDisplay(getETA(resetCosts[player.resets]))
-    else document.getElementById("ETAreset1").innerHTML = timeDisplay(getETA(Decimal.pow(10,Decimal.ceiling(player.resets*1.5)*15-31)))
-    document.getElementById("ETAreset2").innerHTML = timeDisplay(getETA(Decimal.pow(10,player.galaxies*90+129)))
-    document.getElementById("ETAreset3").innerHTML = timeDisplay(getETA(Number.MAX_VALUE))
-}
-
-
-
-
-function calcPerSec(amount, pow, hasMult) {
-    if (!hasMult) return Decimal.floor(amount).times(pow).times(player.achPow).times(timeMult()).times(player.chall2Pow).dividedBy(player.tickspeed.dividedBy(1000));
-    else return Decimal.floor(amount).times(pow).times(player.achPow).times(dimMults()).times(timeMult()).times(player.chall2Pow).dividedBy(player.tickspeed.dividedBy(1000));
-}
-
-document.getElementById("quickReset").onclick = function () {
-    if (player.resets == 0) player.resets--;
-    else player.resets -= 2;
-    softReset();
-}
-
-var index = 0;
-
-setInterval(function () {
-    var thisUpdate = new Date().getTime();
-    if (thisUpdate - player.lastUpdate >= 21600000) giveAchievement("Don't you dare to sleep")
-    var diff = Decimal.min(thisUpdate - player.lastUpdate, 21600000);
-    diff = diff / 100;
-    if (diff < 0) diff = 1;
-    player.matter = player.matter.times(Decimal.pow((1.02 + player.resets/200 + player.galaxies/100), diff))
-    if (player.matter.gt(player.money) && player.currentChallenge == "challenge12") {
-        if (player.resets == 0) player.resets--;
-        else player.resets -= 2;
-        softReset();
-    }
-    player.chall3Pow = player.chall3Pow.times(Decimal.pow(1.00038, diff))
-    player.chall2Pow = Math.min(player.chall2Pow + diff/1800, 1)
-
-
-    if (diff > 100) {
-        for (var i=0; i< diff; i++) {
-            if (player.infinityUpgrades.includes("passiveGen")) player.partInfinityPoint += 1 / player.bestInfinityTime;
-            if (player.partInfinityPoint >= 10) {
-                player.partInfinityPoint -= 10;
-                player.infinityPoints += 1;
-            }
-            if (player.currentChallenge != "challenge7") {
-                for (let tier = 7; tier >= 1; --tier) {
-                    const name = TIER_NAMES[tier];
-                    
-                    player[name + 'Amount'] += getDimensionProductionPerSecond(tier + 1) / 100;
-                }
-            } else {
-                for (let tier = 6; tier >= 1; --tier) {
-                    const name = TIER_NAMES[tier];
-                    
-                    player[name + 'Amount'] += getDimensionProductionPerSecond(tier + 2) / 100;
-                }
-            }
-            
-<<<<<<< HEAD
-            if (player.money != Infinity) {
-              if (player.currentChallenge == "challenge3") {
-                player.money += calcPerSec(player.firstAmount, player.firstPow, player.infinityUpgrades.includes("18Mult")) * player.chall3Pow / 10;
-                player.totalmoney += calcPerSec(player.firstAmount, player.firstPow, player.infinityUpgrades.includes("18Mult")) * player.chall3Pow / 10;
-              } else {
-                player.money += calcPerSec(player.firstAmount, player.firstPow, player.infinityUpgrades.includes("18Mult")) / 10;
-                player.totalmoney += calcPerSec(player.firstAmount, player.firstPow, player.infinityUpgrades.includes("18Mult")) / 10;
-              }
-              if (player.currentChallenge == "challenge7") {
-                  player.money += getDimensionProductionPerSecond(2)
-                  player.totalmoney += getDimensionProductionPerSecond(2)
-              }
-            }
-        }
-    } else {
-        if (player.infinityUpgrades.includes("passiveGen")) player.partInfinityPoint += diff / player.bestInfinityTime;
-        if (player.partInfinityPoint >= 10) {
-            player.partInfinityPoint -= 10;
-            player.infinityPoints += 1;
-        }
-        if (player.currentChallenge != "challenge7") {
-            for (let tier = 7; tier >= 1; --tier) {
-                const name = TIER_NAMES[tier];
-                
-                player[name + 'Amount'] += getDimensionProductionPerSecond(tier + 1) * diff / 100;
-            }
-        } else {
-            for (let tier = 6; tier >= 1; --tier) {
-                const name = TIER_NAMES[tier];
-                
-                player[name + 'Amount'] += getDimensionProductionPerSecond(tier + 2) * diff / 100;
-            }
-        }
-        
-        if (player.money != Infinity) {
-          if (player.currentChallenge == "challenge3") {
-            player.money += calcPerSec(player.firstAmount, player.firstPow, player.infinityUpgrades.includes("18Mult")) * diff * player.chall3Pow / 10;
-            player.totalmoney += calcPerSec(player.firstAmount, player.firstPow, player.infinityUpgrades.includes("18Mult")) * diff * player.chall3Pow / 10;
-          } else {
-            player.money += calcPerSec(player.firstAmount, player.firstPow, player.infinityUpgrades.includes("18Mult")) * diff / 10;
-            player.totalmoney += calcPerSec(player.firstAmount, player.firstPow, player.infinityUpgrades.includes("18Mult")) * diff / 10;
-          }
-          if (player.currentChallenge == "challenge7") {
-              player.money += getDimensionProductionPerSecond(2)
-              player.totalmoney += getDimensionProductionPerSecond(2)
-          }
-        }
-    }
-   
-=======
-            player[name + 'Amount'] = player[name + 'Amount'].plus(getDimensionProductionPerSecond(tier + 1).times(diff / 100));
-        }
-    } else {
-        for (let tier = 6; tier >= 1; --tier) {
-            const name = TIER_NAMES[tier];
-            
-            player[name + 'Amount'] = player[name + 'Amount'].plus(getDimensionProductionPerSecond(tier + 2).times(diff / 100));
-        }
-    }
-    
-    if (player.money.lte(Number.MAX_VALUE) || player.break) {
-      if (player.currentChallenge == "challenge3") {
-        player.money = player.money.plus(calcPerSec(player.firstAmount, player.firstPow, player.infinityUpgrades.includes("18Mult")).times(diff/10).times(player.chall3Pow));
-        player.totalmoney = player.totalmoney.plus(calcPerSec(player.firstAmount, player.firstPow, player.infinityUpgrades.includes("18Mult")).times(diff/10).times(player.chall3Pow));
-      } else {
-        player.money = player.money.plus(calcPerSec(player.firstAmount, player.firstPow, player.infinityUpgrades.includes("18Mult")).times(diff/10));
-        player.totalmoney = player.totalmoney.plus(calcPerSec(player.firstAmount, player.firstPow, player.infinityUpgrades.includes("18Mult")).times(diff/10));
-      }
-      if (player.currentChallenge == "challenge7") {
-          player.money = player.money.plus(getDimensionProductionPerSecond(2))
-          player.totalmoney = player.totalmoney.plus(getDimensionProductionPerSecond(2))
-      }
-    }
->>>>>>> 1cac4849
-    
-    player.totalTimePlayed += diff
-    player.thisInfinityTime += diff
-    if (player.money.gte(Number.MAX_VALUE) && (!player.break || player.currentChallenge != "")) {
-        document.getElementById("bigcrunch").style.display = 'inline-block';
-        showTab('emptiness');
-    } else document.getElementById("bigcrunch").style.display = 'none';
-
-    updateMoney();
-    updateCoinPerSec();
-    updateDimensions();
-    if (calcPerSec(player.firstAmount, player.firstPow, player.infinityUpgrades.includes("18Mult")) > player.money) {
-	if(player.money > Decimal.pow(10,63) && !player.achievements.includes("Supersanic")) giveAchievement("Supersanic");
-	Marathon++;
-	if (Marathon >= 300 && !player.achievements.includes("Over in 30 seconds")) giveAchievement("Over in 30 seconds");
-    } else {
-	Marathon = 0; }
-
-    for (let tier = 1; tier <= 8; ++tier) {
-        const name = TIER_NAMES[tier];
-        if (player.currentChallenge != "challenge10") {
-            document.getElementById(name).className = canAfford(player[name + 'Cost']) ? 'storebtn' : 'unavailablebtn';
-            document.getElementById(name + 'Max').className = canAfford(player[name + 'Cost'].times(10 - player[name + 'Bought'])) ? 'storebtn' : 'unavailablebtn';
-        } else {
-            if (tier >= 3) {
-                document.getElementById(name).className = player[TIER_NAMES[tier-2] + 'Amount'].gte(player[name + 'Cost']) ? 'storebtn' : 'unavailablebtn';
-                document.getElementById(name + 'Max').className = player[TIER_NAMES[tier-2] + 'Amount'].gte(player[name + 'Cost'].times(10 - player[name + 'Bought'])) ? 'storebtn' : 'unavailablebtn';
-            } else {
-                document.getElementById(name).className = canAfford(player[name + 'Cost']) ? 'storebtn' : 'unavailablebtn';
-                document.getElementById(name + 'Max').className = canAfford(player[name + 'Cost'].times(10 - player[name + 'Bought'])) ? 'storebtn' : 'unavailablebtn';
-            }
-        }
-    }
-    
-    if (canAfford(player.tickSpeedCost)) {
-        document.getElementById("tickSpeed").className = 'storebtn';
-        document.getElementById("tickSpeedMax").className = 'storebtn';
-    } else {
-        document.getElementById("tickSpeed").className = 'unavailablebtn';
-        document.getElementById("tickSpeedMax").className = 'unavailablebtn';
-    }
-    
-    if (player.infinityPoints > 0) {
-        document.getElementById("infinitybtn").style.display = "block";
-        document.getElementById("infi11").className = "infinistorebtn1"
-        document.getElementById("infi21").className = "infinistorebtn2"
-        if (player.infinityUpgrades.includes("timeMult")) document.getElementById("infi12").className = "infinistorebtn1"
-        else document.getElementById("infi12").className = "infinistorebtnlocked"
-        if (player.infinityUpgrades.includes("dimMult")) document.getElementById("infi22").className = "infinistorebtn2"
-        else document.getElementById("infi22").className = "infinistorebtnlocked"
-        if (player.infinityUpgrades.includes("18Mult")) document.getElementById("infi13").className = "infinistorebtn1"
-        else document.getElementById("infi13").className = "infinistorebtnlocked"
-        if (player.infinityUpgrades.includes("27Mult")) document.getElementById("infi23").className = "infinistorebtn2"
-        else document.getElementById("infi23").className = "infinistorebtnlocked"
-        if (player.infinityUpgrades.includes("36Mult")) document.getElementById("infi14").className = "infinistorebtn1"
-        else document.getElementById("infi14").className = "infinistorebtnlocked"
-        if (player.infinityUpgrades.includes("45Mult") && player.infinityPoints >= 2) document.getElementById("infi24").className = "infinistorebtn2"
-        else document.getElementById("infi24").className = "infinistorebtnlocked"
-        if (player.infinityPoints >= 3) document.getElementById("infi31").className = "infinistorebtn3"
-        else document.getElementById("infi31").className = "infinistorebtnlocked"
-        if (player.infinityUpgrades.includes("timeMult2") && player.infinityPoints >= 5) document.getElementById("infi32").className = "infinistorebtn3"
-        else document.getElementById("infi32").className = "infinistorebtnlocked"
-        if (player.infinityUpgrades.includes("unspentBonus") && player.infinityPoints >= 7) document.getElementById("infi33").className = "infinistorebtn3"
-        else document.getElementById("infi33").className = "infinistorebtnlocked"
-        if (player.infinityUpgrades.includes("resetMult") && player.infinityPoints >= 10) document.getElementById("infi34").className = "infinistorebtn3"
-        else document.getElementById("infi34").className = "infinistorebtnlocked"
-    } else {
-        document.getElementById("infinitybtn").style.display = "none";
-        document.getElementById("challengesbtn").style.display = "none";
-        document.getElementById("infi11").className = "infinistorebtnlocked"
-        document.getElementById("infi21").className = "infinistorebtnlocked"
-        document.getElementById("infi12").className = "infinistorebtnlocked"
-        document.getElementById("infi22").className = "infinistorebtnlocked"
-        document.getElementById("infi13").className = "infinistorebtnlocked"
-        document.getElementById("infi23").className = "infinistorebtnlocked"
-        document.getElementById("infi14").className = "infinistorebtnlocked"
-        document.getElementById("infi24").className = "infinistorebtnlocked"
-        document.getElementById("infi31").className = "infinistorebtnlocked"
-        document.getElementById("infi32").className = "infinistorebtnlocked"
-        document.getElementById("infi33").className = "infinistorebtnlocked"
-        document.getElementById("infi34").className = "infinistorebtnlocked"
-        document.getElementById("infi41").className = "infinistorebtnlocked"
-        document.getElementById("infi42").className = "infinistorebtnlocked"
-        document.getElementById("infi43").className = "infinistorebtnlocked"
-        document.getElementById("infi44").className = "infinistorebtnlocked"
-    }
-
-    if (player.resets > 4) {
-        document.getElementById("confirmation").style.display = "inline-block";
-        document.getElementById("sacrifice").style.display = "inline-block";
-    } else {
-        document.getElementById("confirmation").style.display = "none";
-        document.getElementById("sacrifice").style.display = "none";
-    }
-
-    if (player.money.gte(Number.MAX_VALUE) && (!player.break || player.currentChallenge != "")) {
-        document.getElementById("dimensionsbtn").style.display = "none";
-        document.getElementById("optionsbtn").style.display = "none";
-        document.getElementById("statisticsbtn").style.display = "none";
-        document.getElementById("achievementsbtn").style.display = "none";
-        document.getElementById("challengesbtn").style.display = "none";
-        document.getElementById("infinitybtn").style.display = "none";
-        document.getElementById("tickSpeed").style.visibility = "hidden";
-        document.getElementById("tickSpeedMax").style.visibility = "hidden";
-        document.getElementById("tickLabel").style.visibility = "hidden";
-        document.getElementById("tickSpeedAmount").style.visibility = "hidden";
-    } else {
-        document.getElementById("dimensionsbtn").style.display = "inline-block";
-        document.getElementById("optionsbtn").style.display = "inline-block";
-        document.getElementById("statisticsbtn").style.display = "inline-block";
-        document.getElementById("achievementsbtn").style.display = "inline-block";
-        if (player.infinitied > 0) {
-            document.getElementById("infinitybtn").style.display = "inline-block";
-            document.getElementById("challengesbtn").style.display = "inline-block";
-        }
-    
-    }
-
-    if (player.infinityUpgrades.includes("timeMult")) document.getElementById("infi11").className = "infinistorebtnbought"
-    if (player.infinityUpgrades.includes("dimMult")) document.getElementById("infi21").className = "infinistorebtnbought"
-    if (player.infinityUpgrades.includes("18Mult")) document.getElementById("infi12").className = "infinistorebtnbought"
-    if (player.infinityUpgrades.includes("27Mult")) document.getElementById("infi22").className = "infinistorebtnbought"
-    if (player.infinityUpgrades.includes("36Mult")) document.getElementById("infi13").className = "infinistorebtnbought"
-    if (player.infinityUpgrades.includes("45Mult")) document.getElementById("infi23").className = "infinistorebtnbought"
-    if (player.infinityUpgrades.includes("resetBoost")) document.getElementById("infi14").className = "infinistorebtnbought"
-    if (player.infinityUpgrades.includes("galaxyBoost")) document.getElementById("infi24").className = "infinistorebtnbought"
-    if (player.infinityUpgrades.includes("timeMult2")) document.getElementById("infi31").className = "infinistorebtnbought"
-    if (player.infinityUpgrades.includes("unspentBonus")) document.getElementById("infi32").className = "infinistorebtnbought"
-    if (player.infinityUpgrades.includes("resetMult")) document.getElementById("infi33").className = "infinistorebtnbought"
-    if (player.infinityUpgrades.includes("passiveGen")) document.getElementById("infi34").className = "infinistorebtnbought"
-
-    document.getElementById("progressbar").style.width = Decimal.min((Decimal.log10(player.money.plus(1)) / Decimal.log10(Number.MAX_VALUE) * 100), 100).toFixed(2) + "%"
-    document.getElementById("progressbar").innerHTML = Decimal.min((Decimal.log10(player.money.plus(1)) / Decimal.log10(Number.MAX_VALUE) * 100), 100).toFixed(2) + "%"
-
-
-
-
-
-    const shiftRequirement = getShiftRequirement();
-    
-    if (player[TIER_NAMES[shiftRequirement.tier] + 'Amount'] >= shiftRequirement.amount) {
-        document.getElementById("softReset").className = 'storebtn';
-    } else {
-        document.getElementById("softReset").className = 'unavailablebtn';
-    }
-    
-    if (player.eightAmount >= getGalaxyRequirement()) {
-        document.getElementById("secondSoftReset").className = 'storebtn';
-    } else {
-        document.getElementById("secondSoftReset").className = 'unavailablebtn';
-    }
-
-    if (player.currentChallenge == "challenge4" && player.sixthAmount >= getGalaxyRequirement()) {
-        document.getElementById("secondSoftReset").className = 'storebtn';
-    }
-    
-    if (player.currentChallenge == "challenge2") document.getElementById("chall2Pow").style.display = "inline-block"
-    else document.getElementById("chall2Pow").style.display = "none"
-    if (player.currentChallenge == "challenge3") document.getElementById("chall3Pow").style.display = "inline-block"
-    else document.getElementById("chall3Pow").style.display = "none"
-    
-    document.getElementById("chall2Pow").innerHTML = (player.chall2Pow*100).toFixed(2) + "%"
-    document.getElementById("chall3Pow").innerHTML = shorten(player.chall3Pow*100) + "%"
-
-
-    document.getElementById("sacrifice").setAttribute('ach-tooltip', "Boosts 8th Dimension by " + formatValue(player.options.notation, calcSacrificeBoost(), 2, 2) + "x");
-
-    if (player.firstPow >= 10e30) giveAchievement("I forgot to nerf that")
-    if (player.money >= 10e79) giveAchievement("Antimatter Apocalypse")
-    if (player.totalTimePlayed >= 10 * 60 * 60 * 24 * 8) giveAchievement("One for each dimension")
-    if (player.seventhAmount > 1e12) giveAchievement("Multidimensional");
-
-    if (player.money.gte(Number.MAX_VALUE) && (!player.break || player.currentChallenge != "")) {
-        if (player.autobuyers[11]%1 !== 0) {
-            if (player.autobuyers[11].ticks*100 >= player.autobuyers[11].interval) {
-                if (player.autobuyers[11].isOn) {
-                    player.autobuyers[11].target.click()
-                    player.autobuyers[11].ticks = 0;
-                } 
-            } else player.autobuyers[11].ticks += 1;
-        }
-    } else {
-        if (player.autobuyers[10]%1 !== 0) {
-            if (player.autobuyers[10].ticks*100 >= player.autobuyers[10].interval && parseInt(document.getElementById("priority11").value) > player.galaxies) {
-                if (player.autobuyers[10].isOn) {
-                    player.autobuyers[10].target.click()
-                    player.autobuyers[10].ticks = 0;
-                } 
-            } else player.autobuyers[10].ticks += 1;
-        }
-        if (player.autobuyers[9]%1 !== 0) {
-            if (player.autobuyers[9].ticks*100 >= player.autobuyers[9].interval && (!player.infinityUpgrades.includes("resetboost") ? parseInt(document.getElementById("priority10").value) >= ((player.resets - 4) * 15 + 20) : parseInt(document.getElementById("priority10").value) >= ((player.resets - 4) * 15 + 11))) {
-                if (player.autobuyers[9].isOn) {
-                    player.autobuyers[9].target.click()
-                    player.autobuyers[9].ticks = 0;
-                } 
-            } else player.autobuyers[9].ticks += 1;
-        }
-        for (var i=0; i<priorityOrder().length; i++) {
-            if (priorityOrder()[i].ticks*100 >= priorityOrder()[i].interval) {
-                if (priorityOrder()[i].isOn && canBuyDimension(priorityOrder()[i].tier)) {
-                    priorityOrder()[i].target.click()
-                    priorityOrder()[i].ticks = 0;
-                }
-            } else priorityOrder()[i].ticks += 1;
-        }
-    }
-
-
-
-
-
-    index++;
-    player.lastUpdate = thisUpdate;
-}, 100);
-
-
-
-/*function cheat() {
-    player.infinitied = 1500
-    player.totalTimePlayed = 600*60*24*5
-    player.infinityPoints = 99999
-    player.challenges.push("challenge1")
-    player.challenges.push("challenge2")
-    player.challenges.push("challenge3")
-    player.challenges.push("challenge4")
-    player.challenges.push("challenge5")
-    player.challenges.push("challenge6")
-    player.challenges.push("challenge7")
-    player.challenges.push("challenge8")
-    player.challenges.push("challenge9")
-    player.challenges.push("challenge10")
-    player.challenges.push("challenge11")
-    player.challenges.push("challenge12")
-    updateChallenges()
-    updateAutobuyers()
-}
-
-
-function chall7cheat() {
-    player.infinitied = 50
-    player.infinityPoints = 50
-    player.totalTimePlayed = 600*60*24*5
-    player.challenges.push("challenge1")
-    updateChallenges()
-    updateAutobuyers()
-
-    setInterval(function() {
-        document.getElementById("maxall").click()
-        document.getElementById("secondSoftReset").click()
-        document.getElementById("softReset").click()
-    }, 100)
-
-}*/
-
-
-
-
-
-var newsArray = ["You just made your 1,000,000,000,000,000 antimatter. This one tastes like chicken", "Nerf the galaxies please.", "9th Dimension is a lie.",
-"The cookie is a lie.", "Antimatter cookies have been confirmed to not exist, whoever claims that, stop.", "Antimatter ghosts do not exist. Just like matter ghosts. They don't have any matter, for that matter.",
-"Nuclear power plants have been abandoned in favor of antimatter power.", "What do you mean, more than two dimensions??? We're on a screen, clearly there are only 2 dimensions.",
-"Antimatter prices have drastically dropped due to newfound abundance.", "In the news today, humans make a antimatter animal sacrifice to the antimatter god.", "You made one antimatter! Whatever that means.",
-"Scientists confirm that the colour of antimatter is Blurple", "How does it matter if its antimatter?", "None of this matters", "IN THE END, IT DOESN'T ANTIMATTER -hevipelle",
-"New news company has become rivals with us. They are made entirely of antimatter.", "How much is Infinity? -literally everyone at least once", "How does NASA organise a party? They planet.",
-"The square root of 9 is 3, therefore the 9th dimension can't exist.", "Electrons are now seeing the happy things in life. We're calling these happy electrons 'Positrons.' Wait, that's taken?",
-"This completely useless sentence will get you nowhere and you know it. What a horrible obnoxious man would come up with it, he will probably go to hell, and why would the developer even implement it? Even if you kept reading it you wouldn't be able to finish it (the first time).",
-"GHOST SAYS HELLO -Boo-chan", "Can someone tell hevi to calm down? -Mee6", "Due to Antimatter messing with physics, a creature that was once a moose is now a human", "!hi", "Eh, the Fourth Dimension is alright...",
-"Alright -Alright", "The English greeting is not present in Antimatter speak.", "To buy max or not to buy max, that is the question", "You do know that you won't reach Infinity in -1 seconds, right?", "This antimatter triggers me",
-"No, mom, I can't pause this game.", "Scientific notation has entered the battlefield.", "Make the Universe Great Again! -Tronald Dump", "#dank-maymays",
-"A new religion has been created, and it's spreading like wildfire. The believers of this religion worship the Heavenly Pelle, the goddess of antimatter. They also believe that 10^308 is infinite.",
-"Someone has just touched a blob, and blown up. Was the blob antimatter, or was the guy made of Explodium?", "Antimatter people seem to be even more afraid of 13 then we are. They destroyed entire galaxies just to remove 13 from their percents.",
-"If you are not playing on Kongregate or ivark.github.io, the site is bootleg.", "Rate 5 on Kongregate so more people can experience this 5 star Rating", "BOO!", "You ate for too long. -hevipelle", "I hate myself. -Boo-chan",
-"Gee golly -Xandawesome", "Need more quotes! -hevipelle", "Above us, there is nothing above, But the stars, above.", "If black lives matter, do white lives antimatter?", "Somebody wasn't nice, he got an antimatter-storm.",
-"You are living, you occupy space, you have a mass, you matter... unless you antimatter.", "I clicked too fast... my PC is now dematerialised.",
-"If an alien lands on your front lawn and extends an appendage as a gesture of greeting, before you get friendly, toss it an eightball. If the appendage explodes, then the alien was probably made of antimatter. If not, then you can proceed to take it to your leader. -Neil deGrasse Tyson",
-"There always must be equal matter than there is antimatter, I guess your mom balances that a bit", "Nothing is created, nothing is destroyed.", "We dug a big hole to store this antimatter... Adele's rolling in it.",
-"If everything is antimatter, how can you see yourself?", "The stock markets have crashed due to antimatter beings somehow knowing what they will be tomorrow.", "My dog ate too much antimatter, now he is doing 'meow!'", "If you put infinity into your calculator it will result in 42!",
-"To understand dimensional sacrifice, you do actually need a PhD in theoretical physics. Sorry!", "You have found the rarest antimatter pepe, it's ultra rare!", "Can we get 1e169 likes on this video??? Smash that like button!!",
-"You got assimilated by the 9th dimension? Just call your doctor for mental illness!", "The smell of antimatter has been revealed. It smells like kittens", "Just another antimatter in the wall", "GET SNIPED, WEAKLING", "Thanks a lot -dankesehr",
-"This world situation is a SOS situation to the world!! MAYDAY, MAYDAY!!", "As for sure as the sun rises in the west, of all the singers and poets on earth, I am the bestest. - hevipelle", "I'm good at using github -hevipelle",
-"A new chat server has been created for Antimatter people to spy on Matter people, and the world has fallen into chaos and discord", "A new study has come out linking the consumption of potatoes with increased risk of Antimatter implosion.  Scientists suggest eating more.",
-"A new group for the standardisation of numbers have come forward with a novel new format involving emoji's.", "I thought that I fixed that bug but apparently some update broke it again -hevipelle",
-"Maybe I'm gay then -Bootato", "Breaking news! Hevipelle has just announced that the buy max button is in fact going to be removed!", "I dedicate this game to my girlfriend", 
-"Antimatter guns don't kill antimatter people, antimatter people kill antimatter people but does that mean that antimatter toaster doesn't toast antimatter toasts, antimatter toast toasts antimatter toasts?", 
-"But to an antimatter person, wouldn't they be matter and us antimatter?", "And nothing Antimatters", "Why is there no 9th dimension? Because 7 8 9.", 
-"School starting up strikes fear in students universe-wide, as schools are no longer segregated between Matter and antimatter. Annihilation is prominent.",
-"Why does no one talk about the 0th dimension?", "Antimatter ice cream stand has recently opened- they have octillions of flavors!", "The 9th dimension cannot exist because the Nein-speaking nazis died in WW2.",
-"The fatter catter satter on the antimatter.", "Who let the DOgs out?", "I've got 1.79e308 problems, but none of them antimatters", "If you can't read this you disabled the news.", 
-"Doesn't leave, just mutes the server so he doesn't receive notifications", "Most quotes found online are falsely atributed -Abraham Lincoln"]
-
-
-var conditionalNewsArray = ["Our universe is falling apart. We are all evacuating. This is the last news cast", "THIS NEWS STATION HAS SHUT DOWN DUE TO COLLAPSING UNIVERSE", 
-"Researchers have confirmed that there is another dimension to this world. However, only antimatter beings can interact with it", 
-"Studies show a massive problem with the time-space continuum. In other words, a large amount of antimatter has dissapeared from the cosmos", 
-"Should we call antimatter Matter now? There seems to be more of it."]
-
-var initpos = c.width;
-ctx.textBaseline = 'top';
-var newsTextValue = Decimal.round(Decimal.random() * (newsArray.length - 1))
-var newsText = newsArray[newsTextValue];
-
-setInterval(function () {
-    //document.getElementById("news").innerHTML = newsArray[Decimal.round(Decimal.random() * (newsArray.length - 1))];
-    ctx.clearRect(0, 0, c.width, c.height);
-    ctx.font = "24px Typewriter";
-    ctx.fillText(newsText, initpos, 30);
-    initpos -= 6;
-    
-    if (player.fourthAmount != 0 && !newsArray.includes(conditionalNewsArray[2])) newsArray.push(conditionalNewsArray[2])
-    if (player.resets != 0 && !newsArray.includes(conditionalNewsArray[3])) newsArray.push(conditionalNewsArray[3])
-    if (player.achievements.includes("Antimatter Apocalypse") && !newsArray.includes(conditionalNewsArray[4])) newsArray.push(conditionalNewsArray[4])
-      
-    var next = newsArray[Decimal.round(Decimal.random() * (newsArray.length - 1))]
-    if (player.money >= 1e306) next = conditionalNewsArray[0]
-    if (player.money == Infinity) next = conditionalNewsArray[1]
-    if (initpos < (newsText.length * 32 * -1)) {
-        initpos = c.width;
-        newsTextValue = Decimal.round(Decimal.random() * (newsArray.length - 1))
-        newsText = newsArray[newsTextValue];
-        if (!player.options.newsHidden) {
-  			if (conditionalNewsArray.includes(newsText) && !player.newsArray.includes(newsText)) player.newsArray.push(newsText);
-            else if (!conditionalNewsArray.includes(newsText) && !player.newsArray.includes(newsTextValue)) player.newsArray.push(newsTextValue);
-  			if (player.newsArray.length>=50 && !player.achievements.includes("Fake News")) giveAchievement("Fake News") 
-        }
-
-
-    }
-}, 1000 / 30);
-
-document.getElementById("challenge2").onclick = function () {
-  startChallenge("challenge2")
-}
-
-document.getElementById("challenge3").onclick = function () {
-  startChallenge("challenge3")
-}
-
-document.getElementById("challenge4").onclick = function () {
-  startChallenge("challenge4")
-}
-
-document.getElementById("challenge5").onclick = function () {
-  startChallenge("challenge5");
-}
-
-document.getElementById("challenge6").onclick = function () {
-  startChallenge("challenge6");
-}
-
-document.getElementById("challenge7").onclick = function () {
-  startChallenge("challenge7");
-}
-
-document.getElementById("challenge8").onclick = function () {
-  startChallenge("challenge8");
-}
-
-document.getElementById("challenge9").onclick = function () {
-  startChallenge("challenge9");
-}
-
-document.getElementById("challenge10").onclick = function () {
-  startChallenge("challenge10");
-}
-
-document.getElementById("challenge11").onclick = function () {
-    startChallenge("challenge11");
-  }
-
-document.getElementById("challenge12").onclick = function () {
-  startChallenge("challenge12");
-}
-
-
-
-
-function init() {
-    console.log('init');
-
-    //setup the onclick callbacks for the buttons
-    document.getElementById('dimensionsbtn').onclick = function () {
-        showTab('dimensions');
-    };
-    document.getElementById('optionsbtn').onclick = function () {
-        showTab('options');
-    };
-    document.getElementById('statisticsbtn').onclick = function () {
-        showTab('statistics');
-    };
-    document.getElementById('achievementsbtn').onclick = function () {
-        showTab('achievements');
-    };
-    document.getElementById('challengesbtn').onclick=function () {
-      showTab('challenges');
-    };
-    document.getElementById('infinitybtn').onclick = function () {
-        showTab('infinity');
-    };
-    //show one tab during init or they'll all start hidden
-    showTab('dimensions')
-    load_game();
-    updateTickSpeed();
-	updateAutobuyers();
-    if (!player.options.animationsOn) document.getElementById("logoanimation").src = "animation.png";
-    if (player.options.invert) {
-        document.getElementById("body").classList.add("invert");
-    }
-    if (!player.options.logoVisible) {
-        document.getElementById("logoanimation").style.display = "none";
-        document.getElementById("logodiv").style.display = "none";
-    }
-    if (player.options.newsHidden) {
-        document.getElementById("game").style.display = "none";
-    }
-
-}
-
-
-setInterval(function () {
-    save_game();
-}, 30000);
-updateCosts();
-//updateInterval();
-updateDimensions();
-document.getElementById("hiddenheader").style.display = "none";
-init();
-
-function resize() {
-    c.width = window.innerWidth;
-    c.height = 64;
-}
-resize();
+var Marathon = 0;
+var player = {
+    money: new Decimal(10),
+    tickSpeedCost: new Decimal(1000),
+    tickspeed: new Decimal(1000),
+    firstCost: new Decimal(10),
+    secondCost: new Decimal(100),
+    thirdCost: new Decimal(10000),
+    fourthCost: new Decimal(1000000),
+    fifthCost: new Decimal(1e9),
+    sixthCost: new Decimal(1e13),
+    seventhCost: new Decimal(1e18),
+    eightCost: new Decimal(1e24),
+    firstAmount: new Decimal(0),
+    secondAmount: new Decimal(0),
+    thirdAmount: new Decimal(0),
+    fourthAmount: new Decimal(0),
+    firstBought: 0,
+    secondBought: 0,
+    thirdBought: 0,
+    fourthBought: 0,
+    fifthAmount: new Decimal(0),
+    sixthAmount: new Decimal(0),
+    seventhAmount: new Decimal(0),
+    eightAmount: new Decimal(0),
+    fifthBought: 0,
+    sixthBought: 0,
+    seventhBought: 0,
+    eightBought: 0,
+    firstPow: new Decimal(1),
+    secondPow: new Decimal(1),
+    thirdPow: new Decimal(1),
+    fourthPow: new Decimal(1),
+    fifthPow: new Decimal(1),
+    sixthPow: new Decimal(1),
+    seventhPow: new Decimal(1),
+    eightPow: new Decimal(1),
+    sacrificed: new Decimal(0),
+    achievements: [],
+    infinityUpgrades: [],
+    challenges: [],
+    currentChallenge: "",
+    infinityPoints: 0,
+    infinitied: 0,
+    totalTimePlayed: 0,
+    bestInfinityTime: 9999999999,
+    thisInfinityTime: 0,
+    resets: 0,
+    galaxies: 0,
+    tickDecrease: 0.9,
+    totalmoney: new Decimal(0),
+    achPow: 1,
+    newsArray: [],
+    interval: null,
+    lastUpdate: new Date().getTime(),
+    autobuyers: [1, 2, 3, 4, 5, 6, 7, 8, 9, 10, 11, 12],
+    costMultipliers: [new Decimal(1e3), new Decimal(1e4), new Decimal(1e5), new Decimal(1e6), new Decimal(1e8), new Decimal(1e10), new Decimal(1e12), new Decimal(1e15)],
+    tickspeedMultiplier: new Decimal(10),
+    chall2Pow: 1,
+    chall3Pow: new Decimal(0.01),
+    matter: new Decimal(0),
+    chall11Pow: 1,
+    partInfinityPoint: 0,
+    break: true,
+    options: {
+        newsHidden: false,
+        notation: "Standard",
+        //Standard = normal prefixed numbers, Scientific = standard form, Engineering = powers of 3.
+        scientific: false,
+        animationsOn: true,
+        invert: false,
+        logoVisible: true
+    }
+};
+
+var c = document.getElementById("game");
+var ctx = c.getContext("2d");
+
+var defaultStart = $.extend(true, {}, player);
+var firstButton = document.getElementById("first");
+var secondButton = document.getElementById("second");
+var thirdButton = document.getElementById("third");
+var fourthButton = document.getElementById("fourth");
+var fifthButton = document.getElementById("fifth");
+var sixthButton = document.getElementById("sixth");
+var seventhButton = document.getElementById("seventh");
+var eightButton = document.getElementById("eight");
+var tickSpeedButton = document.getElementById("tickSpeed");
+
+function set_cookie(cookie_name, value) {
+    localStorage.setItem(cookie_name, btoa(JSON.stringify(value, function(k, v) { return (v === Infinity) ? "Infinity" : v; })))
+}
+
+function get_cookie(cookie_name) {
+    var c_value = document.cookie;
+    if (localStorage.getItem("dimensionSave") !== null) {
+        return JSON.parse(atob(localStorage.getItem(cookie_name), function(k, v) { return (v === Infinity) ? "Infinity" : v; }))
+    } else {
+        var c_start = c_value.indexOf(" " + cookie_name + "=");
+        if (c_start == -1) {
+            c_start = c_value.indexOf(cookie_name + "=");
+        }
+        if (c_start == -1) return false;
+        c_start = c_value.indexOf("=", c_start) + 1;
+        var c_end = c_value.indexOf(";", c_start);
+        if (c_end == -1) {
+            c_end = c_value.length;
+        }
+        c_value = atob(unescape(c_value.substring(c_start, c_end)));
+        set_cookie("dimensionSave", player)
+    }
+    return JSON.parse(c_value, function(k, v) { return (v === Infinity) ? "Infinity" : v; });
+}
+
+try {
+	kongregateAPI.loadAPI(function () {
+	    window.kongregate = kongregateAPI.getAPI();
+	    // You can now access the Kongregate API with:
+	    // kongregate.services.getUsername(), etc
+	    // Proceed with loading your game...
+	});
+} catch (err) {console.log("Couldn't load Kongregate API")}
+
+
+
+function load_game() {
+    var save_data = get_cookie('dimensionSave');
+    if (!save_data) return;
+    player = save_data;
+    if (player.totalmoney === undefined) player.totalmoney = player.money;
+    if (player.options === undefined) {
+        player.options = {
+            scientific: false,
+            animationOn: true
+        }
+    }
+    if (player.options.notation === undefined) player.options.notation = "Standard"
+    if (player.options.invert === undefined) player.options.invert = false;
+    if (player.options.logoVisible === undefined) player.options.logoVisible = true
+	if (player.options.notation === undefined) player.options.notation = "Standard";
+	if (player.options.newsHidden === undefined) player.options.newsHidden = false;
+    if (player.achievements === undefined) player.achievements = [];
+    if (player.sacrificed === undefined) player.sacrificed = new Decimal(0);
+    if (player.infinityUpgrades === undefined) player.infinityUpgrades = [];
+    if (player.infinityPoints === undefined) player.infinityPoints = 0;
+    if (player.infinitied === undefined) player.infinitied = 0;
+    if (player.totalTimePlayed === undefined) player.totalTimePlayed = 0;
+    if (player.bestInfinityTime === undefined) player.bestInfinityTime = 9999999999;
+    if (player.thisInfinityTime === undefined) player.thisInfinityTime = 9999999999;
+    if (player.galaxies === undefined) player.galaxies = 0;
+    if (player.lastUpdate === undefined) player.lastUpdate = new Date().getTime();
+    if (player.achPow === undefined) player.achPow = 1;
+    if (player.newsArray === undefined) player.newsArray = [];
+    if (player.chall2Pow === undefined) player.chall2Pow = 1;
+    if (player.chall3Pow === undefined) player.chall3Pow = 0.01;
+    if (player.firstAmount !== 0) document.getElementById("secondRow").style.display = "table-row";
+    if (player.challenges === undefined) player.challenges = []
+    if (player.currentChallenge === undefined) player.currentChallenge = ""
+	if (player.infinitied > 0 && !player.challenges.includes("challenge1")) player.challenges.push("challenge1")
+    if (player.matter === undefined) player.matter = 0
+    if (player.autobuyers === undefined) player.autobuyers = [1, 2, 3, 4, 5, 6, 7, 8, 9, 10, 11, 12]
+    if (player.partInfinityPoint === undefined) player.partInfinityPoint = 0
+    if (player.break === undefined) player.break = false
+    if (player.secondAmount !== 0) {
+        document.getElementById("thirdRow").style.display = "table-row";
+        document.getElementById("tickSpeed").style.visibility = "visible";
+        document.getElementById("tickSpeedMax").style.visibility = "visible";
+        document.getElementById("tickLabel").style.visibility = "visible";
+        document.getElementById("tickSpeedAmount").style.visibility = "visible";
+    }
+
+    for (var i=0; i<12; i++) {
+        if (player.autobuyers[i]%1 !== 0 && player.autobuyers[i].tier === undefined) {
+            player.autobuyers[i].tier = i+1
+        }
+    }
+    if (player.autobuyers[8].tier == 10) player.autobuyers[8].tier = 9
+    if (player.thirdAmount !== 0) document.getElementById("fourthRow").style.display = "table-row";
+    if (player.fourthAmount !== 0)
+        if (player.resets > 0) document.getElementById("fifthRow").style.display = "table-row";
+    if (player.fifthAmount !== 0)
+        if (player.resets > 1) document.getElementById("sixthRow").style.display = "table-row";
+    if (player.sixthAmount !== 0)
+        if (player.resets > 2 && player.currentChallenge !== "challenge4") document.getElementById("seventhRow").style.display = "table-row";
+    if (player.seventhAmount !== 0)
+        if (player.resets > 3) document.getElementById("eightRow").style.display = "table-row";
+    transformSaveToDecimal()
+    updateCosts();
+    updateTickSpeed();
+    updateAchPow();
+    updateChallenges();
+    loadAutoBuyers();
+    updateCheckBoxes();
+    updateAutobuyers();
+    if (player.currentChallenge == "challenge12" || player.currentChallenge == "challenge9" || player.currentChallenge == "challenge5") document.getElementById("quickReset").style.display = "inline-block";
+    else document.getElementById("quickReset").style.display = "none";
+ 
+    document.getElementById("notation").innerHTML = "Notation: " + player.options.notation
+
+    var achievements = document.getElementsByClassName('achievement');
+    var achievement;
+    for (var i = 0; i < achievements.length; i++) {
+        achievement = achievements.item(i);
+        if (player.achievements.includes(achievement.id)) {
+            achievement.className = 'achievement achievementunlocked';
+        } else {
+            achievement.className = 'achievement achievementlocked';
+        }
+    }
+    setAchieveTooltip();
+}
+
+function save_game() {
+    set_cookie('dimensionSave', player);
+    $.notify("Game saved", "info")
+}
+
+
+function transformSaveToDecimal() {
+    player.money = new Decimal(player.money)
+    player.tickSpeedCost = new Decimal(player.tickSpeedCost)
+    player.tickspeed = new Decimal(player.tickspeed)
+    player.firstCost = new Decimal(player.firstCost)
+    player.secondCost = new Decimal(player.secondCost)
+    player.thirdCost = new Decimal(player.thirdCost)
+    player.fourthCost = new Decimal(player.fourthCost)
+    player.fifthCost = new Decimal(player.fifthCost)
+    player.sixthCost = new Decimal(player.sixthCost)
+    player.seventhCost = new Decimal(player.seventhCost)
+    player.eightCost = new Decimal(player.eightCost)
+    player.firstAmount = new Decimal(player.firstAmount)
+    player.secondAmount = new Decimal(player.secondAmount)
+    player.thirdAmount = new Decimal(player.thirdAmount)
+    player.fourthAmount = new Decimal(player.fourthAmount)
+    player.fifthAmount = new Decimal(player.fifthAmount)
+    player.sixthAmount = new Decimal(player.sixthAmount)
+    player.seventhAmount = new Decimal(player.seventhAmount)
+    player.eightAmount = new Decimal(player.eightAmount)
+    player.firstPow = new Decimal(player.firstPow)
+    player.secondPow = new Decimal(player.secondPow)
+    player.thirdPow = new Decimal(player.thirdPow)
+    player.fourthPow = new Decimal(player.fourthPow)
+    player.fifthPow = new Decimal(player.fifthPow)
+    player.sixthPow = new Decimal(player.sixthPow)
+    player.seventhPow = new Decimal(player.seventhPow)
+    player.eightPow = new Decimal(player.eightPow)
+    player.sacrificed = new Decimal(player.sacrificed)
+    player.totalmoney = new Decimal(player.totalmoney)
+    player.chall3Pow = new Decimal(player.chall3Pow)
+    player.costMultipliers = [new Decimal(player.costMultipliers[0]), new Decimal(player.costMultipliers[1]), new Decimal(player.costMultipliers[2]), new Decimal(player.costMultipliers[3]), new Decimal(player.costMultipliers[4]), new Decimal(player.costMultipliers[5]), new Decimal(player.costMultipliers[6]), new Decimal(player.costMultipliers[7])]
+    player.tickspeedMultiplier = new Decimal(player.tickspeedMultiplier)
+    player.matter = new Decimal(player.matter)
+}
+
+
+
+function showTab(tabName) {
+    //iterate over all elements in div_tab class. Hide everything that's not tabName and show tabName
+    var tabs = document.getElementsByClassName('tab');
+    var tab;
+    for (var i = 0; i < tabs.length; i++) {
+        tab = tabs.item(i);
+        if (tab.id === tabName) {
+            tab.style.display = 'block';
+        } else {
+            tab.style.display = 'none';
+        }
+    }
+}
+
+var FormatList = ['', 'K', 'M', 'B', 'T', 'Qd', 'Qt', 'Sx', 'Sp', 'Oc', 'No', 'Dc', 'UDc', 'DDc', 'TDc', 'QdDc', 'QtDc', 'SxDc', 'SpDc', 'ODc', 'NDc', 'Vg', 'UVg', 'DVg', 'TVg', 'QdVg', 'QtVg', 'SxVg', 'SpVg', 'OVg', 'NVg', 'Tg', 'UTg', 'DTg', 'TTg', 'QdTg', 'QtTg', 'SxTg', 'SpTg', 'OTg', 'NTg', 'Qa', 'UQa', 'DQa', 'TQa', 'QdQa', 'QtQa', 'SxQa', 'SpQa', 'OQa', 'NQa', 'Qi', 'UQi', 'DQi', 'TQi', 'QaQi', 'QtQi', 'SxQi', 'SpQi', 'OQi', 'NQi', 'Se', 'USe', 'DSe', 'TSe', 'QaSe', 'QtSe', 'SxSe', 'SpSe', 'OSe', 'NSe', 'St', 'USt', 'DSt', 'TSt', 'QaSt', 'QtSt', 'SxSt', 'SpSt', 'OSt', 'NSt', 'Og', 'UOg', 'DOg', 'TOg', 'QdOg', 'QtOg', 'SxOg', 'SpOg', 'OOg', 'NOg', 'Nn', 'UNn', 'DNn', 'TNn', 'QdNn', 'QtNn', 'SxNn', 'SpNn', 'ONn', 'NNn', 'Ce',];
+
+var letterList1 = ['', 'a', 'b', 'c', 'd', 'e', 'f', 'g', 'h', 'i', 'j', 'k', 'l', 'm', 'n', 'o', 'p', 'q', 'r', 's', 't', 'u', 'v', 'w', 'x', 'y', 'z'];
+var letterList2 = ['a', 'b', 'c', 'd', 'e', 'f', 'g', 'h', 'i', 'j', 'k', 'l', 'm', 'n', 'o', 'p', 'q', 'r', 's', 't', 'u', 'v', 'w', 'x', 'y', 'z'];
+
+var emojiList1 = ['', '😠', '🎂', '🎄', '💀', '🍆', '👪', '🌈', '💯', '🍦', '🎃', '💋', '😂', '🌙', '⛔', '🐙', '💩', '❓', '☢️', '🙈', '👍', '☂️', '✌️', '⚠️', '❌', '😋', '⚡'];
+var emojiList2 = ['😠', '🎂', '🎄', '💀', '🍆', '👪', '🌈', '💯', '🍦', '🎃', '💋', '😂', '🌙', '⛔', '🐙', '💩', '❓', '☢️', '🙈', '👍', '☂️', '✌️', '⚠️', '❌', '😋', '⚡'];
+
+
+
+function isDecimal(value) {
+    try {
+        value.times(1)
+        return true
+    } catch (err) {return false}
+}
+
+
+
+function getAbbreviation(e) {
+    const prefixes = ['', 'U', 'D', 'T', 'Qd', 'Qt', 'Sx', 'Sp', 'O', 'N']
+    const prefixes2 = ['', 'Dc', 'Vg', 'Tg', 'Qa', 'Qi', 'Se', 'St', 'Og', 'Nn']
+    const prefixes3 = ['', 'Ce', 'Dn', 'Tc', 'Qe', 'Qu', 'Sc', 'Si', 'Oe', 'Ne']
+    const prefixes4 = ['', 'D', 'T', 'Qd', 'Qt', 'Sx', 'Sp', 'O', 'N']
+    var index = Decimal.floor(e/3)-1
+    var index2 = Decimal.floor(index/10)
+    var index3 = Decimal.floor(index2/10)
+    var index4 = Decimal.floor(index3/10)
+    var prefix = prefixes[index%10]
+    var prefix2 = prefixes2[index2%10]
+    var prefix3 = prefixes3[index3%10]
+    if (e <= 3002) {
+        return prefix + prefix2 + prefix3
+    } else {
+        var secondIndex = Decimal.floor(index/1000)-1
+        var secondIndex2 = Decimal.floor(secondIndex/10)
+        var secondIndex3 = Decimal.floor(secondIndex2/10)
+        var secondIndex4 = Decimal.floor(secondIndex3/10)
+        var secondPrefix = prefixes4[secondIndex%10]
+        var secondPrefix2 = prefixes2[secondIndex2%10]
+        var secondPrefix3 = prefixes3[secondIndex3%10]
+        var x = "MI"
+        if ((index)%1000 !== 0) x += "-" 
+        return secondPrefix + secondPrefix2 + secondPrefix3 + x + prefix + prefix2 + prefix3
+    }
+}
+
+
+
+function formatValue(notation, value, places, placesUnder1000) {
+
+    if ((value <= Number.MAX_VALUE || player.break) && (value >= 1000)) {
+        var matissa = value / Decimal.pow(10, Decimal.floor(Decimal.log10(value)));
+        var power = Decimal.floor(Decimal.log10(value));
+        if (isDecimal(value)) {
+            power = value.e
+            matissa = parseFloat(value.toExponential(4).split("e")[0])
+        }
+        if ((notation === "Standard")) {
+            if (power <= 303) return ((Decimal.round(matissa * Decimal.pow(10, power % 3) * Decimal.pow(10, places)) / Decimal.pow(10, places)).toFixed(places) + " " + FormatList[(power - (power % 3)) / 3]);
+            else return (Decimal.round(matissa * Decimal.pow(10, power % 3) * Decimal.pow(10, places)) / Decimal.pow(10, places)).toFixed(places) + " " + getAbbreviation(power)
+        } else if (notation === "Scientific") {
+            return ((Decimal.round(matissa * Decimal.pow(10, places)) / Decimal.pow(10, places)).toFixed(places) + "e" + power);
+        } else if (notation === "Engineering") {
+            return ((Decimal.round(matissa * Decimal.pow(10, power % 3) * Decimal.pow(10, places)) / Decimal.pow(10, places)).toFixed(places) + "ᴇ" + (power - (power % 3)));
+        } else if (notation === "Letters") {
+            power -= 3;
+            return ((Decimal.round(matissa * Decimal.pow(10, power % 3) * Decimal.pow(10, places)) / Decimal.pow(10, places)).toFixed(places) +
+                letterList1[Decimal.floor(((power - (power % 3)) / 3) / letterList2.length)] + letterList2[((power - (power % 3)) / 3) % letterList2.length]);
+        } else if (notation === "Emojis") {
+            power -= 3;
+            return ((Decimal.round(matissa * Decimal.pow(10, power % 3) * Decimal.pow(10, places)) / Decimal.pow(10, places)).toFixed(places) +
+                emojiList1[Decimal.floor(((power - (power % 3)) / 3) / emojiList2.length)] + emojiList2[((power - (power % 3)) / 3) % emojiList2.length]);
+            
+            
+            } else return ((Decimal.round(matissa * 100) / 100).toFixed(places) + "e" + power);
+    } else if (value < 1000) {
+        return ((Decimal.round(value * Decimal.pow(10, places)) / Decimal.pow(10, places))).toFixed(placesUnder1000);    
+    } else {
+        return "Infinite";
+    }
+}
+
+
+function updateMoney() {
+    var element = document.getElementById("coinAmount");
+    element.innerHTML = formatValue(player.options.notation, player.money, 2, 1);
+    if (player.currentChallenge == "challenge12") {
+	var element2 = document.getElementById("matter");
+	element2.innerHTML = "There is " + formatValue(player.options.notation, player.matter, 2, 1) + " matter.";
+}}
+
+function updateCoinPerSec() {
+    var element = document.getElementById("coinsPerSec");
+    if (player.currentChallenge == "challenge3") {
+      element.innerHTML = 'You are getting ' + shortenDimensions(calcPerSec(player.firstAmount, player.firstPow, player.infinityUpgrades.includes("18Mult")).times(player.chall3Pow)) + ' antimatter per second.';
+    } else if (player.currentChallenge == "challenge7") {
+      element.innerHTML = 'You are getting ' + shortenDimensions(calcPerSec(player.firstAmount, player.firstPow, player.infinityUpgrades.includes("18Mult")) + 
+			  calcPerSec(player.secondAmount.pow(1.5), player.secondPow.pow(1.7).times(10), player.infinityUpgrades.includes("27Mult"))) + ' antimatter per second.';
+    } else {
+      element.innerHTML = 'You are getting ' + shortenDimensions(calcPerSec(player.firstAmount, player.firstPow, player.infinityUpgrades.includes("18Mult"))) + ' antimatter per second.';
+    }
+}
+
+function hasInfinityMult(tier) {
+    switch (tier) {
+        case 1: case 8: return player.infinityUpgrades.includes("18Mult");
+        case 2: case 7: return player.infinityUpgrades.includes("27Mult");
+        case 3: case 6: return player.infinityUpgrades.includes("36Mult");
+        case 4: case 5: return player.infinityUpgrades.includes("45Mult");
+    }
+}
+
+function getDimensionFinalMultiplier(tier) {
+    const name = TIER_NAMES[tier];
+
+    let multiplier = new Decimal(player[name + 'Pow']);
+    if (player.currentChallenge == "challenge7") {
+        if (tier == 4) multiplier = multiplier.pow(1.4)
+        if (tier == 2) multiplier = multiplier.pow(1.7)
+    }
+    multiplier = multiplier.times(player.achPow);
+    
+    if (hasInfinityMult(tier)) multiplier = multiplier.times(dimMults());
+    if (tier == 1 && player.infinityUpgrades.includes("unspentBonus")) multiplier = multiplier.times(1+Decimal.pow(player.infinityPoints/2,1.5));
+    multiplier = multiplier.times(timeMult());
+    
+    return multiplier;
+}
+
+function getDimensionDescription(tier) {
+    const name = TIER_NAMES[tier];
+    
+    let description = shortenDimensions(player[name + 'Amount']) + ' (' + player[name + 'Bought'] + ')';
+    
+    if (tier < 8) {
+        description += '  (+' + formatValue(player.options.notation, getDimensionRateOfChange(tier).toFixed(1), 2, 1) + '%/s)';
+    }
+    
+    return description;
+}
+
+function getDimensionRateOfChange(tier) {
+    if (tier == 8) {
+        return 0;
+    }
+
+    let toGain = getDimensionProductionPerSecond(tier + 1)
+
+    const name = TIER_NAMES[tier];
+    if (player.currentChallenge == "challenge7") {
+        if (tier == 7) return 0
+        else toGain = getDimensionProductionPerSecond(tier + 2);
+    }
+    const current = Decimal.max(player[name + 'Amount'], 1);
+    const change  = toGain.times(10).dividedBy(current);
+    
+    return change;
+}
+
+function getShiftRequirement() {
+    let tier   = Decimal.min(player.resets + 4, 8);
+    let amount = 20;
+    if (player.currentChallenge == "challenge4") {
+        tier = Decimal.min(player.resets + 4, 6)
+        if (tier == 6) amount += (player.resets - 2) * 20;
+    }
+    if (tier == 8) {
+        amount += (player.resets - 4) * 15;
+    }
+    
+    if (player.infinityUpgrades.includes("resetBoost")) {
+        amount -= 9;
+    }
+    
+    return { tier: tier, amount: amount };
+}
+
+function getGalaxyRequirement() {
+    let amount = 80 + (player.galaxies * 60);
+    if (player.currentChallenge == "challenge4") amount = 99 + (player.galaxies * 90)
+    if (player.infinityUpgrades.includes("resetBoost")) {
+        amount -= 9;
+    }
+    
+    return amount;
+}
+
+function getETA(cost) {
+    var a = 100;
+    while (ETACalc(a) < cost) {
+        a *= 10;
+        if (a > 1e20) return Infinity;
+    }
+    var b = a / 10;
+    var q = ETACalc((a+b)/2);
+    while (cost+100 < q || q < cost-100) {
+        if (q < cost) a = (a+b)/2;
+        else b = (a+b)/2;
+        q = ETACalc((a+b)/2);
+    }
+    return (a+b)/2;
+}
+
+function ETACalc(t) {
+    var value = player.money + calcPerSec(player.firstAmount, player.firstPow, player.infinityUpgrades.includes("18Mult"));
+    var div = 1;
+    for (let tier = 1; tier <= 8; ++tier) {
+        div *= (tier+1);
+        value += getDimensionRateOfChange(tier) / div * Decimal.pow(t,tier);
+    }
+    return value
+}
+
+function updateDimensions() {
+    
+    for (let tier = 1; tier <= 8; ++tier) {
+        const name = TIER_NAMES[tier];
+        document.getElementById(name + "D").innerHTML = DISPLAY_NAMES[tier] + " Dimension x" + formatValue(player.options.notation, getDimensionFinalMultiplier(tier), 1, 1);
+        document.getElementById(name + "Amount").innerHTML = getDimensionDescription(tier);  
+    }
+
+
+    for (let tier = 1; tier <= 8; ++tier) {
+        const name = TIER_NAMES[tier];
+        if (!canBuyDimension(tier)) {
+            break;
+        }
+        
+        document.getElementById(name + "Row").style.display = "table-row";
+        document.getElementById(name + "Row").style.visibility = "visible";
+        
+        
+    }
+    
+    if (canBuyTickSpeed()) {
+        document.getElementById("tickLabel").innerHTML = 'Reduce the tick interval by ' + Decimal.round((1 - getTickSpeedMultiplier()) * 100) + '%.';
+        
+        document.getElementById("tickSpeed").style.visibility = "visible";
+        document.getElementById("tickSpeedMax").style.visibility = "visible";
+        document.getElementById("tickLabel").style.visibility = "visible";
+        document.getElementById("tickSpeedAmount").style.visibility = "visible";
+    }
+    
+    const shiftRequirement = getShiftRequirement();
+    if (player.currentChallenge == "challenge4" ? shiftRequirement.tier < 6 : shiftRequirement.tier < 8) {
+        document.getElementById("resetLabel").innerHTML = 'Dimension Shift: requires ' + shiftRequirement.amount + " " + DISPLAY_NAMES[shiftRequirement.tier] + " Dimensions";
+    }
+    else document.getElementById("resetLabel").innerHTML = 'Dimension Boost: requires ' + shiftRequirement.amount + " " + DISPLAY_NAMES[shiftRequirement.tier] + " Dimensions";
+    
+    if (player.currentChallenge == "challenge4" ? player.resets > 2 : player.resets > 3) {
+        document.getElementById("softReset").innerHTML = "Reset the game for a Boost";
+    } else {
+        document.getElementById("softReset").innerHTML = "Reset the game for a new Dimension";
+    }
+
+    if (player.currentChallenge != "challenge4") document.getElementById("secondResetLabel").innerHTML = 'Antimatter Galaxies: requires ' + getGalaxyRequirement() + ' Eighth Dimensions';
+    else document.getElementById("secondResetLabel").innerHTML = 'Antimatter Galaxies: requires ' + getGalaxyRequirement() + ' Sixth Dimensions';
+    document.getElementById("totalmoney").innerHTML = 'You have made a total of ' + shortenMoney(player.totalmoney) + ' antimatter.';
+    document.getElementById("totalresets").innerHTML = 'You have done ' + player.resets + ' soft resets.';
+    document.getElementById("galaxies").innerHTML = 'You have ' + Decimal.round(player.galaxies) + ' Antimatter Galaxies.';
+    document.getElementById("totalTime").innerHTML = "You have played for " + timeDisplay(player.totalTimePlayed) + ".";
+
+    if (player.bestInfinityTime == 9999999999) {
+        document.getElementById("bestInfinity").innerHTML = ""
+        document.getElementById("infinitied").innerHTML = ""
+        document.getElementById("infinityPoints").innerHTML = ""
+        document.getElementById("thisInfinity").innerHTML = ""
+    } else {
+        document.getElementById("bestInfinity").innerHTML = "Your fastest infinity is in " + timeDisplay(player.bestInfinityTime) + "."
+        document.getElementById("thisInfinity").innerHTML = "You have spent " + timeDisplay(player.thisInfinityTime) + " in this infinity."
+        document.getElementById("infinityPoints").innerHTML = "You have  " + formatValue(player.options.notation, player.infinityPoints, 2, 0) + " Infinity points."
+        document.getElementById("infinitied").innerHTML = "You have infinitied " + player.infinitied + " times."
+    }
+    document.getElementById("infi11").innerHTML = "Production increase over time <br>Currently: " + (Decimal.pow(0.5 * player.totalTimePlayed / 600, 0.15)).toFixed(2) + "x<br>Cost: 1 IP"
+    document.getElementById("infi12").innerHTML = "First and Eighth Dimension power <br>" + formatValue(player.options.notation, dimMults(), 1, 1) + "x<br>Cost: 1 IP"
+    document.getElementById("infi13").innerHTML = "Third and Sixth Dimension power <br>" + formatValue(player.options.notation, dimMults(), 1, 1) + "x<br>Cost: 1 IP"
+    document.getElementById("infi22").innerHTML = "Second and seventh Dimension power <br>" + formatValue(player.options.notation, dimMults(), 1, 1) + "x<br>Cost: 1 IP"
+    document.getElementById("infi23").innerHTML = "Fourth and Fifth Dimension power <br>" + formatValue(player.options.notation, dimMults(), 1, 1) + "x<br>Cost: 1 IP"
+    document.getElementById("infi31").innerHTML = "Production increase over time in current infinity<br>Currently: " + Decimal.max(Decimal.pow(player.thisInfinityTime / 2400, 0.25), 1).toFixed(2) + "x<br>Cost: 3 IP"
+    document.getElementById("infi32").innerHTML = "Bonus for unspent Infinity Points on 1st Dimension<br>(Currently " + formatValue(player.options.notation, 1+Decimal.pow(player.infinityPoints/2,1.5), 2, 2) + "x)<br>Cost: 5 IP"
+    document.getElementById("infi34").innerHTML = "Infinity Point generation (based on fastest infinity) <br>(Currently 1 every " + timeDisplay(player.bestInfinityTime*10) + ")<br>Cost: 10 IP"
+}
+
+function updateCosts() {
+    document.getElementById("first").innerHTML = 'Cost: ' + shortenCosts(player.firstCost);
+    document.getElementById("second").innerHTML = 'Cost: ' + shortenCosts(player.secondCost);
+    document.getElementById("third").innerHTML = 'Cost: ' + shortenCosts(player.thirdCost);
+    document.getElementById("fourth").innerHTML = 'Cost: ' + shortenCosts(player.fourthCost);
+    document.getElementById("fifth").innerHTML = 'Cost: ' + shortenCosts(player.fifthCost);
+    document.getElementById("sixth").innerHTML = 'Cost: ' + shortenCosts(player.sixthCost);
+    document.getElementById("seventh").innerHTML = 'Cost: ' + shortenCosts(player.seventhCost);
+    document.getElementById("eight").innerHTML = 'Cost: ' + shortenCosts(player.eightCost);
+    
+    document.getElementById("firstMax").innerHTML = 'Until 10, Cost: ' + shortenCosts(player.firstCost.times((10 - player.firstBought)));
+    document.getElementById("secondMax").innerHTML = 'Until 10, Cost: ' + shortenCosts(player.secondCost.times((10 - player.secondBought)));
+    document.getElementById("thirdMax").innerHTML = 'Until 10, Cost: ' + shortenCosts(player.thirdCost.times((10 - player.thirdBought)));
+    document.getElementById("fourthMax").innerHTML = 'Until 10, Cost: ' + shortenCosts(player.fourthCost.times((10 - player.fourthBought)));
+    document.getElementById("fifthMax").innerHTML = 'Until 10, Cost: ' + shortenCosts(player.fifthCost.times((10 - player.fifthBought)));
+    document.getElementById("sixthMax").innerHTML = 'Until 10, Cost: ' + shortenCosts(player.sixthCost.times((10 - player.sixthBought)));
+    document.getElementById("seventhMax").innerHTML = 'Until 10, Cost: ' + shortenCosts(player.seventhCost.times((10 - player.seventhBought)));
+    document.getElementById("eightMax").innerHTML = 'Until 10, Cost: ' + shortenCosts(player.eightCost.times((10 - player.eightBought)));
+    
+    document.getElementById("tickSpeed").innerHTML = 'Cost: ' + shortenCosts(player.tickSpeedCost);
+}
+
+function updateTickSpeed() {
+    var exp = Decimal.floor(Decimal.log10(player.tickspeed));
+    if (exp > 1) document.getElementById("tickSpeedAmount").innerHTML = 'Tickspeed: ' + Decimal.round(player.tickspeed);
+    else {
+        document.getElementById("tickSpeedAmount").innerHTML = 'Tickspeed: ' + Decimal.round(player.tickspeed.times(new Decimal(100).dividedBy(Decimal.pow(10, exp)))) + ' / ' + shorten(new Decimal(100).dividedBy(Decimal.pow(10, exp)));
+    }
+    if (player.tickspeed.lt(1e-28) && !player.achievements.includes("Faster than a potato")) giveAchievement("Faster than a potato");
+
+    /*	else if (player.tickspeed > 10) document.getElementById("tickSpeedAmount").innerHTML = 'Tickspeed: ' + Decimal.round(player.tickspeed*10)  + ' / 10';
+    	else if (player.tickspeed > 1) document.getElementById("tickSpeedAmount").innerHTML = 'Tickspeed: ' + Decimal.round(player.tickspeed*100) + ' / 100';
+    else if (player.tickspeed > .1) document.getElementById("tickSpeedAmount").innerHTML = 'Tickspeed: ' + Decimal.round(player.tickspeed*1000) + ' / 1000';
+    else document.getElementById("tickSpeedAmount").innerHTML = 'Tickspeed: ' + Decimal.round(player.tickspeed*10000) + ' / 10000';*/
+}
+
+
+function updateChallenges() {
+    try {
+        var buttons = document.getElementsByClassName('onchallengebtn')
+        for (var i=0; i < buttons.length; i++) {
+            buttons[i].className = "challengesbtn";
+            buttons[i].innerHTML = "Start"
+        }
+        
+        for (var i=0; i < player.challenges.length; i++) {
+            document.getElementById(player.challenges[i]).className = "completedchallengesbtn";
+            document.getElementById(player.challenges[i]).innerHTML = "Completed"
+        }
+        
+        if (player.currentChallenge != "") {
+            document.getElementById(player.currentChallenge).className = "onchallengebtn"
+            document.getElementById(player.currentChallenge).innerHTML = "Running"
+        }
+    } catch (err) {updateChallenges()}
+  
+
+  
+  
+}
+
+
+
+
+
+
+
+function softReset() {
+    player = {
+        money: new Decimal(10),
+        tickSpeedCost: new Decimal(1000),
+        tickspeed: new Decimal(1000),
+        firstCost: new Decimal(10),
+        secondCost: new Decimal(100),
+        thirdCost: new Decimal(10000),
+        fourthCost: new Decimal(1000000),
+        fifthCost: new Decimal(1e9),
+        sixthCost: new Decimal(1e13),
+        seventhCost: new Decimal(1e18),
+        eightCost: new Decimal(1e24),
+        firstAmount: new Decimal(0),
+        secondAmount: new Decimal(0),
+        thirdAmount: new Decimal(0),
+        fourthAmount: new Decimal(0),
+        firstBought: 0,
+        secondBought: 0,
+        thirdBought: 0,
+        fourthBought: 0,
+        fifthAmount: new Decimal(0),
+        sixthAmount: new Decimal(0),
+        seventhAmount: new Decimal(0),
+        eightAmount: new Decimal(0),
+        fifthBought: 0,
+        sixthBought: 0,
+        seventhBought: 0,
+        eightBought: 0,
+        sacrificed: new Decimal(0),
+        achievements: player.achievements,
+        challenges: player.challenges,
+        currentChallenge: player.currentChallenge,
+        infinityUpgrades: player.infinityUpgrades,
+        infinityPoints: player.infinityPoints,
+        infinitied: player.infinitied,
+        totalTimePlayed: player.totalTimePlayed,
+        bestInfinityTime: player.bestInfinityTime,
+        thisInfinityTime: player.thisInfinityTime,
+        firstPow: Decimal.pow(2, player.resets + 1),
+        secondPow: Decimal.pow(2, player.resets),
+        thirdPow: Decimal.max(Decimal.pow(2, player.resets - 1), 1),
+        fourthPow: Decimal.max(Decimal.pow(2, player.resets - 2), 1),
+        fifthPow: Decimal.max(Decimal.pow(2, player.resets - 3), 1),
+        sixthPow: Decimal.max(Decimal.pow(2, player.resets - 4), 1),
+        seventhPow: Decimal.max(Decimal.pow(2, player.resets - 5), 1),
+        eightPow: Decimal.max(Decimal.pow(2, player.resets - 6), 1),
+        resets: player.resets,
+        galaxies: player.galaxies,
+        tickDecrease: player.tickDecrease,
+        totalmoney: player.totalmoney,
+        interval: null,
+        lastUpdate: player.lastUpdate,
+        achPow: player.achPow,
+	      newsArray: player.newsArray,
+        autobuyers: player.autobuyers,
+        costMultipliers: [new Decimal(1e3), new Decimal(1e4), new Decimal(1e5), new Decimal(1e6), new Decimal(1e8), new Decimal(1e10), new Decimal(1e12), new Decimal(1e15)],
+        tickspeedMultiplier: new Decimal(10),
+        chall2Pow: player.chall2Pow,
+        chall3Pow: new Decimal(0.01),
+        matter: new Decimal(0),
+        chall11Pow: 1,
+        partInfinityPoint: player.partInfinityPoint,
+        break: player.break,
+        options: {
+            newsHidden: player.options.newsHidden,
+            notation: player.options.notation,
+            animationsOn: player.options.animationsOn,
+            invert: player.options.invert,
+            logoVisible: player.options.logoVisible
+        }
+    };
+    if (player.currentChallenge == "challenge10") {
+        player.thirdCost = new Decimal(100)
+        player.fourthCost = new Decimal(500)
+        player.fifthCost = new Decimal(2500)
+        player.sixthCost = new Decimal(2e4)
+        player.seventhCost = new Decimal(2e5)
+        player.eightCost = new Decimal(4e6)
+    }
+    if (player.infinityUpgrades.includes("resetMult")) {
+        player.firstPow = Decimal.pow(2.5, player.resets + 1)
+        player.secondPow = Decimal.pow(2.5, player.resets)
+        player.thirdPow = Decimal.max(Decimal.pow(2.5, player.resets - 1), 1)
+        player.fourthPow = Decimal.max(Decimal.pow(2.5, player.resets - 2), 1)
+        player.fifthPow = Decimal.max(Decimal.pow(2.5, player.resets - 3), 1)
+        player.sixthPow = Decimal.max(Decimal.pow(2.5, player.resets - 4), 1)
+        player.seventhPow = Decimal.max(Decimal.pow(2.5, player.resets - 5), 1)
+        player.eightPow = Decimal.max(Decimal.pow(2.5, player.resets - 6), 1)
+    }
+    if (player.currentChallenge == "challenge11") {
+        player.firstPow = new Decimal(1)
+        player.secondPow = new Decimal(1)
+        player.thirdPow = new Decimal(1)
+        player.fourthPow = new Decimal(1)
+        player.fifthPow = new Decimal(1)
+        player.sixthPow = new Decimal(1)
+        player.seventhPow = new Decimal(1)
+        player.eightPow = new Decimal(1)
+    }
+    
+    player.resets++;
+    updateCosts();
+    clearInterval(player.interval);
+    //updateInterval();
+    updateDimensions();
+    document.getElementById("secondRow").style.display = "none";
+    document.getElementById("thirdRow").style.display = "none";
+    document.getElementById("tickSpeed").style.visibility = "hidden";
+    document.getElementById("tickSpeedMax").style.visibility = "hidden";
+    document.getElementById("tickLabel").style.visibility = "hidden";
+    document.getElementById("tickSpeedAmount").style.visibility = "hidden";
+    document.getElementById("fourthRow").style.display = "none";
+    document.getElementById("fifthRow").style.display = "none";
+    document.getElementById("sixthRow").style.display = "none";
+    document.getElementById("seventhRow").style.display = "none";
+    document.getElementById("eightRow").style.display = "none";
+    updateTickSpeed();
+
+    if (player.challenges.includes("challenge1")) player.money = new Decimal(100)
+    
+    if (player.resets >= 10) {
+        giveAchievement("Boosting to the max");
+    }
+}
+
+MoneyFormat = ['K', 'M', 'B', 'T', 'Qd', 'Qt', 'Sx', 'Sp', 'Oc', 'No', 'Dc', 'UDc', 'DDc', 'TDc', 'QdDc', 'QtDc', 'SxDc', 'SpDc', 'ODc', 'NDc', 'Vg', 'UVg', 'DVg', 'TVg', 'QdVg', 'QtVg', 'SxVg', 'SpVg', 'OVg', 'NVg', 'Tg', 'UTg', 'DTg', 'TTg', 'QdTg', 'QtTg', 'SxTg', 'SpTg', 'OTg', 'NTg', 'Qa', 'UQa', 'DQa', 'TQa', 'QdQa', 'QtQa', 'SxQa', 'SpQa', 'OQa', 'NQa', 'Qi', 'UQi', 'DQi', 'TQi', 'QaQi', 'QtQi', 'SxQi', 'SpQi', 'OQi', 'NQi', 'Se', 'USe', 'DSe', 'TSe', 'QaSe', 'QtSe', 'SxSe', 'SpSe', 'OSe', 'NSe', 'St', 'USt', 'DSt', 'TSt', 'QaSt', 'QtSt', 'SxSt', 'SpSt', 'OSt', 'NSt', 'Og', 'UOg', 'DOg', 'TOg', 'QdOg', 'QtOg', 'SxOg', 'SpOg', 'OOg', 'NOg', 'Nn', 'UNn', 'DNn', 'TNn', 'QdNn', 'QtNn', 'SxNn', 'SpNn', 'ONn', 'NNn', 'Ce', 'UCe'];
+MoneyFormat.reverse();
+
+shorten = function (money) {
+    return formatValue(player.options.notation, money, 2, 2);
+};
+
+shortenCosts = function (money) {
+    return formatValue(player.options.notation, money, 0, 0);
+};
+
+shortenDimensions = function (money) {
+    return formatValue(player.options.notation, money, 2, 0);
+};
+
+shortenMoney = function (money) {
+    return formatValue(player.options.notation, money, 2, 1);
+};
+
+function canBuyTickSpeed() {
+    return canBuyDimension(3);
+}
+
+function getTickSpeedMultiplier() {
+    let baseMultiplier = 0.9;
+    if (player.currentChallenge == "challenge6") baseMultiplier = 0.93
+    let perGalaxy = 0.02;
+    
+    if (player.infinityUpgrades.includes("galaxyBoost")) {
+        perGalaxy = 0.04
+    }
+    
+    return baseMultiplier-(player.galaxies*perGalaxy);
+}
+
+function buyTickSpeed() {
+    if (!canBuyTickSpeed()) {
+        return false;
+    }
+    
+    if (!canAfford(player.tickSpeedCost)) {
+        return false;
+    }
+    
+    player.money = player.money.minus(player.tickSpeedCost);
+    if (player.currentChallenge != "challenge5") player.tickSpeedCost = player.tickSpeedCost.times(player.tickspeedMultiplier);
+    else multiplySameCosts(player.tickSpeedCost)
+    if (player.money.gte(Number.MAX_VALUE)) player.tickspeedMultiplier = player.tickspeedMultiplier.times(10);
+    if (player.currentChallenge == "challenge2") player.chall2Pow = 0
+    player.tickspeed = player.tickspeed.times(getTickSpeedMultiplier());
+    
+    return true;
+}
+
+document.getElementById("tickSpeed").onclick = function () {
+    buyTickSpeed();
+    
+    updateTickSpeed();
+    updateMoney();
+    updateCosts();
+};
+
+function buyMaxTickSpeed() {
+
+    while (buyTickSpeed()) {
+        continue;
+    }
+
+    updateTickSpeed();
+    updateMoney();
+    updateCosts();
+}
+
+function timeDisplay(time) {
+
+    time = Decimal.floor(time / 10)
+
+    if (time >= 31536000) {
+        return Decimal.floor(time / 31536000) + " years, " + Decimal.floor((time % 31536000) / 86400) + " days, " + Decimal.floor((time % 86400) / 3600) + " hours, " + Decimal.floor((time % 3600) / 60) + " minutes and " + Decimal.floor(time % 60) + " seconds"
+    } else if (time >= 86400) {
+        return Decimal.floor(time / 86400) + " days, " + Decimal.floor((time % 86400) / 3600) + " hours, " + Decimal.floor((time % 3600) / 60) + " minutes and " + Decimal.floor(time % 60) + " seconds"
+    } else if (time >= 3600) {
+        return Decimal.floor(time / 3600) + " hours, " + Decimal.floor((time % 3600) / 60) + " minutes and " + Decimal.floor(time % 60) + " seconds"
+    } else if (time >= 60) {
+        return Decimal.floor(time / 60) + " minutes and " + Decimal.floor(time % 60) + " seconds"
+    } else return Decimal.floor(time % 60) + " seconds"
+}
+
+
+
+
+function giveAchievement(name) {
+    if (player.achievements.includes(name)) {
+        return
+    }
+    
+    $.notify(name, "success");
+    player.achievements.push(name);
+    document.getElementById(name).className = "achievementunlocked"
+    kongregate.stats.submit('Achievements', player.achievements.length);
+
+    updateAchPow();
+}
+
+const TIER_NAMES = [ null, "first", "second", "third", "fourth", "fifth", "sixth", "seventh", "eight" ];
+const DISPLAY_NAMES = [ null, "First", "Second", "Third", "Fourth", "Fifth", "Sixth", "Seventh", "Eighth" ];
+
+function canAfford(cost) {
+    return cost.lt(Infinity) && cost.lte(player.money);
+}
+
+
+
+function multiplySameCosts(cost) {
+    const tiers = [ null, "first", "second", "third", "fourth", "fifth", "sixth", "seventh", "eight" ];
+    const tierCosts = [ null, new Decimal(1e3), new Decimal(1e4), new Decimal(1e5), new Decimal(1e6), new Decimal(1e8), new Decimal(1e10), new Decimal(1e12), new Decimal(1e15) ];
+    
+    for (let i = 1; i <= 8; ++i) {
+        if (Decimal.log10(player[tiers[i] + "Cost"]).equals(Decimal.log10(cost))) player[tiers[i] + "Cost"] = player[tiers[i] + "Cost"].times(tierCosts[i])
+        
+    }
+    if (Decimal.log10(player.tickSpeedCost).equals(Decimal.log10(cost))) player.tickSpeedCost = player.tickSpeedCost.times(10)
+    }
+
+
+function canBuyDimension(tier) {
+    if (tier == 9 ) {
+        if (player.secondAmount.equals(0)) return false
+        else return true
+    }
+
+    if (tier > player.resets + 4) {
+        return false;
+    }
+    
+    if (tier > 1 && player[TIER_NAMES[tier - 1] + 'Amount'] == 0) {
+        return false;
+    }
+
+    if (player.currentChallenge == "challenge4") {
+        if (tier == 7 || tier == 8) return false
+    }
+    
+    return true;
+}
+
+function getDimensionPowerMultiplier(tier) {
+    let dimMult = 2;
+
+
+    if (player.currentChallenge == "challenge9") dimMult = Decimal.pow(10/0.30,Decimal.random())*0.30
+
+    if (player.infinityUpgrades.includes('dimMult')) {
+        dimMult *= 1.1;
+    }
+    
+    return dimMult;
+}
+
+
+function clearDimensions(amount) {
+	const tiers = [ null, "first", "second", "third", "fourth", "fifth", "sixth", "seventh", "eight" ];
+    
+    for (i = 1; i <= amount; i++) {
+        player[tiers[i] + "Amount"] = new Decimal(0)
+    }   
+}
+
+
+function getDimensionCostMultiplier(tier) {
+
+	const multiplier2 = [new Decimal(1e3),new Decimal(5e3),new Decimal(1e4),new Decimal(1e4),new Decimal(2e4),new Decimal(2e4),new Decimal(4e4),new Decimal(4e4)]
+    
+    if (player.currentChallenge == "challenge10") return multiplier2[tier - 1];
+    else return player.costMultipliers[tier - 1];
+}
+
+function onBuyDimension(tier) {
+    switch (tier) {
+        case 1: giveAchievement("You gotta start somewhere"); break;
+        case 2: giveAchievement("100 antimatter is a lot"); break;
+        case 3: giveAchievement("Half life 3 confirmed"); break;
+        case 4: giveAchievement("L4D: Left 4 Dimensions"); break;
+        case 5: giveAchievement("5 Dimension Antimatter Punch"); break;
+        case 6: giveAchievement("We couldn't afford 9"); break;
+        case 7: giveAchievement("Not a luck related achievement"); break;
+        case 8: giveAchievement("90 degrees to infinity"); break;
+    }
+    
+    if (tier == 8 && player.eightAmount.equals(99)) {
+        giveAchievement("The 9th Dimension is a lie");
+    }
+    
+
+    updateCosts();
+    updateMoney();
+    updateDimensions();
+}
+
+function buyOneDimension(tier) {
+    const name = TIER_NAMES[tier];
+    const cost = player[name + 'Cost'];
+
+    if (player.currentChallenge != "challenge10") {
+        if (!canBuyDimension(tier)) {
+            return false;
+        }
+    } else {
+        if (tier >= 3) {
+            if (player[TIER_NAMES[tier-2] + 'Amount'].lt(cost)) return false
+        }
+        else if (!canBuyDimension(tier)) {
+            return false;
+        } else if (tier < 3 && !canAfford(cost)){
+            return false;
+        }
+    }
+    
+    
+    
+    if (player.currentChallenge != "challenge10") {
+        if (!canAfford(cost)) {
+            return false;
+        }
+    }
+    
+    
+    if (player.currentChallenge != "challenge10" || tier < 3) {
+        player.money = player.money.minus(cost);
+    } else {
+        player[TIER_NAMES[tier-2] + 'Amount'] = player[TIER_NAMES[tier-2] + 'Amount'].minus(cost)
+    }
+    
+    player[name + 'Amount'] = player[name + 'Amount'].plus(1);
+    player[name + 'Bought']++;
+    
+    if (player[name + 'Bought'] === 10) {
+        player[name + 'Bought'] = 0;
+        player[name + 'Pow']  = player[name + 'Pow'].times(getDimensionPowerMultiplier(tier));
+        if (player.currentChallenge != "challenge5" ) player[name + 'Cost'] = player[name + 'Cost'].times(getDimensionCostMultiplier(tier));
+        
+        else multiplySameCosts(cost);
+        if (cost.gte(Number.MAX_VALUE)) player.costMultipliers[tier-1] = player.costMultipliers[tier-1].times(10)
+    }
+
+    if (player.currentChallenge == "challenge2") player.chall2Pow = 0;
+    if (player.currentChallenge == "challenge8") clearDimensions(tier-1)
+
+    onBuyDimension(tier);
+    
+    return true;
+}
+
+function buyManyDimension(tier) {
+    const name = TIER_NAMES[tier];
+    const cost = player[name + 'Cost'].times(10 - player[name + 'Bought']);
+    
+    if (player.currentChallenge == "challenge12" && player.matter.equals(0)) player.matter = new Decimal(1);
+    if (player.currentChallenge != "challenge10") {
+        if (!canBuyDimension(tier)) {
+            return false;
+        }
+    } else {
+        if (tier >= 3) {
+            if (player[TIER_NAMES[tier-2] + 'Amount'].lt(cost)) return false
+        }
+        else if (!canBuyDimension(tier)) {
+            return false;
+        } else if (tier < 3 && !canAfford(cost)){
+            return false;
+        }
+    }
+    
+    
+    
+    if (player.currentChallenge != "challenge10") {
+        if (!canAfford(cost)) {
+            return false;
+        }
+    }
+    
+    if (player.currentChallenge != "challenge10" || tier < 3) {
+        player.money = player.money.minus(cost);
+    } else {
+        player[TIER_NAMES[tier-2] + 'Amount'] = player[TIER_NAMES[tier-2] + 'Amount'].minus(cost)
+    }
+    
+    player[name + 'Amount'] = player[name + 'Amount'].plus(10 - player[name + 'Bought']);
+    player[name + 'Bought']  = 0;
+    player[name + 'Pow']  = player[name + 'Pow'].times(getDimensionPowerMultiplier(tier));
+    if (player.currentChallenge != "challenge5" ) player[name + 'Cost'] = player[name + 'Cost'].times(getDimensionCostMultiplier(tier));
+    else multiplySameCosts(player[name + 'Cost']);  
+    if (cost.gte(Number.MAX_VALUE)) player.costMultipliers[tier-1] = player.costMultipliers[tier-1].times(10)
+    if (player.currentChallenge == "challenge2") player.chall2Pow = 0;
+    if (player.currentChallenge == "challenge8") clearDimensions(tier-1)
+
+    onBuyDimension(tier);
+    
+    return true;
+}
+
+document.getElementById("first").onclick = function () {
+    if (buyOneDimension(1)) {
+        // This achievement is granted only if the buy one button is pressed.
+        if (player.firstAmount >= 1e150) {
+            giveAchievement("There's no point in doing that");
+        }
+        if (player.currentChallenge == "challenge12" && player.matter.equals(0)) player.matter = new Decimal(1);
+    }
+};
+
+
+
+function glowText(id) {
+  var text = document.getElementById(id);
+  text.style.setProperty("-webkit-animation", "glow 1s");
+  text.style.setProperty("animation", "glow 1s");
+}
+
+
+
+document.getElementById("second").onclick = function () {
+    buyOneDimension(2);
+    if (player.currentChallenge == "challenge12" && player.matter == 0) player.matter = new Decimal(1);
+};
+
+document.getElementById("third").onclick = function () {
+    buyOneDimension(3);
+    if (player.currentChallenge == "challenge12" && player.matter == 0)player.matter = new Decimal(1);
+};
+
+document.getElementById("fourth").onclick = function () {
+    buyOneDimension(4);
+    if (player.currentChallenge == "challenge12" && player.matter.equals(0)) player.matter = new Decimal(1);
+};
+
+document.getElementById("fifth").onclick = function () {
+    buyOneDimension(5);
+};
+
+document.getElementById("sixth").onclick = function () {
+    buyOneDimension(6);
+};
+
+document.getElementById("seventh").onclick = function () {
+    buyOneDimension(7);
+};
+
+document.getElementById("eight").onclick = function () {
+    buyOneDimension(8);
+};
+
+document.getElementById("firstMax").onclick = function () {
+    buyManyDimension(1);
+    if (player.currentChallenge == "challenge12" && player.matter.equals(0)) player.matter = new Decimal(1);
+};
+
+document.getElementById("secondMax").onclick = function () {
+    buyManyDimension(2);
+    if (player.currentChallenge == "challenge12" && player.matter.equals(0)) player.matter = new Decimal(1);
+};
+
+document.getElementById("thirdMax").onclick = function () {
+    buyManyDimension(3);
+};
+
+document.getElementById("fourthMax").onclick = function () {
+    buyManyDimension(4);
+};
+
+document.getElementById("fifthMax").onclick = function () {
+    buyManyDimension(5);
+};
+
+document.getElementById("sixthMax").onclick = function () {
+    buyManyDimension(6);
+};
+
+document.getElementById("seventhMax").onclick = function () {
+    buyManyDimension(7);
+};
+
+document.getElementById("eightMax").onclick = function () {
+    buyManyDimension(8);
+};
+
+document.getElementById("softReset").onclick = function () {
+  if (player.currentChallenge == "challenge4" && player.resets >= 2) {
+    if (player.sixthAmount >= ((player.resets - 1) * 20) - player.infinityUpgrades.includes("resetBoost")*9) softReset();
+    document.getElementById("resetLabel").innerHTML = 'Dimension Boost: requires ' + ((player.resets - 1) * 20 - player.infinityUpgrades.includes("resetBoost")*9) + ' Sixth Dimensions'
+  } else {
+    if (player.resets === 0) {
+        if (player.infinityUpgrades.includes("resetBoost") ? player.fourthAmount >= 11 : player.fourthAmount >= 20) {
+            softReset();
+            document.getElementById("resetLabel").innerHTML = 'Dimension Shift: requires 20 Fifth Dimension';
+        }
+    } else if (player.resets == 1) {
+        if (player.infinityUpgrades.includes("resetBoost") ? player.fifthAmount >= 11 : player.fifthAmount >= 20) {
+            softReset();
+            if (player.currentChallenge == "challenge4") document.getElementById("resetLabel").innerHTML = 'Dimension Boost: requires 20 Sixth Dimension';
+            else document.getElementById("resetLabel").innerHTML = 'Dimension Shift: requires 20 Sixth Dimension';
+        }
+    } else if (player.resets == 2) {
+        if (player.infinityUpgrades.includes("resetBoost") ? player.sixthAmount >= 11 : player.sixthAmount >= 20) {
+            softReset();
+            document.getElementById("resetLabel").innerHTML = 'Dimension Shift: requires 20 Seventh Dimension';
+        }
+    } else if (player.resets == 3) {
+        if (player.infinityUpgrades.includes("resetBoost") ? player.seventhAmount >= 11 : player.seventhAmount >= 20) {
+            softReset();
+            document.getElementById("resetLabel").innerHTML = 'Dimension Shift: requires 20 Eighth Dimension';
+        }
+    } else if (player.resets > 3) {
+        if (player.infinityUpgrades.includes("resetBoost") ? player.eightAmount >= (player.resets - 4) * 15 + 11 : player.eightAmount >= (player.resets - 4) * 15 + 20) {
+            softReset();
+            document.getElementById("resetLabel").innerHTML = 'Dimension Boost: requires ' + (player.resets - 3) * 20 + ' Eighth Dimension';
+        }
+  } }
+};
+
+document.getElementById("maxall").onclick = function () {    
+    buyMaxTickSpeed();
+
+    for (let tier = 8; tier >= 1; tier--) {
+        while (buyManyDimension(tier)) {
+            continue;
+        }
+    }
+};
+
+document.getElementById("animation").onclick = function () {
+    if (player.options.animationsOn) {
+        player.options.animationsOn = false;
+        document.getElementById("logoanimation").src = "animation.png";
+    } else {
+        player.options.animationsOn = true;
+        document.getElementById("logoanimation").src = "animation.gif";
+    }
+}
+
+document.getElementById("invert").onclick = function () {
+    if (player.options.invert) {
+        player.options.invert = false;
+        document.getElementById("body").classList.remove("invert");
+    } else {
+        player.options.invert = true;
+        document.getElementById("body").classList.add("invert");
+    }
+}
+
+document.getElementById("logo").onclick = function () {
+    if (player.options.logoVisible) {
+        player.options.logoVisible = false;
+        document.getElementById("logoanimation").style.display = "none";
+        document.getElementById("logodiv").style.display = "none";
+    } else {
+        player.options.logoVisible = true;
+        document.getElementById("logoanimation").style.display = "block";
+        document.getElementById("logodiv").style.display = "block";
+    }
+}
+
+
+
+
+function buyInfinityUpgrade(name, cost) {
+    if (player.infinityPoints >= cost && !player.infinityUpgrades.includes(name)) {
+        player.infinityUpgrades.push(name);
+        player.infinityPoints -= cost;
+        return true
+    } else return false
+}
+
+function updateAchPow() {
+    var amount = 0
+    if (player.achievements.includes("You gotta start somewhere") &&
+        player.achievements.includes("100 antimatter is a lot") &&
+        player.achievements.includes("Half life 3 confirmed") &&
+        player.achievements.includes("L4D: Left 4 Dimensions") &&
+        player.achievements.includes("5 Dimension Antimatter Punch") &&
+        player.achievements.includes("We couldn't afford 9") &&
+        player.achievements.includes("Not a luck related achievement") &&
+        player.achievements.includes("90 degrees to infinity")) {
+        amount += 1;
+        document.getElementById("achRow1").className = "completedrow"
+    }
+
+    if (player.achievements.includes("To infinity!") &&
+        player.achievements.includes("Don't you dare to sleep") &&
+        player.achievements.includes("The 9th Dimension is a lie") &&
+        player.achievements.includes("Antimatter Apocalypse") &&
+        player.achievements.includes("Boosting to the max") &&
+        player.achievements.includes("You got past The Big Wall") &&
+        player.achievements.includes("Double Galaxy") &&
+        player.achievements.includes("There's no point in doing that")) {
+        amount += 1;
+        document.getElementById("achRow2").className = "completedrow"
+    }
+
+    if (player.achievements.includes("I forgot to nerf that") &&
+        player.achievements.includes("The Gods are pleased") &&
+        player.achievements.includes("That's a lot of infinites") &&
+        player.achievements.includes("You didn't need it anyway") &&
+        player.achievements.includes("One for each dimension") &&
+        player.achievements.includes("Claustrophobic") &&
+        player.achievements.includes("That's fast!") &&
+        player.achievements.includes("I don't believe in Gods")) {
+        amount += 1;
+        document.getElementById("achRow3").className = "completedrow"
+    }
+
+    if (player.achievements.includes("Fake News") &&
+        player.achievements.includes("Supersanic") &&
+        player.achievements.includes("Zero Deaths") &&
+        player.achievements.includes("Over in 30 seconds") &&
+        player.achievements.includes("Faster than a potato") &&
+        player.achievements.includes("Multidimensional") &&
+        player.achievements.includes("Daredevil") &&
+        player.achievements.includes("AntiChallenged")) {
+        amount += 1;
+        document.getElementById("achRow4").className = "completedrow"
+    }
+
+    for (i = amount; i > 0; i--) {
+        player.achPow = Decimal.pow(1.5, amount)
+    }
+
+    document.getElementById("achmultlabel").innerHTML = "Current achievement multiplier on each Dimension: " + player.achPow.toFixed(1) + "x"
+
+
+}
+
+
+
+function timeMult() {
+    var mult = 1
+    if (player.infinityUpgrades.includes("timeMult")) mult *= Decimal.pow(player.totalTimePlayed / 1200, 0.15);
+    if (player.infinityUpgrades.includes("timeMult2")) mult *= Decimal.max(Decimal.pow(player.thisInfinityTime / 2400, 0.25), 1);
+    return mult;
+}
+
+function dimMults() {
+    return 1 + (player.infinitied * 0.2)
+}
+
+
+
+document.getElementById("infi11").onclick = function () {
+    buyInfinityUpgrade("timeMult",1);
+}
+
+document.getElementById("infi21").onclick = function () {
+    buyInfinityUpgrade("dimMult",1);
+}
+
+document.getElementById("infi12").onclick = function () {
+    if (player.infinityUpgrades.includes("timeMult")) buyInfinityUpgrade("18Mult",1);
+}
+
+document.getElementById("infi22").onclick = function () {
+    if (player.infinityUpgrades.includes("dimMult")) buyInfinityUpgrade("27Mult",1);
+}
+
+document.getElementById("infi13").onclick = function () {
+    if (player.infinityUpgrades.includes("18Mult")) buyInfinityUpgrade("36Mult",1);
+}
+document.getElementById("infi23").onclick = function () {
+    if (player.infinityUpgrades.includes("27Mult")) buyInfinityUpgrade("45Mult",1);
+}
+
+document.getElementById("infi14").onclick = function () {
+    if (player.infinityUpgrades.includes("36Mult")) buyInfinityUpgrade("resetBoost",1);
+}
+
+document.getElementById("infi24").onclick = function () {
+    if (player.infinityUpgrades.includes("45Mult")) buyInfinityUpgrade("galaxyBoost",2);
+}
+
+document.getElementById("infi31").onclick = function() {
+    buyInfinityUpgrade("timeMult2",3);
+}
+    
+document.getElementById("infi32").onclick = function() {
+    if (player.infinityUpgrades.includes("timeMult2")) buyInfinityUpgrade("unspentBonus",5);
+}
+
+document.getElementById("infi33").onclick = function() {
+    if (player.infinityUpgrades.includes("unspentBonus")) buyInfinityUpgrade("resetMult",7);
+}
+
+document.getElementById("infi34").onclick = function() {
+    if (player.infinityUpgrades.includes("resetMult")) buyInfinityUpgrade("passiveGen",10);
+}
+
+document.getElementById("buyerBtn1").onclick = function () {
+    if (player.autobuyers[0].cost <= player.infinityPoints) {
+        player.autobuyers[0].interval = Decimal.max(player.autobuyers[0].interval*0.61, 100)
+        player.infinityPoints -= player.autobuyers[0].cost
+        player.autobuyers[0].cost *= 2
+        updateAutobuyers();
+    }
+}
+
+document.getElementById("buyerBtn2").onclick = function () {
+    if (player.autobuyers[1].cost <= player.infinityPoints) {
+        player.autobuyers[1].interval = Decimal.max(player.autobuyers[1].interval*0.61, 100)
+        player.infinityPoints -= player.autobuyers[1].cost
+        player.autobuyers[1].cost *= 2
+        updateAutobuyers();
+    }
+}
+
+document.getElementById("buyerBtn3").onclick = function () {
+    if (player.autobuyers[2].cost <= player.infinityPoints) {
+        player.autobuyers[2].interval = Decimal.max(player.autobuyers[2].interval*0.61, 100)
+        player.infinityPoints -= player.autobuyers[2].cost
+        player.autobuyers[2].cost *= 2
+        updateAutobuyers();
+    }
+}
+
+document.getElementById("buyerBtn4").onclick = function () {
+    if (player.autobuyers[3].cost <= player.infinityPoints) {
+        player.autobuyers[3].interval = Decimal.max(player.autobuyers[3].interval*0.61, 100)
+        player.infinityPoints -= player.autobuyers[3].cost
+        player.autobuyers[3].cost *= 2
+        updateAutobuyers();
+    }
+}
+
+document.getElementById("buyerBtn5").onclick = function () {
+    if (player.autobuyers[4].cost <= player.infinityPoints) {
+        player.autobuyers[4].interval = Decimal.max(player.autobuyers[4].interval*0.61, 100)
+        player.infinityPoints -= player.autobuyers[4].cost
+        player.autobuyers[4].cost *= 2
+        updateAutobuyers();
+    }
+}
+
+document.getElementById("buyerBtn6").onclick = function () {
+    if (player.autobuyers[5].cost <= player.infinityPoints) {
+        player.autobuyers[5].interval = Decimal.max(player.autobuyers[5].interval*0.61, 100)
+        player.infinityPoints -= player.autobuyers[5].cost
+        player.autobuyers[5].cost *= 2
+        updateAutobuyers();
+    }
+}
+
+document.getElementById("buyerBtn7").onclick = function () {
+    if (player.autobuyers[6].cost <= player.infinityPoints) {
+        player.autobuyers[6].interval = Decimal.max(player.autobuyers[6].interval*0.61, 100)
+        player.infinityPoints -= player.autobuyers[6].cost
+        player.autobuyers[6].cost *= 2
+        updateAutobuyers();
+    }
+}
+
+document.getElementById("buyerBtn8").onclick = function () {
+    if (player.autobuyers[7].cost <= player.infinityPoints) {
+        player.autobuyers[7].interval = Decimal.max(player.autobuyers[7].interval*0.61, 100)
+        player.infinityPoints -= player.autobuyers[7].cost
+        player.autobuyers[7].cost *= 2
+        updateAutobuyers();
+    }
+}
+
+document.getElementById("buyerBtnTickSpeed").onclick = function () {
+    if (player.autobuyers[8].cost <= player.infinityPoints) {
+        player.autobuyers[8].interval = Decimal.max(player.autobuyers[8].interval*0.61, 100)
+        player.infinityPoints -= player.autobuyers[8].cost
+        player.autobuyers[8].cost *= 2
+        updateAutobuyers();
+    }
+}
+
+document.getElementById("buyerBtnDimBoost").onclick = function () {
+    if (player.autobuyers[9].cost <= player.infinityPoints) {
+        player.autobuyers[9].interval = Decimal.max(player.autobuyers[9].interval*0.61, 100)
+        player.infinityPoints -= player.autobuyers[9].cost
+        player.autobuyers[9].cost *= 2
+        updateAutobuyers();
+    }
+}
+
+document.getElementById("buyerBtnGalaxies").onclick = function () {
+    if (player.autobuyers[10].cost <= player.infinityPoints) {
+        player.autobuyers[10].interval = Decimal.max(player.autobuyers[10].interval*0.61, 100)
+        player.infinityPoints -= player.autobuyers[10].cost
+        player.autobuyers[10].cost *= 2
+        updateAutobuyers();
+    }
+}
+
+document.getElementById("buyerBtnInf").onclick = function () {
+    if (player.autobuyers[11].cost <= player.infinityPoints) {
+        player.autobuyers[11].interval = Decimal.max(player.autobuyers[11].interval*0.61, 100)
+        player.infinityPoints -= player.autobuyers[11].cost
+        player.autobuyers[11].cost *= 2
+        updateAutobuyers();
+    }
+}
+
+
+document.getElementById("toggleBtn1").onclick = function () {
+    if (player.autobuyers[0].target == document.getElementById("first")) {
+        player.autobuyers[0].target = document.getElementById("firstMax")
+        document.getElementById("toggleBtn1").innerHTML="Buys until 10"
+    } else {
+        player.autobuyers[0].target = document.getElementById("first")
+        document.getElementById("toggleBtn1").innerHTML="Buys singles"
+    }
+}
+
+document.getElementById("toggleBtn2").onclick = function () {
+    if (player.autobuyers[1].target == document.getElementById("second")) {
+        player.autobuyers[1].target = document.getElementById("secondMax")
+        document.getElementById("toggleBtn2").innerHTML="Buys until 10"
+    } else {
+        player.autobuyers[1].target = document.getElementById("second")
+        document.getElementById("toggleBtn2").innerHTML="Buys singles"
+    }
+}
+
+document.getElementById("toggleBtn3").onclick = function () {
+    if (player.autobuyers[2].target == document.getElementById("third")) {
+        player.autobuyers[2].target = document.getElementById("thirdMax")
+        document.getElementById("toggleBtn3").innerHTML="Buys until 10"
+    } else {
+        player.autobuyers[2].target = document.getElementById("third")
+        document.getElementById("toggleBtn3").innerHTML="Buys singles"
+    }
+}
+
+document.getElementById("toggleBtn4").onclick = function () {
+    if (player.autobuyers[3].target == document.getElementById("fourth")) {
+        player.autobuyers[3].target = document.getElementById("fourthMax")
+        document.getElementById("toggleBtn4").innerHTML="Buys until 10"
+    } else {
+        player.autobuyers[3].target = document.getElementById("fourth")
+        document.getElementById("toggleBtn4").innerHTML="Buys singles"
+    }
+}
+
+document.getElementById("toggleBtn5").onclick = function () {
+    if (player.autobuyers[4].target == document.getElementById("fifth")) {
+        player.autobuyers[4].target = document.getElementById("fifthMax")
+        document.getElementById("toggleBtn5").innerHTML="Buys until 10"
+    } else {
+        player.autobuyers[4].target = document.getElementById("fifth")
+        document.getElementById("toggleBtn5").innerHTML="Buys singles"
+    }
+}
+
+document.getElementById("toggleBtn6").onclick = function () {
+    if (player.autobuyers[5].target == document.getElementById("sixth")) {
+        player.autobuyers[5].target = document.getElementById("sixthMax")
+        document.getElementById("toggleBtn6").innerHTML="Buys until 10"
+    } else {
+        player.autobuyers[5].target = document.getElementById("sixth")
+        document.getElementById("toggleBtn6").innerHTML="Buys singles"
+    }
+}
+
+document.getElementById("toggleBtn7").onclick = function () {
+    if (player.autobuyers[6].target == document.getElementById("seventh")) {
+        player.autobuyers[6].target = document.getElementById("seventhMax")
+        document.getElementById("toggleBtn7").innerHTML="Buys until 10"
+    } else {
+        player.autobuyers[6].target = document.getElementById("seventh")
+        document.getElementById("toggleBtn7").innerHTML="Buys singles"
+    }
+}
+
+document.getElementById("toggleBtn8").onclick = function () {
+    if (player.autobuyers[7].target == document.getElementById("eight")) {
+        player.autobuyers[7].target = document.getElementById("eightMax")
+        document.getElementById("toggleBtn8").innerHTML="Buys until 10"
+    } else {
+        player.autobuyers[7].target = document.getElementById("eight")
+        document.getElementById("toggleBtn8").innerHTML="Buys singles"
+    }
+}
+
+document.getElementById("toggleBtnTickSpeed").onclick = function () {
+    if (player.autobuyers[8].target == document.getElementById("tickSpeed")) {
+        player.autobuyers[8].target = document.getElementById("tickSpeedMax")
+        document.getElementById("toggleBtnTickSpeed").innerHTML="Buys max"
+    } else {
+        player.autobuyers[8].target = document.getElementById("tickSpeed")
+        document.getElementById("toggleBtnTickSpeed").innerHTML="Buys singles"
+    }
+}
+
+
+
+
+
+
+
+
+
+
+
+
+
+
+
+document.getElementById("secondSoftReset").onclick = function () {
+    var bool = player.currentChallenge != "challenge11"
+    if (player.currentChallenge == "challenge4" ?
+    player.sixthAmount >= (player.galaxies * 90 + 99 - player.infinityUpgrades.includes("resetBoost") * 9) &&bool : player.eightAmount >= (player.galaxies * 60 + 80 - player.infinityUpgrades.includes("resetBoost") * 9) &&bool) {
+      if (player.sacrificed == 0) giveAchievement("I don't believe in Gods");
+        player = {
+            money: new Decimal(10),
+            tickSpeedCost: new Decimal(1000),
+            tickspeed: new Decimal(1000),
+            firstCost: new Decimal(10),
+            secondCost: new Decimal(100),
+            thirdCost: new Decimal(10000),
+            fourthCost: new Decimal(1000000),
+            fifthCost: new Decimal(1e9),
+            sixthCost: new Decimal(1e13),
+            seventhCost: new Decimal(1e18),
+            eightCost: new Decimal(1e24),
+            firstAmount: new Decimal(0),
+            secondAmount: new Decimal(0),
+            thirdAmount: new Decimal(0),
+            fourthAmount: new Decimal(0),
+            firstBought: 0,
+            secondBought: 0,
+            thirdBought: 0,
+            fourthBought: 0,
+            fifthAmount: new Decimal(0),
+            sixthAmount: new Decimal(0),
+            seventhAmount: new Decimal(0),
+            eightAmount: new Decimal(0),
+            fifthBought: 0,
+            sixthBought: 0,
+            seventhBought: 0,
+            eightBought: 0,
+            firstPow: new Decimal(1),
+            secondPow: new Decimal(1),
+            thirdPow: new Decimal(1),
+            fourthPow: new Decimal(1),
+            fifthPow: new Decimal(1),
+            sixthPow: new Decimal(1),
+            seventhPow: new Decimal(1),
+            eightPow: new Decimal(1),
+            sacrificed: new Decimal(0),
+            achievements: player.achievements,
+            challenges: player.challenges,
+            currentChallenge: player.currentChallenge,
+            infinityUpgrades: player.infinityUpgrades,
+            infinityPoints: player.infinityPoints,
+            infinitied: player.infinitied,
+            totalTimePlayed: player.totalTimePlayed,
+            bestInfinityTime: player.bestInfinityTime,
+            thisInfinityTime: player.thisInfinityTime,
+            resets: 0,
+            galaxies: player.galaxies + 1,
+            totalmoney: player.totalmoney,
+            tickDecrease: player.tickDecrease - 0.03,
+            interval: null,
+            lastUpdate: player.lastUpdate,
+            achPow: player.achPow,
+	        newsArray: player.newsArray,
+            autobuyers: player.autobuyers,
+            costMultipliers: [new Decimal(1e3), new Decimal(1e4), new Decimal(1e5), new Decimal(1e6), new Decimal(1e8), new Decimal(1e10), new Decimal(1e12), new Decimal(1e15)],
+            tickspeedMultiplier: new Decimal(10),
+            chall2Pow: player.chall2Pow,
+            chall3Pow: new Decimal(0.01),
+            matter: new Decimal(0),
+            chall11Pow: 1,
+            partInfinityPoint: player.partInfinityPoint,
+            break: player.break,
+            options: {
+                newsHidden: player.options.newsHidden,
+                scientific: player.options.scientific,
+                notation: player.options.notation,
+                animationsOn: player.options.animationsOn,
+                invert: player.options.invert,
+                logoVisible: player.options.logoVisible
+            }
+        };
+	    if (player.currentChallenge == "challenge10") {
+            player.thirdCost = new Decimal(100)
+            player.fourthCost = new Decimal(500)
+            player.fifthCost = new Decimal(2500)
+            player.sixthCost = new Decimal(2e4)
+            player.seventhCost = new Decimal(2e5)
+            player.eightCost = new Decimal(4e6)
+        }
+        updateCosts();
+        clearInterval(player.interval);
+        //updateInterval();
+        updateDimensions();
+        document.getElementById("secondRow").style.display = "none";
+        document.getElementById("thirdRow").style.display = "none";
+        document.getElementById("tickSpeed").style.visibility = "hidden";
+        document.getElementById("tickSpeedMax").style.visibility = "hidden";
+        document.getElementById("tickLabel").style.visibility = "hidden";
+        document.getElementById("tickSpeedAmount").style.visibility = "hidden";
+        document.getElementById("fourthRow").style.display = "none";
+        document.getElementById("fifthRow").style.display = "none";
+        document.getElementById("sixthRow").style.display = "none";
+        document.getElementById("seventhRow").style.display = "none";
+        document.getElementById("eightRow").style.display = "none";
+        updateTickSpeed();
+        if (player.galaxies >= 2) giveAchievement("Double Galaxy");
+        if (player.galaxies >= 1) giveAchievement("You got past The Big Wall");
+        if (player.challenges.includes("challenge1")) player.money = new Decimal(100)
+
+    }
+};
+
+document.getElementById("exportbtn").onclick = function () {
+    let output = document.getElementById('exportOutput');
+    let parent = output.parentElement;
+    
+    parent.style.display = "";
+    output.value = btoa(JSON.stringify(player, function(k, v) { return (v === Infinity) ? "Infinity" : v; }));
+    
+    output.onblur = function() {
+        parent.style.display = "none";
+    }
+    
+    output.focus();
+    output.select();
+    
+    try {
+        if (document.execCommand('copy')) {
+            $.notify("exported to clipboard", "info");
+            output.blur();
+        }
+    } catch(ex) {
+        // well, we tried.
+    }
+};
+
+
+document.getElementById("save").onclick = function () {
+    save_game();
+};
+
+function verify_save(obj) {
+    if (typeof obj != 'object') return false;
+
+
+    return true;
+}
+
+document.getElementById("importbtn").onclick = function () {
+    var save_data = prompt("Input your save.");
+    save_data = JSON.parse(atob(save_data), function(k, v) { return (v === Infinity) ? "Infinity" : v; });
+    if (!save_data || !verify_save(save_data)) {
+        alert('could not load the save..');
+        load_custom_game();
+        return;
+    }
+    player = save_data;
+    save_game();
+    load_game();
+    updateChallenges()
+};
+
+
+
+
+document.getElementById("reset").onclick = function () {
+    if (confirm("Do you really want to erase all your progress?")) {
+        set_cookie('dimensionSave', defaultStart);
+        player = defaultStart
+        save_game();
+        load_game();
+        updateCosts();
+        clearInterval(player.interval);
+        //updateInterval();
+
+        document.getElementById("secondRow").style.display = "none";
+        document.getElementById("thirdRow").style.display = "none";
+        document.getElementById("tickSpeed").style.visibility = "hidden";
+        document.getElementById("tickSpeedMax").style.visibility = "hidden";
+        document.getElementById("tickLabel").style.visibility = "hidden";
+        document.getElementById("tickSpeedAmount").style.visibility = "hidden";
+        document.getElementById("fourthRow").style.display = "none";
+        document.getElementById("fifthRow").style.display = "none";
+        document.getElementById("sixthRow").style.display = "none";
+        document.getElementById("seventhRow").style.display = "none";
+        document.getElementById("eightRow").style.display = "none";
+        updateTickSpeed();
+        updateDimensions();
+        updateChallenges();
+        updateAutobuyers();
+    }
+};
+
+
+function breakInfinity() {
+    if (player.break) {
+        player.break = false
+        document.getElementById("break").innerHTML = "BREAK INFINITY"
+    } else {
+        player.break = true
+        document.getElementById("break").innerHTML = "FIX INFINITY"
+    }
+}
+
+function gainedInfinityPoints() {
+    return Decimal.pow(10, Decimal.floor(Decimal.log10(player.money).dividedBy(308))-1)
+}
+
+
+function setAchieveTooltip() {
+    var apocAchieve = document.getElementById("Antimatter Apocalypse");
+    var noPointAchieve = document.getElementById("There's no point in doing that");
+    var sanic = document.getElementById("Supersanic")
+    var forgotAchieve = document.getElementById("I forgot to nerf that")
+    var potato = document.getElementById("Faster than a potato")
+    var dimensional = document.getElementById("Multidimensional")
+
+    apocAchieve.setAttribute('ach-tooltip', "Get over " + formatValue(player.options.notation, 1e80, 0, 0) + " antimatter");
+    noPointAchieve.setAttribute('ach-tooltip', "Buy a single First Dimension when you have over " + formatValue(player.options.notation, 1e150, 0, 0) + " of them");
+    forgotAchieve.setAttribute('ach-tooltip', "Get any Dimension multiplier over " + formatValue(player.options.notation, 1e31, 0, 0));
+    sanic.setAttribute('ach-tooltip', "Have antimatter/sec exceed your current antimatter above " + formatValue(player.options.notation, 1e63, 0, 0));
+    potato.setAttribute('ach-tooltip', "Get more than " + formatValue(player.options.notation, 1e28, 0, 0) + " ticks per second");
+    dimensional.setAttribute('ach-tooltip', "Reach " + formatValue(player.options.notation, 1e12, 0, 0) + " of all dimensions except 8th");
+}
+
+document.getElementById("notation").onclick = function () {
+    player.options.scientific = !player.options.scientific;
+    if (player.options.notation === "Emojis") {
+        player.options.notation = "Scientific";
+        document.getElementById("notation").innerHTML = ("Notation: Scientific")
+    } else if (player.options.notation === "Scientific") {
+        player.options.notation = "Engineering";
+        document.getElementById("notation").innerHTML = ("Notation: Engineering")
+    } else if (player.options.notation === "Engineering") {
+        player.options.notation = "Letters";
+        document.getElementById("notation").innerHTML = ("Notation: Letters")
+    } else if (player.options.notation === "Letters") {
+        player.options.notation = "Standard";
+        document.getElementById("notation").innerHTML = ("Notation: Standard")
+    } else if (player.options.notation === "Standard") {
+        player.options.notation = "Emojis";
+        document.getElementById("notation").innerHTML = ("Notation: Cancer")
+    }
+    setAchieveTooltip();
+    updateDimensions();
+    updateCosts();
+};
+
+
+document.getElementById("newsbtn").onclick = function() {
+  if (!player.options.newsHidden) {
+    document.getElementById("game").style.display = "none";
+    player.options.newsHidden = true
+  } else {
+    document.getElementById("game").style.display = "inline-block";
+    player.options.newsHidden = false
+  }
+}
+
+
+function resetDimensions() {
+    const tiers = [ null, "first", "second", "third", "fourth", "fifth", "sixth", "seventh", "eight" ];
+    
+    for (i = 1; i <= 8; i++) {
+        player[tiers[i] + "Amount"] = new Decimal(0)
+        player[tiers[i] + "Pow"] = new Decimal(1)
+    }
+    player.firstCost = new Decimal(10)
+    player.secondCost = new Decimal(100)
+    player.thirdCost = new Decimal(10000)
+    player.fourthCost = new Decimal(1e6)
+    player.fifthCost = new Decimal(1e9)
+    player.sixthCost = new Decimal(1e13)
+    player.seventhCost = new Decimal(1e18)
+    player.eightCost = new Decimal(1e24)
+    player.eightPow = new Decimal(player.chall11Pow)
+    updateDimensions();
+}
+
+function calcSacrificeBoost() {
+    if (player.currentChallenge != "challenge11") {
+        if (player.firstAmount.gt(0)) return Decimal.max(Decimal.pow((Decimal.log10(player.firstAmount).dividedBy(10.0)), 2).dividedBy(Decimal.max(Decimal.pow((Decimal.log10(Decimal.max(player.sacrificed, 1)).dividedBy(10.0)), 2), 1), 1));
+        else return 1;
+    } else {
+        if (player.firstAmount != 0) return Decimal.pow(player.firstAmount, 0.05).dividedBy(Decimal.max(Decimal.pow(player.sacrificed, 0.04), 1))
+        else return 1
+    }
+}
+
+
+function sacrifice() {
+    player.eightPow = player.eightPow.times(calcSacrificeBoost())
+    player.sacrificed = player.sacrificed.plus(player.firstAmount)
+    if (player.currentChallenge != "challenge11") {
+        if (player.currentChallenge == "challenge7") clearDimensions(6);
+        else clearDimensions(7);
+        if (Decimal.max(Decimal.pow((Decimal.log10(Decimal.max(player.sacrificed, 1)) / 10.0), 2), 2) >= 600) giveAchievement("The Gods are pleased");
+    } else {
+        player.chall11Pow *= calcSacrificeBoost()
+        resetDimensions();
+        player.money = new Decimal(100)
+        
+    }
+    updateDimensions();
+    updateCosts();
+
+}
+
+
+
+
+document.getElementById("sacrifice").onclick = function () {
+    if (player.eightAmount == 0) {
+        return false;
+    }
+    
+    if (!document.getElementById("confirmation").checked) {
+        if (!confirm("Dimensional Sacrifice will remove all of your first to seventh dimensions (with the cost and multiplier unchanged) for a boost to Eighth Dimension. It will take time to regain production.")) {
+            return false;
+        }
+    }
+    
+    return sacrifice();
+}
+
+
+function updateAutobuyers() {
+    var autoBuyerDim1 = new Autobuyer (document.getElementById("first"))
+    var autoBuyerDim2 = new Autobuyer (document.getElementById("second"))
+    var autoBuyerDim3 = new Autobuyer (document.getElementById("third"))
+    var autoBuyerDim4 = new Autobuyer (document.getElementById("fourth"))
+    var autoBuyerDim5 = new Autobuyer (document.getElementById("fifth"))
+    var autoBuyerDim6 = new Autobuyer (document.getElementById("sixth"))
+    var autoBuyerDim7 = new Autobuyer (document.getElementById("seventh"))
+    var autoBuyerDim8 = new Autobuyer (document.getElementById("eight"))
+    var autoBuyerDimBoost = new Autobuyer (document.getElementById("softReset"))
+    autoBuyerDimBoost.interval = 30000
+    var autoBuyerGalaxy = new Autobuyer (document.getElementById("secondSoftReset"))
+    autoBuyerGalaxy.interval = 30000
+    var autoBuyerTickspeed = new Autobuyer (document.getElementById("tickSpeed"))
+    var autoBuyerInf = new Autobuyer (document.getElementById("bigcrunch"))
+    autoBuyerInf.interval = 60000
+
+    autoBuyerDim1.tier = 1
+    autoBuyerDim2.tier = 2
+    autoBuyerDim3.tier = 3
+    autoBuyerDim4.tier = 4
+    autoBuyerDim5.tier = 5
+    autoBuyerDim6.tier = 6
+    autoBuyerDim7.tier = 7
+    autoBuyerDim8.tier = 8
+    autoBuyerTickSpeed.tier = 9
+    if (player.challenges.includes("challenge1") && player.autobuyers[0] == 1) {
+        player.autobuyers[0] = autoBuyerDim1
+        document.getElementById("autoBuyer1").style.display = "inline-block"
+    }
+    if (player.challenges.includes("challenge2") && player.autobuyers[1] == 2) {
+        player.autobuyers[1] = autoBuyerDim2
+        document.getElementById("autoBuyer2").style.display = "inline-block"
+    }
+    if (player.challenges.includes("challenge3") && player.autobuyers[2] == 3) {
+        player.autobuyers[2] = autoBuyerDim3
+        document.getElementById("autoBuyer3").style.display = "inline-block"
+    }
+    if (player.challenges.includes("challenge4") && player.autobuyers[9] == 10) {
+        player.autobuyers[9] = autoBuyerDimBoost
+        document.getElementById("autoBuyerDimBoost").style.display = "inline-block"
+    }
+    if (player.challenges.includes("challenge5") && player.autobuyers[8] == 9) {
+        player.autobuyers[8] = autoBuyerTickspeed
+        document.getElementById("autoBuyerTickSpeed").style.display = "inline-block"
+    }
+    if (player.challenges.includes("challenge6") && player.autobuyers[4] == 5) {
+        player.autobuyers[4] = autoBuyerDim5
+        document.getElementById("autoBuyer5").style.display = "inline-block"
+    }
+    if (player.challenges.includes("challenge7") && player.autobuyers[11] == 12) {
+        player.autobuyers[11] = autoBuyerInf
+        document.getElementById("autoBuyerInf").style.display = "inline-block"
+    }
+    if (player.challenges.includes("challenge8") && player.autobuyers[3] == 4) {
+        player.autobuyers[3] = autoBuyerDim4
+        document.getElementById("autoBuyer4").style.display = "inline-block"
+    }
+    if (player.challenges.includes("challenge9") && player.autobuyers[6] == 7) {
+        player.autobuyers[6] = autoBuyerDim7
+        document.getElementById("autoBuyer7").style.display = "inline-block"
+    }
+    if (player.challenges.includes("challenge10") && player.autobuyers[5] == 6) {
+        player.autobuyers[5] = autoBuyerDim6
+        document.getElementById("autoBuyer6").style.display = "inline-block"
+    }
+    if (player.challenges.includes("challenge11") && player.autobuyers[7] == 8) {
+        player.autobuyers[7] = autoBuyerDim8
+        document.getElementById("autoBuyer8").style.display = "inline-block"
+    }
+    if (player.challenges.includes("challenge12") && player.autobuyers[10] == 11) {
+        player.autobuyers[10] = autoBuyerGalaxy
+        document.getElementById("autoBuyerGalaxies").style.display = "inline-block"
+    }
+    
+    document.getElementById("interval1").innerHTML = "Current interval: " + (player.autobuyers[0].interval/1000).toFixed(1) + " seconds";
+    document.getElementById("interval2").innerHTML = "Current interval: " + (player.autobuyers[1].interval/1000).toFixed(1) + " seconds";
+    document.getElementById("interval3").innerHTML = "Current interval: " + (player.autobuyers[2].interval/1000).toFixed(1) + " seconds";
+    document.getElementById("interval4").innerHTML = "Current interval: " + (player.autobuyers[3].interval/1000).toFixed(1) + " seconds";
+    document.getElementById("interval5").innerHTML = "Current interval: " + (player.autobuyers[4].interval/1000).toFixed(1) + " seconds";
+    document.getElementById("interval6").innerHTML = "Current interval: " + (player.autobuyers[5].interval/1000).toFixed(1) + " seconds";
+    document.getElementById("interval7").innerHTML = "Current interval: " + (player.autobuyers[6].interval/1000).toFixed(1) + " seconds";
+    document.getElementById("interval8").innerHTML = "Current interval: " + (player.autobuyers[7].interval/1000).toFixed(1) + " seconds";
+    document.getElementById("intervalTickSpeed").innerHTML = "Current interval: " + (player.autobuyers[8].interval/1000).toFixed(1) + " seconds";
+    document.getElementById("intervalDimBoost").innerHTML = "Current interval: " + (player.autobuyers[9].interval/1000).toFixed(1) + " seconds";
+    document.getElementById("intervalGalaxies").innerHTML = "Current interval: " + (player.autobuyers[10].interval/1000).toFixed(1) + " seconds";
+    document.getElementById("intervalInf").innerHTML = "Current interval: " + (player.autobuyers[11].interval/1000).toFixed(1) + " seconds";
+
+
+    if (player.autobuyers[0].interval <= 100) {
+        document.getElementById("buyerBtn1").style.display = "none"
+    }
+    if (player.autobuyers[1].interval <= 100) {
+        document.getElementById("buyerBtn2").style.display = "none"
+    }
+    if (player.autobuyers[2].interval <= 100) {
+        document.getElementById("buyerBtn3").style.display = "none"
+    }
+    if (player.autobuyers[3].interval <= 100) {
+        document.getElementById("buyerBtn4").style.display = "none"
+    }
+    if (player.autobuyers[4].interval <= 100) {
+        document.getElementById("buyerBtn5").style.display = "none"
+    }
+    if (player.autobuyers[5].interval <= 100) {
+        document.getElementById("buyerBtn6").style.display = "none"
+    }
+    if (player.autobuyers[6].interval <= 100) {
+        document.getElementById("buyerBtn7").style.display = "none"
+    }
+    if (player.autobuyers[7].interval <= 100) {
+        document.getElementById("buyerBtn8").style.display = "none"
+    }
+    if (player.autobuyers[8].interval <= 100) {
+        document.getElementById("buyerBtnTickSpeed").style.display = "none"
+    }
+    if (player.autobuyers[9].interval <= 100) {
+        document.getElementById("buyerBtnDimBoost").style.display = "none"
+    }
+    if (player.autobuyers[10].interval <= 100) {
+        document.getElementById("buyerBtnGalaxies").style.display = "none"
+    }
+    if (player.autobuyers[11].interval <= 100) {
+        document.getElementById("buyerBtnInf").style.display = "none"
+    }
+
+
+
+    document.getElementById("buyerBtn1").innerHTML = "39% smaller interval <br>Cost: " + player.autobuyers[0].cost + " points"
+    document.getElementById("buyerBtn2").innerHTML = "39% smaller interval <br>Cost: " + player.autobuyers[1].cost + " points"
+    document.getElementById("buyerBtn3").innerHTML = "39% smaller interval <br>Cost: " + player.autobuyers[2].cost + " points"
+    document.getElementById("buyerBtn4").innerHTML = "39% smaller interval <br>Cost: " + player.autobuyers[3].cost + " points"
+    document.getElementById("buyerBtn5").innerHTML = "39% smaller interval <br>Cost: " + player.autobuyers[4].cost + " points"
+    document.getElementById("buyerBtn6").innerHTML = "39% smaller interval <br>Cost: " + player.autobuyers[5].cost + " points"
+    document.getElementById("buyerBtn7").innerHTML = "39% smaller interval <br>Cost: " + player.autobuyers[6].cost + " points"
+    document.getElementById("buyerBtn8").innerHTML = "39% smaller interval <br>Cost: " + player.autobuyers[7].cost + " points"
+    document.getElementById("buyerBtnTickSpeed").innerHTML = "39% smaller interval <br>Cost: " + player.autobuyers[8].cost + " points"
+    document.getElementById("buyerBtnDimBoost").innerHTML = "39% smaller interval <br>Cost: " + player.autobuyers[9].cost + " points"
+    document.getElementById("buyerBtnGalaxies").innerHTML = "39% smaller interval <br>Cost: " + player.autobuyers[10].cost + " points"
+    document.getElementById("buyerBtnInf").innerHTML = "39% smaller interval <br>Cost: " + player.autobuyers[11].cost + " points"
+
+
+    for (var i=0; i<8; i++) {
+        if (player.autobuyers[i]%1 !== 0) document.getElementById("autoBuyer"+(i+1)).style.display = "inline-block"
+    }
+    if (player.autobuyers[8]%1 !== 0) document.getElementById("autoBuyerTickSpeed").style.display = "inline-block"
+    if (player.autobuyers[9]%1 !== 0) document.getElementById("autoBuyerDimBoost").style.display = "inline-block"
+    if (player.autobuyers[10]%1 !== 0) document.getElementById("autoBuyerGalaxies").style.display = "inline-block"
+    if (player.autobuyers[11]%1 !== 0) document.getElementById("autoBuyerInf").style.display = "inline-block"
+
+
+    if (document.getElementById("1ison").checked) player.autobuyers[0].isOn = true; else player.autobuyers[0].isOn = false
+    if (document.getElementById("2ison").checked) player.autobuyers[1].isOn = true; else player.autobuyers[1].isOn = false
+    if (document.getElementById("3ison").checked) player.autobuyers[2].isOn = true; else player.autobuyers[2].isOn = false
+    if (document.getElementById("4ison").checked) player.autobuyers[3].isOn = true; else player.autobuyers[3].isOn = false
+    if (document.getElementById("5ison").checked) player.autobuyers[4].isOn = true; else player.autobuyers[4].isOn = false
+    if (document.getElementById("6ison").checked) player.autobuyers[5].isOn = true; else player.autobuyers[5].isOn = false
+    if (document.getElementById("7ison").checked) player.autobuyers[6].isOn = true; else player.autobuyers[6].isOn = false
+    if (document.getElementById("8ison").checked) player.autobuyers[7].isOn = true; else player.autobuyers[7].isOn = false
+    if (document.getElementById("9ison").checked) player.autobuyers[8].isOn = true; else player.autobuyers[8].isOn = false
+    if (document.getElementById("10ison").checked) player.autobuyers[9].isOn = true; else player.autobuyers[9].isOn = false
+    if (document.getElementById("11ison").checked) player.autobuyers[10].isOn = true; else player.autobuyers[10].isOn = false
+    if (document.getElementById("12ison").checked) player.autobuyers[11].isOn = true; else player.autobuyers[11].isOn = false
+
+
+}
+
+function loadAutoBuyers() {
+    const tiers = ["first", "second", "third", "fourth", "fifth", "sixth", "seventh", "eight", "tickSpeed", "softReset", "secondSoftReset", "bigcrunch"];
+    for (var i=0; i<12; i++) {
+        if (player.autobuyers[i]%1 !== 0 ) {
+            player.autobuyers[i].target = document.getElementById(tiers[i])
+        }
+    }
+    
+}
+
+function autoBuyerArray() {
+    var tempArray = []
+    for (var i=0; i<player.autobuyers.length && i<9; i++) {
+        if (player.autobuyers[i]%1 !== 0 ) {
+            tempArray.push(player.autobuyers[i])
+        }
+    }
+    return tempArray;
+}
+
+
+function priorityOrder() {
+    var tempArray = []
+    var i = 1;
+    while(tempArray.length != autoBuyerArray().length) {
+        
+        for (var x=0 ; x< autoBuyerArray().length; x++) {
+            if (autoBuyerArray()[x].priority == i) tempArray.push(autoBuyerArray()[x])
+        }
+        i++;
+    } 
+    return tempArray;
+}
+
+
+function updatePriorities() {
+    for (var x=0 ; x < autoBuyerArray().length; x++) {
+        if (x < 9) autoBuyerArray()[x].priority = parseInt(document.getElementById("priority" + (x+1)).value)
+    }
+}
+
+function updateCheckBoxes() {
+    for (var i = 0; i < 12; i++) {
+        if (player.autobuyers[i]%1 !== 0) {
+            if (player.autobuyers[i].isOn) document.getElementById((i+1) + "ison").checked = "true";
+            else document.getElementById((i+1) + "ison").checked = ""
+        }
+    }
+
+
+}
+
+
+function toggleAutoBuyers() {
+    var bool = player.autobuyers[0].isOn
+    for (var i = 0; i<12; i++) {
+        if (player.autobuyers[i]%1 !== 0) {
+            if (bool) player.autobuyers[i].isOn = false
+            else player.autobuyers[i].isOn = true
+        }
+    }
+    updateCheckBoxes()
+    updateAutobuyers()
+}
+
+
+
+
+
+
+
+document.getElementById("bigcrunch").onclick = function () {
+  if (player.money.gte(Number.MAX_VALUE) && (!player.break || player.currentChallenge != "")) {
+      if (!player.achievements.includes("That's fast!") && player.thisInfinityTime <= 72000) giveAchievement("That's fast!");
+      if (!player.achievements.includes("You didn't need it anyway") && player.eightAmount == 0) giveAchievement("You didn't need it anyway");
+      if (!player.achievements.includes("Claustrophobic") && player.galaxies == 1) giveAchievement("Claustrophobic");
+      if (!player.achievements.includes("Zero Deaths") && player.galaxies == 0 && player.resets == 0) giveAchievement("Zero Deaths")
+      if (player.currentChallenge != "" && !player.challenges.includes(player.currentChallenge)) {
+      player.challenges.push(player.currentChallenge);
+    }
+      player = {
+        money: new Decimal(10),
+        tickSpeedCost: new Decimal(1000),
+        tickspeed: new Decimal(1000),
+        firstCost: new Decimal(10),
+        secondCost: new Decimal(100),
+        thirdCost: new Decimal(10000),
+        fourthCost: new Decimal(1000000),
+        fifthCost: new Decimal(1e9),
+        sixthCost: new Decimal(1e13),
+        seventhCost: new Decimal(1e18),
+        eightCost: new Decimal(1e24),
+        firstAmount: new Decimal(0),
+        secondAmount: new Decimal(0),
+        thirdAmount: new Decimal(0),
+        fourthAmount: new Decimal(0),
+        firstBought: 0,
+        secondBought: 0,
+        thirdBought: 0,
+        fourthBought: 0,
+        fifthAmount: new Decimal(0),
+        sixthAmount: new Decimal(0),
+        seventhAmount: new Decimal(0),
+        eightAmount: new Decimal(0),
+        fifthBought: 0,
+        sixthBought: 0,
+        seventhBought: 0,
+        eightBought: 0,
+        firstPow: new Decimal(1),
+        secondPow: new Decimal(1),
+        thirdPow: new Decimal(1),
+        fourthPow: new Decimal(1),
+        fifthPow: new Decimal(1),
+        sixthPow: new Decimal(1),
+        seventhPow: new Decimal(1),
+        eightPow: new Decimal(1),
+        sacrificed: new Decimal(0),
+          achievements: player.achievements,
+          challenges: player.challenges,
+          currentChallenge: "",
+          infinityUpgrades: player.infinityUpgrades,
+          infinityPoints: player.infinityPoints + 1,
+          infinitied: player.infinitied + 1,
+          totalTimePlayed: player.totalTimePlayed,
+          bestInfinityTime: Decimal.min(player.bestInfinityTime, player.thisInfinityTime),
+          thisInfinityTime: 0,
+          resets: 0,
+          galaxies: 0,
+          tickDecrease: 0.9,
+          totalmoney: new Decimal(0),
+          interval: null,
+          lastUpdate: player.lastUpdate,
+          achPow: player.achPow,
+          autobuyers: player.autobuyers,
+          costMultipliers: [new Decimal(1e3), new Decimal(1e4), new Decimal(1e5), new Decimal(1e6), new Decimal(1e8), new Decimal(1e10), new Decimal(1e12), new Decimal(1e15)],
+          tickspeedMultiplier: new Decimal(10),
+          chall2Pow: 1,
+          chall3Pow: new Decimal(0.01),
+          newsArray: player.newsArray,
+          matter: new Decimal(0),
+          chall11Pow: 1,
+          partInfinityPoint: player.partInfinityPoint,
+          break: player.break,
+          options: {
+              newsHidden: player.options.newsHidden,
+              scientific: player.options.scientific,
+              notation: player.options.notation,
+              animationsOn: player.options.animationsOn,
+              invert: player.options.invert,
+              logoVisible: player.options.logoVisible
+          }
+      };
+      updateCosts();
+      clearInterval(player.interval);
+      //updateInterval();
+      updateDimensions();
+      document.getElementById("secondRow").style.display = "none";
+      document.getElementById("thirdRow").style.display = "none";
+      document.getElementById("tickSpeed").style.visibility = "hidden";
+      document.getElementById("tickSpeedMax").style.visibility = "hidden";
+      document.getElementById("tickLabel").style.visibility = "hidden";
+      document.getElementById("tickSpeedAmount").style.visibility = "hidden";
+      document.getElementById("fourthRow").style.display = "none";
+      document.getElementById("fifthRow").style.display = "none";
+      document.getElementById("sixthRow").style.display = "none";
+      document.getElementById("seventhRow").style.display = "none";
+      document.getElementById("eightRow").style.display = "none";
+      document.getElementById("matter").style.visibility = "hidden";
+      document.getElementById("quickReset").style.display = "none";
+      updateTickSpeed();
+      showTab("dimensions")
+      kongregate.stats.submit('Infinitied', player.infinitied);
+      kongregate.stats.submit('Fastest Infinity time', Decimal.floor(player.bestInfinityTime / 10))
+      if (!player.achievements.includes("To infinity!")) giveAchievement("To infinity!");
+      if (!player.achievements.includes("That's a lot of infinites") && player.infinitied >= 10) giveAchievement("That's a lot of infinites");
+      if (player.infinitied >= 1 && !player.challenges.includes("challenge1")) player.challenges.push("challenge1");
+      
+      updateAutobuyers();
+      if (player.challenges.includes("challenge1")) player.money = new Decimal(100)
+    if (player.challenges.length >= 2 && !player.achievements.includes("Daredevil")) giveAchievement("Daredevil");
+    if (player.challenges.length == 12 && !player.achievements.includes("AntiChallenged")) giveAchievement("AntiChallenged");
+
+  }
+  updateChallenges();
+}
+
+function exitChallenge() {
+    document.getElementById(player.currentChallenge).innerHTML = "Start"
+    startChallenge("");
+    updateChallenges();
+}
+
+function startChallenge(name) {
+  if(name == "" ? true : confirm("You will start over with just your infinity upgrades and achievements. You need to reach infinity with special conditions.")) {
+    if (player.currentChallenge != "") document.getElementById(player.currentChallenge).innerHTML = "Start"
+    player = {
+        money: new Decimal(10),
+        tickSpeedCost: new Decimal(1000),
+        tickspeed: new Decimal(1000),
+        firstCost: new Decimal(10),
+        secondCost: new Decimal(100),
+        thirdCost: new Decimal(10000),
+        fourthCost: new Decimal(1000000),
+        fifthCost: new Decimal(1e9),
+        sixthCost: new Decimal(1e13),
+        seventhCost: new Decimal(1e18),
+        eightCost: new Decimal(1e24),
+        firstAmount: new Decimal(0),
+        secondAmount: new Decimal(0),
+        thirdAmount: new Decimal(0),
+        fourthAmount: new Decimal(0),
+        firstBought: 0,
+        secondBought: 0,
+        thirdBought: 0,
+        fourthBought: 0,
+        fifthAmount: new Decimal(0),
+        sixthAmount: new Decimal(0),
+        seventhAmount: new Decimal(0),
+        eightAmount: new Decimal(0),
+        fifthBought: 0,
+        sixthBought: 0,
+        seventhBought: 0,
+        eightBought: 0,
+        firstPow: new Decimal(1),
+        secondPow: new Decimal(1),
+        thirdPow: new Decimal(1),
+        fourthPow: new Decimal(1),
+        fifthPow: new Decimal(1),
+        sixthPow: new Decimal(1),
+        seventhPow: new Decimal(1),
+        eightPow: new Decimal(1),
+        sacrificed: new Decimal(0),
+      achievements: player.achievements,
+      challenges: player.challenges,
+      currentChallenge: name,
+      infinityUpgrades: player.infinityUpgrades,
+      infinityPoints: player.infinityPoints,
+      infinitied: player.infinitied,
+      totalTimePlayed: player.totalTimePlayed,
+      bestInfinityTime: player.bestInfinityTime,
+      thisInfinityTime: 0,
+      resets: 0,
+      galaxies: 0,
+      tickDecrease: 0.9,
+      totalmoney: new Decimal(0),
+      interval: null,
+      lastUpdate: player.lastUpdate,
+      achPow: player.achPow,
+      autobuyers: player.autobuyers,
+      costMultipliers: [new Decimal(1e3), new Decimal(1e4), new Decimal(1e5), new Decimal(1e6), new Decimal(1e8), new Decimal(1e10), new Decimal(1e12), new Decimal(1e15)],
+      tickspeedMultiplier: new Decimal(10),
+      chall2Pow: 1,
+      chall3Pow: new Decimal(0.01),
+      matter: new Decimal(0),
+      newsArray: player.newsArray,
+      chall11Pow: 1,
+      partInfinityPoint: player.partInfinityPoint,
+      break: player.break,
+      options: {
+        newsHidden: player.options.newsHidden,
+	    notation: player.options.notation,
+        scientific: player.options.scientific,
+        animationsOn: player.options.animationsOn,
+        invert: player.options.invert,
+        logoVisible: player.options.logoVisible
+      }
+    };
+	if (player.currentChallenge == "challenge10") {
+        player.thirdCost = new Decimal(100)
+        player.fourthCost = new Decimal(500)
+        player.fifthCost = new Decimal(2500)
+        player.sixthCost = new Decimal(2e4)
+        player.seventhCost = new Decimal(2e5)
+        player.eightCost = new Decimal(4e6)
+    }
+    updateCosts();
+    clearInterval(player.interval);
+    //updateInterval();
+    updateDimensions();
+    document.getElementById("secondRow").style.display= "none";
+    document.getElementById("thirdRow").style.display= "none";
+    document.getElementById("tickSpeed").style.visibility = "hidden";
+    document.getElementById("tickSpeedMax").style.visibility = "hidden";
+    document.getElementById("tickLabel").style.visibility = "hidden";
+    document.getElementById("tickSpeedAmount").style.visibility = "hidden";
+    document.getElementById("fourthRow").style.display= "none";
+    document.getElementById("fifthRow").style.display= "none";
+    document.getElementById("sixthRow").style.display= "none";
+    document.getElementById("seventhRow").style.display= "none";
+    document.getElementById("eightRow").style.display= "none";
+    if (name == "challenge12") document.getElementById("matter").style.visibility = "visible";
+    else document.getElementById("matter").style.visibility = "hidden";
+    if (name == "challenge12" || name == "challenge9" || name == "challenge5") document.getElementById("quickReset").style.display = "inline-block";
+    else document.getElementById("quickReset").style.visibility = "hidden";
+    updateTickSpeed();
+    showTab('dimensions');
+    updateChallenges();
+    if (player.challenges.includes("challenge1")) player.money = new Decimal(100)
+    showTab("dimensions")
+    kongregate.stats.submit('Infinitied', player.infinitied);
+    kongregate.stats.submit('Fastest Infinity time', Decimal.floor(player.bestInfinityTime / 10))
+    
+    giveAchievement("To infinity!");
+    if (player.infinitied >= 10) giveAchievement("That's a lot of infinites");
+  }
+  
+}
+
+function getDimensionProductionPerSecond(tier) {
+    let ret = Decimal.floor(player[TIER_NAMES[tier] + 'Amount']).times(getDimensionFinalMultiplier(tier)).dividedBy(player.tickspeed.dividedBy(1000))
+    if (player.currentChallenge == "challenge7") {
+        if (tier == 4) ret = Decimal.pow(Decimal.floor(player[TIER_NAMES[tier] + 'Amount']), 1.3).times(getDimensionFinalMultiplier(tier)).dividedBy(player.tickspeed.dividedBy(1000))
+        else if (tier == 2) ret = Decimal.pow(Decimal.floor(player[TIER_NAMES[tier] + 'Amount']), 1.5).times(getDimensionFinalMultiplier(tier)).dividedBy(player.tickspeed.dividedBy(1000))
+    }
+    if (player.currentChallenge == "challenge2") ret = ret.times(player.chall2Pow)
+    return ret;
+}
+
+function updateETAs() {
+    for (let tier = 1; tier <= 8; ++tier) {
+        const name = TIER_NAMES[tier] + "Cost";
+        document.getElementById("ETADim" + tier).innerHTML = timeDisplay(getETA(name))
+    }
+    const resetCosts = [1e12,1e17,1e23,1e30]
+    if (player.resets<4) document.getElementById("ETAreset1").innerHTML = timeDisplay(getETA(resetCosts[player.resets]))
+    else document.getElementById("ETAreset1").innerHTML = timeDisplay(getETA(Decimal.pow(10,Decimal.ceiling(player.resets*1.5)*15-31)))
+    document.getElementById("ETAreset2").innerHTML = timeDisplay(getETA(Decimal.pow(10,player.galaxies*90+129)))
+    document.getElementById("ETAreset3").innerHTML = timeDisplay(getETA(Number.MAX_VALUE))
+}
+
+
+
+
+function calcPerSec(amount, pow, hasMult) {
+    if (!hasMult) return Decimal.floor(amount).times(pow).times(player.achPow).times(timeMult()).times(player.chall2Pow).dividedBy(player.tickspeed.dividedBy(1000));
+    else return Decimal.floor(amount).times(pow).times(player.achPow).times(dimMults()).times(timeMult()).times(player.chall2Pow).dividedBy(player.tickspeed.dividedBy(1000));
+}
+
+document.getElementById("quickReset").onclick = function () {
+    if (player.resets == 0) player.resets--;
+    else player.resets -= 2;
+    softReset();
+}
+
+var index = 0;
+
+setInterval(function () {
+    var thisUpdate = new Date().getTime();
+    if (thisUpdate - player.lastUpdate >= 21600000) giveAchievement("Don't you dare to sleep")
+    var diff = Decimal.min(thisUpdate - player.lastUpdate, 21600000);
+    diff = diff / 100;
+    if (diff < 0) diff = 1;
+    player.matter = player.matter.times(Decimal.pow((1.02 + player.resets/200 + player.galaxies/100), diff))
+    if (player.matter.gt(player.money) && player.currentChallenge == "challenge12") {
+        if (player.resets == 0) player.resets--;
+        else player.resets -= 2;
+        softReset();
+    }
+    player.chall3Pow = player.chall3Pow.times(Decimal.pow(1.00038, diff))
+    player.chall2Pow = Math.min(player.chall2Pow + diff/1800, 1)
+
+
+    if (diff > 100) {
+        for (var i=0; i< diff; i++) {
+            if (player.infinityUpgrades.includes("passiveGen")) player.partInfinityPoint += 1 / player.bestInfinityTime;
+            if (player.partInfinityPoint >= 10) {
+                player.partInfinityPoint -= 10;
+                player.infinityPoints += 1;
+            }
+            if (player.currentChallenge != "challenge7") {
+                for (let tier = 7; tier >= 1; --tier) {
+                    const name = TIER_NAMES[tier];
+                    
+                    player[name + 'Amount'] = player[name + 'Amount'].plus(getDimensionProductionPerSecond(tier + 1).times(diff / 100));
+        }
+    } else {
+        for (let tier = 6; tier >= 1; --tier) {
+            const name = TIER_NAMES[tier];
+            
+            player[name + 'Amount'] = player[name + 'Amount'].plus(getDimensionProductionPerSecond(tier + 2).times(diff / 100));
+        }
+    }
+            
+            if (player.money.lte(Number.MAX_VALUE) || player.break) {
+      if (player.currentChallenge == "challenge3") {
+        player.money = player.money.plus(calcPerSec(player.firstAmount, player.firstPow, player.infinityUpgrades.includes("18Mult")).times(diff/10).times(player.chall3Pow));
+        player.totalmoney = player.totalmoney.plus(calcPerSec(player.firstAmount, player.firstPow, player.infinityUpgrades.includes("18Mult")).times(diff/10).times(player.chall3Pow));
+      } else {
+        player.money = player.money.plus(calcPerSec(player.firstAmount, player.firstPow, player.infinityUpgrades.includes("18Mult")).times(diff/10));
+        player.totalmoney = player.totalmoney.plus(calcPerSec(player.firstAmount, player.firstPow, player.infinityUpgrades.includes("18Mult")).times(diff/10));
+      }
+      if (player.currentChallenge == "challenge7") {
+          player.money = player.money.plus(getDimensionProductionPerSecond(2))
+          player.totalmoney = player.totalmoney.plus(getDimensionProductionPerSecond(2))
+      }
+    }
+        }
+    } else {
+        if (player.infinityUpgrades.includes("passiveGen")) player.partInfinityPoint += diff / player.bestInfinityTime;
+        if (player.partInfinityPoint >= 10) {
+            player.partInfinityPoint -= 10;
+            player.infinityPoints += 1;
+        }
+        if (player.currentChallenge != "challenge7") {
+            for (let tier = 7; tier >= 1; --tier) {
+                const name = TIER_NAMES[tier];
+                
+                player[name + 'Amount'] = player[name + 'Amount'].plus(getDimensionProductionPerSecond(tier + 1).times(diff / 100));
+        }
+    } else {
+        for (let tier = 6; tier >= 1; --tier) {
+            const name = TIER_NAMES[tier];
+            
+            player[name + 'Amount'] = player[name + 'Amount'].plus(getDimensionProductionPerSecond(tier + 2).times(diff / 100));
+        }
+    }
+        
+        if (player.money.lte(Number.MAX_VALUE) || player.break) {
+      if (player.currentChallenge == "challenge3") {
+        player.money = player.money.plus(calcPerSec(player.firstAmount, player.firstPow, player.infinityUpgrades.includes("18Mult")).times(diff/10).times(player.chall3Pow));
+        player.totalmoney = player.totalmoney.plus(calcPerSec(player.firstAmount, player.firstPow, player.infinityUpgrades.includes("18Mult")).times(diff/10).times(player.chall3Pow));
+      } else {
+        player.money = player.money.plus(calcPerSec(player.firstAmount, player.firstPow, player.infinityUpgrades.includes("18Mult")).times(diff/10));
+        player.totalmoney = player.totalmoney.plus(calcPerSec(player.firstAmount, player.firstPow, player.infinityUpgrades.includes("18Mult")).times(diff/10));
+      }
+      if (player.currentChallenge == "challenge7") {
+          player.money = player.money.plus(getDimensionProductionPerSecond(2))
+          player.totalmoney = player.totalmoney.plus(getDimensionProductionPerSecond(2))
+      }
+    }
+    }
+    player.totalTimePlayed += diff
+    player.thisInfinityTime += diff
+    if (player.money.gte(Number.MAX_VALUE) && (!player.break || player.currentChallenge != "")) {
+        document.getElementById("bigcrunch").style.display = 'inline-block';
+        showTab('emptiness');
+    } else document.getElementById("bigcrunch").style.display = 'none';
+
+    updateMoney();
+    updateCoinPerSec();
+    updateDimensions();
+    if (calcPerSec(player.firstAmount, player.firstPow, player.infinityUpgrades.includes("18Mult")) > player.money) {
+	if(player.money > Decimal.pow(10,63) && !player.achievements.includes("Supersanic")) giveAchievement("Supersanic");
+	Marathon++;
+	if (Marathon >= 300 && !player.achievements.includes("Over in 30 seconds")) giveAchievement("Over in 30 seconds");
+    } else {
+	Marathon = 0; }
+
+    for (let tier = 1; tier <= 8; ++tier) {
+        const name = TIER_NAMES[tier];
+        if (player.currentChallenge != "challenge10") {
+            document.getElementById(name).className = canAfford(player[name + 'Cost']) ? 'storebtn' : 'unavailablebtn';
+            document.getElementById(name + 'Max').className = canAfford(player[name + 'Cost'].times(10 - player[name + 'Bought'])) ? 'storebtn' : 'unavailablebtn';
+        } else {
+            if (tier >= 3) {
+                document.getElementById(name).className = player[TIER_NAMES[tier-2] + 'Amount'].gte(player[name + 'Cost']) ? 'storebtn' : 'unavailablebtn';
+                document.getElementById(name + 'Max').className = player[TIER_NAMES[tier-2] + 'Amount'].gte(player[name + 'Cost'].times(10 - player[name + 'Bought'])) ? 'storebtn' : 'unavailablebtn';
+            } else {
+                document.getElementById(name).className = canAfford(player[name + 'Cost']) ? 'storebtn' : 'unavailablebtn';
+                document.getElementById(name + 'Max').className = canAfford(player[name + 'Cost'].times(10 - player[name + 'Bought'])) ? 'storebtn' : 'unavailablebtn';
+            }
+        }
+    }
+    
+    if (canAfford(player.tickSpeedCost)) {
+        document.getElementById("tickSpeed").className = 'storebtn';
+        document.getElementById("tickSpeedMax").className = 'storebtn';
+    } else {
+        document.getElementById("tickSpeed").className = 'unavailablebtn';
+        document.getElementById("tickSpeedMax").className = 'unavailablebtn';
+    }
+    
+    if (player.infinityPoints > 0) {
+        document.getElementById("infinitybtn").style.display = "block";
+        document.getElementById("infi11").className = "infinistorebtn1"
+        document.getElementById("infi21").className = "infinistorebtn2"
+        if (player.infinityUpgrades.includes("timeMult")) document.getElementById("infi12").className = "infinistorebtn1"
+        else document.getElementById("infi12").className = "infinistorebtnlocked"
+        if (player.infinityUpgrades.includes("dimMult")) document.getElementById("infi22").className = "infinistorebtn2"
+        else document.getElementById("infi22").className = "infinistorebtnlocked"
+        if (player.infinityUpgrades.includes("18Mult")) document.getElementById("infi13").className = "infinistorebtn1"
+        else document.getElementById("infi13").className = "infinistorebtnlocked"
+        if (player.infinityUpgrades.includes("27Mult")) document.getElementById("infi23").className = "infinistorebtn2"
+        else document.getElementById("infi23").className = "infinistorebtnlocked"
+        if (player.infinityUpgrades.includes("36Mult")) document.getElementById("infi14").className = "infinistorebtn1"
+        else document.getElementById("infi14").className = "infinistorebtnlocked"
+        if (player.infinityUpgrades.includes("45Mult") && player.infinityPoints >= 2) document.getElementById("infi24").className = "infinistorebtn2"
+        else document.getElementById("infi24").className = "infinistorebtnlocked"
+        if (player.infinityPoints >= 3) document.getElementById("infi31").className = "infinistorebtn3"
+        else document.getElementById("infi31").className = "infinistorebtnlocked"
+        if (player.infinityUpgrades.includes("timeMult2") && player.infinityPoints >= 5) document.getElementById("infi32").className = "infinistorebtn3"
+        else document.getElementById("infi32").className = "infinistorebtnlocked"
+        if (player.infinityUpgrades.includes("unspentBonus") && player.infinityPoints >= 7) document.getElementById("infi33").className = "infinistorebtn3"
+        else document.getElementById("infi33").className = "infinistorebtnlocked"
+        if (player.infinityUpgrades.includes("resetMult") && player.infinityPoints >= 10) document.getElementById("infi34").className = "infinistorebtn3"
+        else document.getElementById("infi34").className = "infinistorebtnlocked"
+    } else {
+        document.getElementById("infinitybtn").style.display = "none";
+        document.getElementById("challengesbtn").style.display = "none";
+        document.getElementById("infi11").className = "infinistorebtnlocked"
+        document.getElementById("infi21").className = "infinistorebtnlocked"
+        document.getElementById("infi12").className = "infinistorebtnlocked"
+        document.getElementById("infi22").className = "infinistorebtnlocked"
+        document.getElementById("infi13").className = "infinistorebtnlocked"
+        document.getElementById("infi23").className = "infinistorebtnlocked"
+        document.getElementById("infi14").className = "infinistorebtnlocked"
+        document.getElementById("infi24").className = "infinistorebtnlocked"
+        document.getElementById("infi31").className = "infinistorebtnlocked"
+        document.getElementById("infi32").className = "infinistorebtnlocked"
+        document.getElementById("infi33").className = "infinistorebtnlocked"
+        document.getElementById("infi34").className = "infinistorebtnlocked"
+        document.getElementById("infi41").className = "infinistorebtnlocked"
+        document.getElementById("infi42").className = "infinistorebtnlocked"
+        document.getElementById("infi43").className = "infinistorebtnlocked"
+        document.getElementById("infi44").className = "infinistorebtnlocked"
+    }
+
+    if (player.resets > 4) {
+        document.getElementById("confirmation").style.display = "inline-block";
+        document.getElementById("sacrifice").style.display = "inline-block";
+    } else {
+        document.getElementById("confirmation").style.display = "none";
+        document.getElementById("sacrifice").style.display = "none";
+    }
+
+    if (player.money.gte(Number.MAX_VALUE) && (!player.break || player.currentChallenge != "")) {
+        document.getElementById("dimensionsbtn").style.display = "none";
+        document.getElementById("optionsbtn").style.display = "none";
+        document.getElementById("statisticsbtn").style.display = "none";
+        document.getElementById("achievementsbtn").style.display = "none";
+        document.getElementById("challengesbtn").style.display = "none";
+        document.getElementById("infinitybtn").style.display = "none";
+        document.getElementById("tickSpeed").style.visibility = "hidden";
+        document.getElementById("tickSpeedMax").style.visibility = "hidden";
+        document.getElementById("tickLabel").style.visibility = "hidden";
+        document.getElementById("tickSpeedAmount").style.visibility = "hidden";
+    } else {
+        document.getElementById("dimensionsbtn").style.display = "inline-block";
+        document.getElementById("optionsbtn").style.display = "inline-block";
+        document.getElementById("statisticsbtn").style.display = "inline-block";
+        document.getElementById("achievementsbtn").style.display = "inline-block";
+        if (player.infinitied > 0) {
+            document.getElementById("infinitybtn").style.display = "inline-block";
+            document.getElementById("challengesbtn").style.display = "inline-block";
+        }
+    
+    }
+
+    if (player.infinityUpgrades.includes("timeMult")) document.getElementById("infi11").className = "infinistorebtnbought"
+    if (player.infinityUpgrades.includes("dimMult")) document.getElementById("infi21").className = "infinistorebtnbought"
+    if (player.infinityUpgrades.includes("18Mult")) document.getElementById("infi12").className = "infinistorebtnbought"
+    if (player.infinityUpgrades.includes("27Mult")) document.getElementById("infi22").className = "infinistorebtnbought"
+    if (player.infinityUpgrades.includes("36Mult")) document.getElementById("infi13").className = "infinistorebtnbought"
+    if (player.infinityUpgrades.includes("45Mult")) document.getElementById("infi23").className = "infinistorebtnbought"
+    if (player.infinityUpgrades.includes("resetBoost")) document.getElementById("infi14").className = "infinistorebtnbought"
+    if (player.infinityUpgrades.includes("galaxyBoost")) document.getElementById("infi24").className = "infinistorebtnbought"
+    if (player.infinityUpgrades.includes("timeMult2")) document.getElementById("infi31").className = "infinistorebtnbought"
+    if (player.infinityUpgrades.includes("unspentBonus")) document.getElementById("infi32").className = "infinistorebtnbought"
+    if (player.infinityUpgrades.includes("resetMult")) document.getElementById("infi33").className = "infinistorebtnbought"
+    if (player.infinityUpgrades.includes("passiveGen")) document.getElementById("infi34").className = "infinistorebtnbought"
+
+    document.getElementById("progressbar").style.width = Decimal.min((Decimal.log10(player.money.plus(1)) / Decimal.log10(Number.MAX_VALUE) * 100), 100).toFixed(2) + "%"
+    document.getElementById("progressbar").innerHTML = Decimal.min((Decimal.log10(player.money.plus(1)) / Decimal.log10(Number.MAX_VALUE) * 100), 100).toFixed(2) + "%"
+
+
+
+
+
+    const shiftRequirement = getShiftRequirement();
+    
+    if (player[TIER_NAMES[shiftRequirement.tier] + 'Amount'] >= shiftRequirement.amount) {
+        document.getElementById("softReset").className = 'storebtn';
+    } else {
+        document.getElementById("softReset").className = 'unavailablebtn';
+    }
+    
+    if (player.eightAmount >= getGalaxyRequirement()) {
+        document.getElementById("secondSoftReset").className = 'storebtn';
+    } else {
+        document.getElementById("secondSoftReset").className = 'unavailablebtn';
+    }
+
+    if (player.currentChallenge == "challenge4" && player.sixthAmount >= getGalaxyRequirement()) {
+        document.getElementById("secondSoftReset").className = 'storebtn';
+    }
+    
+    if (player.currentChallenge == "challenge2") document.getElementById("chall2Pow").style.display = "inline-block"
+    else document.getElementById("chall2Pow").style.display = "none"
+    if (player.currentChallenge == "challenge3") document.getElementById("chall3Pow").style.display = "inline-block"
+    else document.getElementById("chall3Pow").style.display = "none"
+    
+    document.getElementById("chall2Pow").innerHTML = (player.chall2Pow*100).toFixed(2) + "%"
+    document.getElementById("chall3Pow").innerHTML = shorten(player.chall3Pow*100) + "%"
+
+
+    document.getElementById("sacrifice").setAttribute('ach-tooltip', "Boosts 8th Dimension by " + formatValue(player.options.notation, calcSacrificeBoost(), 2, 2) + "x");
+
+    if (player.firstPow >= 10e30) giveAchievement("I forgot to nerf that")
+    if (player.money >= 10e79) giveAchievement("Antimatter Apocalypse")
+    if (player.totalTimePlayed >= 10 * 60 * 60 * 24 * 8) giveAchievement("One for each dimension")
+    if (player.seventhAmount > 1e12) giveAchievement("Multidimensional");
+
+    if (player.money.gte(Number.MAX_VALUE) && (!player.break || player.currentChallenge != "")) {
+        if (player.autobuyers[11]%1 !== 0) {
+            if (player.autobuyers[11].ticks*100 >= player.autobuyers[11].interval) {
+                if (player.autobuyers[11].isOn) {
+                    player.autobuyers[11].target.click()
+                    player.autobuyers[11].ticks = 0;
+                } 
+            } else player.autobuyers[11].ticks += 1;
+        }
+    } else {
+        if (player.autobuyers[10]%1 !== 0) {
+            if (player.autobuyers[10].ticks*100 >= player.autobuyers[10].interval && parseInt(document.getElementById("priority11").value) > player.galaxies) {
+                if (player.autobuyers[10].isOn) {
+                    player.autobuyers[10].target.click()
+                    player.autobuyers[10].ticks = 0;
+                } 
+            } else player.autobuyers[10].ticks += 1;
+        }
+        if (player.autobuyers[9]%1 !== 0) {
+            if (player.autobuyers[9].ticks*100 >= player.autobuyers[9].interval && (!player.infinityUpgrades.includes("resetboost") ? parseInt(document.getElementById("priority10").value) >= ((player.resets - 4) * 15 + 20) : parseInt(document.getElementById("priority10").value) >= ((player.resets - 4) * 15 + 11))) {
+                if (player.autobuyers[9].isOn) {
+                    player.autobuyers[9].target.click()
+                    player.autobuyers[9].ticks = 0;
+                } 
+            } else player.autobuyers[9].ticks += 1;
+        }
+        for (var i=0; i<priorityOrder().length; i++) {
+            if (priorityOrder()[i].ticks*100 >= priorityOrder()[i].interval) {
+                if (priorityOrder()[i].isOn && canBuyDimension(priorityOrder()[i].tier)) {
+                    priorityOrder()[i].target.click()
+                    priorityOrder()[i].ticks = 0;
+                }
+            } else priorityOrder()[i].ticks += 1;
+        }
+    }
+
+
+
+
+
+    index++;
+    player.lastUpdate = thisUpdate;
+}, 100);
+
+
+
+/*function cheat() {
+    player.infinitied = 1500
+    player.totalTimePlayed = 600*60*24*5
+    player.infinityPoints = 99999
+    player.challenges.push("challenge1")
+    player.challenges.push("challenge2")
+    player.challenges.push("challenge3")
+    player.challenges.push("challenge4")
+    player.challenges.push("challenge5")
+    player.challenges.push("challenge6")
+    player.challenges.push("challenge7")
+    player.challenges.push("challenge8")
+    player.challenges.push("challenge9")
+    player.challenges.push("challenge10")
+    player.challenges.push("challenge11")
+    player.challenges.push("challenge12")
+    updateChallenges()
+    updateAutobuyers()
+}
+
+
+function chall7cheat() {
+    player.infinitied = 50
+    player.infinityPoints = 50
+    player.totalTimePlayed = 600*60*24*5
+    player.challenges.push("challenge1")
+    updateChallenges()
+    updateAutobuyers()
+
+    setInterval(function() {
+        document.getElementById("maxall").click()
+        document.getElementById("secondSoftReset").click()
+        document.getElementById("softReset").click()
+    }, 100)
+
+}*/
+
+
+
+
+
+var newsArray = ["You just made your 1,000,000,000,000,000 antimatter. This one tastes like chicken", "Nerf the galaxies please.", "9th Dimension is a lie.",
+"The cookie is a lie.", "Antimatter cookies have been confirmed to not exist, whoever claims that, stop.", "Antimatter ghosts do not exist. Just like matter ghosts. They don't have any matter, for that matter.",
+"Nuclear power plants have been abandoned in favor of antimatter power.", "What do you mean, more than two dimensions??? We're on a screen, clearly there are only 2 dimensions.",
+"Antimatter prices have drastically dropped due to newfound abundance.", "In the news today, humans make a antimatter animal sacrifice to the antimatter god.", "You made one antimatter! Whatever that means.",
+"Scientists confirm that the colour of antimatter is Blurple", "How does it matter if its antimatter?", "None of this matters", "IN THE END, IT DOESN'T ANTIMATTER -hevipelle",
+"New news company has become rivals with us. They are made entirely of antimatter.", "How much is Infinity? -literally everyone at least once", "How does NASA organise a party? They planet.",
+"The square root of 9 is 3, therefore the 9th dimension can't exist.", "Electrons are now seeing the happy things in life. We're calling these happy electrons 'Positrons.' Wait, that's taken?",
+"This completely useless sentence will get you nowhere and you know it. What a horrible obnoxious man would come up with it, he will probably go to hell, and why would the developer even implement it? Even if you kept reading it you wouldn't be able to finish it (the first time).",
+"GHOST SAYS HELLO -Boo-chan", "Can someone tell hevi to calm down? -Mee6", "Due to Antimatter messing with physics, a creature that was once a moose is now a human", "!hi", "Eh, the Fourth Dimension is alright...",
+"Alright -Alright", "The English greeting is not present in Antimatter speak.", "To buy max or not to buy max, that is the question", "You do know that you won't reach Infinity in -1 seconds, right?", "This antimatter triggers me",
+"No, mom, I can't pause this game.", "Scientific notation has entered the battlefield.", "Make the Universe Great Again! -Tronald Dump", "#dank-maymays",
+"A new religion has been created, and it's spreading like wildfire. The believers of this religion worship the Heavenly Pelle, the goddess of antimatter. They also believe that 10^308 is infinite.",
+"Someone has just touched a blob, and blown up. Was the blob antimatter, or was the guy made of Explodium?", "Antimatter people seem to be even more afraid of 13 then we are. They destroyed entire galaxies just to remove 13 from their percents.",
+"If you are not playing on Kongregate or ivark.github.io, the site is bootleg.", "Rate 5 on Kongregate so more people can experience this 5 star Rating", "BOO!", "You ate for too long. -hevipelle", "I hate myself. -Boo-chan",
+"Gee golly -Xandawesome", "Need more quotes! -hevipelle", "Above us, there is nothing above, But the stars, above.", "If black lives matter, do white lives antimatter?", "Somebody wasn't nice, he got an antimatter-storm.",
+"You are living, you occupy space, you have a mass, you matter... unless you antimatter.", "I clicked too fast... my PC is now dematerialised.",
+"If an alien lands on your front lawn and extends an appendage as a gesture of greeting, before you get friendly, toss it an eightball. If the appendage explodes, then the alien was probably made of antimatter. If not, then you can proceed to take it to your leader. -Neil deGrasse Tyson",
+"There always must be equal matter than there is antimatter, I guess your mom balances that a bit", "Nothing is created, nothing is destroyed.", "We dug a big hole to store this antimatter... Adele's rolling in it.",
+"If everything is antimatter, how can you see yourself?", "The stock markets have crashed due to antimatter beings somehow knowing what they will be tomorrow.", "My dog ate too much antimatter, now he is doing 'meow!'", "If you put infinity into your calculator it will result in 42!",
+"To understand dimensional sacrifice, you do actually need a PhD in theoretical physics. Sorry!", "You have found the rarest antimatter pepe, it's ultra rare!", "Can we get 1e169 likes on this video??? Smash that like button!!",
+"You got assimilated by the 9th dimension? Just call your doctor for mental illness!", "The smell of antimatter has been revealed. It smells like kittens", "Just another antimatter in the wall", "GET SNIPED, WEAKLING", "Thanks a lot -dankesehr",
+"This world situation is a SOS situation to the world!! MAYDAY, MAYDAY!!", "As for sure as the sun rises in the west, of all the singers and poets on earth, I am the bestest. - hevipelle", "I'm good at using github -hevipelle",
+"A new chat server has been created for Antimatter people to spy on Matter people, and the world has fallen into chaos and discord", "A new study has come out linking the consumption of potatoes with increased risk of Antimatter implosion.  Scientists suggest eating more.",
+"A new group for the standardisation of numbers have come forward with a novel new format involving emoji's.", "I thought that I fixed that bug but apparently some update broke it again -hevipelle",
+"Maybe I'm gay then -Bootato", "Breaking news! Hevipelle has just announced that the buy max button is in fact going to be removed!", "I dedicate this game to my girlfriend", 
+"Antimatter guns don't kill antimatter people, antimatter people kill antimatter people but does that mean that antimatter toaster doesn't toast antimatter toasts, antimatter toast toasts antimatter toasts?", 
+"But to an antimatter person, wouldn't they be matter and us antimatter?", "And nothing Antimatters", "Why is there no 9th dimension? Because 7 8 9.", 
+"School starting up strikes fear in students universe-wide, as schools are no longer segregated between Matter and antimatter. Annihilation is prominent.",
+"Why does no one talk about the 0th dimension?", "Antimatter ice cream stand has recently opened- they have octillions of flavors!", "The 9th dimension cannot exist because the Nein-speaking nazis died in WW2.",
+"The fatter catter satter on the antimatter.", "Who let the DOgs out?", "I've got 1.79e308 problems, but none of them antimatters", "If you can't read this you disabled the news.", 
+"Doesn't leave, just mutes the server so he doesn't receive notifications", "Most quotes found online are falsely atributed -Abraham Lincoln"]
+
+
+var conditionalNewsArray = ["Our universe is falling apart. We are all evacuating. This is the last news cast", "THIS NEWS STATION HAS SHUT DOWN DUE TO COLLAPSING UNIVERSE", 
+"Researchers have confirmed that there is another dimension to this world. However, only antimatter beings can interact with it", 
+"Studies show a massive problem with the time-space continuum. In other words, a large amount of antimatter has dissapeared from the cosmos", 
+"Should we call antimatter Matter now? There seems to be more of it."]
+
+var initpos = c.width;
+ctx.textBaseline = 'top';
+var newsTextValue = Decimal.round(Decimal.random() * (newsArray.length - 1))
+var newsText = newsArray[newsTextValue];
+
+setInterval(function () {
+    //document.getElementById("news").innerHTML = newsArray[Decimal.round(Decimal.random() * (newsArray.length - 1))];
+    ctx.clearRect(0, 0, c.width, c.height);
+    ctx.font = "24px Typewriter";
+    ctx.fillText(newsText, initpos, 30);
+    initpos -= 6;
+    
+    if (player.fourthAmount != 0 && !newsArray.includes(conditionalNewsArray[2])) newsArray.push(conditionalNewsArray[2])
+    if (player.resets != 0 && !newsArray.includes(conditionalNewsArray[3])) newsArray.push(conditionalNewsArray[3])
+    if (player.achievements.includes("Antimatter Apocalypse") && !newsArray.includes(conditionalNewsArray[4])) newsArray.push(conditionalNewsArray[4])
+      
+    var next = newsArray[Decimal.round(Decimal.random() * (newsArray.length - 1))]
+    if (player.money >= 1e306) next = conditionalNewsArray[0]
+    if (player.money == Infinity) next = conditionalNewsArray[1]
+    if (initpos < (newsText.length * 32 * -1)) {
+        initpos = c.width;
+        newsTextValue = Decimal.round(Decimal.random() * (newsArray.length - 1))
+        newsText = newsArray[newsTextValue];
+        if (!player.options.newsHidden) {
+  			if (conditionalNewsArray.includes(newsText) && !player.newsArray.includes(newsText)) player.newsArray.push(newsText);
+            else if (!conditionalNewsArray.includes(newsText) && !player.newsArray.includes(newsTextValue)) player.newsArray.push(newsTextValue);
+  			if (player.newsArray.length>=50 && !player.achievements.includes("Fake News")) giveAchievement("Fake News") 
+        }
+
+
+    }
+}, 1000 / 30);
+
+document.getElementById("challenge2").onclick = function () {
+  startChallenge("challenge2")
+}
+
+document.getElementById("challenge3").onclick = function () {
+  startChallenge("challenge3")
+}
+
+document.getElementById("challenge4").onclick = function () {
+  startChallenge("challenge4")
+}
+
+document.getElementById("challenge5").onclick = function () {
+  startChallenge("challenge5");
+}
+
+document.getElementById("challenge6").onclick = function () {
+  startChallenge("challenge6");
+}
+
+document.getElementById("challenge7").onclick = function () {
+  startChallenge("challenge7");
+}
+
+document.getElementById("challenge8").onclick = function () {
+  startChallenge("challenge8");
+}
+
+document.getElementById("challenge9").onclick = function () {
+  startChallenge("challenge9");
+}
+
+document.getElementById("challenge10").onclick = function () {
+  startChallenge("challenge10");
+}
+
+document.getElementById("challenge11").onclick = function () {
+    startChallenge("challenge11");
+  }
+
+document.getElementById("challenge12").onclick = function () {
+  startChallenge("challenge12");
+}
+
+
+
+
+function init() {
+    console.log('init');
+
+    //setup the onclick callbacks for the buttons
+    document.getElementById('dimensionsbtn').onclick = function () {
+        showTab('dimensions');
+    };
+    document.getElementById('optionsbtn').onclick = function () {
+        showTab('options');
+    };
+    document.getElementById('statisticsbtn').onclick = function () {
+        showTab('statistics');
+    };
+    document.getElementById('achievementsbtn').onclick = function () {
+        showTab('achievements');
+    };
+    document.getElementById('challengesbtn').onclick=function () {
+      showTab('challenges');
+    };
+    document.getElementById('infinitybtn').onclick = function () {
+        showTab('infinity');
+    };
+    //show one tab during init or they'll all start hidden
+    showTab('dimensions')
+    load_game();
+    updateTickSpeed();
+	updateAutobuyers();
+    if (!player.options.animationsOn) document.getElementById("logoanimation").src = "animation.png";
+    if (player.options.invert) {
+        document.getElementById("body").classList.add("invert");
+    }
+    if (!player.options.logoVisible) {
+        document.getElementById("logoanimation").style.display = "none";
+        document.getElementById("logodiv").style.display = "none";
+    }
+    if (player.options.newsHidden) {
+        document.getElementById("game").style.display = "none";
+    }
+
+}
+
+
+setInterval(function () {
+    save_game();
+}, 30000);
+updateCosts();
+//updateInterval();
+updateDimensions();
+document.getElementById("hiddenheader").style.display = "none";
+init();
+
+function resize() {
+    c.width = window.innerWidth;
+    c.height = 64;
+}
+resize();