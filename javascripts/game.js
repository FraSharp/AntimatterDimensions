"use strict";

if (GlobalErrorHandler.handled) {
  throw new Error("Initialization failed");
}
GlobalErrorHandler.cleanStart = true;

function playerInfinityUpgradesOnEternity() {
  if (!EternityMilestone.keepInfinityUpgrades.isReached) player.infinityUpgrades.clear();
  else if (!EternityMilestone.keepBreakUpgrades.isReached) {
    player.infinityUpgrades = new Set(["timeMult", "dimMult", "timeMult2", "skipReset1", "skipReset2",
      "unspentBonus", "27Mult", "18Mult", "36Mult", "resetMult", "skipReset3", "passiveGen",
      "45Mult", "resetBoost", "galaxyBoost", "skipResetGalaxy", "ipOffline"]);
  }
}

function breakInfinity() {
  if (!Autobuyer.bigCrunch.hasMaxedInterval) return;
  if (InfinityChallenge.isRunning) return;
  for (const autobuyer of Autobuyers.all) {
    if (autobuyer.data.interval !== undefined) autobuyer.maxIntervalForFree();
  }
  player.break = !player.break;
  EventHub.dispatch(player.break ? GAME_EVENT.BREAK_INFINITY : GAME_EVENT.FIX_INFINITY);
  GameUI.update();
}

function gainedInfinityPoints() {
  const div = Effects.min(
    308,
    Achievement(103),
    TimeStudy(111)
  );
  let ip = player.break
    ? Decimal.pow10(player.thisInfinityMaxAM.log10() / div - 0.75)
    : new Decimal(308 / div);
  ip = ip.times(GameCache.totalIPMult.value);
  if (Teresa.isRunning) {
    ip = ip.pow(0.55);
  } else if (V.isRunning) {
    ip = ip.pow(0.5);
  } else if (Laitela.isRunning) {
    ip = dilatedValueOf(ip, 1);
  }
  if (GlyphAlteration.isAdded("infinity")) {
    ip = ip.pow(getSecondaryGlyphEffect("infinityIP"));
  }
  return ip.floor();
}

function totalEPMult() {
  return new Decimal(getAdjustedGlyphEffect("cursedEP"))
    .times(ShopPurchase.EPPurchases.currentMult)
    .timesEffectsOf(
      EternityUpgrade.epMult,
      TimeStudy(61),
      TimeStudy(122),
      TimeStudy(121),
      TimeStudy(123),
      RealityUpgrade(12),
      GlyphEffect.epMult
  );
}

function gainedEternityPoints() {
  let ep = Decimal.pow(5, player.infinityPoints.plus(gainedInfinityPoints()).log10() / 308 - 0.7).times(totalEPMult());

  if (Teresa.isRunning) {
    ep = ep.pow(0.55);
  } else if (V.isRunning) {
    ep = ep.pow(0.5);
  } else if (Laitela.isRunning) {
    ep = dilatedValueOf(ep, 1);
  }
  if (GlyphAlteration.isAdded("time")) {
    ep = ep.pow(getSecondaryGlyphEffect("timeEP"));
  }
  return ep.floor();
}

function requiredIPForEP() {
  return Decimal.pow10(Math.ceil(308 * (Decimal.log(totalEPMult().reciprocal(), 5) + 0.7)));
}

function getRealityMachineMultiplier() {
  return Teresa.rmMultiplier * Effects.max(1, PerkShopUpgrade.rmMult) * getAdjustedGlyphEffect("effarigrm");
}

function gainedRealityMachines() {
  const log10FinalEP = player.eternityPoints.plus(gainedEternityPoints()).log10();
  let rmGain = Decimal.pow(1000, log10FinalEP / 4000 - 1);
  // Increase base RM gain if <10 RM
  if (rmGain.gte(1) && rmGain.lt(10)) rmGain = new Decimal(27 / 4000 * log10FinalEP - 26);
  rmGain = rmGain.times(getRealityMachineMultiplier());
  rmGain = rmGain.plusEffectOf(Perk.realityMachineGain);
  // This happens around ee10 and is necessary to reach e9e15 antimatter without having to deal with the various
  // potential problems associated with having ee9 RM, of which there are lots (both balance-wise and design-wise).
  // The softcap here squishes every additional OoM in the exponent into another factor of e1000 RM, putting e9e15
  // antimatter around e7000 RM instead of e1000000000 RM.
  const softcapRM = new Decimal("1e1000");
  if (rmGain.gt(softcapRM)) {
    const exponentOOMAboveCap = Math.log10(rmGain.log10() / softcapRM.log10());
    rmGain = softcapRM.pow(1 + exponentOOMAboveCap);
  }
  return Decimal.floor(rmGain);
}

function gainedGlyphLevel() {
  const glyphState = getGlyphLevelInputs();
  let rawLevel = Math.floor(glyphState.rawLevel);
  if (!isFinite(rawLevel)) rawLevel = 0;
  let actualLevel = Math.floor(glyphState.actualLevel);
  if (!isFinite(actualLevel)) actualLevel = 0;
  return {
    rawLevel,
    actualLevel
  };
}

function resetChallengeStuff() {
    player.chall2Pow = 1;
    player.chall3Pow = new Decimal(0.01);
    player.matter = new Decimal(0);
    player.chall8TotalSacrifice = new Decimal(1);
    player.postC4Tier = 1;
}

function ratePerMinute(amount, time) {
    return Decimal.divide(amount, time / (60 * 1000));
}

function averageRun(runs) {
  const totalTime = runs
    .map(run => run[0])
    .reduce(Number.sumReducer);
  const totalAmount = runs
    .map(run => run[1])
    .reduce(Decimal.sumReducer);
  const realTime = runs
    .map(run => run[2])
    .reduce(Number.sumReducer);
  return [
    totalTime / runs.length,
    totalAmount.dividedBy(runs.length),
    realTime / runs.length
  ];
}

// eslint-disable-next-line max-params
function addInfinityTime(time, realTime, ip, infinities) {
  player.lastTenRuns.pop();
  player.lastTenRuns.unshift([time, ip, realTime, infinities]);
  GameCache.bestRunIPPM.invalidate();
}

function resetInfinityRuns() {
  player.lastTenRuns = Array.from(
    { length: 10 },
    () => [600 * 60 * 24 * 31, new Decimal(1), 600 * 60 * 24 * 31, new Decimal(1)]
  );
  GameCache.bestRunIPPM.invalidate();
}

// Player gains 50% of infinitied stat they would get based on their best infinitied/hour crunch if they have the
// milestone and turned on infinity autobuyer with 1 minute or less per crunch
function getInfinitiedMilestoneReward(ms) {
  return Autobuyer.bigCrunch.autoInfinitiesAvailable
    ? Decimal.floor(player.bestInfinitiesPerMs.times(ms).dividedBy(2))
    : 0;
}

function addEternityTime(time, realTime, ep) {
  player.lastTenEternities.pop();
  player.lastTenEternities.unshift([time, ep, realTime]);
  GameCache.averageEPPerRun.invalidate();
}

function resetEternityRuns() {
  player.lastTenEternities = Array.from(
    { length: 10 },
    () => [600 * 60 * 24 * 31, new Decimal(1), 600 * 60 * 24 * 31]
  );
  GameCache.averageEPPerRun.invalidate();
}

// Player gains 50% of the eternities they would get if they continuously repeated their fastest eternity, if they
// have the auto-eternity milestone and turned on eternity autobuyer with 0 EP
function getEternitiedMilestoneReward(ms) {
  return Autobuyer.eternity.autoEternitiesAvailable
    ? Decimal.floor(player.bestEternitiesPerMs.times(ms).dividedBy(2))
    : 0;
}

function getOfflineEPGain(ms) {
  if (!EternityMilestone.autoEP.isReached) return new Decimal(0);
  return player.bestEPminThisReality.times(TimeSpan.fromMilliseconds(ms).totalMinutes / 4);
}

// eslint-disable-next-line max-params
function addRealityTime(time, realTime, rm, level) {
  player.lastTenRealities.pop();
  player.lastTenRealities.unshift([time, rm, realTime, level]);
}

function gainedInfinities() {
    if (EternityChallenge(4).isRunning) {
        return new Decimal(1);
    }
    let infGain = Effects.max(
      1,
      Achievement(87)
    ).toDecimal();

    infGain = infGain.timesEffectsOf(
      TimeStudy(32),
      RealityUpgrade(5),
      RealityUpgrade(7)
    );
    infGain = infGain.times(getAdjustedGlyphEffect("infinityinfmult"));
    infGain = infGain.times(RA_UNLOCKS.TT_BOOST.effect.infinity());
    return infGain;
}

setInterval(() => {
  if (isLocalEnvironment()) return;
  fetch("version.txt")
    .then(response => response.json())
    .then(json => {
      if (json.version > player.version) {
        Modal.message.show(json.message, updateRefresh);
      }
    });
}, 60000);

// TODO: remove before release
(function() {
  if (isLocalEnvironment()) return;
  let commit;
  setInterval(() => {
    const url = "https://api.github.com/repos/IvarK/HahaSlabWontGetHere/commits/master";
    const headers = new Headers();
    // Yes, this is my GitHub API key for reading private repo details
    headers.append("Authorization", `Basic ${btoa("Razenpok:9b15284a7c7a1142b5766f81967a96f90b7879a8")}`);

    fetch(url, { method: "GET", headers })
      .then(response => response.json())
      .then(json => {
        if (commit === undefined) {
          commit = json.sha;
          return;
        }
        if (commit === json.sha) return;
        // GH Pages need some time to get rebuilt, so show message after 30 seconds
        setTimeout(() => {
          Modal.message.show(
            "Refresh the page (game will be saved), we've got new stuff: " +
              `"${json.commit.message}" by ${json.author.login}`,
            updateRefresh,
            true
          );
        }, 30000);
      });
  }, 60000);
}());

function updateRefresh() {
  GameStorage.save(true);
  location.reload(true);
}

function kongLog10StatSubmission() {
  kong.submitStats("Log10 of total antimatter", player.totalAntimatter.e);
  kong.submitStats("Log10 of Infinity Points", player.infinityPoints.e);
  kong.submitStats("Log10 of Eternity Points", player.eternityPoints.e);
}

setInterval(kongLog10StatSubmission, 10000)

const GAME_SPEED_EFFECT = {
  FIXED_SPEED: 1,
  TIME_GLYPH: 2,
  BLACK_HOLE: 3,
  TIME_STORAGE: 4,
  MOMENTUM: 5,
  NERFS: 6
};

/**
  * @param {number[]} effectsToConsider A list of various game speed changing effects to apply when calculating
  *   the game speed.  If left undefined, all effects will be applied.
  * @param {number} blackHolesActiveOverride A numerical value which forces all black holes up to its specified index
  *   to be active for the purposes of game speed calculation. This is only used during offline black hole stuff.
  */
function getGameSpeedupFactor(effectsToConsider, blackHolesActiveOverride) {
  let effects;
  if (effectsToConsider === undefined) {
    effects = [GAME_SPEED_EFFECT.FIXED_SPEED, GAME_SPEED_EFFECT.TIME_GLYPH, GAME_SPEED_EFFECT.BLACK_HOLE,
      GAME_SPEED_EFFECT.TIME_STORAGE, GAME_SPEED_EFFECT.MOMENTUM, GAME_SPEED_EFFECT.NERFS];
  } else {
    effects = effectsToConsider;
  }

  if (effects.includes(GAME_SPEED_EFFECT.FIXED_SPEED)) {
    if (EternityChallenge(12).isRunning) {
      return 1 / 1000;
    }
  }

  let factor = 1;
  if (effects.includes(GAME_SPEED_EFFECT.BLACK_HOLE)) {
    if (BlackHoles.arePaused) {
      factor *= player.blackHoleNegative;
    } else {
      for (const blackHole of BlackHoles.list) {
        if (!blackHole.isUnlocked) break;
        const isActive = blackHolesActiveOverride === undefined
          ? blackHole.isActive
          : blackHole.id <= blackHolesActiveOverride;
        if (!isActive) break;
        factor *= Math.pow(blackHole.power, BlackHoles.unpauseAccelerationFactor);
        if (V.has(V_UNLOCKS.ACHIEVEMENT_BH)) {
          factor *= V_UNLOCKS.ACHIEVEMENT_BH.effect();
        }
      }
    }
  }

  if (effects.includes(GAME_SPEED_EFFECT.MOMENTUM)) {
    const milestoneFactor = SingularityMilestone(14).canBeApplied ? SingularityMilestone(14).effectValue : 1;
    factor *= Math.clampMax(1e30,
      Math.pow(AlchemyResource.momentum.effectValue, Time.thisRealityRealTime.totalMinutes * milestoneFactor));
  }

  if (effects.includes(GAME_SPEED_EFFECT.TIME_GLYPH)) {
    factor *= getAdjustedGlyphEffect("timespeed");
    factor = Math.pow(factor, getAdjustedGlyphEffect("effarigblackhole"));
  }

  // Time storage is linearly scaled because exponential scaling is pretty useless in practice
  if (Enslaved.isStoringGameTime && effects.includes(GAME_SPEED_EFFECT.TIME_STORAGE)) {
    const storedTimeWeight = player.celestials.enslaved.storedFraction;
    factor = factor * (1 - storedTimeWeight) + storedTimeWeight;
  }

  // These effects should always be active, but need to be disabled during offline black hole simulations because
  // otherwise it gets applied twice
  if (effects.includes(GAME_SPEED_EFFECT.NERFS)) {
    if (Effarig.isRunning) {
      factor = Effarig.multiplier(factor).toNumber();
    } else if (Laitela.isRunning) {
      const nerfModifier = Math.clampMax(Time.thisRealityRealTime.totalMinutes / 10, 1);
      factor = Math.pow(factor, nerfModifier);
    }
  }

  // Dev speedup should always be active
  if (tempSpeedupToggle) {
    factor *= tempSpeedupFactor;
  }
  return factor;
}

function getGameSpeedupForDisplay() {
  const speedFactor = getGameSpeedupFactor();
  if (Enslaved.isAutoReleasing && Enslaved.canRelease(true) && !BlackHoles.areNegative) {
    return Math.max(Enslaved.autoReleaseSpeed, speedFactor);
  }
  return speedFactor;
}

// "diff" is in ms.  It is only unspecified when it's being called normally and not due to simulating time, in which
// case it uses the gap between now and the last time the function was called.  This is on average equal to the update
// rate.
function gameLoop(diff, options = {}) {
  PerformanceStats.start("Frame Time");
  PerformanceStats.start("Game Update");
  EventHub.dispatch(GAME_EVENT.GAME_TICK_BEFORE);
  const thisUpdate = Date.now();
  const realDiff = diff === undefined
    ? Math.clamp(thisUpdate - player.lastUpdate, 1, 21600000)
    : diff;

  // Ra memory generation bypasses stored real time, but memory chunk generation is disabled when storing real time.
  // This is in order to prevent players from using time inside of Ra's reality for amplification as well
  Ra.memoryTick(realDiff, !Enslaved.isStoringRealTime);

  // Lai'tela mechanics should bypass stored real time entirely
  Laitela.handleMatterDimensionUnlocks();
  Laitela.tickDarkMatter(realDiff);

  // When storing real time, skip everything else having to do with production once stats are updated
  if (Enslaved.isStoringRealTime) {
    player.realTimePlayed += realDiff;
    player.thisInfinityRealTime += realDiff;
    player.thisEternityRealTime += realDiff;
    player.thisRealityRealTime += realDiff;
    Enslaved.storeRealTime();
    GameUI.update();
    return;
  }

  // Ra-Enslaved auto-release stored time (once every 5 ticks)
  if (Enslaved.isAutoReleasing) {
    Enslaved.autoReleaseTick++;
  }
  if (Enslaved.autoReleaseTick >= 5) {
    Enslaved.autoReleaseTick = 0;
    Enslaved.useStoredTime(true);
    Enslaved.isReleaseTick = true;
  } else if (!Enslaved.isReleaseTick) {
    Enslaved.nextTickDiff = realDiff;
  }
  if (diff === undefined) {
    diff = Enslaved.nextTickDiff;
  }

  slowerAutobuyers(realDiff);
  Autobuyers.tick();

  // We do these after autobuyers, since it's possible something there might
  // change a multiplier.
  GameCache.normalDimensionCommonMultiplier.invalidate();
  GameCache.normalDimensionFinalMultipliers.invalidate();
  GameCache.infinityDimensionCommonMultiplier.invalidate();
  GameCache.timeDimensionCommonMultiplier.invalidate();
  GameCache.totalIPMult.invalidate();

  const blackHoleDiff = realDiff;
  const fixedSpeedActive = EternityChallenge(12).isRunning;
  if (!Enslaved.isReleaseTick && !fixedSpeedActive) {
    let speedFactor;
    if (options.blackHoleSpeedup === undefined) {
      speedFactor = getGameSpeedupFactor();
    } else {
      // This is only called from simulateTime() and is calculated externally in order to avoid weirdness when game
      // speed is directly nerfed
      speedFactor = options.blackHoleSpeedup;
    }

    if (Enslaved.isStoringGameTime && !fixedSpeedActive) {
      // These variables are the actual game speed used and the game speed unaffected by time storage, respectively
      const reducedTimeFactor = getGameSpeedupFactor();
      const totalTimeFactor = getGameSpeedupFactor([GAME_SPEED_EFFECT.FIXED_SPEED, GAME_SPEED_EFFECT.TIME_GLYPH,
        GAME_SPEED_EFFECT.BLACK_HOLE, GAME_SPEED_EFFECT.MOMENTUM]);
      const amplification = Ra.has(RA_UNLOCKS.IMPROVED_STORED_TIME)
        ? RA_UNLOCKS.IMPROVED_STORED_TIME.effect.gameTimeAmplification()
        : 1;
      Enslaved.currentBlackHoleStoreAmountPerMs = Math.pow(totalTimeFactor - reducedTimeFactor, amplification);
      player.celestials.enslaved.stored += diff * Enslaved.currentBlackHoleStoreAmountPerMs;
      speedFactor = reducedTimeFactor;
    }
    diff *= speedFactor;
  } else if (fixedSpeedActive) {
    diff *= getGameSpeedupFactor();
  }
  player.celestials.ra.peakGamespeed = Math.max(player.celestials.ra.peakGamespeed, getGameSpeedupFactor());
  Enslaved.isReleaseTick = false;

  // These need to all be done consecutively in order to minimize the chance of a reset occurring between real time
  // updating and game time updating.  This is only particularly noticeable when game speed is 1 and the player
  // expects to see identical numbers.
  player.realTimePlayed += realDiff;
  player.totalTimePlayed += diff;
  player.thisInfinityRealTime += realDiff;
  player.thisInfinityTime += diff;
  player.thisEternityRealTime += realDiff;
  if (Enslaved.isRunning && Enslaved.feltEternity) {
    player.thisEternity += diff * (1 + player.eternities.clampMax(1e66).toNumber());
  } else {
    player.thisEternity += diff;
  }
  player.thisRealityRealTime += realDiff;
  player.thisReality += diff;

  DeltaTimeState.update(realDiff, diff);

  updateNormalAndInfinityChallenges(diff);

  // IP generation is broken into a couple of places in gameLoop; changing that might change the
  // behavior of eternity farming.
  preProductionGenerateIP(diff);
  
  let eternitiedGain = 0;
  if (RealityUpgrade(14).isBought) {
    eternitiedGain = Effects.product(
      RealityUpgrade(3),
      RealityUpgrade(14)
    );
    eternitiedGain = Decimal.times(eternitiedGain, getAdjustedGlyphEffect("timeetermult"));
    eternitiedGain = new Decimal(Time.deltaTime).times(
      Decimal.pow(eternitiedGain, AlchemyResource.eternity.effectValue));
    player.reality.partEternitied = player.reality.partEternitied.plus(eternitiedGain);
    player.eternities = player.eternities.plus(player.reality.partEternitied.floor());
    player.reality.partEternitied = player.reality.partEternitied.sub(player.reality.partEternitied.floor());
  }

  if (!EternityChallenge(4).isRunning) {
    let infGen = new Decimal(0);
    if (BreakInfinityUpgrade.infinitiedGen.isBought) {
      // Multipliers are done this way to explicitly exclude ach87 and TS32
      infGen = infGen.plus(0.2 * Time.deltaTimeMs / player.bestInfinityTime);
      infGen = infGen.timesEffectsOf(
        RealityUpgrade(5),
        RealityUpgrade(7)
      );
      infGen = infGen.times(getAdjustedGlyphEffect("infinityinfmult"));
      infGen = infGen.times(RA_UNLOCKS.TT_BOOST.effect.infinity());
    }
    if (RealityUpgrade(11).isBought) {
      infGen = infGen.plus(RealityUpgrade(11).effectValue.times(Time.deltaTime));
    }
    if (EffarigUnlock.eternity.isUnlocked) {
      // We consider half of the eternities we gained above this tick
      // to have been gained before the infinities, and thus not to
      // count here. This gives us the desirable behavior that
      // infinities and eternities gained overall will be the same
      // for two ticks as for one tick of twice the length.
      infGen = infGen.plus(gainedInfinities().times(
        player.eternities.minus(eternitiedGain.div(2).floor())).times(Time.deltaTime));
    }
    infGen = infGen.plus(player.partInfinitied);
    player.infinitied = player.infinitied.plus(infGen.floor());
    player.partInfinitied = infGen.minus(infGen.floor()).toNumber();
  }

  applyAutoprestige(realDiff);

  const uncountabilityGain = AlchemyResource.uncountability.effectValue * Time.unscaledDeltaTime.totalSeconds;
  player.realities += uncountabilityGain;
  player.reality.pp += uncountabilityGain;

  if (Perk.autocompleteEC1.isBought && player.reality.autoEC) player.reality.lastAutoEC += realDiff;

  EternityChallenge(12).tryFail();
  Achievements._power.invalidate();

  TimeDimensions.tick(diff);
  InfinityDimensions.tick(diff);
  NormalDimensions.tick(diff);

  const gain = Math.clampMin(FreeTickspeed.fromShards(player.timeShards).newAmount - player.totalTickGained, 0);
  player.totalTickGained += gain;

  const currentIPmin = gainedInfinityPoints().dividedBy(Time.thisInfinityRealTime.totalMinutes);
  if (currentIPmin.gt(player.bestIPminThisInfinity) && canCrunch()) player.bestIPminThisInfinity = currentIPmin;

  tryUnlockInfinityChallenges();

  EternityChallenges.autoComplete.tick();

  replicantiLoop(diff);

  if (player.infMultBuyer) {
    InfinityUpgrade.ipMult.autobuyerTick();
  }

  if (player.reality.epmultbuyer) EternityUpgrade.epMult.buyMax();

  const currentEPmin = gainedEternityPoints().dividedBy(Time.thisEternityRealTime.totalMinutes);
  if (currentEPmin.gt(player.bestEPminThisEternity) && canEternity()) player.bestEPminThisEternity = currentEPmin;

  if (PlayerProgress.dilationUnlocked()) {
    player.dilation.dilatedTime = player.dilation.dilatedTime.plus(getDilationGainPerSecond().times(diff / 1000));
  }

  updateFreeGalaxies();
  player.timestudy.theorem = player.timestudy.theorem.add(getTTPerSecond().times(diff / 1000));
  tryUnlockInfinityDimensions();
  applyAutoprestige();

  BlackHoles.updatePhases(blackHoleDiff);

  // Code to auto-unlock dilation; 16617 is the cost for buying literally all time studies and unlocking dilation
  if (Ra.has(RA_UNLOCKS.INSTANT_AUTOEC) &&
    player.timestudy.theorem.plus(TimeTheorems.calculateTimeStudiesCost()).gte(16617)) {
      TimeStudy.dilation.purchase(true);
  }

  // TD5-8/Reality unlock and TTgen perk autobuy
  autoBuyExtraTimeDims();
  if (Perk.autounlockDilation3.isBought) {
    buyDilationUpgrade(DilationUpgrade.ttGenerator.id);
  }
  if (Perk.autounlockReality.isBought) TimeStudy.reality.purchase(true);

  if (GlyphSelection.active) GlyphSelection.update(gainedGlyphLevel());

  if (player.dilation.active && Ra.has(RA_UNLOCKS.AUTO_TP)) rewardTP();

  if (Enslaved.isRunning && player.thisRealityRealTime > 4 * 3600 * 1000 &&
    !EnslavedProgress.hintsUnlocked.hasProgress) {
      EnslavedProgress.hintsUnlocked.giveProgress();
      Enslaved.quotes.show(Enslaved.quotes.HINT_UNLOCK);
  }

  laitelaRealityTick(realDiff);
  Achievements.autoAchieveUpdate(diff);
  V.checkForUnlocks();
  Ra.updateAlchemyFlow();
  AutomatorBackend.update(realDiff);

  Singularity.autobuyerLoop(realDiff);

  EventHub.dispatch(GAME_EVENT.GAME_TICK_AFTER);
  GameUI.update();
  player.lastUpdate = thisUpdate;
  PerformanceStats.end("Game Update");
}

function laitelaRealityTick(realDiff) {
  const laitelaInfo = player.celestials.laitela;
  if (!Laitela.isRunning) return;
  if (laitelaInfo.entropy >= 0) {
    laitelaInfo.entropy += (realDiff / 1000) * Laitela.entropyGainPerSecond;
  }

  // Setting entropy to -1 on completion prevents the modal from showing up repeatedly
  if (laitelaInfo.entropy >= 1) {
    let completionText = `Lai'tela's Reality has been destabilized after ${Time.thisRealityRealTime.toStringShort()}.`;
    laitelaInfo.entropy = -1;
    laitelaInfo.thisCompletion = Time.thisRealityRealTime.totalSeconds;
    laitelaInfo.fastestCompletion = Math.min(laitelaInfo.thisCompletion, laitelaInfo.fastestCompletion);
    clearCelestialRuns();
    if (Time.thisRealityRealTime.totalSeconds < 30) {
      laitelaInfo.difficultyTier++;
      laitelaInfo.fastestCompletion = 600;
      // This causes display oddities at 3 or lower but I don't expect the player to get that far legitimately (?)
      completionText += `<br><br>Lai'tela's Reality will now disable production from all
        ${Laitela.maxAllowedDimension + 1}th dimensions during future runs, but the reward will be
        ${formatInt(20)} times stronger than before.`;
    }
    Modal.message.show(completionText);
  }
  if (laitelaInfo.entropy < 0) player.antimatter = new Decimal(0);
}

// This gives IP/EP/RM from the respective upgrades that reward the prestige currencies continuously
function applyAutoprestige(diff) {
  player.infinityPoints = player.infinityPoints.plusEffectOf(TimeStudy(181));

  if (Teresa.has(TERESA_UNLOCKS.EPGEN)) {
    player.eternityPoints = player.eternityPoints.plus(player.bestEPminThisEternity.times(0.01)
      .times(getGameSpeedupFactor() * diff / 1000).times(RA_UNLOCKS.TT_BOOST.effect.autoPrestige()));
  }

  if (InfinityUpgrade.ipGen.isCharged) {
    const addedRM = gainedRealityMachines()
      .timesEffectsOf(InfinityUpgrade.ipGen.chargedEffect)
      .times(diff / 1000);
    player.reality.realityMachines = player.reality.realityMachines.add(addedRM);
  }

  if (player.bestEP.lt(player.eternityPoints)) {
    player.bestEP = new Decimal(player.eternityPoints);
    player.bestEPSet = Glyphs.copyForRecords(Glyphs.active.filter(g => g !== null));
  }
}

function updateFreeGalaxies() {
  const freeGalaxyMult = Effects.max(1, DilationUpgrade.doubleGalaxies);
  const freeGalaxyThreshold = 1000;
  const thresholdMult = getFreeGalaxyMult();
  player.dilation.baseFreeGalaxies = Math.max(player.dilation.baseFreeGalaxies,
    1 + Math.floor(Decimal.log(player.dilation.dilatedTime.dividedBy(1000), thresholdMult)));
  player.dilation.nextThreshold = new Decimal(1000).times(new Decimal(thresholdMult)
    .pow(player.dilation.baseFreeGalaxies));
  player.dilation.freeGalaxies = Math.min(player.dilation.baseFreeGalaxies * freeGalaxyMult, freeGalaxyThreshold) +
    Math.max(player.dilation.baseFreeGalaxies * freeGalaxyMult - freeGalaxyThreshold, 0) / freeGalaxyMult;
}

function getTTPerSecond() {
  // All TT multipliers (note that this is equal to 1 pre-Ra)
  let ttMult = RA_UNLOCKS.TT_BOOST.effect.ttGen();
  ttMult *= Achievement(137).effectValue;
  if (Ra.has(RA_UNLOCKS.TT_ACHIEVEMENT)) ttMult *= RA_UNLOCKS.TT_ACHIEVEMENT.effect();
  if (GlyphAlteration.isAdded("dilation")) ttMult *= getSecondaryGlyphEffect("dilationTTgen");

  // Glyph TT generation
  const glyphTT = Teresa.isRunning || Enslaved.isRunning || Laitela.isRunning
    ? 0
    : getAdjustedGlyphEffect("dilationTTgen") * ttMult;

  // Dilation TT generation
  const dilationTT = DilationUpgrade.ttGenerator.isBought
    ? DilationUpgrade.ttGenerator.effectValue.times(ttMult)
    : new Decimal(0);

  return dilationTT.add(glyphTT);
}

function simulateTime(seconds, real, fast) {
  // Don't do asynchronous processing loops nested in simulateTime
  Async.enabled = false;

  // The game is simulated at a base 50ms update rate, with a max of 1000 ticks. additional ticks are converted
  // into a higher diff per tick
  // warning: do not call this function with real unless you know what you're doing
  // calling it with fast will only simulate it with a max of 50 ticks
  let ticks = seconds * 20;
  GameUI.notify.showBlackHoles = false;

  // Limit the tick count (this also applies if the black hole is unlocked)
  if (ticks > 1000 && !real && !fast) {
    ticks = 1000;
  } else if (ticks > 50 && fast) {
    ticks = 50;
  }
  const largeDiff = (1000 * seconds) / ticks;

  const playerStart = deepmerge.all([{}, player]);

  player.infinitied = player.infinitied.plus(getInfinitiedMilestoneReward(seconds * 1000));
  player.eternities = player.eternities.plus(getEternitiedMilestoneReward(seconds * 1000));
  player.eternityPoints = player.eternityPoints.plus(getOfflineEPGain(seconds * 1000));

  if (InfinityUpgrade.ipOffline.isBought) {
    player.infinityPoints = player.infinityPoints.plus(player.bestIpPerMsWithoutMaxAll.times(seconds * 1000 / 2));
  }


  // Simulation code with black hole (doesn't use diff since it splits up based on real time instead)
  if (BlackHoles.areUnlocked && !BlackHoles.arePaused) {
    let remainingRealSeconds = seconds;
    for (let numberOfTicksRemaining = ticks; numberOfTicksRemaining > 0; numberOfTicksRemaining--) {
      const [realTickTime, blackHoleSpeedup] = BlackHoles.calculateOfflineTick(remainingRealSeconds,
        numberOfTicksRemaining, 0.0001);
      remainingRealSeconds -= realTickTime;
      gameLoop(1000 * realTickTime, { blackHoleSpeedup });
    }
  } else {
    for (let ticksDone = 0; ticksDone < ticks; ticksDone++) {
      gameLoop(largeDiff);
      if (real) {
        console.log(ticksDone);
      }
    }
  }
  
  if (seconds > 1000) {
    const offlineIncreases = ["While you were away"];
    // OoM increase
    const oomVarNames = ["antimatter", "infinityPower", "timeShards"];
    const oomResourceNames = ["antimatter", "infinity power", "time shards"];
    for (let i = 0; i < oomVarNames.length; i++) {
      const varName = oomVarNames[i];
      const oomIncrease = player[varName].log10() - playerStart[varName].log10();
      // Needs an isFinite check in case it's zero before or afterwards
      if (player[varName].gt(playerStart[varName]) && Number.isFinite(oomIncrease)) {
        offlineIncreases.push(`your ${oomResourceNames[i]} increased by ` +
          `${format(oomIncrease, 2, 2)} orders of magnitude`);
      }
    }
    // Linear increase
    const linearVarNames = ["infinitied", "eternities"];
    const linearResourceNames = ["infinities", "eternities"];
    const prestigeReset = ["eternitied", "realitied"];
    for (let i = 0; i < linearVarNames.length; i++) {
      const varName = linearVarNames[i];
      const linearIncrease = Decimal.sub(player[varName], playerStart[varName]);
      if (linearIncrease.lessThan(0)) {
        // This happens when a prestige autobuyer triggers offline and resets the value
        offlineIncreases.push(`you ${prestigeReset[i]} and then generated ` +
          `${format(player[varName], 2, 0)} more ${linearResourceNames[i]}`);
      } else if (!Decimal.eq(player[varName], playerStart[varName])) {
        offlineIncreases.push(`you generated ${format(linearIncrease, 2, 0)} ${linearResourceNames[i]}`);
      }
    }
    // Black Hole activations
    for (let i = 0; i < player.blackHole.length; i++) {
      const currentActivations = player.blackHole[i].activations;
      const oldActivations = playerStart.blackHole[i].activations;
      const activationsDiff = currentActivations - oldActivations;
      const pluralSuffix = activationsDiff === 1 ? " time" : " times";
      if (activationsDiff > 0 && !BlackHole(i + 1).isPermanent) {
        offlineIncreases.push(`Black Hole ${i + 1} activated  ${activationsDiff} ${pluralSuffix}`);
      }
    }
    let popupString = `${offlineIncreases.join(", <br>")}.`;
    if (popupString === "While you were away.") {
      popupString += ".. Nothing happened.";
      SecretAchievement(36).unlock();
    }
    Modal.message.show(popupString);
  }
  
  GameUI.notify.showBlackHoles = true;
  Async.enabled = true;
}

function updateChart(first) {
    if (first !== true && (player.infinitied.gte(1) || player.eternities.gte(1)) && player.options.chart.on === true) {
      addChartData(NormalDimension(1).productionPerSecond);
    }
    if (player.options.chart.updateRate) {
        setTimeout(updateChart, player.options.chart.updateRate);
    } else {
        setTimeout(updateChart, 1000);
    }
}
updateChart(true);

function autoBuyDilationUpgrades() {
  if (Perk.autobuyerDilation.isBought) {
    const upgrades = [DilationUpgrade.dtGain, DilationUpgrade.galaxyThreshold, DilationUpgrade.tachyonGain].filter(
      upgrade => upgrade.isAutobuyerOn);
    for (const upgrade of upgrades) {
      upgrade.purchase(true);
    }
  }
}

function autoBuyInfDims() {
  if (EternityMilestone.autobuyerID(1).isReached && !EternityChallenge(8).isRunning) {
    for (let i = 1; i <= player.eternities.sub(10).clampMax(8).toNumber(); i++) {
      if (player.infDimBuyers[i - 1]) {
        buyMaxInfDims(i)
        buyManyInfinityDimension(i)
      }
    }
  }
}

function autoBuyExtraTimeDims() {
  if (TimeDimension(8).bought === 0 && Perk.autounlockTD.isBought) {
    for (let dim = 5; dim <= 8; ++dim) TimeStudy.timeDimension(dim).purchase();
  }
}

function slowerAutobuyers(realDiff) {
  const ampDiff = realDiff * PerkShopUpgrade.autoSpeed.effectOrDefault(1);
  player.auto.infDimTimer += ampDiff;
  const infDimPeriod = 1000 * Perk.autobuyerFasterID.effectOrDefault(1);
  if (player.auto.infDimTimer >= infDimPeriod) {
    // Note: we need to reset to a low number here, because we don't want a pile of these accumulating during offline
    // time and then releasing normally.
    player.auto.infDimTimer = Math.min(player.auto.infDimTimer - infDimPeriod, infDimPeriod);
    autoBuyInfDims();
  }
  player.auto.timeDimTimer += ampDiff;
  const timeDimPeriod = 1000;
  if (player.auto.timeDimTimer >= timeDimPeriod) {
    player.auto.timeDimTimer = Math.min(player.auto.timeDimTimer - timeDimPeriod, timeDimPeriod);
    if (RealityUpgrade(13).isBought) {
      maxAllTimeDimensions(true);
    }
  }
  player.auto.repUpgradeTimer += ampDiff;
  const repUpgradePeriod = 1000 * Perk.autobuyerFasterReplicanti.effectOrDefault(1);
  if (player.auto.repUpgradeTimer >= repUpgradePeriod) {
    player.auto.repUpgradeTimer = Math.min(player.auto.repUpgradeTimer - repUpgradePeriod, repUpgradePeriod);
    autoBuyReplicantiUpgrades();
  }
  player.auto.dilUpgradeTimer += ampDiff;
  const dilUpgradePeriod = 1000 * Perk.autobuyerFasterDilation.effectOrDefault(1);
  if (player.auto.dilUpgradeTimer >= dilUpgradePeriod) {
    player.auto.dilUpgradeTimer = Math.min(player.auto.dilUpgradeTimer - dilUpgradePeriod, dilUpgradePeriod);
    autoBuyDilationUpgrades();
  }
<<<<<<< HEAD
  TimeTheorems.autoBuyMaxTheorems(ampDiff);
=======
  autoBuyMaxTheorems(ampDiff);
>>>>>>> 14d6862d
  Tutorial.tutorialLoop();

  if (Ra.has(RA_UNLOCKS.AUTO_BLACK_HOLE_POWER)) {
    for (let i = 1; i <= 2; i++) {
      if (BlackHole(i).powerUpgrade.isAutobuyerOn) {
        BlackHole(i).powerUpgrade.purchase();
      }
    }
  }

  if (Ra.has(RA_UNLOCKS.AUTO_REALITY_UPGRADES)) {
    for (let i = 1; i <= 5; i++) {
      if (RealityUpgrade(i).isAutobuyerOn) {
        RealityUpgrade(i).purchase();
      }
    }
  }
}

setInterval(function () {
    if (playFabId != -1 && player.options.cloud) playFabSaveCheck();
}, 1000*60*5)

window.onload = function() {
  GameUI.initialized = true;
  ui.view.initialized = true;
  GameIntervals.start();
  setTimeout(() => {
    if (kong.enabled) {
      playFabLogin();
    }
    document.getElementById("loading").style.display = "none";
    document.body.style.overflowY = "auto";
  }, 500);
};

window.onfocus = function() {
    setShiftKey(false);
};

window.onblur = function() {
  GameKeyboard.stopSpins();
};

function setShiftKey(isDown) {
  ui.view.shiftDown = isDown;
}

function init() {
  // eslint-disable-next-line no-console
  console.log("🌌 Antimatter Dimensions: Reality Update 🌌");
  Tab.dimensions.normal.show();
  GameStorage.load();
  kong.init();
}

init();

let tweenTime = 0;
(function() {
    let lastFrame;
    function animateTweens(time) {
        requestAnimationFrame(animateTweens);
        if (time === undefined || lastFrame === undefined) {
            lastFrame = time;
            return;
        }
        let delta = time - lastFrame;
        lastFrame = time;
        if (player.dilation.active) {
            delta /= 10;
        }
        tweenTime += delta;
        TWEEN.update(tweenTime);
    }

    animateTweens();
}());<|MERGE_RESOLUTION|>--- conflicted
+++ resolved
@@ -856,11 +856,8 @@
     player.auto.dilUpgradeTimer = Math.min(player.auto.dilUpgradeTimer - dilUpgradePeriod, dilUpgradePeriod);
     autoBuyDilationUpgrades();
   }
-<<<<<<< HEAD
+  
   TimeTheorems.autoBuyMaxTheorems(ampDiff);
-=======
-  autoBuyMaxTheorems(ampDiff);
->>>>>>> 14d6862d
   Tutorial.tutorialLoop();
 
   if (Ra.has(RA_UNLOCKS.AUTO_BLACK_HOLE_POWER)) {
