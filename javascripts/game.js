"use strict";

if (GlobalErrorHandler.handled) {
  throw new Error("Initialization failed");
}
GlobalErrorHandler.cleanStart = true;

function playerInfinityUpgradesOnReset() {
  if (RealityUpgrade(10).isBought || EternityMilestone.keepBreakUpgrades.isReached) {
    player.infinityUpgrades = new Set(
      ["timeMult", "dimMult", "timeMult2",
        "skipReset1", "skipReset2", "unspentBonus",
        "27Mult", "18Mult", "36Mult", "resetMult",
        "skipReset3", "passiveGen", "45Mult",
        "resetBoost", "galaxyBoost", "skipResetGalaxy",
        "totalMult", "currentMult", "postGalaxy",
        "challengeMult", "achievementMult", "infinitiedMult",
        "infinitiedGeneration", "autoBuyerUpgrade", "autobuyMaxDimboosts",
        "ipOffline"]
    );
    player.infinityRebuyables = [8, 7, 10];
  } else if (EternityMilestone.keepInfinityUpgrades.isReached) {
    player.infinityUpgrades = new Set(
      ["timeMult", "dimMult", "timeMult2",
        "skipReset1", "skipReset2", "unspentBonus",
        "27Mult", "18Mult", "36Mult", "resetMult",
        "skipReset3", "passiveGen", "45Mult",
        "resetBoost", "galaxyBoost", "skipResetGalaxy",
        "ipOffline"]
    );
    player.infinityRebuyables = [0, 0, 0];
  } else {
    player.infinityUpgrades.clear();
    player.infinityRebuyables = [0, 0, 0];
  }
  GameCache.tickSpeedMultDecrease.invalidate();
  GameCache.dimensionMultDecrease.invalidate();
}

function breakInfinity() {
  if (!Autobuyer.bigCrunch.hasMaxedInterval) return;
  if (InfinityChallenge.isRunning) return;
  for (const autobuyer of Autobuyers.all) {
    if (autobuyer.data.interval !== undefined) autobuyer.maxIntervalForFree();
  }
  player.break = !player.break;
  TabNotification.ICUnlock.tryTrigger();
  EventHub.dispatch(player.break ? GAME_EVENT.BREAK_INFINITY : GAME_EVENT.FIX_INFINITY);
  GameUI.update();
}

function gainedInfinityPoints() {
  const div = Effects.min(
    308,
    Achievement(103),
    TimeStudy(111)
  );
  let ip = player.break
    ? Decimal.pow10(player.records.thisInfinity.maxAM.log10() / div - 0.75)
    : new Decimal(308 / div);
  if (Effarig.isRunning && Effarig.currentStage === EFFARIG_STAGES.ETERNITY) {
    ip = ip.min(DC.E200);
  }
  ip = ip.times(GameCache.totalIPMult.value);
  if (Teresa.isRunning) {
    ip = ip.pow(0.55);
  } else if (V.isRunning) {
    ip = ip.pow(0.5);
  } else if (Laitela.isRunning) {
    ip = dilatedValueOf(ip);
  }
  if (GlyphAlteration.isAdded("infinity")) {
    ip = ip.pow(getSecondaryGlyphEffect("infinityIP"));
  }
  return ip.floor();
}

function totalEPMult() {
  return new Decimal(getAdjustedGlyphEffect("cursedEP"))
    .times(ShopPurchase.EPPurchases.currentMult)
    .timesEffectsOf(
      EternityUpgrade.epMult,
      TimeStudy(61),
      TimeStudy(122),
      TimeStudy(121),
      TimeStudy(123),
      RealityUpgrade(12),
      GlyphEffect.epMult
    );
}

function gainedEternityPoints() {
<<<<<<< HEAD
  let ep = DC.D5.pow(Currency.infinityPoints.value.plus(
=======
  let ep = Decimal.pow(5, player.records.thisEternity.maxIP.plus(
>>>>>>> fdc61459
    gainedInfinityPoints()).log10() / 308 - 0.7).times(totalEPMult());

  if (Teresa.isRunning) {
    ep = ep.pow(0.55);
  } else if (V.isRunning) {
    ep = ep.pow(0.5);
  } else if (Laitela.isRunning) {
    ep = dilatedValueOf(ep);
  }
  if (GlyphAlteration.isAdded("time")) {
    ep = ep.pow(getSecondaryGlyphEffect("timeEP"));
  }
  return ep.floor();
}

function requiredIPForEP(epAmount) {
  return Decimal.pow10(308 * (Decimal.log(totalEPMult().dividedBy(epAmount).reciprocal(), 5) + 0.7))
    .clampMin(Number.MAX_VALUE);
}

function gainedGlyphLevel() {
  const glyphState = getGlyphLevelInputs();
  let rawLevel = Math.floor(glyphState.rawLevel);
  if (!isFinite(rawLevel)) rawLevel = 0;
  let actualLevel = Math.floor(glyphState.actualLevel);
  if (!isFinite(actualLevel)) actualLevel = 0;
  return {
    rawLevel,
    actualLevel
  };
}

function resetChallengeStuff() {
  player.chall2Pow = 1;
<<<<<<< HEAD
  player.chall3Pow = DC.D1EM2;
  player.matter = DC.D0;
  player.chall8TotalSacrifice = DC.D1;
=======
  player.chall3Pow = new Decimal(0.01);
  Currency.matter.reset();
  player.chall8TotalSacrifice = new Decimal(1);
>>>>>>> fdc61459
  player.postC4Tier = 1;
}

function ratePerMinute(amount, time) {
  return Decimal.divide(amount, time / (60 * 1000));
}

function averageRun(allRuns, name) {
  // Filter out all runs which have the default infinite value for time, but if we're left with no valid runs then we
  // take just one entry so that the averages also have the same value and we don't get division by zero.
  let runs = allRuns.filter(run => run[0] !== Number.MAX_VALUE);
  if (runs.length === 0) runs = [allRuns[0]];
  const totalTime = runs.map(run => run[0]).sum();
  const totalAmount = runs
    .map(run => run[1])
    .reduce(Decimal.sumReducer);
  const totalPrestigeGain = runs
    .map(run => run[2])
    .reduce(name === "Reality" ? Number.sumReducer : Decimal.sumReducer);
  const realTime = runs.map(run => run[3]).sum();
  const average = [
    totalTime / runs.length,
    totalAmount.dividedBy(runs.length),
    (name === "Reality") ? totalPrestigeGain / runs.length : totalPrestigeGain.dividedBy(runs.length),
    realTime / runs.length
  ];
  if (name === "Reality") {
    average.push(runs.map(x => x[4]).sum() / runs.length);
  }
  return average;
}

// eslint-disable-next-line max-params
function addInfinityTime(time, realTime, ip, infinities) {
  player.records.lastTenInfinities.pop();
  player.records.lastTenInfinities.unshift([time, ip, infinities, realTime]);
  GameCache.bestRunIPPM.invalidate();
}

function resetInfinityRuns() {
  player.records.lastTenInfinities = Array.from(
    { length: 10 },
    () => [Number.MAX_VALUE, DC.D1, DC.D1, Number.MAX_VALUE]
  );
  GameCache.bestRunIPPM.invalidate();
}

// Player gains 50% of infinities they would get based on their best infinities/hour crunch if they have the
// milestone and turned on infinity autobuyer with 1 minute or less per crunch
function getInfinitiedMilestoneReward(ms, considerMilestoneReached) {
  return Autobuyer.bigCrunch.autoInfinitiesAvailable(considerMilestoneReached)
    ? Decimal.floor(player.records.thisEternity.bestInfinitiesPerMs.times(ms).dividedBy(2))
    : DC.D0;
}

// eslint-disable-next-line max-params
function addEternityTime(time, realTime, ep, eternities) {
  player.records.lastTenEternities.pop();
  player.records.lastTenEternities.unshift([time, ep, eternities, realTime]);
  GameCache.averageRealTimePerEternity.invalidate();
}

function resetEternityRuns() {
  player.records.lastTenEternities = Array.from(
    { length: 10 },
    () => [Number.MAX_VALUE, DC.D1, DC.D1, Number.MAX_VALUE]
  );
  GameCache.averageRealTimePerEternity.invalidate();
}

// Player gains 50% of the eternities they would get if they continuously repeated their fastest eternity, if they
// have the auto-eternity milestone and turned on eternity autobuyer with 0 EP
function getEternitiedMilestoneReward(ms, considerMilestoneReached) {
  return Autobuyer.eternity.autoEternitiesAvailable(considerMilestoneReached)
    ? Decimal.floor(player.records.thisReality.bestEternitiesPerMs.times(ms).dividedBy(2))
    : DC.D0;
}

function isOfflineEPGainEnabled() {
  return player.options.offlineProgress && !Autobuyer.bigCrunch.autoInfinitiesAvailable() &&
    !Autobuyer.eternity.autoEternitiesAvailable();
}

function getOfflineEPGain(ms) {
  if (!EternityMilestone.autoEP.isReached || !isOfflineEPGainEnabled()) return DC.D0;
  return player.records.bestEternity.bestEPminReality.times(TimeSpan.fromMilliseconds(ms).totalMinutes / 4);
}

// eslint-disable-next-line max-params
function addRealityTime(time, realTime, rm, level, realities) {
  player.records.lastTenRealities.pop();
  player.records.lastTenRealities.unshift([time, rm, realities, realTime, level]);
}

function gainedInfinities() {
  if (EternityChallenge(4).isRunning) {
    return DC.D1;
  }
  let infGain = Effects.max(
    1,
    Achievement(87)
  ).toDecimal();

  infGain = infGain.timesEffectsOf(
    TimeStudy(32),
    RealityUpgrade(5),
    RealityUpgrade(7),
    Achievement(164)
  );
  infGain = infGain.times(getAdjustedGlyphEffect("infinityinfmult"));
  infGain = infGain.times(RA_UNLOCKS.TT_BOOST.effect.infinity());
  infGain = infGain.powEffectOf(SingularityMilestone.infinitiedPow);
  return infGain;
}

// TODO: remove before release
(function() {
  if (isLocalEnvironment()) return;
  let commit;
  setInterval(() => {
    const url = "https://api.github.com/repos/IvarK/IToughtAboutCurseWordsButThatWouldBeMeanToOmsi/commits/master";
    const headers = new Headers();
    // Yes, this is my GitHub API key for reading private repo details
    headers.append("Authorization", `Basic ${btoa("WaitingIdly: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")}`);

    fetch(url, { method: "GET", headers })
      .then(response => response.json())
      .then(json => {
        if (commit === undefined) {
          commit = json.sha;
          return;
        }
        if (commit === json.sha) return;
        // GH Pages need some time to get rebuilt, so show message after 30 seconds
        setTimeout(() => {
          Modal.message.show(
            "Refresh the page (game will be saved), we've got new stuff: " +
              `"${json.commit.message}" by ${json.author.login}`,
            updateRefresh,
            true
          );
        }, 30000);
      });
  }, 60000);
}());

function updateRefresh() {
  GameStorage.save(true);
  location.reload(true);
}

const GAME_SPEED_EFFECT = {
  FIXED_SPEED: 1,
  TIME_GLYPH: 2,
  BLACK_HOLE: 3,
  TIME_STORAGE: 4,
  SINGULARITY_MILESTONE: 5,
  NERFS: 6
};

/**
  * @param {number[]?} effectsToConsider A list of various game speed changing effects to apply when calculating
  *   the game speed.  If left undefined, all effects will be applied.
  * @param {number?} blackHolesActiveOverride A numerical value which forces all black holes up to its specified index
  *   to be active for the purposes of game speed calculation. This is only used during offline black hole stuff.
  */
function getGameSpeedupFactor(effectsToConsider, blackHolesActiveOverride) {
  let effects;
  if (effectsToConsider === undefined) {
    effects = [GAME_SPEED_EFFECT.FIXED_SPEED, GAME_SPEED_EFFECT.TIME_GLYPH, GAME_SPEED_EFFECT.BLACK_HOLE,
      GAME_SPEED_EFFECT.TIME_STORAGE, GAME_SPEED_EFFECT.SINGULARITY_MILESTONE, GAME_SPEED_EFFECT.NERFS];
  } else {
    effects = effectsToConsider;
  }

  if (effects.includes(GAME_SPEED_EFFECT.FIXED_SPEED)) {
    if (EternityChallenge(12).isRunning) {
      return 1 / 1000;
    }
  }

  let factor = 1;
  if (effects.includes(GAME_SPEED_EFFECT.BLACK_HOLE)) {
    if (BlackHoles.arePaused) {
      factor *= player.blackHoleNegative;
    } else {
      for (const blackHole of BlackHoles.list) {
        if (!blackHole.isUnlocked) break;
        const isActive = blackHolesActiveOverride === undefined
          ? blackHole.isActive
          : blackHole.id <= blackHolesActiveOverride;
        if (!isActive) break;
        factor *= Math.pow(blackHole.power, BlackHoles.unpauseAccelerationFactor);
        if (V.has(V_UNLOCKS.ACHIEVEMENT_BH)) {
          factor *= V_UNLOCKS.ACHIEVEMENT_BH.effect();
        }
      }
    }
  }

  if (effects.includes(GAME_SPEED_EFFECT.SINGULARITY_MILESTONE)) {
    factor *= SingularityMilestone.gamespeedFromSingularities.canBeApplied
      ? SingularityMilestone.gamespeedFromSingularities.effectValue
      : 1;
  }

  if (effects.includes(GAME_SPEED_EFFECT.TIME_GLYPH)) {
    factor *= getAdjustedGlyphEffect("timespeed");
    factor = Math.pow(factor, getAdjustedGlyphEffect("effarigblackhole"));
  }

  // Time storage is linearly scaled because exponential scaling is pretty useless in practice
  if (Enslaved.isStoringGameTime && effects.includes(GAME_SPEED_EFFECT.TIME_STORAGE)) {
    const storedTimeWeight = player.celestials.enslaved.storedFraction;
    factor = factor * (1 - storedTimeWeight) + storedTimeWeight;
  }

  // These effects should always be active, but need to be disabled during offline black hole simulations because
  // otherwise it gets applied twice
  if (effects.includes(GAME_SPEED_EFFECT.NERFS)) {
    if (Effarig.isRunning) {
      factor = Effarig.multiplier(factor).toNumber();
    } else if (Laitela.isRunning) {
      const nerfModifier = Math.clampMax(Time.thisRealityRealTime.totalMinutes / 10, 1);
      factor = Math.pow(factor, nerfModifier);
    }
  }

  // 1e-300 is now possible with max inverted BH, going below it would be possible with
  // an effarig glyph.
  factor = Math.clamp(factor, 1e-300, 1e300);

  // Dev speedup should always be active
  if (tempSpeedupToggle) {
    factor *= tempSpeedupFactor;
  }
  return factor;
}

function getGameSpeedupForDisplay() {
  const speedFactor = getGameSpeedupFactor();
  if (Enslaved.isAutoReleasing && Enslaved.canRelease(true) && !BlackHoles.areNegative) {
    return Math.max(Enslaved.autoReleaseSpeed, speedFactor);
  }
  return speedFactor;
}

// "diff" is in ms.  It is only unspecified when it's being called normally and not due to simulating time, in which
// case it uses the gap between now and the last time the function was called.  This is on average equal to the update
// rate.
// TODO: Clean this up, remove the disable line
// eslint-disable-next-line complexity
function gameLoop(passDiff, options = {}) {
  let diff = passDiff;
  PerformanceStats.start("Frame Time");
  PerformanceStats.start("Game Update");
  EventHub.dispatch(GAME_EVENT.GAME_TICK_BEFORE);
  const thisUpdate = Date.now();
  const realDiff = diff === undefined
    ? Math.clamp(thisUpdate - player.lastUpdate, 1, 21600000)
    : diff;

  // Ra memory generation bypasses stored real time, but memory chunk generation is disabled when storing real time.
  // This is in order to prevent players from using time inside of Ra's reality for amplification as well
  Ra.memoryTick(realDiff, !Enslaved.isStoringRealTime);
  if (AlchemyResource.momentum.isUnlocked) {
    player.celestials.ra.momentumTime += realDiff * Achievement(173).effectOrDefault(1);
  }

  // Lai'tela mechanics should bypass stored real time entirely
  Laitela.tickDarkMatter(realDiff);
  Laitela.autobuyerLoop(realDiff);

  // When storing real time, skip everything else having to do with production once stats are updated
  if (Enslaved.isStoringRealTime) {
    player.records.realTimePlayed += realDiff;
    player.records.thisInfinity.realTime += realDiff;
    player.records.thisEternity.realTime += realDiff;
    player.records.thisReality.realTime += realDiff;
    Enslaved.storeRealTime();
    GameUI.update();
    return;
  }

  // Ra-Enslaved auto-release stored time (once every 5 ticks)
  if (Enslaved.isAutoReleasing) {
    Enslaved.autoReleaseTick++;
  }
  if (Enslaved.autoReleaseTick >= 5) {
    Enslaved.autoReleaseTick = 0;
    Enslaved.useStoredTime(true);
    Enslaved.isReleaseTick = true;
  } else if (!Enslaved.isReleaseTick) {
    Enslaved.nextTickDiff = realDiff;
  }
  if (diff === undefined) {
    diff = Enslaved.nextTickDiff;
  }

  Autobuyers.tick();
  Tutorial.tutorialLoop();

  if (Achievement(165).isUnlocked && player.celestials.effarig.autoAdjustGlyphWeights) {
    autoAdjustGlyphWeights();
  }

  // We do these after autobuyers, since it's possible something there might
  // change a multiplier.
  GameCache.antimatterDimensionCommonMultiplier.invalidate();
  GameCache.antimatterDimensionFinalMultipliers.invalidate();
  GameCache.infinityDimensionCommonMultiplier.invalidate();
  GameCache.timeDimensionCommonMultiplier.invalidate();
  GameCache.totalIPMult.invalidate();

  const blackHoleDiff = realDiff;
  const fixedSpeedActive = EternityChallenge(12).isRunning;
  if (!Enslaved.isReleaseTick && !fixedSpeedActive) {
    let speedFactor;
    if (options.blackHoleSpeedup === undefined) {
      speedFactor = getGameSpeedupFactor();
    } else {
      // This is only called from simulateTime() and is calculated externally in order to avoid weirdness when game
      // speed is directly nerfed
      speedFactor = options.blackHoleSpeedup;
    }

    if (Enslaved.isStoringGameTime && !fixedSpeedActive) {
      // These variables are the actual game speed used and the game speed unaffected by time storage, respectively
      const reducedTimeFactor = getGameSpeedupFactor();
      const totalTimeFactor = getGameSpeedupFactor([GAME_SPEED_EFFECT.FIXED_SPEED, GAME_SPEED_EFFECT.TIME_GLYPH,
        GAME_SPEED_EFFECT.BLACK_HOLE, GAME_SPEED_EFFECT.SINGULARITY_MILESTONE]);
      const amplification = Ra.has(RA_UNLOCKS.IMPROVED_STORED_TIME)
        ? RA_UNLOCKS.IMPROVED_STORED_TIME.effect.gameTimeAmplification()
        : 1;
      const beforeStore = player.celestials.enslaved.stored;
      player.celestials.enslaved.stored = Math.clampMax(player.celestials.enslaved.stored +
        diff * (totalTimeFactor - reducedTimeFactor) * amplification, Enslaved.timeCap);
      Enslaved.currentBlackHoleStoreAmountPerMs = (player.celestials.enslaved.stored - beforeStore) / diff;
      speedFactor = reducedTimeFactor;
    }
    diff *= speedFactor;
  } else if (fixedSpeedActive) {
    diff *= getGameSpeedupFactor();
    Enslaved.currentBlackHoleStoreAmountPerMs = 0;
  }
  player.celestials.ra.peakGamespeed = Math.max(player.celestials.ra.peakGamespeed, getGameSpeedupFactor());
  Enslaved.isReleaseTick = false;

  // These need to all be done consecutively in order to minimize the chance of a reset occurring between real time
  // updating and game time updating.  This is only particularly noticeable when game speed is 1 and the player
  // expects to see identical numbers.
  player.records.realTimePlayed += realDiff;
  player.records.totalTimePlayed += diff;
  player.records.thisInfinity.realTime += realDiff;
  player.records.thisInfinity.time += diff;
  player.records.thisEternity.realTime += realDiff;
  if (Enslaved.isRunning && Enslaved.feltEternity && !EternityChallenge(12).isRunning) {
    player.records.thisEternity.time += diff * (1 + Currency.eternities.value.clampMax(1e66).toNumber());
  } else {
    player.records.thisEternity.time += diff;
  }
  player.records.thisReality.realTime += realDiff;
  player.records.thisReality.time += diff;

  DeltaTimeState.update(realDiff, diff);

  updateNormalAndInfinityChallenges(diff);

  // IP generation is broken into a couple of places in gameLoop; changing that might change the
  // behavior of eternity farming.
  preProductionGenerateIP(diff);

  let eternitiedGain = 0;
  if (RealityUpgrade(14).isBought) {
    eternitiedGain = Effects.product(
      RealityUpgrade(3),
      RealityUpgrade(14)
    );
    eternitiedGain = Decimal.times(eternitiedGain, getAdjustedGlyphEffect("timeetermult"));
    eternitiedGain = new Decimal(Time.deltaTime).times(
      Decimal.pow(eternitiedGain, AlchemyResource.eternity.effectValue));
    player.reality.partEternitied = player.reality.partEternitied.plus(eternitiedGain);
    Currency.eternities.add(player.reality.partEternitied.floor());
    player.reality.partEternitied = player.reality.partEternitied.sub(player.reality.partEternitied.floor());
  }

  if (!EternityChallenge(4).isRunning) {
    let infGen = DC.D0;
    if (BreakInfinityUpgrade.infinitiedGen.isBought) {
      // Multipliers are done this way to explicitly exclude ach87 and TS32
      infGen = infGen.plus(0.2 * Time.deltaTimeMs / Math.clampMin(33, player.records.bestInfinity.time));
      infGen = infGen.timesEffectsOf(
        RealityUpgrade(5),
        RealityUpgrade(7)
      );
      infGen = infGen.times(getAdjustedGlyphEffect("infinityinfmult"));
      infGen = infGen.times(RA_UNLOCKS.TT_BOOST.effect.infinity());
    }
    if (RealityUpgrade(11).isBought) {
      infGen = infGen.plus(RealityUpgrade(11).effectValue.times(Time.deltaTime));
    }
    if (EffarigUnlock.eternity.isUnlocked) {
      // We consider half of the eternities we gained above this tick
      // to have been gained before the infinities, and thus not to
      // count here. This gives us the desirable behavior that
      // infinities and eternities gained overall will be the same
      // for two ticks as for one tick of twice the length.
      infGen = infGen.plus(gainedInfinities().times(
        Currency.eternities.value.minus(eternitiedGain.div(2).floor())).times(Time.deltaTime));
    }
    infGen = infGen.plus(player.partInfinitied);
    Currency.infinities.add(infGen.floor());
    player.partInfinitied = infGen.minus(infGen.floor()).toNumber();
  }

  applyAutoprestige(realDiff);
  updateImaginaryMachines(realDiff);

  const uncountabilityGain = AlchemyResource.uncountability.effectValue * Time.unscaledDeltaTime.totalSeconds;
  Currency.realities.add(uncountabilityGain);
  Currency.perkPoints.add(uncountabilityGain);

  if (Perk.autocompleteEC1.isBought && player.reality.autoEC) player.reality.lastAutoEC += realDiff;

  EternityChallenge(12).tryFail();
  Achievements._power.invalidate();

  TimeDimensions.tick(diff);
  InfinityDimensions.tick(diff);
  AntimatterDimensions.tick(diff);

  const gain = Math.clampMin(FreeTickspeed.fromShards(Currency.timeShards.value).newAmount - player.totalTickGained, 0);
  player.totalTickGained += gain;

  const currentIPmin = gainedInfinityPoints().dividedBy(Math.clampMin(0.0005, Time.thisInfinityRealTime.totalMinutes));
  if (currentIPmin.gt(player.records.thisInfinity.bestIPmin) && Player.canCrunch)
    player.records.thisInfinity.bestIPmin = currentIPmin;

  tryCompleteInfinityChallenges();

  EternityChallenges.autoComplete.tick();

  replicantiLoop(diff);


  const currentEPmin = gainedEternityPoints().dividedBy(Math.clampMin(0.0005, Time.thisEternityRealTime.totalMinutes));
  if (currentEPmin.gt(player.records.thisEternity.bestEPmin) && Player.canEternity)
    player.records.thisEternity.bestEPmin = currentEPmin;

  if (PlayerProgress.dilationUnlocked()) {
    Currency.dilatedTime.add(getDilationGainPerSecond().times(diff / 1000));
  }

  updateTachyonGalaxies();
  Currency.timeTheorems.add(getTTPerSecond().times(diff / 1000));
  tryUnlockInfinityDimensions(true);

  BlackHoles.updatePhases(blackHoleDiff);

  // Unlocks dilation at a certain total TT count for free, but we add the cost first in order to make
  // sure that TT count doesn't go negative and that we can actually buy it. This technically bumps the max theorem
  // amount up as well, but at this point of the game 5k TT is insignificant to basically all other sources of TT.
  if (Ra.has(RA_UNLOCKS.AUTO_DILATION_UNLOCK) && Currency.timeTheorems.max.gte(13000) && !isInCelestialReality()) {
    Currency.timeTheorems.add(TimeStudy.dilation.cost);
    TimeStudy.dilation.purchase(true);
  }

  applyAutoUnlockPerks();
  if (GlyphSelection.active) GlyphSelection.update(gainedGlyphLevel());

  if (player.dilation.active && Ra.has(RA_UNLOCKS.AUTO_TP)) rewardTP();

  if (!EnslavedProgress.hintsUnlocked.hasProgress && Enslaved.has(ENSLAVED_UNLOCKS.RUN) && !Enslaved.isCompleted) {
    player.celestials.enslaved.hintUnlockProgress += Enslaved.isRunning ? realDiff : realDiff / 25;
    if (player.celestials.enslaved.hintUnlockProgress >= TimeSpan.fromHours(5).totalMilliseconds) {
      EnslavedProgress.hintsUnlocked.giveProgress();
      Enslaved.quotes.show(Enslaved.quotes.HINT_UNLOCK);
    }
  }

  laitelaRealityTick(realDiff);
  Achievements.autoAchieveUpdate(diff);
  V.checkForUnlocks();
  AutomatorBackend.update(realDiff);

  EventHub.dispatch(GAME_EVENT.GAME_TICK_AFTER);
  GameUI.update();
  player.lastUpdate = thisUpdate;
  PerformanceStats.end("Game Update");
}

// Applies all perks which automatically unlock things when passing certain thresholds, needs to be checked every tick
function applyAutoUnlockPerks() {
  if (!TimeDimension(8).isUnlocked && Perk.autounlockTD.isBought) {
    for (let dim = 5; dim <= 8; ++dim) TimeStudy.timeDimension(dim).purchase();
  }
  if (Perk.autounlockDilation3.isBought) buyDilationUpgrade(DilationUpgrade.ttGenerator.id);
  if (Perk.autounlockReality.isBought) TimeStudy.reality.purchase(true);
  if (player.eternityUpgrades.size < 6 && Perk.autounlockEU2.isBought) {
    const secondRow = Object.values(EternityUpgrade).filter(u => u.id > 3);
    for (const upgrade of secondRow) {
      if (player.eternityPoints.gte(upgrade.cost / 1e10)) player.eternityUpgrades.add(upgrade.id);
    }
  }
}

function laitelaRealityTick(realDiff) {
  const laitelaInfo = player.celestials.laitela;
  if (!Laitela.isRunning) return;
  if (laitelaInfo.entropy >= 0) {
    laitelaInfo.entropy += (realDiff / 1000) * Laitela.entropyGainPerSecond;
  }

  // Setting entropy to -1 on completion prevents the modal from showing up repeatedly
  if (laitelaInfo.entropy >= 1) {
    let completionText = `Lai'tela's Reality has been destabilized after ${Time.thisRealityRealTime.toStringShort()}.`;
    laitelaInfo.entropy = -1;
    const oldInfo = {
      fastestCompletion: laitelaInfo.fastestCompletion,
      difficultyTier: laitelaInfo.difficultyTier,
      realityReward: Laitela.realityReward
    };
    laitelaInfo.thisCompletion = Time.thisRealityRealTime.totalSeconds;
    laitelaInfo.fastestCompletion = Math.min(laitelaInfo.thisCompletion, laitelaInfo.fastestCompletion);
    clearCelestialRuns();
    if (Time.thisRealityRealTime.totalSeconds < 30) {
      laitelaInfo.difficultyTier++;
      laitelaInfo.fastestCompletion = 300;
      completionText += laitelaBeatText(Laitela.maxAllowedDimension + 1);
      for (const quote of Object.values(Laitela.quotes)) {
        if (laitelaInfo.difficultyTier >= quote.destabilize) {
          Laitela.quotes.show(quote);
        }
      }
    }
    if (Laitela.realityReward > oldInfo.realityReward) {
      completionText += `<br><br>Dark Matter Multiplier: ${formatX(oldInfo.realityReward, 2, 2)}
        ➜ ${formatX(Laitela.realityReward, 2, 2)}
        <br>Best Completion Time: ${TimeSpan.fromSeconds(oldInfo.fastestCompletion).toStringShort()}
        (${formatInt(8 - oldInfo.difficultyTier)}) ➜
        ${TimeSpan.fromSeconds(laitelaInfo.fastestCompletion).toStringShort()}
        (${formatInt(8 - laitelaInfo.difficultyTier)})`;
      player.records.bestReality.laitelaSet = Glyphs.copyForRecords(Glyphs.active.filter(g => g !== null));
    } else {
      completionText += ` You need to destabilize in faster than
        ${TimeSpan.fromSeconds(laitelaInfo.fastestCompletion).toStringShort()} to improve your multiplier.`;
    }
    Modal.message.show(completionText);
  }
}

function laitelaBeatText(disabledDim) {
  switch (disabledDim) {
    case 1: return `<br><br>Lai'tela's Reality will now completely disable production from all Dimensions.
        The Reality can still be entered, but further destabilization is no longer possible.
        For completely destabilizing the Reality, you also get an additional ${formatX(8)} to Dark Energy gain.`;
    case 2:
    case 3: return `<br><br>Lai'tela's Reality will now disable production from all
        ${disabledDim}${disabledDim === 2 ? "nd" : "rd"} Dimensions during
        future runs, but the reward will be ${formatInt(100)} times stronger than before.`;
    case 8: return `<br><br>Lai'tela's Reality will now disable production from all 8th Dimensions during
        future runs, but the reward will be ${formatInt(100)} times stronger than before. This boost can be
        repeated for each remaining Dimension by reaching destabilization within ${formatInt(30)} seconds again.`;
    default: return `<br><br>Lai'tela's Reality will now disable production from all
        ${disabledDim}th Dimensions during future runs, but the reward will be
        ${formatInt(100)} times stronger than before.`;
  }
}

// This gives IP/EP/RM from the respective upgrades that reward the prestige currencies continuously
function applyAutoprestige(diff) {
  Currency.infinityPoints.add(TimeStudy(181).effectOrDefault(0));

  if (Teresa.has(TERESA_UNLOCKS.EPGEN)) {
    Currency.eternityPoints.add(player.records.thisEternity.bestEPmin.times(DC.D1EM2)
      .times(getGameSpeedupFactor() * diff / 1000).times(RA_UNLOCKS.TT_BOOST.effect.autoPrestige()));
  }

  if (InfinityUpgrade.ipGen.isCharged) {
    const addedRM = MachineHandler.gainedRealityMachines
      .timesEffectsOf(InfinityUpgrade.ipGen.chargedEffect)
      .times(diff / 1000);
    Currency.realityMachines.add(addedRM);
  }
}

function updateImaginaryMachines(diff) {
  MachineHandler.updateIMCap();
  Currency.imaginaryMachines.add(MachineHandler.gainedImaginaryMachines(diff));
}

function updateTachyonGalaxies() {
  const tachyonGalaxyMult = Effects.max(1, DilationUpgrade.doubleGalaxies);
  const tachyonGalaxyThreshold = 1000;
  const thresholdMult = getTachyonGalaxyMult();
  player.dilation.baseTachyonGalaxies = Math.max(player.dilation.baseTachyonGalaxies,
    1 + Math.floor(Decimal.log(Currency.dilatedTime.value.dividedBy(1000), thresholdMult)));
  player.dilation.nextThreshold = DC.E3.times(new Decimal(thresholdMult)
    .pow(player.dilation.baseTachyonGalaxies));
  player.dilation.totalTachyonGalaxies =
    Math.min(player.dilation.baseTachyonGalaxies * tachyonGalaxyMult, tachyonGalaxyThreshold) +
    Math.max(player.dilation.baseTachyonGalaxies * tachyonGalaxyMult - tachyonGalaxyThreshold, 0) / tachyonGalaxyMult;
}

function getTTPerSecond() {
  // All TT multipliers (note that this is equal to 1 pre-Ra)
  let ttMult = RA_UNLOCKS.TT_BOOST.effect.ttGen();
  ttMult *= Achievement(137).effectOrDefault(1);
  if (Ra.has(RA_UNLOCKS.TT_ACHIEVEMENT)) ttMult *= RA_UNLOCKS.TT_ACHIEVEMENT.effect();
  if (GlyphAlteration.isAdded("dilation")) ttMult *= getSecondaryGlyphEffect("dilationTTgen");

  // Glyph TT generation
  const glyphTT = Teresa.isRunning || Enslaved.isRunning
    ? 0
    : getAdjustedGlyphEffect("dilationTTgen") * ttMult;

  // Dilation TT generation
  const dilationTT = DilationUpgrade.ttGenerator.isBought
    ? DilationUpgrade.ttGenerator.effectValue.times(ttMult)
    : DC.D0;

  // Lai'tela TT power
  let finalTT = dilationTT.add(glyphTT);
  if (SingularityMilestone.theoremPowerFromSingularities.isUnlocked && finalTT.gt(1)) {
    finalTT = finalTT.pow(SingularityMilestone.theoremPowerFromSingularities.effectValue);
  }

  return finalTT;
}

function recursiveTimeOut(fn, iterations, endFn) {
  fn(iterations);
  if (iterations === 0) endFn();
  else setTimeout(() => recursiveTimeOut(fn, iterations - 1, endFn), 0);
}

function afterSimulation(seconds, playerBefore, hotkeySetting) {
  if (seconds > 600) {
    const playerAfter = deepmerge.all([{}, player]);
    Modal.awayProgress.show({ playerBefore, playerAfter, seconds });
  }

  GameUI.notify.showBlackHoles = true;
  player.options.hotkeys = hotkeySetting;
}

const OFFLINE_BH_PAUSE_STATE = {
  ACTIVE: 0,
  INACTIVE: 1,
  PAUSED: 2,
};

function simulateTime(seconds, real, fast) {
  const playerHotkeySetting = player.options.hotkeys;
  player.options.hotkeys = false;
  // The game is simulated at a base 50ms update rate, with a max of
  // player.options.offlineTicks ticks. additional ticks are converted
  // into a higher diff per tick
  // warning: do not call this function with real unless you know what you're doing
  // calling it with fast will only simulate it with a max of 50 ticks
  let ticks = Math.floor(seconds * 20);
  GameUI.notify.showBlackHoles = false;

  // Limit the tick count (this also applies if the black hole is unlocked)
  if (ticks > player.options.offlineTicks && !real && !fast) {
    ticks = player.options.offlineTicks;
  } else if (ticks > 50 && fast) {
    ticks = 50;
  }

  const playerStart = deepmerge.all([{}, player]);

  let totalGameTime;

  if (BlackHoles.areUnlocked && !BlackHoles.arePaused) {
    totalGameTime = BlackHoles.calculateGameTimeFromRealTime(seconds, BlackHoles.calculateSpeedups());
  } else {
    totalGameTime = getGameSpeedupFactor() * seconds;
  }

  const infinitiedMilestone = getInfinitiedMilestoneReward(totalGameTime * 1000);
  const eternitiedMilestone = getEternitiedMilestoneReward(totalGameTime * 1000);

  if (eternitiedMilestone.gt(0)) {
    Currency.eternities.add(eternitiedMilestone);
  } else if (infinitiedMilestone.gt(0)) {
    Currency.infinities.add(infinitiedMilestone);
  } else {
    Currency.eternityPoints.add(getOfflineEPGain(totalGameTime * 1000));
  }

  if (InfinityUpgrade.ipOffline.isBought && player.options.offlineProgress) {
    Currency.infinityPoints.add(player.records.thisEternity.bestIPMsWithoutMaxAll.times(seconds * 1000 / 2));
  }

  let remainingRealSeconds = seconds;
  // During async code the number of ticks remaining can go down suddenly
  // from "Speed up" which means tick length needs to go up, and thus
  // you can't just divide total time by total ticks to get tick length.
  // For example, suppose you had 6000 offline ticks, and called "Speed up"
  // 1000 ticks in, meaning that after "Speed up" there'd only be 1000 ticks more
  // (so 1000 + 1000 = 2000 ticks total). Dividing total time by total ticks would
  // use 1/6th of the total time before "Speed up" (1000 of 6000 ticks), and 1/2 after
  // (1000 of 2000 ticks). Short of some sort of magic user prediction to figure out
  // whether the user *will* press "Speed up" at some point, dividing remaining time
  // by remaining ticks seems like the best thing to do.
  let loopFn = i => {
    const diff = remainingRealSeconds / i;
    gameLoop(1000 * diff);
    remainingRealSeconds -= diff;
  };

  // Simulation code which accounts for BH cycles (segments where a BH is active doesn't use diff since it splits
  // up intervals based on real time instead in an effort to keep ticks all roughly equal in game time). With black
  // hole auto-pausing, the simulation now becomes a three-step process:
  // 1. Simulate until the BH dectivates (this only occurs if it's active when the simulation starts)
  // 2. At this point, the BH we're tracking is inactive and timeToNextStateChange will return the proper value until
  //    we should pause it, so we run until we either hit that or run out of time (this often takes very few ticks)
  // 3. The BH is now paused and the simpler code works to finish the rest of the ticks
  let offlineBHState = OFFLINE_BH_PAUSE_STATE.ACTIVE;
  const trackedBH = player.blackHoleAutoPauseMode;
  if (BlackHoles.areUnlocked && !BlackHoles.arePaused) {
    if (trackedBH === 0) {
      // Auto-pause is off, don't bother doing anything fancy
      loopFn = i => {
        const [realTickTime, blackHoleSpeedup] = BlackHoles.calculateOfflineTick(remainingRealSeconds,
          i, 0.0001);
        remainingRealSeconds -= realTickTime;
        gameLoop(1000 * realTickTime, { blackHoleSpeedup });
      };
    } else {
      if (!BlackHole(trackedBH).isActive) offlineBHState++;
      loopFn = i => {
        let realTickTime, blackHoleSpeedup, limit, diff;
        switch (offlineBHState) {
          case OFFLINE_BH_PAUSE_STATE.ACTIVE:
            // If we have to reduce tick length to not overshoot the transition, we also advance the simulation state
            // We skip past the BH going inactive by 1 ms in order to ensure that the next simulation step actually has
            // an inactive BH in order for the logic to work out
            [realTickTime, blackHoleSpeedup] = BlackHoles.calculateOfflineTick(remainingRealSeconds,
              i, 0.0001);
            limit = BlackHole(trackedBH).timeToNextStateChange + 0.001;
            if (realTickTime > limit) {
              remainingRealSeconds -= limit;
              gameLoop(1000 * limit, { blackHoleSpeedup });
              offlineBHState++;
            } else {
              remainingRealSeconds -= realTickTime;
              gameLoop(1000 * realTickTime, { blackHoleSpeedup });
            }
            break;
          case OFFLINE_BH_PAUSE_STATE.INACTIVE:
            // Same as above, but this time the extra 1 ms serves the purpose of putting the game past the auto-pause
            // threshold. Otherwise, it'll immediately auto-pause once more when online
            [realTickTime, blackHoleSpeedup] = BlackHoles.calculateOfflineTick(remainingRealSeconds,
              i, 0.0001);
            limit = BlackHole(trackedBH).timeToNextStateChange - BlackHoles.ACCELERATION_TIME + 0.001;
            if (realTickTime > limit) {
              remainingRealSeconds -= limit;
              gameLoop(1000 * limit, { blackHoleSpeedup });
              offlineBHState++;
            } else {
              remainingRealSeconds -= realTickTime;
              gameLoop(1000 * realTickTime, { blackHoleSpeedup });
            }
            break;
          case OFFLINE_BH_PAUSE_STATE.PAUSED:
            // At this point the BH is paused and we just use the same code as no BH at all. This isn't necessarily
            // executed in all situations; for example short offline periods may not reach this code
            diff = remainingRealSeconds / i;
            gameLoop(1000 * diff);
            remainingRealSeconds -= diff;
            break;
        }
      };
    }
  }

  // We don't show the offline modal here or bother with async if doing a fast simulation
  if (fast) {
    // Fast simulations happen when simulating between 10 and 50 seconds of offline time.
    // One easy way to get this is to autosave every 30 or 60 seconds, wait until the save timer
    // in the bottom-left hits 15 seconds, and refresh (without saving directly beforehand).
    GameIntervals.stop();
    // Fast simulations are always 50 ticks. They're done in this weird countdown way because
    // we want to be able to call the same function that we call when using async code (to avoid
    // duplicating functions), and that function expects a parameter saying how many ticks are remaining.
    for (let remaining = 50; remaining > 0; remaining--) {
      loopFn(remaining);
    }
    GameStorage.postLoadStuff();
    afterSimulation(seconds, playerStart, playerHotkeySetting);
  } else {
    const progress = {};
    ui.view.modal.progressBar = {};
    Async.run(loopFn,
      ticks,
      {
        batchSize: 1,
        maxTime: 60,
        sleepTime: 1,
        asyncEntry: doneSoFar => {
          GameIntervals.stop();
          ui.$viewModel.modal.progressBar = {
            label: "Offline Progress Simulation",
            info: () => `The game is being run at a lower accuracy in order to quickly calculate the resources you
              gained while you were away. See the How To Play entry on "Offline Progress" for technical details. If
              you are impatient and want to get back to the game sooner, you can click the "Speed up" button to
              simulate the rest of the time with half as many ticks (down to a minimum of ${formatInt(500)} ticks
              remaining). The "SKIP" button will instead use all the remaining offline time in ${formatInt(10)}
              ticks.`,
            progressName: "Ticks",
            current: doneSoFar,
            max: ticks,
            startTime: Date.now(),
            buttons: [{
              text: "Speed up",
              condition: (current, max) => max - current > 500,
              click: () => {
                const newRemaining = Math.clampMin(Math.floor(progress.remaining / 2), 500);
                // We subtract the number of ticks we skipped, which is progress.remaining - newRemaining.
                // This, and the below similar code in "SKIP", are needed or the progress bar to be accurate
                // (both with respect to the number of ticks it shows and with respect to how full it is).
                progress.maxIter -= progress.remaining - newRemaining;
                progress.remaining = newRemaining;
                // We update the progress bar max data (remaining will update automatically).
                ui.$viewModel.modal.progressBar.max = progress.maxIter;
              }
            },
            {
              text: "SKIP",
              condition: (current, max) => max - current > 10,
              click: () => {
                // We jump to 10 from the end (condition guarantees there are at least 10 left).
                // We subtract the number of ticks we skipped, which is progress.remaining - 10.
                progress.maxIter -= progress.remaining - 10;
                progress.remaining = 10;
              }
            }]
          };
        },
        asyncProgress: doneSoFar => {
          ui.$viewModel.modal.progressBar.current = doneSoFar;
        },
        asyncExit: () => {
          ui.$viewModel.modal.progressBar = undefined;
          // .postLoadStuff will restart GameIntervals
          GameStorage.postLoadStuff();
        },
        then: () => {
          afterSimulation(seconds, playerStart, playerHotkeySetting);
        },
        progress
      });
  }
}

window.onload = function() {
  GameUI.initialized = true;
  ui.view.initialized = true;
  setTimeout(() => {
    if (kong.enabled) {
      playFabLogin();
    }
    document.getElementById("loading").style.display = "none";
    document.body.style.overflowY = "auto";
  }, 500);
};

window.onfocus = function() {
  setShiftKey(false);
};

window.onblur = function() {
  GameKeyboard.stopSpins();
};

function setShiftKey(isDown) {
  ui.view.shiftDown = isDown;
}

function setHoldingR(x) {
  Replicanti.galaxies.isPlayerHoldingR = x;
}

function init() {
  // eslint-disable-next-line no-console
  console.log("🌌 Antimatter Dimensions: Reality Update 🌌");
  GameStorage.load();
  Tabs.all.find(t => t.config.id === player.options.lastOpenTab).show(true);
  kong.init();
}

init();

let tweenTime = 0;
(function() {
  let lastFrame;
  function animateTweens(time) {
    requestAnimationFrame(animateTweens);
    if (time === undefined || lastFrame === undefined) {
      lastFrame = time;
      return;
    }
    let delta = time - lastFrame;
    lastFrame = time;
    if (player.dilation.active) {
      delta /= 10;
    }
    tweenTime += delta;
    TWEEN.update(tweenTime);
  }

  animateTweens();
}());<|MERGE_RESOLUTION|>--- conflicted
+++ resolved
@@ -90,11 +90,7 @@
 }
 
 function gainedEternityPoints() {
-<<<<<<< HEAD
-  let ep = DC.D5.pow(Currency.infinityPoints.value.plus(
-=======
-  let ep = Decimal.pow(5, player.records.thisEternity.maxIP.plus(
->>>>>>> fdc61459
+  let ep = DC.D5.pow(player.records.thisEternity.maxIP.plus(
     gainedInfinityPoints()).log10() / 308 - 0.7).times(totalEPMult());
 
   if (Teresa.isRunning) {
@@ -129,15 +125,9 @@
 
 function resetChallengeStuff() {
   player.chall2Pow = 1;
-<<<<<<< HEAD
   player.chall3Pow = DC.D1EM2;
-  player.matter = DC.D0;
+  Currency.matter.reset();
   player.chall8TotalSacrifice = DC.D1;
-=======
-  player.chall3Pow = new Decimal(0.01);
-  Currency.matter.reset();
-  player.chall8TotalSacrifice = new Decimal(1);
->>>>>>> fdc61459
   player.postC4Tier = 1;
 }
 
