//test
var gameLoopIntervalId;
var Marathon = 0;
var Marathon2 = 0;
var auto = false;
var autoS = true;
var shiftDown = false;
var controlDown = false;
var justImported = false;
var saved = 0;
var keySequence = 0;
var failureCount = 0;
var implosionCheck = 0;
var realizationCheck = 0;
var statsTimer = 0;
var TIER_NAMES = [ null, "first", "second", "third", "fourth", "fifth", "sixth", "seventh", "eight" ];
var DISPLAY_NAMES = [ null, "First", "Second", "Third", "Fourth", "Fifth", "Sixth", "Seventh", "Eighth" ];
var forceHardReset = false;
var player = {
    money: new Decimal(10),
    tickSpeedCost: new Decimal(1000),
    tickspeed: new Decimal(1000),
    firstCost: new Decimal(10),
    secondCost: new Decimal(100),
    thirdCost: new Decimal(10000),
    fourthCost: new Decimal(1000000),
    fifthCost: new Decimal(1e9),
    sixthCost: new Decimal(1e13),
    seventhCost: new Decimal(1e18),
    eightCost: new Decimal(1e24),
    firstAmount: new Decimal(0),
    secondAmount: new Decimal(0),
    thirdAmount: new Decimal(0),
    fourthAmount: new Decimal(0),
    firstBought: 0,
    secondBought: 0,
    thirdBought: 0,
    fourthBought: 0,
    fifthAmount: new Decimal(0),
    sixthAmount: new Decimal(0),
    seventhAmount: new Decimal(0),
    eightAmount: new Decimal(0),
    fifthBought: 0,
    sixthBought: 0,
    seventhBought: 0,
    eightBought: 0,
    firstPow: new Decimal(1),
    secondPow: new Decimal(1),
    thirdPow: new Decimal(1),
    fourthPow: new Decimal(1),
    fifthPow: new Decimal(1),
    sixthPow: new Decimal(1),
    seventhPow: new Decimal(1),
    eightPow: new Decimal(1),
    sacrificed: new Decimal(0),
    achievements: [],
    infinityUpgrades: [],
    challenges: [],
    currentChallenge: "",
    infinityPoints: new Decimal(0),
    infinitied: 0,
    infinitiedBank: 0,
    totalTimePlayed: 0,
    realTimePlayed: 0,
    bestInfinityTime: 999999999999,
    thisInfinityTime: 0,
    resets: 0,
    galaxies: 0,
    tickDecrease: 0.9,
    totalmoney: new Decimal(0),
    achPow: 1,
    newsArray: [],
    interval: null,
    lastUpdate: new Date().getTime(),
    autobuyers: [1, 2, 3, 4, 5, 6, 7, 8, 9, 10, 11, 12],
    costMultipliers: [new Decimal(1e3), new Decimal(1e4), new Decimal(1e5), new Decimal(1e6), new Decimal(1e8), new Decimal(1e10), new Decimal(1e12), new Decimal(1e15)],
    tickspeedMultiplier: new Decimal(10),
    chall2Pow: 1,
    chall3Pow: new Decimal(0.01),
    matter: new Decimal(0),
    chall11Pow: new Decimal(1),
    partInfinityPoint: 0,
    partInfinitied: 0,
    break: false,
    challengeTimes: [60000*60*24*31, 60000*60*24*31, 60000*60*24*31, 60000*60*24*31, 60000*60*24*31, 60000*60*24*31, 60000*60*24*31, 60000*60*24*31, 60000*60*24*31, 60000*60*24*31, 60000*60*24*31],
    infchallengeTimes: [60000*60*24*31, 60000*60*24*31, 60000*60*24*31, 60000*60*24*31, 60000*60*24*31, 60000*60*24*31, 60000*60*24*31, 60000*60*24*31],
    lastTenRuns: [[60000*60*24*31, 1], [60000*60*24*31, 1], [60000*60*24*31, 1], [60000*60*24*31, 1], [60000*60*24*31, 1], [60000*60*24*31, 1], [60000*60*24*31, 1], [60000*60*24*31, 1], [60000*60*24*31, 1], [60000*60*24*31, 1]],
    lastTenEternities: [[60000*60*24*31, 1], [60000*60*24*31, 1], [60000*60*24*31, 1], [60000*60*24*31, 1], [60000*60*24*31, 1], [60000*60*24*31, 1], [60000*60*24*31, 1], [60000*60*24*31, 1], [60000*60*24*31, 1], [60000*60*24*31, 1]],
    lastTenRealities: [[60000*60*24*31, 1, 0], [60000*60*24*31, 1, 0], [60000*60*24*31, 1, 0], [60000*60*24*31, 1, 0], [60000*60*24*31, 1, 0], [60000*60*24*31, 1, 0], [60000*60*24*31, 1, 0], [60000*60*24*31, 1, 0], [60000*60*24*31, 1, 0], [60000*60*24*31, 1, 0]],
    infMult: new Decimal(1),
    infMultCost: new Decimal(10),
    tickSpeedMultDecrease: 10,
    tickSpeedMultDecreaseCost: 3e6,
    dimensionMultDecrease: 10,
    dimensionMultDecreaseCost: 1e8,
    overXGalaxies: 10,
    version: 10,
    infDimensionsUnlocked: [false, false, false, false, false, false, false, false],
    infinityPower: new Decimal(1),
    spreadingCancer: 0,
    postChallUnlocked: 0,
    postC4Tier: 0,
    postC3Reward: new Decimal(1),
    eternityPoints: new Decimal(0),
    eternities: 0,
    thisEternity: 0,
    bestEternity: 999999999999,
    eternityUpgrades: [],
    epmult: new Decimal(1),
    epmultCost: new Decimal(500),
    infinityDimension1 : {
        cost: new Decimal(1e8),
        amount: new Decimal(0),
        bought: 0,
        power: new Decimal(1),
        baseAmount: 0
    },
    infinityDimension2 : {
        cost: new Decimal(1e9),
        amount: new Decimal(0),
        bought: 0,
        power: new Decimal(1),
        baseAmount: 0
    },
    infinityDimension3 : {
        cost: new Decimal(1e10),
        amount: new Decimal(0),
        bought: 0,
        power: new Decimal(1),
        baseAmount: 0
    },
    infinityDimension4 : {
        cost: new Decimal(1e20),
        amount: new Decimal(0),
        bought: 0,
        power: new Decimal(1),
        baseAmount: 0
    },
    infinityDimension5 : {
        cost: new Decimal(1e140),
        amount: new Decimal(0),
        bought: 0,
        power: new Decimal(1),
        baseAmount: 0
    },
    infinityDimension6 : {
        cost: new Decimal(1e200),
        amount: new Decimal(0),
        bought: 0,
        power: new Decimal(1),
        baseAmount: 0
    },
    infinityDimension7 : {
        cost: new Decimal(1e250),
        amount: new Decimal(0),
        bought: 0,
        power: new Decimal(1),
        baseAmount: 0
    },
    infinityDimension8 : {
        cost: new Decimal(1e280),
        amount: new Decimal(0),
        bought: 0,
        power: new Decimal(1),
        baseAmount: 0
    },
    infDimBuyers: [false, false, false, false, false, false, false, false],
    timeShards: new Decimal(0),
    tickThreshold: new Decimal(1),
    totalTickGained: 0,
    timeDimension1: {
        cost: new Decimal(1),
        amount: new Decimal(0),
        power: new Decimal(1),
        bought: 0
    },
    timeDimension2: {
        cost: new Decimal(5),
        amount: new Decimal(0),
        power: new Decimal(1),
        bought: 0
    },
    timeDimension3: {
        cost: new Decimal(100),
        amount: new Decimal(0),
        power: new Decimal(1),
        bought: 0
    },
    timeDimension4: {
        cost: new Decimal(1000),
        amount: new Decimal(0),
        power: new Decimal(1),
        bought: 0
    },
    timeDimension5: {
        cost: new Decimal("1e2350"),
        amount: new Decimal(0),
        power: new Decimal(1),
        bought: 0
    },
    timeDimension6: {
        cost: new Decimal("1e2650"),
        amount: new Decimal(0),
        power: new Decimal(1),
        bought: 0
    },
    timeDimension7: {
        cost: new Decimal("1e3000"),
        amount: new Decimal(0),
        power: new Decimal(1),
        bought: 0
    },
    timeDimension8: {
        cost: new Decimal("1e3350"),
        amount: new Decimal(0),
        power: new Decimal(1),
        bought: 0
    },
    offlineProd: 0,
    offlineProdCost: 1e7,
    challengeTarget: 0,
    autoSacrifice: 1,
    replicanti: {
        amount: new Decimal(0),
        unl: false,
        chance: 0.01,
        chanceCost: new Decimal(1e150),
        interval: 1000,
        intervalCost: new Decimal(1e140),
        gal: 0,
        galaxies: 0,
        galCost: new Decimal(1e170),
        auto: [false, false, false]
    },
    timestudy: {
        theorem: 0,
        amcost: new Decimal("1e20000"),
        ipcost: new Decimal(1),
        epcost: new Decimal(1),
        studies: [],
    },
    eternityChalls: {},
    eternityChallGoal: new Decimal(Number.MAX_VALUE),
    currentEternityChall: "",
    eternityChallUnlocked: 0,
    etercreq: 0,
    autoIP: new Decimal(0),
    autoTime: 1e300,
    infMultBuyer: false,
    autoCrunchMode: "amount",
    autoEternityMode: "amount",
    respec: false,
    eternityBuyer: {
        limit: new Decimal(0),
        isOn: false
    },
    eterc8ids: 50,
    eterc8repl: 40,
    dimlife: true,
    dead: true,
    dilation: {
        studies: [],
        active: false,
        tachyonParticles: new Decimal(0),
        dilatedTime: new Decimal(0),
        totalTachyonParticles: new Decimal(0),
        nextThreshold: new Decimal(1000),
        freeGalaxies: 0,
        upgrades: [],
        rebuyables: {
            1: 0,
            2: 0,
            3: 0,
        }
    },
    why: 0,
    realities: 0,
    thisReality: 0,
    bestReality: 999999999999,
    reality: {
        realityMachines: new Decimal(0),
        glyphs: {
            active: [],
            inventory: [],
            slots: 3,
            last: ""
        },
        seed: Math.floor(Date.now() * Math.random()+1),
        upg: [],
        upgReqs: [null, true, true, true, true, true, false, false, false, false, false, false, false, false, false, false], 
        upgReqChecks: [false],
        automatorRows: 0,
        automatorCommands: [],
        respec: false
    },
    wormhole: {
        speed: 60 * 60, // Seconds to fill
        power: 5, // Multiplier from the wormhole
        duration: 10, // How long it lasts.
        phase: 0,
        active: false,
        unlocked: false
    },
    options: {
        newsHidden: false,
        notation: "Mixed scientific",
        //Standard = normal prefixed numbers, Scientific = standard form, Engineering = powers of 3.
        scientific: false,
        sacrificeConfirmation: true,
        retryChallenge: false,
        bulkOn: true,
        cloud: true,
        hotkeys: true,
        theme: undefined,
        secretThemeKey: 0,
        commas: true,
        updateRate: 50,
        chart: {
            updateRate: 1000,
            duration: 10,
            warning: 0,
        },
        animations: {
            floatingText: true,
            bigCrunch: true,
            eternity: true,
            tachyonParticles: true,
        }
    }

};


var defaultStart = $.extend(true, {}, player);





function setTheme(name) {
    document.querySelectorAll("link").forEach( function(e) {
        if (e.href.includes("theme")) e.remove();
    });

    if(name !== undefined && name.length < 3) giveAchievement("Shhh... It's a secret")
    if(name === undefined) {
        document.getElementById("theme").textContent = "Current theme: Normal"
    } else if(name === "S1") {
        document.getElementById("theme").textContent="Current theme: " + player.options.secretThemeKey;
        Chart.defaults.global.defaultFontColor = 'black';
        normalDimChart.data.datasets[0].borderColor = '#000'
    } else if(name === "S2") {
        document.getElementById("theme").textContent="Current theme: " + player.options.secretThemeKey;
        Chart.defaults.global.defaultFontColor = 'black';
        normalDimChart.data.datasets[0].borderColor = '#000'
    } else if(name === "S3") {
        document.getElementById("theme").textContent="Current theme: " + player.options.secretThemeKey;
        Chart.defaults.global.defaultFontColor = 'black';
        normalDimChart.data.datasets[0].borderColor = '#000'
    } else if(name === "S4") {
        document.getElementById("theme").textContent="Current theme: " + player.options.secretThemeKey;
        Chart.defaults.global.defaultFontColor = 'black';
        normalDimChart.data.datasets[0].borderColor = '#000'
    } else if(name === "S5") {
        document.getElementById("theme").textContent="Current theme: " + player.options.secretThemeKey;
        Chart.defaults.global.defaultFontColor = 'black';
        normalDimChart.data.datasets[0].borderColor = '#000'
    } else if(name === "S6") {
        document.getElementById("theme").textContent="Current theme: " + player.options.secretThemeKey;
        Chart.defaults.global.defaultFontColor = 'white';
        normalDimChart.data.datasets[0].borderColor = '#FFF'
    } else if(name === "S7") {
        document.getElementById("theme").textContent="Current theme: " + player.options.secretThemeKey;
        Chart.defaults.global.defaultFontColor = 'black';
        normalDimChart.data.datasets[0].borderColor = '#000'
    } else {
        document.getElementById("theme").textContent="Current theme: " + name;
    }

    if (name === undefined) return;

    var head = document.head;
    var link = document.createElement('link');

    link.type = 'text/css';
    link.rel = 'stylesheet';
    link.href = "stylesheets/theme-" + name + ".css";

    head.appendChild(link);
}

document.getElementById("theme").onclick = function () {
    if (player.options.theme === undefined) {
        player.options.theme = "Metro";
    } else if (player.options.theme === "Metro") {
        player.options.theme = "Dark";
        Chart.defaults.global.defaultFontColor = '#888';
        normalDimChart.data.datasets[0].borderColor = '#888'
    } else if (player.options.theme === "Dark") {
        player.options.theme = "Dark Metro";
    } else if (player.options.theme === "Dark Metro") {
        player.options.theme = "Inverted";
        Chart.defaults.global.defaultFontColor = 'black';
        normalDimChart.data.datasets[0].borderColor = '#000'
    } else if (player.options.theme === "Inverted") {
        player.options.theme = "Inverted Metro";
    } else {
        player.options.theme = getNextSecretTheme();
    }

    setTheme(player.options.theme);

}

function getNextSecretTheme() {
    if (player.options.theme === "Inverted Metro") var currentThemeNum = 0
    else var currentThemeNum = parseInt(player.options.theme[1])
    var lowestThemeNum = 100;
    for (i in player.secretUnlocks.themes) {
        if (currentThemeNum < 1 && sha512_256(player.secretUnlocks.themes[i].split(player.secretUnlocks.themes[i][1])[1].toUpperCase()) === "ef853879b60fa6755d9599fd756c94d112f987c0cd596abf48b08f33af5ff537") {
            if (lowestThemeNum > 1) {
                lowestThemeNum = 1;
                player.options.secretThemeKey = player.secretUnlocks.themes[i].split(player.secretUnlocks.themes[i][1])[1]
            }
        } else if (currentThemeNum < 2 && sha512_256(player.secretUnlocks.themes[i].split(player.secretUnlocks.themes[i][1])[1].toUpperCase()) === "078570d37e6ffbf06e079e07c3c7987814e03436d00a17230ef5f24b1cb93290") {
            if (lowestThemeNum > 2) {
                lowestThemeNum = 2;
                player.options.secretThemeKey = player.secretUnlocks.themes[i].split(player.secretUnlocks.themes[i][1])[1]
            }
        } else if (currentThemeNum < 3 && sha512_256(player.secretUnlocks.themes[i].split(player.secretUnlocks.themes[i][1])[1].toUpperCase()) === "a3d64c3d1e1749b60b2b3dba10ed5ae9425300e9600ca05bcbafe4df6c69941f") {
            if (lowestThemeNum > 3) {
                lowestThemeNum = 3;
                player.options.secretThemeKey = player.secretUnlocks.themes[i].split(player.secretUnlocks.themes[i][1])[1]
            }
        } else if (currentThemeNum < 4 && sha512_256(player.secretUnlocks.themes[i].split(player.secretUnlocks.themes[i][1])[1].toUpperCase()) === "d910565e1664748188b313768c370649230ca348cb6330fe9df73bcfa68d974d") {
            if (lowestThemeNum > 4) {
                lowestThemeNum = 4;
                player.options.secretThemeKey = player.secretUnlocks.themes[i].split(player.secretUnlocks.themes[i][1])[1]
            }
        } else if (currentThemeNum < 5 && sha512_256(player.secretUnlocks.themes[i].split(player.secretUnlocks.themes[i][1])[1].toUpperCase()) === "cb72e4a679254df5f99110dc7a93924628b916d2e069e3ad206db92068cb0883") {
            if (lowestThemeNum > 5) {
                lowestThemeNum = 5;
                player.options.secretThemeKey = player.secretUnlocks.themes[i].split(player.secretUnlocks.themes[i][1])[1]
            }
        } else if (currentThemeNum < 6 && sha512_256(player.secretUnlocks.themes[i].split(player.secretUnlocks.themes[i][1])[1].toUpperCase()) === "c8fac64da08d674123c32c936b14115ab384fe556fd24e431eb184a8dde21137") {
            if (lowestThemeNum > 6) {
                lowestThemeNum = 6;
                player.options.secretThemeKey = player.secretUnlocks.themes[i].split(player.secretUnlocks.themes[i][1])[1]
            }
        } else if (currentThemeNum < 7 && sha512_256(player.secretUnlocks.themes[i].split(player.secretUnlocks.themes[i][1])[1].toUpperCase()) === "da3b3c152083f0c70245f104f06331497b97b52ac80edec05e26a33ee704cae7") {
            if (lowestThemeNum > 7) {
                lowestThemeNum = 7;
                player.options.secretThemeKey = player.secretUnlocks.themes[i].split(player.secretUnlocks.themes[i][1])[1]
            }
        }
    }
    if (lowestThemeNum === 100) {
        Chart.defaults.global.defaultFontColor = 'black';
        normalDimChart.data.datasets[0].borderColor = '#000'
        return undefined
    } else {
        return "S"+lowestThemeNum
    }
}


let kongIPMult = 1
let kongDimMult = 1
let kongAllDimMult = 1
let kongEPMult = 1








function showTab(tabName) {
    //iterate over all elements in div_tab class. Hide everything that's not tabName and show tabName
    var tabs = document.getElementsByClassName('tab');
    var tab;
    for (var i = 0; i < tabs.length; i++) {
        tab = tabs.item(i);
        if (tab.id === tabName) {
            tab.style.display = 'block';
        } else {
            tab.style.display = 'none';
        }
    }
    if (document.getElementById("timestudies").style.display != "none" && document.getElementById("eternitystore").style.display != "none") document.getElementById("TTbuttons").style.display = "block";
    else document.getElementById("TTbuttons").style.display = "none"
    resizeCanvas();
    closeToolTip();
    if (tabName !== "statistics") statsTimer = 0
}




function updateMoney() {
    var element = document.getElementById("coinAmount");
    element.textContent = formatValue(player.options.notation, player.money, 2, 1);
    var element2 = document.getElementById("matter");
    if (player.currentChallenge == "challenge12" || player.currentChallenge == "postc1") element2.textContent = "There is " + formatValue(player.options.notation, player.matter, 2, 1) + " matter."
    if (player.currentChallenge == "postc6") element2.textContent = "There is " + formatValue(player.options.notation, Decimal.pow(player.matter,20), 2, 1) + " matter."; //TODO
}

function updateCoinPerSec() {
    var element = document.getElementById("coinsPerSec");
    if (player.currentChallenge == "challenge3" || player.currentChallenge == "postc1") {
      element.textContent = 'You are getting ' + shortenDimensions(getDimensionProductionPerSecond(1).times(player.chall3Pow)) + ' antimatter per second.'
    } else if (player.currentChallenge == "challenge7") {
      element.textContent = 'You are getting ' + (shortenDimensions(getDimensionProductionPerSecond(1).plus(getDimensionProductionPerSecond(2)))) + ' antimatter per second.'
    } else {
      element.textContent = 'You are getting ' + shortenDimensions(getDimensionProductionPerSecond(1)) + ' antimatter per second.'
    }
}

function getInfinitied() {return Math.max(player.infinitied + player.infinitiedBank, 0)}

function getETA(cost) {
    var a = 100;
    if (player.money.gte(cost)) return 0
    while (ETACalc(a).lt(cost)) {
        a *= 10;
        if (a > 1e20) return Infinity;
    }
    var b = a / 10;
    var q = ETACalc((a+b)/2);
    while (q.gt(cost.times(1.0001)) || q.lt(cost.dividedBy(1.0001))) {
        console.log("q = "+q)
        console.log("a = "+a)
        console.log("b = "+b)
        if (q.lt(cost)) a = (a+b)/2;
        else b = (a+b)/2;
        q = ETACalc((a+b)/2);
    }
    return (a+b)/2;
}

function ETACalc(t) {
    var value = player.money.plus(getDimensionProductionPerSecond(1).times(t));
    var div = 1;
    for (let tier = 2; tier <= 8; ++tier) {
        var name = TIER_NAMES[tier-1]
        div *= tier;
        value = value.plus(getDimensionProductionPerSecond(tier).times(getDimensionProductionPerSecond(tier-1)).times(Decimal.pow(t,tier)).dividedBy(Decimal.max(player[name+"Amount"].times(div).times(10), 1))) ;
    }
    return value
}



var worstChallengeTime = 1

function updateWorstChallengeTime() {
    worstChallengeTime = 1
    for (var i=0; i<10; i++) {
        if (player.challengeTimes[i]/100 > worstChallengeTime) worstChallengeTime = player.challengeTimes[i]/100
    }
}


function sacrificeConf() {
    player.options.sacrificeConfirmation = !player.options.sacrificeConfirmation
}




function updateDimensions() {
    if (document.getElementById("antimatterdimensions").style.display == "block" && document.getElementById("dimensions").style.display == "block") {

        for (let tier = 1; tier <= 8; ++tier) {
            var name = TIER_NAMES[tier];
            if (!canBuyDimension(tier) && document.getElementById(name + "Row").style.display !== "table-row") {
                break;
            }
            document.getElementById(name + "D").childNodes[0].nodeValue = DISPLAY_NAMES[tier] + " Dimension x" + formatValue(player.options.notation, getDimensionFinalMultiplier(tier), 1, 1);
            document.getElementById(name + "Amount").textContent = getDimensionDescription(tier);
        }



        for (let tier = 1; tier <= 8; ++tier) {
            var name = TIER_NAMES[tier];
            if (!canBuyDimension(tier)) {
                break;
            }

            document.getElementById(name + "Row").style.display = "table-row";
            document.getElementById(name + "Row").style.visibility = "visible";


        }

        var shiftRequirement = getShiftRequirement(0);
        if (player.currentChallenge == "challenge4" ? shiftRequirement.tier < 6 : shiftRequirement.tier < 8) {
            document.getElementById("resetLabel").textContent = 'Dimension Shift ('+ player.resets +'): requires ' + shiftRequirement.amount + " " + DISPLAY_NAMES[shiftRequirement.tier] + " Dimensions"
        }
        else document.getElementById("resetLabel").textContent = 'Dimension Boost ('+ player.resets +'): requires ' + shiftRequirement.amount + " " + DISPLAY_NAMES[shiftRequirement.tier] + " Dimensions"

        if (player.currentChallenge == "challenge4" ? player.resets > 2 : player.resets > 3) {
            document.getElementById("softReset").textContent = "Reset the game for a boost"
        } else {
            document.getElementById("softReset").textContent = "Reset the game for a new Dimension"
        }
        let extraGals = player.replicanti.galaxies
        if (player.timestudy.studies.includes(225)) extraGals += Math.floor(player.replicanti.amount.e / 1000)
        if (player.timestudy.studies.includes(226)) extraGals += Math.floor(player.replicanti.gal / 15)
        var galString = ""
        if (player.galaxies >= 800) galString += "Remote Antimatter Galaxies (";
        else if (player.galaxies >= getGalaxyCostScalingStart() || player.currentEternityChall === "eterc5") galString += "Distant Antimatter Galaxies (";
        else galString += "Antimatter Galaxies (";
        galString += player.galaxies;
        if (extraGals > 0) galString += " + "+extraGals;
        if (player.dilation.freeGalaxies > 0) galString += " + "+player.dilation.freeGalaxies;
        galString += "): requires " + getGalaxyRequirement()
        if (player.currentChallenge == "challenge4") galString +=  " Sixth Dimensions";
        else galString +=  " Eighth Dimensions";
        document.getElementById("secondResetLabel").textContent = galString;
    }

    if (canBuyTickSpeed() || player.currentEternityChall == "eterc9") {
        var tickmult = getTickSpeedMultiplier()
        if (tickmult < 1e-9) document.getElementById("tickLabel").textContent = "Divide the tick interval by " + shortenDimensions(1 / tickmult) + '.'
        else {
            var places = 0
            if (tickmult < 0.2) places = Math.floor(Math.log10(Math.round(1/tickmult)))
            document.getElementById("tickLabel").textContent = 'Reduce the tick interval by ' + ((1 - tickmult) * 100).toFixed(places) + '%.'
        }

        document.getElementById("tickSpeed").style.visibility = "visible";
        document.getElementById("tickSpeedMax").style.visibility = "visible";
        document.getElementById("tickLabel").style.visibility = "visible";
        document.getElementById("tickSpeedAmount").style.visibility = "visible";
    } else {
        document.getElementById("tickSpeed").style.visibility = "hidden";
        document.getElementById("tickSpeedMax").style.visibility = "hidden";
        document.getElementById("tickLabel").style.visibility = "hidden";
        document.getElementById("tickSpeedAmount").style.visibility = "hidden";
    }

    if (getInfinitied() === 0 && player.realities === 0 && player.eternities === 0) {
        $("#infinityStatistics").hide()
    } else {
        $("#infinityStatistics").show()
        if (player.bestInfinityTime === 999999999999) $("#bestInfinity").hide()
        else $("#bestInfinity").show()
        document.getElementById("bestInfinity").textContent = "Your fastest Infinity is in " + timeDisplay(player.bestInfinityTime) + "."
        document.getElementById("thisInfinity").textContent = "You have spent " + timeDisplay(player.thisInfinityTime) + " in this Infinity."
        if (player.infinityPoints.equals(1)) {
            document.getElementById("infinityPoints1").textContent = "You have 1 Infinity point."
            document.getElementById("infinityPoints2").textContent = "You have 1 Infinity point."
        }
        else {
            document.getElementById("infinityPoints1").innerHTML = "You have <span class=\"IPAmount1\">"+shortenDimensions(player.infinityPoints)+"</span> Infinity points."
            document.getElementById("infinityPoints2").innerHTML = "You have <span class=\"IPAmount2\">"+shortenDimensions(player.infinityPoints)+"</span> Infinity points."
        }
        if (player.infinitied == 1) document.getElementById("infinitied").textContent = "You have infinitied 1 time."
        else document.getElementById("infinitied").textContent = "You have infinitied " + player.infinitied.toString().replace(/\B(?=(\d{3})+(?!\d))/g, ",") + ((player.infinitied === 1) ? " time." : " times.")
        if (player.infinitiedBank > 0) document.getElementById("infinitied").textContent = "You have infinitied " + player.infinitied.toString().replace(/\B(?=(\d{3})+(?!\d))/g, ",") + " times this eternity."

    }

    if (document.getElementById("stats").style.display == "block" && document.getElementById("statistics").style.display == "block") {
        document.getElementById("totalmoney").textContent = 'You have made a total of ' + shortenMoney(player.totalmoney) + ' antimatter.'
        document.getElementById("totalresets").textContent = 'You have done ' + player.resets + ' dimensional boosts/shifts.'
        document.getElementById("galaxies").textContent = 'You have ' + Math.round(player.galaxies) + ' Antimatter Galaxies.'
        document.getElementById("totalRealTime").textContent = "You have played for " + timeDisplay(player.realTimePlayed) + "."
        
        if (player.realities == 0 ) {
            $("#totalTime").hide()
        } else {
            $("#totalTime").show()
            document.getElementById("totalTime").textContent = "Your existence has spanned " + timeDisplay(player.totalTimePlayed) + " of time."
        }

        if (player.eternities == 0 && player.realities === 0) {
            $("#eternityStatistics").hide()
        } else {
            $("#eternityStatistics").show()
            if (player.bestEternity === 999999999999) $("#besteternity").hide()
            else $("#besteternity").show()
            document.getElementById("eternitied").textContent = "You have Eternitied " + player.eternities.toString().replace(/\B(?=(\d{3})+(?!\d))/g, ",") + ((player.eternities === 1) ? " time." : " times.")
            document.getElementById("besteternity").textContent = "Your fastest Eternity is in "+timeDisplay(player.bestEternity)+"."
            document.getElementById("thiseternity").textContent = "You have spent "+timeDisplay(player.thisEternity)+" in this Eternity."
        }

        if (player.realities == 0) {
            $("#realityStatistics").hide()
        } else {
            $("#realityStatistics").show()
            document.getElementById("realitied").textContent = "You have Realitied " + player.realities.toString().replace(/\B(?=(\d{3})+(?!\d))/g, ",") + ((player.realities === 1) ? " time." : " times.")
            document.getElementById("bestreality").textContent = "Your fastest Reality is in "+timeDisplay(player.bestReality)+"."
            document.getElementById("thisreality").textContent = "You have spent "+timeDisplay(player.thisReality)+" in this Reality."
        }
    }

    if (document.getElementById("infinity").style.display == "block") {
        if (document.getElementById("preinf").style.display == "block") {
            document.getElementById("infi11").innerHTML = "Normal dimensions gain a multiplier based on time played <br>Currently: " + (Math.pow(0.5 * player.totalTimePlayed / 60000, 0.15)).toFixed(2) + "x<br>Cost: 1 IP"
            document.getElementById("infi12").innerHTML = "First and Eighth Dimensions gain a multiplier based on infinitied stat<br>Currently: " + formatValue(player.options.notation, dimMults(), 1, 1) + "x<br>Cost: 1 IP"
            document.getElementById("infi13").innerHTML = "Third and Sixth Dimensions gain a multiplier based on infinitied stat<br>Currently: " + formatValue(player.options.notation, dimMults(), 1, 1) + "x<br>Cost: 1 IP"
            document.getElementById("infi22").innerHTML = "Second and seventh Dimensions gain a multiplier based on infinitied stat<br>Currently: " + formatValue(player.options.notation, dimMults(), 1, 1) + "x<br>Cost: 1 IP"
            document.getElementById("infi23").innerHTML = "Fourth and Fifth Dimensions gain a multiplier based on infinitied stat<br>Currently: " + formatValue(player.options.notation, dimMults(), 1, 1) + "x<br>Cost: 1 IP"
            document.getElementById("infi31").innerHTML = "Normal dimensions gain a multiplier based on time spent in current infinity<br>Currently: " + Decimal.max(Math.pow(player.thisInfinityTime / 240000, 0.25), 1).toFixed(2) + "x<br>Cost: 3 IP"
            document.getElementById("infi32").innerHTML = "Multiplier for unspent Infinity Points on 1st Dimension<br>Currently: " + formatValue(player.options.notation, player.infinityPoints.dividedBy(2).pow(1.5).plus(1), 2, 2) + "x<br>Cost: 5 IP"
            document.getElementById("infi34").innerHTML = "Infinity Point generation based on fastest infinity <br>Currently: "+shortenDimensions(player.infMult.times(kongIPMult * (isAchEnabled("r85") ? 4 : 1) * (isAchEnabled("r93") ? 4 : 1)))+" every " + timeDisplay(player.bestInfinityTime*10) + "<br>Cost: 10 IP"
        }
        else if (document.getElementById("postinf").style.display == "block") {
            document.getElementById("postinfi11").innerHTML = "Normal dimensions gain a multiplier based on total antimatter produced<br>Currently: "+ Math.pow(player.totalmoney.e+1, 0.5).toFixed(2)+"x<br>Cost: "+shortenCosts(1e4)+" IP"
            document.getElementById("postinfi21").innerHTML = "Normal dimensions gain a multiplier based on current antimatter<br>Currently: "+ Math.pow(player.money.e+1, 0.5).toFixed(2)+"x<br>Cost: "+shortenCosts(5e4)+" IP"
            document.getElementById("postinfi31").innerHTML = "Tickspeed cost multiplier increase <br>"+player.tickSpeedMultDecrease+"x -> "+(player.tickSpeedMultDecrease-1)+"x<br>Cost: "+shortenDimensions(player.tickSpeedMultDecreaseCost) +" IP"
            if (player.tickSpeedMultDecrease <= 2) document.getElementById("postinfi31").innerHTML = "Tickspeed cost multiplier increase <br>"+player.tickSpeedMultDecrease+"x"
            document.getElementById("postinfi22").innerHTML = "Normal dimensions gain a multiplier based on non-secret achievements completed <br>Currently: "+achievementMult.toFixed(2)+"x<br>Cost: "+shortenCosts(1e6)+" IP"
            document.getElementById("postinfi12").innerHTML = "Normal dimensions gain a multiplier based on amount infinitied <br>Currently: "+(1+Math.log10(getInfinitied()+1)*10).toFixed(2)+"x<br>Cost: "+shortenCosts(1e5)+" IP"
            if (player.timestudy.studies.includes(31)) document.getElementById("postinfi12").innerHTML = "Normal dimensions gain a multiplier based on amount infinitied <br>Currently: "+shortenMoney(Math.pow((Math.log10(getInfinitied()+1)*10).toFixed(2), 4))+"x<br>Cost: "+shortenCosts(1e5)+" IP"
            document.getElementById("postinfi41").innerHTML = "Make galaxies 50% stronger <br>Cost: "+shortenCosts(5e11)+" IP"
            document.getElementById("postinfi32").innerHTML = "Normal dimensions gain a multiplier based on slowest challenge run<br>Currently:"+Decimal.max(10*3000/worstChallengeTime, 1).toFixed(2)+"x<br>Cost: "+shortenCosts(1e7)+" IP"
            document.getElementById("postinfi42").innerHTML = "Dimension cost multiplier increase <br>"+player.dimensionMultDecrease+"x -> "+(player.dimensionMultDecrease-1)+"x<br>Cost: "+shortenCosts(player.dimensionMultDecreaseCost) +" IP"

            document.getElementById("postinfi13").innerHTML = "You passively generate Infinitied stat based on your fastest infinity.<br>1 Infinity every "+timeDisplay(player.bestInfinityTime*5)+ " <br>Cost: "+shortenCosts(20e6)+" IP"
            document.getElementById("postinfi23").innerHTML = "Option to bulk buy Dimension Boosts <br>Cost: "+shortenCosts(5e9)+" IP"
            document.getElementById("postinfi33").innerHTML = "Autobuyers work twice as fast <br>Cost:"+shortenCosts(1e15)+" IP"
            if (player.dimensionMultDecrease <= 3) document.getElementById("postinfi42").innerHTML = "Dimension cost multiplier increase <br>"+player.dimensionMultDecrease.toFixed(1)+"x"

            document.getElementById("offlineProd").innerHTML = "Generate "+player.offlineProd+"% > "+Math.max(Math.max(5, player.offlineProd + 5), Math.min(50, player.offlineProd + 5))+"% of your best IP/min from last 10 infinities, works offline<br>Currently: "+shortenMoney(bestRunIppm.times(player.offlineProd/100)) +"IP/min<br> Cost: "+shortenCosts(player.offlineProdCost)+" IP"
            if (player.offlineProd == 50) document.getElementById("offlineProd").innerHTML = "Generate "+player.offlineProd+"% of your best IP/min from last 10 infinities, works offline<br>Currently: "+shortenMoney(bestRunIppm.times(player.offlineProd/100)) +" IP/min"
        }
    }

    if (document.getElementById("eternityupgrades").style.display == "block" && document.getElementById("eternitystore").style.display == "block") {
        document.getElementById("eter1").innerHTML = "Infinity Dimensions multiplier based on unspent EP (x+1)<br>Currently: "+shortenMoney(player.eternityPoints.plus(1))+"x<br>Cost: 5 EP"
        document.getElementById("eter2").innerHTML = "Infinity Dimension multiplier based on eternities ((x/200)^log4(2x))<br>Currently: "+shortenMoney(Decimal.pow(Math.min(player.eternities, 100000)/200 + 1, Math.log(Math.min(player.eternities, 100000)*2+1)/Math.log(4)).times(new Decimal((player.eternities-100000)/200 + 1).times(Math.log((player.eternities- 100000)*2+1)/Math.log(4)).max(1)))+"x<br>Cost: 10 EP"
        document.getElementById("eter3").innerHTML = "Infinity Dimensions multiplier based on sum of Infinity Challenge times<br>Currently: "+shortenMoney(Decimal.pow(2,30000/Math.max(infchallengeTimes, isAchEnabled("r112") ? 610 : 750)))+"x<br>Cost: "+shortenCosts(50e3)+" EP"
        document.getElementById("eter4").innerHTML = "Your achievement bonus affects Time Dimensions"+"<br>Cost: "+shortenCosts(1e16)+" EP"
        document.getElementById("eter5").innerHTML = "Time Dimensions are multiplied by your unspent time theorems"+"<br>Cost: "+shortenCosts(1e40)+" EP"
        document.getElementById("eter6").innerHTML = "Time Dimensions are multiplied by days played"+"<br>Cost: "+shortenCosts(1e50)+" EP"
    }

    if (document.getElementById("dilation").style.display == "block") {
        if (player.dilation.active) {
            if (getTachyonGain() <= 0) {
                document.getElementById("enabledilation").innerHTML = "Disable dilation.<br>Reach " + shortenMoney(getTachyonReq()) + " antimatter to gain more Tachyon Particles."
            } else {
                document.getElementById("enabledilation").textContent = "Disable dilation."
            }
        }
        else document.getElementById("enabledilation").textContent = "Dilate time."
    }
}

function updateCosts() {
    document.getElementById("first").textContent = 'Cost: ' + shortenCosts(player.firstCost);
    document.getElementById("second").textContent = 'Cost: ' + shortenCosts(player.secondCost);
    document.getElementById("third").textContent = 'Cost: ' + shortenCosts(player.thirdCost);
    document.getElementById("fourth").textContent = 'Cost: ' + shortenCosts(player.fourthCost);
    document.getElementById("fifth").textContent = 'Cost: ' + shortenCosts(player.fifthCost);
    document.getElementById("sixth").textContent = 'Cost: ' + shortenCosts(player.sixthCost);
    document.getElementById("seventh").textContent = 'Cost: ' + shortenCosts(player.seventhCost);
    document.getElementById("eight").textContent = 'Cost: ' + shortenCosts(player.eightCost);

    document.getElementById("firstMax").textContent = 'Until 10, Cost: ' + shortenCosts(player.firstCost.times(10 - dimBought(1)));
    document.getElementById("secondMax").textContent = 'Until 10, Cost: ' + shortenCosts(player.secondCost.times(10 - dimBought(2)));
    document.getElementById("thirdMax").textContent = 'Until 10, Cost: ' + shortenCosts(player.thirdCost.times(10 - dimBought(3)));
    document.getElementById("fourthMax").textContent = 'Until 10, Cost: ' + shortenCosts(player.fourthCost.times(10 - dimBought(4)));
    document.getElementById("fifthMax").textContent = 'Until 10, Cost: ' + shortenCosts(player.fifthCost.times(10 - dimBought(5)));
    document.getElementById("sixthMax").textContent = 'Until 10, Cost: ' + shortenCosts(player.sixthCost.times(10 - dimBought(6)));
    document.getElementById("seventhMax").textContent = 'Until 10, Cost: ' + shortenCosts(player.seventhCost.times(10 - dimBought(7)));
    document.getElementById("eightMax").textContent = 'Until 10, Cost: ' + shortenCosts(player.eightCost.times(10 - dimBought(8)));

    document.getElementById("tickSpeed").textContent = 'Cost: ' + shortenCosts(player.tickSpeedCost);


    for (var i=1; i<=8; i++) {

        document.getElementById("infMax"+i).textContent = "Cost: " + shortenCosts(player["infinityDimension"+i].cost) + " IP"
    }

    for (var i=1; i<=8; i++) {

        document.getElementById("timeMax"+i).textContent = "Cost: " + shortenDimensions(player["timeDimension"+i].cost) + " EP"
    }
}

function floatText(id, text, leftOffset = 150) {
    if (!player.options.animations.floatingText) return
    var el = $("#"+id)
    el.append("<div class='floatingText' style='left: "+leftOffset+"px'>"+text+"</div>")
    setTimeout(function() {
        el.children()[0].remove()
    }, 1000)
}




function isEterChall(elem) {
    return !elem.id.includes("eter")
}

function updateChallenges() {
    try {
        var buttons = Array.from(document.getElementsByClassName('onchallengebtn')).filter(isEterChall)
        for (var i=0; i < buttons.length; i++) {
            buttons[i].className = "challengesbtn";
            buttons[i].textContent = "Start"
        }

        var buttonss = Array.from(document.getElementsByClassName('completedchallengesbtn')).filter(isEterChall)
        for (var i=0; i < buttonss.length; i++) {
            buttonss[i].className = "challengesbtn";
            buttonss[i].textContent = "Start"
        }


        for (var i=0; i < player.challenges.length; i++) {
            document.getElementById(player.challenges[i]).className = "completedchallengesbtn";
            document.getElementById(player.challenges[i]).textContent = "Completed"
        }

        if (player.currentChallenge != "") {
            document.getElementById(player.currentChallenge).className = "onchallengebtn"
            document.getElementById(player.currentChallenge).textContent = "Running"
        }

        if (player.money.gte(new Decimal("1e2000")) || Object.keys(player.eternityChalls).length > 0 || player.eternityChallUnlocked !== 0) document.getElementById("challTabButtons").style.display = "table"
        for (var i=1; i<9; i++) {
            if (player.postChallUnlocked >= i) document.getElementById("postc"+i+"div").style.display = "inline-block"
            else document.getElementById("postc"+i+"div").style.display = "none"
        }



    } catch (err) {
        console.log(err)
        updateChallenges()

    }

}


function updateEternityChallenges() {

    for (var property in player.eternityChalls) {
        document.getElementById(property+"div").style.display = "inline-block"
        if (player.eternityChalls[property] < 5) {
            document.getElementById(property).textContent = "Locked"
            document.getElementById(property).className = "lockedchallengesbtn"
        }
        else {
            document.getElementById(property).textContent = "Completed"
            document.getElementById(property).className = "completedchallengesbtn"
        }
    }

    if (player.eternityChallUnlocked !== 0) {
        document.getElementById("eterc"+player.eternityChallUnlocked).textContent = "Start"
        document.getElementById("eterc"+player.eternityChallUnlocked).className = "challengesbtn"
        document.getElementById("eterctabbtn").style.display = "block"
    } else {
        for (i=1; i<13; i++) {
            if (player.eternityChalls["eterc"+i] !== 5) {
                document.getElementById("eterc"+i).textContent = "Locked"
                document.getElementById("eterc"+i).className = "lockedchallengesbtn"
            }
        }
    }

    if (player.eternityChallUnlocked == 0 && Object.keys(player.eternityChalls).length === 0) {
        document.getElementById("eterctabbtn").style.display = "none"
        for (i=1; i<13; i++) {
            document.getElementById("eterc"+i+"div").style.display = "none"
        }
    }

    if (player.eternityChalls.eterc1 !== undefined) document.getElementById("eterctabbtn").style.display = "block"
    if (player.etercreq !== 0) document.getElementById("eterc"+player.etercreq+"div").style.display = "block"

    if (player.currentEternityChall !== "") {
        document.getElementById(player.currentEternityChall).textContent = "Running"
        document.getElementById(player.currentEternityChall).className = "onchallengebtn"
    }
}









function toggleChallengeRetry() {
    if (player.options.retryChallenge) {
        player.options.retryChallenge = false
        document.getElementById("retry").textContent = "Automatically retry challenges OFF"
    } else {
        player.options.retryChallenge = true
        document.getElementById("retry").textContent = "Automatically retry challenges ON"
    }
}

document.getElementById("news").onclick = function () {
    if (document.getElementById("news").textContent === "Click this to unlock a secret achievement.") {
        giveAchievement("Real news")
    }
};

document.getElementById("secretstudy").onclick = function () {
    document.getElementById("secretstudy").style.opacity = "1";
    document.getElementById("secretstudy").style.cursor = "default";
    giveAchievement("Go study in real life instead");
    setTimeout(drawStudyTree, 2000);
};

document.getElementById("The first one's always free").onclick = function () {
    giveAchievement("The first one's always free")
};




function glowText(id) {
  var text = document.getElementById(id);
  text.style.setProperty("-webkit-animation", "glow 1s");
  text.style.setProperty("animation", "glow 1s");
}





document.getElementById("maxall").onclick = function () {
    if (!player.break && player.money.gt(Number.MAX_VALUE)) return false;
    buyMaxTickSpeed();

    for (var tier=1; tier<9;tier++) {
        var name = TIER_NAMES[tier];
        var cost = player[name + 'Cost'].times(10 - dimBought(tier))
        var multBefore = player[name + 'Pow']
        if (tier >= 3 && (player.currentChallenge == "challenge10" || player.currentChallenge == "postc1")) {
            if (!canBuyDimension(tier)) continue
            if (player[TIER_NAMES[tier-2] + 'Amount'].lt(cost)) continue
                if (canBuyDimension(tier)) {
                    if (cost.lt(player[TIER_NAMES[tier-2]+"Amount"]) && dimBought(tier) != 0) {
                        player[TIER_NAMES[tier-2]+"Amount"] = player[TIER_NAMES[tier-2]+"Amount"].minus(cost)
                        player[name + "Amount"] = Decimal.round(player[name + "Amount"].plus(10 - dimBought(tier)))
                        player[name + 'Bought'] += (10 - dimBought(tier));
                        player[name + 'Pow']  = player[name + 'Pow'].times(getDimensionPowerMultiplier(tier))
                        player[name + "Cost"] = player[name + "Cost"].times(getDimensionCostMultiplier(tier))
                    }
                    while (player[TIER_NAMES[tier-2]+"Amount"].gt(player[name + "Cost"].times(10))) {
                        player[TIER_NAMES[tier-2]+"Amount"] = player[TIER_NAMES[tier-2]+"Amount"].minus(player[name + "Cost"].times(10))
                        player[name + "Cost"] = player[name + "Cost"].times(getDimensionCostMultiplier(tier))
                        player[name + "Amount"] = Decimal.round(player[name + "Amount"].plus(10))
                        player[name + 'Bought'] += 10
                        player[name + "Pow"] = player[name + "Pow"].times(getDimensionPowerMultiplier(tier))
                        if (player[name + 'Cost'].gte(Number.MAX_VALUE)) player.costMultipliers[tier-1] = player.costMultipliers[tier-1].times(player.dimensionMultDecrease)
                    }


                    onBuyDimension(tier);
                }
        } else {
        if (!canBuyDimension(tier)) continue
            if (cost.lt(player.money) && dimBought(tier) != 0) {
                player.money = player.money.minus(cost)
                player[name + "Amount"] = Decimal.round(player[name + "Amount"].plus(10 - dimBought(tier)))
                player[name + 'Bought'] += (10 - dimBought(tier));
                player[name + 'Pow']  = player[name + 'Pow'].times(getDimensionPowerMultiplier(tier))
                player[name + "Cost"] = player[name + "Cost"].times(getDimensionCostMultiplier(tier))
            }
            if (player.money.lt(player[name + "Cost"].times(10))) continue

            if ((player.dimensionMultDecrease > 3 || player.currentChallenge == "postc5" || player.currentChallenge == "challenge5")) {
                while ((player.money.gte(player[name + "Cost"].times(10)) && player.money.lte(Number.MAX_VALUE)) || (player.money.gte(player[name + "Cost"].times(10)) && player.currentChallenge != "challenge5")) {
                        player.money = player.money.minus(player[name + "Cost"].times(10))
                        if (player.currentChallenge != "challenge5" && player.currentChallenge != "postc5") player[name + "Cost"] = player[name + "Cost"].times(getDimensionCostMultiplier(tier))
                        else if (player.currentChallenge == "postc5") multiplyPC5Costs(player[name + 'Cost'], tier)
                        else multiplySameCosts(player[name + 'Cost'])
                        player[name + "Amount"] = Decimal.round(player[name + "Amount"].plus(10))
                        player[name + 'Bought'] += 10
                        player[name + "Pow"] = player[name + "Pow"].times(getDimensionPowerMultiplier(tier))
                        if (player[name + 'Cost'].gte(Number.MAX_VALUE)) player.costMultipliers[tier-1] = player.costMultipliers[tier-1].times(player.dimensionMultDecrease)
                        if (player.currentChallenge == "challenge8") clearDimensions(tier-1)
                }
            } else {
                if (player[name + "Cost"].lt(Number.MAX_VALUE)) {
                    while (player.money.gte(player[name + "Cost"].times(10)) && player[name + "Cost"].lte(Number.MAX_VALUE)) {
                        player.money = player.money.minus(player[name + "Cost"].times(10))
                        if (player.currentChallenge != "challenge5" && player.currentChallenge != "postc5") player[name + "Cost"] = player[name + "Cost"].times(getDimensionCostMultiplier(tier))
                        else if (player.currentChallenge == "postc5") multiplyPC5Costs(player[name + 'Cost'], tier)
                        else multiplySameCosts(player[name + 'Cost'])
                        player[name + "Amount"] = Decimal.round(player[name + "Amount"].plus(10))
                        player[name + 'Bought'] += 10
                        player[name + "Pow"] = player[name + "Pow"].times(getDimensionPowerMultiplier(tier))
                        if (player[name + 'Cost'].gte(Number.MAX_VALUE)) player.costMultipliers[tier-1] = player.costMultipliers[tier-1].times(player.dimensionMultDecrease)
                        if (player.currentChallenge == "challenge8") clearDimensions(tier-1)
                }
                }

                if (player[name + "Cost"].gte(Number.MAX_VALUE)) {
                    var a = Math.log10(Math.sqrt(player.dimensionMultDecrease))
                    var b = player.costMultipliers[tier-1].dividedBy(Math.sqrt(player.dimensionMultDecrease)).log10()
                    var c = player[name + "Cost"].dividedBy(player.money).log10()
                    var discriminant = Math.pow(b, 2) - (c *a* 4)
                    if (discriminant < 0) continue
                    var buying = Math.floor((Math.sqrt(Math.pow(b, 2) - (c *a *4))-b)/(2 * a))+1
                    if (buying <= 0) return false
                    player[name+"Amount"] = Decimal.round(player[name+"Amount"].plus(10*buying))
                    preInfBuy = Math.floor(1 + (308 - initCost[tier].log10()) / costMults[tier].log10())
                    postInfBuy = player[name + 'Bought']/10+buying - preInfBuy - 1
                    postInfInitCost = initCost[tier].times(Decimal.pow(costMults[tier], preInfBuy))
                    player[name + 'Bought'] += 10*buying
                    player[name + "Pow"] = player[name + "Pow"].times(Decimal.pow(getDimensionPowerMultiplier(tier), buying))

                    newCost = postInfInitCost.times(Decimal.pow(costMults[tier], postInfBuy)).times(Decimal.pow(player.dimensionMultDecrease, postInfBuy * (postInfBuy+1)/2))
                    newMult = costMults[tier].times(Decimal.pow(player.dimensionMultDecrease, postInfBuy+1))
                    //if (buying > 0 )player[name + "Cost"] = player.costMultipliers[tier-1].times(Decimal.pow(player.dimensionMultDecrease, (buying * buying - buying)/2)).times(player[name + "Cost"])

                    player[name + "Cost"] = newCost
                    player.costMultipliers[tier-1] = newMult
                    if (player.money.gte(player[name + "Cost"]))player.money = player.money.minus(player[name + "Cost"])
                    player[name + "Cost"] = player[name + "Cost"].times(player.costMultipliers[tier-1])
                    player.costMultipliers[tier-1] = player.costMultipliers[tier-1].times(player.dimensionMultDecrease)
                }


        }
        }
        if ((player.currentChallenge == "challenge12" || player.currentChallenge == "postc1" || player.currentChallenge == "postc6") && player.matter.equals(0)) player.matter = new Decimal(1);
        if (player.currentChallenge == "challenge2" || player.currentChallenge == "postc1") player.chall2Pow = 0;
        if (player.currentChallenge == "postc1") clearDimensions(tier-1);
        player.postC4Tier = tier;
        onBuyDimension(tier)
        floatText(name + "D", "x" + shortenMoney(player[name + "Pow"].dividedBy(multBefore)))
    }
}

function confirmationOnOff(name) {
    if (player.options.confirmations[name]) player.options.confirmations[name] = false;
    else player.options.confirmations[name] = true;
    if (name == "challenges") document.getElementById("challengesConfBtn").textContent = "Challenges: " + ((player.options.confirmations.challenges) ? "ON" : "OFF")
    else if (name == "eternity") document.getElementById("eternityConfBtn").textContent = "Eternity: " + ((player.options.confirmations.eternity) ? "ON" : "OFF")
    else if (name == "dilation") document.getElementById("dilationConfBtn").textContent = "Dilation: " + ((player.options.confirmations.dilation) ? "ON" : "OFF")
    else if (name == "reality") document.getElementById("realityConfBtn").textContent = "Reality: " + ((player.options.confirmations.reality) ? "ON" : "OFF")
}

function buyInfinityUpgrade(name, cost) {
    if (player.infinityPoints.gte(cost) && !player.infinityUpgrades.includes(name)) {
        player.infinityUpgrades.push(name);
        player.infinityPoints = player.infinityPoints.minus(cost);
        return true
    } else return false
}

document.getElementById("infiMult").onclick = function() {
    if (player.infinityUpgrades.includes("skipResetGalaxy") && player.infinityUpgrades.includes("passiveGen") && player.infinityUpgrades.includes("galaxyBoost") && player.infinityUpgrades.includes("resetBoost") && player.infinityPoints.gte(player.infMultCost)) {
        player.infinityPoints = player.infinityPoints.minus(player.infMultCost)
        player.infMult = player.infMult.times(2);
        player.autoIP = player.autoIP.times(2);
        if (player.infMultCost.gte("1e2000000")) player.infMultCost = player.infMultCost.times("1e10")
        else player.infMultCost = player.infMultCost.times(10)
        document.getElementById("infiMult").innerHTML = "Multiply infinity points from all sources by 2 <br>currently: "+shorten(player.infMult.times(kongIPMult)) +"x<br>Cost: "+shortenCosts(player.infMultCost)+" IP"
        if (player.autobuyers[11].priority !== undefined && player.autobuyers[11].priority !== null && player.autoCrunchMode == "amount") player.autobuyers[11].priority = player.autobuyers[11].priority.times(2);
        if (player.autoCrunchMode == "amount") document.getElementById("priority12").value = formatValue("Scientific", player.autobuyers[11].priority, 2, 0);
    }
}


function updateEternityUpgrades() {
    document.getElementById("eter1").className = (player.eternityUpgrades.includes(1)) ? "eternityupbtnbought" : (player.eternityPoints.gte(5)) ? "eternityupbtn" : "eternityupbtnlocked"
    document.getElementById("eter2").className = (player.eternityUpgrades.includes(2)) ? "eternityupbtnbought" : (player.eternityPoints.gte(10)) ? "eternityupbtn" : "eternityupbtnlocked"
    document.getElementById("eter3").className = (player.eternityUpgrades.includes(3)) ? "eternityupbtnbought" : (player.eternityPoints.gte(50e3)) ? "eternityupbtn" : "eternityupbtnlocked"
    document.getElementById("eter4").className = (player.eternityUpgrades.includes(4)) ? "eternityupbtnbought" : (player.eternityPoints.gte(1e16)) ? "eternityupbtn" : "eternityupbtnlocked"
    document.getElementById("eter5").className = (player.eternityUpgrades.includes(5)) ? "eternityupbtnbought" : (player.eternityPoints.gte(1e40)) ? "eternityupbtn" : "eternityupbtnlocked"
    document.getElementById("eter6").className = (player.eternityUpgrades.includes(6)) ? "eternityupbtnbought" : (player.eternityPoints.gte(1e50)) ? "eternityupbtn" : "eternityupbtnlocked"
}


function buyEternityUpgrade(name, cost) {
    if (player.eternityPoints.gte(cost) && !player.eternityUpgrades.includes(name)) {
        player.eternityUpgrades.push(name)
        player.eternityPoints = player.eternityPoints.minus(cost)
        updateEternityUpgrades()
    }
}


function buyEPMult(upd) {
    if (upd === undefined) upd = true // this stupid solution because IE can't handle default values in the row above
    if (player.eternityPoints.gte(player.epmultCost)) {
        player.epmult = player.epmult.times(5)
        player.eternityBuyer.limit = player.eternityBuyer.limit.times(5)
        document.getElementById("priority13").value = formatValue("Scientific", player.eternityBuyer.limit, 2, 0);
        player.eternityPoints = player.eternityPoints.minus(player.epmultCost)
        let count = player.epmult.ln()/Math.log(5)
        if (player.epmultCost.gte(new Decimal("1e4000"))) player.epmultCost = Decimal.pow(1000, count + Math.pow(count-1334, 1.2)).times(500)
        else if (player.epmultCost.gte(new Decimal("1e1300"))) player.epmultCost = Decimal.pow(1000, count).times(500)
        else if (player.epmultCost.gte(Number.MAX_VALUE)) player.epmultCost = Decimal.pow(500, count).times(500)
        else if (player.epmultCost.gte(new Decimal("1e100"))) player.epmultCost = Decimal.pow(100, count).times(500)
        else player.epmultCost = Decimal.pow(50, count).times(500)
        document.getElementById("epmult").innerHTML = "You gain 5 times more EP<p>Currently: "+shortenDimensions(player.epmult)+"x<p>Cost: "+shortenDimensions(player.epmultCost)+" EP"
        if (upd) updateEternityUpgrades()
    }
}

function buyMaxEPMult() {
    while (player.eternityPoints.gte(player.epmultCost)) {
        buyEPMult(false)
    }
}





function playerInfinityUpgradesOnEternity() {
    if (player.eternities < 4) player.infinityUpgrades = []
    else if (player.eternities < 20) player.infinityUpgrades = ["timeMult", "dimMult", "timeMult2", "skipReset1", "skipReset2", "unspentBonus", "27Mult", "18Mult", "36Mult", "resetMult", "skipReset3", "passiveGen", "45Mult", "resetBoost", "galaxyBoost", "skipResetGalaxy"]
    else player.infinityUpgrades = player.infinityUpgrades
}



document.getElementById("infi11").onclick = function () {
    buyInfinityUpgrade("timeMult",1);
}

document.getElementById("infi21").onclick = function () {
    buyInfinityUpgrade("dimMult",1);
}

document.getElementById("infi12").onclick = function () {
    if (player.infinityUpgrades.includes("timeMult")) buyInfinityUpgrade("18Mult",1);
}

document.getElementById("infi22").onclick = function () {
    if (player.infinityUpgrades.includes("dimMult")) buyInfinityUpgrade("27Mult",1);
}

document.getElementById("infi13").onclick = function () {
    if (player.infinityUpgrades.includes("18Mult")) buyInfinityUpgrade("36Mult",1);
}
document.getElementById("infi23").onclick = function () {
    if (player.infinityUpgrades.includes("27Mult")) buyInfinityUpgrade("45Mult",1);
}

document.getElementById("infi14").onclick = function () {
    if (player.infinityUpgrades.includes("36Mult")) buyInfinityUpgrade("resetBoost",1);
}

document.getElementById("infi24").onclick = function () {
    if (player.infinityUpgrades.includes("45Mult")) buyInfinityUpgrade("galaxyBoost",2);
}

document.getElementById("infi31").onclick = function() {
    buyInfinityUpgrade("timeMult2",3);
}

document.getElementById("infi32").onclick = function() {
    if (player.infinityUpgrades.includes("timeMult2")) buyInfinityUpgrade("unspentBonus",5);
}

document.getElementById("infi33").onclick = function() {
    if (player.infinityUpgrades.includes("unspentBonus")) buyInfinityUpgrade("resetMult",7);
}

document.getElementById("infi34").onclick = function() {
    if (player.infinityUpgrades.includes("resetMult")) buyInfinityUpgrade("passiveGen",10);
}

document.getElementById("infi41").onclick = function() {
    buyInfinityUpgrade("skipReset1",20);
}

document.getElementById("infi42").onclick = function() {
    if (player.infinityUpgrades.includes("skipReset1")) buyInfinityUpgrade("skipReset2", 40)
}

document.getElementById("infi43").onclick = function() {
    if (player.infinityUpgrades.includes("skipReset2")) buyInfinityUpgrade("skipReset3", 80)
}

document.getElementById("infi44").onclick = function() {
    if (player.infinityUpgrades.includes("skipReset3")) buyInfinityUpgrade("skipResetGalaxy", 500)
}


document.getElementById("postinfi11").onclick = function() {
    buyInfinityUpgrade("totalMult",1e4);
}

document.getElementById("postinfi21").onclick = function() {
    buyInfinityUpgrade("currentMult",5e4);
}

document.getElementById("postinfi31").onclick = function() {
    if (player.infinityPoints.gte(player.tickSpeedMultDecreaseCost) && player.tickSpeedMultDecrease > 2) {
        player.infinityPoints = player.infinityPoints.minus(player.tickSpeedMultDecreaseCost)
        player.tickSpeedMultDecreaseCost *= 5
        player.tickSpeedMultDecrease--;
        document.getElementById("postinfi31").innerHTML = "Tickspeed cost multiplier increase <br>"+player.tickSpeedMultDecrease+"x -> "+(player.tickSpeedMultDecrease-1)+"x<br>Cost: "+shortenCosts(player.tickSpeedMultDecreaseCost) +" IP"
        if (player.tickSpeedMultDecrease <= 2) document.getElementById("postinfi31").innerHTML = "Tickspeed cost multiplier increase <br>"+player.tickSpeedMultDecrease+"x"
    }
}

document.getElementById("postinfi41").onclick = function() {
    buyInfinityUpgrade("postGalaxy",5e11);
}

document.getElementById("postinfi12").onclick = function() {
    buyInfinityUpgrade("infinitiedMult",1e5);
}

document.getElementById("postinfi22").onclick = function() {
    buyInfinityUpgrade("achievementMult",1e6);
}

document.getElementById("postinfi32").onclick = function() {
    buyInfinityUpgrade("challengeMult",1e7);
}

document.getElementById("postinfi42").onclick = function() {
    if (player.infinityPoints.gte(player.dimensionMultDecreaseCost) && player.dimensionMultDecrease > 3) {
        player.infinityPoints = player.infinityPoints.minus(player.dimensionMultDecreaseCost)
        player.dimensionMultDecreaseCost *= 5000
        player.dimensionMultDecrease--;
        document.getElementById("postinfi42").innerHTML = "Dimension cost multiplier increase <br>"+player.dimensionMultDecrease+"x -> "+(player.dimensionMultDecrease-1)+"x<br>Cost: "+shortenCosts(player.dimensionMultDecreaseCost) +" IP"
        if (player.dimensionMultDecrease <= 3) document.getElementById("postinfi42").innerHTML = "Dimension cost multiplier increase <br>"+player.dimensionMultDecrease.toFixed(1)+"x"
    }
}

document.getElementById("offlineProd").onclick = function() {
    if (player.infinityPoints.gte(player.offlineProdCost) && player.offlineProd < 50) {
        player.infinityPoints = player.infinityPoints.minus(player.offlineProdCost)
        player.offlineProdCost *= 10
        player.offlineProd += 5

    }
}


function updateInfCosts() {

    document.getElementById("infiMult").innerHTML = "Multiply infinity points from all sources by 2 <br>currently: "+shorten(player.infMult.times(kongIPMult)) +"x<br>Cost: "+shortenCosts(player.infMultCost)+" IP"
    if (document.getElementById("replicantis").style.display == "block" && document.getElementById("infinity").style.display == "block") {
        if (player.replicanti.chance < 1) document.getElementById("replicantichance").innerHTML = "Replicate chance: "+Math.round(player.replicanti.chance*100)+"%<br>+"+1+"% Costs: "+shortenCosts(player.replicanti.chanceCost)+" IP"
        else document.getElementById("replicantichance").textContent = "Replicate chance: "+Math.round(player.replicanti.chance*100)+"%"
        let replGalOver = 0
        if (player.timestudy.studies.includes(131)) replGalOver += Math.floor(player.replicanti.gal / 2)
        if (player.timestudy.studies.includes(233)) {
            if (replGalOver !== 0) document.getElementById("replicantimax").innerHTML = "Max Replicanti galaxies: "+player.replicanti.gal+"+"+replGalOver+"<br>+1 Costs: "+shortenCosts(player.replicanti.galCost.dividedBy(player.replicanti.amount.pow(0.3)))+" IP"
            else document.getElementById("replicantimax").innerHTML = "Max Replicanti galaxies: "+player.replicanti.gal+"<br>+1 Costs: "+shortenCosts(player.replicanti.galCost.dividedBy(player.replicanti.amount.pow(0.3)))+" IP"
        } else {
            if (replGalOver !== 0) document.getElementById("replicantimax").innerHTML = "Max Replicanti galaxies: "+player.replicanti.gal+"+"+replGalOver+"<br>+1 Costs: "+shortenCosts(player.replicanti.galCost)+" IP"
            else document.getElementById("replicantimax").innerHTML = "Max Replicanti galaxies: "+player.replicanti.gal+"<br>+1 Costs: "+shortenCosts(player.replicanti.galCost)+" IP"
        }
        document.getElementById("replicantiunlock").innerHTML = "Unlock Replicantis<br>Cost: "+shortenCosts(1e140)+" IP"
        let extraGals = 0
        if (player.timestudy.studies.includes(225)) extraGals += Math.floor(player.replicanti.amount.e / 1000)
        if (player.timestudy.studies.includes(226)) extraGals += Math.floor(player.replicanti.gal / 15)
        if (extraGals !== 0) document.getElementById("replicantireset").innerHTML = "Reset replicanti amount, but get a free galaxy<br>"+player.replicanti.galaxies + "+"+extraGals+ " replicated galaxies created."
        else document.getElementById("replicantireset").innerHTML = (player.replicanti.galaxies !== 1) ? "Reset replicanti amount, but get a free galaxy<br>"+player.replicanti.galaxies + " replicated galaxies created." : "Reset replicanti amount, but get a free galaxy<br>"+player.replicanti.galaxies + " replicated galaxy created."

        document.getElementById("replicantichance").className = (player.infinityPoints.gte(player.replicanti.chanceCost) && player.replicanti.chance < 1) ? "storebtn" : "unavailablebtn"
        document.getElementById("replicantiinterval").className = (player.infinityPoints.gte(player.replicanti.intervalCost) && ((player.replicanti.interval !== 50) || player.timestudy.studies.includes(22)) && (player.replicanti.interval !== 1)) ? "storebtn" : "unavailablebtn"
        document.getElementById("replicantimax").className = (player.infinityPoints.gte(player.replicanti.galCost)) ? "storebtn" : "unavailablebtn"
        document.getElementById("replicantireset").className = ((player.replicanti.galaxies < player.replicanti.gal && player.replicanti.amount.gte(Number.MAX_VALUE)) || (player.replicanti.galaxies < Math.floor(player.replicanti.gal * 1.5) && player.replicanti.amount.gte(Number.MAX_VALUE) && player.timestudy.studies.includes(131))) ? "storebtn" : "unavailablebtn"
        document.getElementById("replicantiunlock").className = (player.infinityPoints.gte(1e140)) ? "storebtn" : "unavailablebtn"
    }

    if (document.getElementById("timestudies").style.display == "block" && document.getElementById("eternitystore").style.display == "block") {
        document.getElementById("11desc").textContent = "Currently: "+shortenMoney(Decimal.fromMantissaExponent(10 -player.tickspeed.dividedBy(1000).pow(0.005).times(0.95).plus(player.tickspeed.dividedBy(1000).pow(0.0003).times(0.05)).mantissa, Math.abs(player.tickspeed.dividedBy(1000).pow(0.005).times(0.95).plus(player.tickspeed.dividedBy(1000).pow(0.0003).times(0.05)).e)).min("1e2500").max(1))+"x"
        document.getElementById("32desc").textContent = "You gain "+Math.max(player.resets, 1)+"x more infinitied stat (based on dimension boosts)"
        document.getElementById("51desc").textContent = "You gain "+shortenCosts(1e15)+"x more IP"
        document.getElementById("71desc").textContent = "Currently: "+shortenMoney(calcTotalSacrificeBoost().pow(0.25).max(1).min("1e210000"))+"x"
        document.getElementById("72desc").textContent = "Currently: "+shortenMoney(calcTotalSacrificeBoost().pow(0.04).max(1).min("1e30000"))+"x"
        document.getElementById("73desc").textContent = "Currently: "+shortenMoney(calcTotalSacrificeBoost().pow(0.005).max(1).min("1e1300"))+"x"
        document.getElementById("82desc").textContent = "Currently: "+shortenMoney(Decimal.pow(1.0000109, Decimal.pow(player.resets, 2)))+"x"
        document.getElementById("83desc").textContent = "Currently: "+shortenMoney(Decimal.pow(1.0004, player.totalTickGained).min("1e30"))+"x"
        document.getElementById("91desc").textContent = "Currently: "+shortenMoney(Decimal.pow(10, Math.min(player.thisEternity/100, 18000)/60))+"x"
        document.getElementById("92desc").textContent = "Currently: "+shortenMoney(Decimal.pow(2, 600/Math.max(player.bestEternity/100, 20)))+"x"
        document.getElementById("93desc").textContent = "Currently: "+shortenMoney(Decimal.pow(player.totalTickGained, 0.25))+"x"
        document.getElementById("121desc").textContent = "Currently: "+((253 - averageEp.dividedBy(player.epmult).dividedBy(10).min(248).max(3))/5).toFixed(1)+"x"
        document.getElementById("123desc").textContent = "Currently: "+Math.sqrt(1.39*player.thisEternity/1000).toFixed(1)+"x"
        document.getElementById("141desc").textContent = "Currently: "+shortenMoney(new Decimal(1e45).dividedBy(Decimal.pow(15, Math.log(player.thisInfinityTime/100)*Math.pow(player.thisInfinityTime/100, 0.125))).max(1))+"x"
        document.getElementById("142desc").textContent = "You gain "+shortenCosts(1e25)+"x more IP"
        document.getElementById("143desc").textContent = "Currently: "+shortenMoney(Decimal.pow(15, Math.log(player.thisInfinityTime/100)*Math.pow(player.thisInfinityTime/100, 0.125)))+"x"
        document.getElementById("151desc").textContent = shortenCosts(1e4)+"x multiplier on all Time dimensions"
        document.getElementById("161desc").textContent = shortenCosts(new Decimal("1e616"))+"x multiplier on all normal dimensions"
        document.getElementById("162desc").textContent = shortenCosts(1e11)+"x multiplier on all Infinity dimensions"
        document.getElementById("192desc").textContent = "You can get beyond "+shortenMoney(Number.MAX_VALUE)+" replicantis, but the interval is increased the more you have"
        document.getElementById("193desc").textContent = "Currently: "+shortenMoney(Decimal.pow(1.03, player.eternities).min("1e13000"))+"x"
        document.getElementById("212desc").textContent = "Currently: "+((Math.pow(player.timeShards.max(2).log2(), 0.005)-1)*100).toFixed(2)+"%"
        document.getElementById("214desc").textContent = "Currently: "+shortenMoney(((calcTotalSacrificeBoost().pow(8)).min("1e46000").times(calcTotalSacrificeBoost().pow(1.1)).div(calcTotalSacrificeBoost())).max(1).min(new Decimal("1e125000")))+"x"

        if (player.etercreq !== 1) document.getElementById("ec1unl").innerHTML = "Eternity Challenge 1<span>Requirement: "+(ECTimesCompleted("eterc1")+1)*20000+" Eternities<span>Cost: 30 Time Theorems"
        else document.getElementById("ec1unl").innerHTML = "Eternity Challenge 1<span>Cost: 30 Time Theorems"
        if (player.etercreq !== 2) document.getElementById("ec2unl").innerHTML = "Eternity Challenge 2<span>Requirement: "+(1300+(ECTimesCompleted("eterc2")*150))+" Tickspeed upgrades gained from time dimensions<span>Cost: 35 Time Theorems"
        else document.getElementById("ec2unl").innerHTML = "Eternity Challenge 2<span>Cost: 35 Time Theorems"
        if (player.etercreq !== 3) document.getElementById("ec3unl").innerHTML = "Eternity Challenge 3<span>Requirement: "+(17300+(ECTimesCompleted("eterc3")*1250))+" 8th dimensions<span>Cost: 40 Time Theorems"
        else document.getElementById("ec3unl").innerHTML = "Eternity Challenge 3<span>Cost: 40 Time Theorems"
        if (player.etercreq !== 4) document.getElementById("ec4unl").innerHTML = "Eternity Challenge 4<span>Requirement: "+(1e8 + (ECTimesCompleted("eterc4")*5e7)).toString().replace(/\B(?=(\d{3})+(?!\d))/g, ",")+" infinities<span>Cost: 70 Time Theorems"
        else document.getElementById("ec4unl").innerHTML = "Eternity Challenge 4<span>Cost: 70 Time Theorems"
        if (player.etercreq !== 5) document.getElementById("ec5unl").innerHTML = "Eternity Challenge 5<span>Requirement: "+(160+(ECTimesCompleted("eterc5")*14))+" antimatter galaxies<span>Cost: 130 Time Theorems"
        else document.getElementById("ec5unl").innerHTML = "Eternity Challenge 5<span>Cost: 130 Time Theorems"
        if (player.etercreq !== 6) document.getElementById("ec6unl").innerHTML = "Eternity Challenge 6<span>Requirement: "+(40+(ECTimesCompleted("eterc6")*5))+" replicanti galaxies<span>Cost: 85 Time Theorems"
        else document.getElementById("ec6unl").innerHTML = "Eternity Challenge 6<span>Cost: 85 Time Theorems"
        if (player.etercreq !== 7) document.getElementById("ec7unl").innerHTML = "Eternity Challenge 7<span>Requirement: "+shortenCosts(new Decimal("1e500000").times(new Decimal("1e300000").pow(ECTimesCompleted("eterc7"))))+" antimatter <span>Cost: 115 Time Theorems"
        else document.getElementById("ec7unl").innerHTML = "Eternity Challenge 7<span>Cost: 115 Time Theorems"
        if (player.etercreq !== 8) document.getElementById("ec8unl").innerHTML = "Eternity Challenge 8<span>Requirement: "+shortenCosts(new Decimal("1e4000").times(new Decimal("1e1000").pow(ECTimesCompleted("eterc8"))))+" IP <span>Cost: 115 Time Theorems"
        else document.getElementById("ec8unl").innerHTML = "Eternity Challenge 8<span>Cost: 115 Time Theorems"
        if (player.etercreq !== 9) document.getElementById("ec9unl").innerHTML = "Eternity Challenge 9<span>Requirement: "+shortenCosts(new Decimal("1e17500").times(new Decimal("1e2000").pow(ECTimesCompleted("eterc9"))))+" infinity power<span>Cost: 415 Time Theorems"
        else document.getElementById("ec9unl").innerHTML = "Eternity Challenge 9<span>Cost: 415 Time Theorems"
        if (player.etercreq !== 10) document.getElementById("ec10unl").innerHTML = "Eternity Challenge 10<span>Requirement: "+shortenCosts(new Decimal("1e100").times(new Decimal("1e20").pow(ECTimesCompleted("eterc10"))))+" EP<span>Cost: 550 Time Theorems"
        else document.getElementById("ec10unl").innerHTML = "Eternity Challenge 10<span>Cost: 550 Time Theorems"

        document.getElementById("ec11unl").innerHTML = "Eternity Challenge 11<span>Requirement: Use only the Normal Dimension path<span>Cost: 1 Time Theorem"
        document.getElementById("ec12unl").innerHTML = "Eternity Challenge 12<span>Requirement: Use only the Time Dimension path<span>Cost: 1 Time Theorem"

        if (player.dilation.studies.includes(1)) document.getElementById("dilstudy1").innerHTML = "Unlock time dilation<span>Cost: 5000 Time Theorems"
        else document.getElementById("dilstudy1").innerHTML = "Unlock time dilation<span>Requirement: 5 EC11 and EC12 completions and 13000 total theorems<span>Cost: 5000 Time Theorems"
    }
}



// Replicanti stuff



function updateMilestones() {
    var milestoneRequirements = [1, 2, 3, 4, 5, 7, 9, 10, 11, 12, 13, 14, 15, 16, 17, 18, 20, 25, 30, 40, 50, 60, 80, 100]
    for (i=0; i<milestoneRequirements.length; i++) {
        var name = "reward" + i;
        if (player.eternities >= milestoneRequirements[i]) {
            document.getElementById(name).className = "milestonereward"
        } else {
            document.getElementById(name).className = "milestonerewardlocked"
        }
    }
}

function infMultAutoToggle() {
    if (player.infMultBuyer) {
        player.infMultBuyer = false
        document.getElementById("infmultbuyer").textContent = "Autobuy IP mult OFF"
    } else {
        player.infMultBuyer = true
        document.getElementById("infmultbuyer").textContent = "Autobuy IP mult ON"
    }
}


function toggleCrunchMode() {
    if (player.autoCrunchMode == "amount") {
        player.autoCrunchMode = "time"
        document.getElementById("togglecrunchmode").textContent = "Auto crunch mode: time"
        document.getElementById("limittext").textContent = "Seconds between crunches:"
    } else if (player.autoCrunchMode == "time"){
        player.autoCrunchMode = "relative"
        document.getElementById("togglecrunchmode").textContent = "Auto crunch mode: X times last crunch"
        document.getElementById("limittext").textContent = "X times last crunch:"
    } else {
        player.autoCrunchMode = "amount"
        document.getElementById("togglecrunchmode").textContent = "Auto crunch mode: amount"
        document.getElementById("limittext").textContent = "Amount of IP to wait until reset:"
    }
}

function toggleEternityMode() {
    if (player.autoEternityMode == "amount") {
        player.autoEternityMode = "time"
        document.getElementById("toggleeternitymode").textContent = "Auto eternity mode: time"
        document.getElementById("eternitylimittext").textContent = "Seconds between eternities:"
    } else if (player.autoEternityMode == "time"){
        player.autoEternityMode = "relative"
        document.getElementById("toggleeternitymode").textContent = "Auto eternity mode: X times last eternity"
        document.getElementById("eternitylimittext").textContent = "X times last eternity:"
    } else {
        player.autoEternityMode = "amount"
        document.getElementById("toggleeternitymode").textContent = "Auto eternity mode: amount"
        document.getElementById("eternitylimittext").textContent = "Amount of EP to wait until reset:"
    }
}




function toggleCommas() {
    player.options.commas = !player.options.commas

    if (player.options.commas) document.getElementById("commas").textContent = "Commas on exponents"
    else document.getElementById("commas").textContent = "Notation on exponents"
}






buyAutobuyer = function(id) {
    if (player.infinityPoints.lt(player.autobuyers[id].cost)) return false;
    if (player.autobuyers[id].bulk >= 1e100) return false;
    player.infinityPoints = player.infinityPoints.minus(player.autobuyers[id].cost);
    if (player.autobuyers[id].interval <= 100) {
        player.autobuyers[id].bulk = Math.min(player.autobuyers[id].bulk * 2, 1e100);
        player.autobuyers[id].cost = Math.ceil(2.4*player.autobuyers[id].cost);
        var b1 = true;
	    for (let i=0;i<8;i++) {
            if (player.autobuyers[i].bulk < 512) b1 = false;
        }
        if (b1) giveAchievement("Bulked up");
    } else {
        player.autobuyers[id].interval = Math.max(player.autobuyers[id].interval*0.6, 100);
        if (player.autobuyers[id].interval > 120) player.autobuyers[id].cost *= 2; //if your last purchase wont be very strong, dont double the cost
    }
    updateAutobuyers();
}

document.getElementById("buyerBtn1").onclick = function () {
    buyAutobuyer(0);
}

document.getElementById("buyerBtn2").onclick = function () {

    buyAutobuyer(1);
}

document.getElementById("buyerBtn3").onclick = function () {
    buyAutobuyer(2);
}

document.getElementById("buyerBtn4").onclick = function () {
    buyAutobuyer(3);
}

document.getElementById("buyerBtn5").onclick = function () {
    buyAutobuyer(4);
}

document.getElementById("buyerBtn6").onclick = function () {
    buyAutobuyer(5);
}

document.getElementById("buyerBtn7").onclick = function () {
    buyAutobuyer(6);
}

document.getElementById("buyerBtn8").onclick = function () {
    buyAutobuyer(7);
}

document.getElementById("buyerBtnTickSpeed").onclick = function () {
    buyAutobuyer(8);
}

document.getElementById("buyerBtnDimBoost").onclick = function () {
    buyAutobuyer(9);
}

document.getElementById("buyerBtnGalaxies").onclick = function () {
    buyAutobuyer(10);
}

document.getElementById("buyerBtnInf").onclick = function () {
    buyAutobuyer(11);
}

toggleAutobuyerTarget = function(id) {
    if (player.autobuyers[id-1].target == id) {
        player.autobuyers[id-1].target = 10 + id
        document.getElementById("toggleBtn" + id).textContent = "Buys until 10"
    } else {
        player.autobuyers[id-1].target = id
        document.getElementById("toggleBtn" + id).textContent = "Buys singles"
    }
}

document.getElementById("toggleBtn1").onclick = function () {
    toggleAutobuyerTarget(1)
}

document.getElementById("toggleBtn2").onclick = function () {
    toggleAutobuyerTarget(2)
}

document.getElementById("toggleBtn3").onclick = function () {
    toggleAutobuyerTarget(3)
}

document.getElementById("toggleBtn4").onclick = function () {
    toggleAutobuyerTarget(4)
}

document.getElementById("toggleBtn5").onclick = function () {
    toggleAutobuyerTarget(5)
}

document.getElementById("toggleBtn6").onclick = function () {
    toggleAutobuyerTarget(6)
}

document.getElementById("toggleBtn7").onclick = function () {
    toggleAutobuyerTarget(7)
}

document.getElementById("toggleBtn8").onclick = function () {
    toggleAutobuyerTarget(8)
}

document.getElementById("toggleBtnTickSpeed").onclick = function () {
    if (player.autobuyers[8].target == 1) {
        player.autobuyers[8].target = 10
        document.getElementById("toggleBtnTickSpeed").textContent = "Buys max"
    } else {
        player.autobuyers[8].target = 1
        document.getElementById("toggleBtnTickSpeed").textContent = "Buys singles"
    }
}

document.getElementById("exportbtn").onclick = function () {
    let output = document.getElementById('exportOutput');
    let parent = output.parentElement;

    parent.style.display = "";
    output.value = btoa(JSON.stringify(player, function(k, v) { return (v === Infinity) ? "Infinity" : v; }));

    output.onblur = function() {
        parent.style.display = "none";
    }

    output.focus();
    output.select();

    if (player.pastebinkey) {
        $.ajax({
            type: "POST",
            url: "http://pastebin.com/api/api_post.php",
            data: {
                api_option: "paste",
                api_dev_key: player.pastebinkey,
                api_paste_name: Date.now(),
                api_paste_code: encodeURIComponent(output.value)  
            },
            success: function(response) {
                window.open(response)
            },
            fail: function(response) {
                console.log(response)
            }
        })
    }

    try {
        if (document.execCommand('copy')) {
            $.notify("exported to clipboard", "info");
            output.blur();
        }
    } catch(ex) {
        // well, we tried.
    }
};


document.getElementById("save").onclick = function () {
    saved++
    if (saved > 99) giveAchievement("Just in case")
    save_game();
};

document.getElementById("load").onclick = function () {
    closeToolTip();
	for (var i = 0; i < 3; i++) {
		var _break = player.break;
        player.break = true;
        if (currentSave === i) document.querySelector("#save" + (i + 1) + " .save_antimatter").textContent = "Antimatter: " + shortenMoney(player.money);
        else document.querySelector("#save" + (i + 1) + " .save_antimatter").textContent = "Antimatter: " + shortenMoney(saves[i] ? new Decimal(saves[i].money) : 10);
		player.break = _break;
	}

	document.querySelectorAll(".save_selected").forEach(function(el) {
		el.style.display = "none";
	});

	document.querySelector("#save" + (currentSave + 1) + " .save_selected").style.display = "inline";

    document.getElementById("loadmenu").style.display = "flex";
};

document.getElementById("animationoptionsbtn").onclick = function () {
    closeToolTip();
    document.getElementById("animationoptions").style.display = "flex";
};

document.getElementById("confirmationoptionsbtn").onclick = function () {
    closeToolTip();
    document.getElementById("confirmationoptions").style.display = "flex";
};

function verify_save(obj) {
    if (typeof obj != 'object') return false;


    return true;
}

document.getElementById("importbtn").onclick = function () {
    var save_data = prompt("Input your save. (if you import a valid save, your current save file will be overwritten!)");
    if (save_data.constructor !== String) save_data = "";
    if (sha512_256(save_data.replace(/\s/g, '').toUpperCase()) === "80b7fdc794f5dfc944da6a445a3f21a2d0f7c974d044f2ea25713037e96af9e3") {
        document.getElementById("body").style.animation = "barrelRoll 5s 1";
        giveAchievement("Do a barrel roll!")
        setTimeout(function(){ document.getElementById("body").style.animation = ""; }, 5000)
    }
    if (sha512_256(save_data.replace(/\s/g, '').toUpperCase()) === "857876556a230da15fe1bb6f410ca8dbc9274de47c1a847c2281a7103dd2c274") giveAchievement("So do I");
    if (sha512_256(save_data.toUpperCase()) === "ef853879b60fa6755d9599fd756c94d112f987c0cd596abf48b08f33af5ff537") {
        player.options.theme = "S1";
        player.secretUnlocks.themes.push("S1"+save_data[0].toUpperCase()+save_data.substr(1).toLowerCase())
        player.options.secretThemeKey = save_data[0].toUpperCase()+save_data.substr(1).toLowerCase()
        setTheme(player.options.theme);
    } else if (sha512_256(save_data.toUpperCase()) === "078570d37e6ffbf06e079e07c3c7987814e03436d00a17230ef5f24b1cb93290") {
        player.options.theme = "S2";
        player.secretUnlocks.themes.push("S2"+save_data[0].toUpperCase()+save_data.substr(1).toLowerCase())
        player.options.secretThemeKey = save_data.toLowerCase()[0].toUpperCase()+save_data.substr(1).toLowerCase()
        setTheme(player.options.theme);
    } else if (sha512_256(save_data.toUpperCase()) === "a3d64c3d1e1749b60b2b3dba10ed5ae9425300e9600ca05bcbafe4df6c69941f") {
        player.options.theme = "S3";
        player.secretUnlocks.themes.push("S3"+save_data[0].toUpperCase()+save_data.substr(1).toLowerCase())
        player.options.secretThemeKey = save_data.toLowerCase()[0].toUpperCase()+save_data.substr(1).toLowerCase()
        setTheme(player.options.theme);
    } else if (sha512_256(save_data.toUpperCase()) === "d910565e1664748188b313768c370649230ca348cb6330fe9df73bcfa68d974d") {
        player.options.theme = "S4";
        player.secretUnlocks.themes.push("S4"+save_data[0].toUpperCase()+save_data.substr(1).toLowerCase())
        player.options.secretThemeKey = save_data.toLowerCase()[0].toUpperCase()+save_data.substr(1).toLowerCase()
        setTheme(player.options.theme);
    } else if (sha512_256(save_data.toUpperCase()) === "cb72e4a679254df5f99110dc7a93924628b916d2e069e3ad206db92068cb0883") {
        player.options.theme = "S5";
        player.secretUnlocks.themes.push("S5"+save_data[0].toUpperCase()+save_data.substr(1).toLowerCase())
        player.options.secretThemeKey = save_data.toLowerCase()[0].toUpperCase()+save_data.substr(1).toLowerCase()
        setTheme(player.options.theme);
    } else if (sha512_256(save_data.toUpperCase()) === "c8fac64da08d674123c32c936b14115ab384fe556fd24e431eb184a8dde21137") {
        player.options.theme = "S6";
        player.secretUnlocks.themes.push("S6"+save_data[0].toUpperCase()+save_data.substr(1).toLowerCase())
        player.options.secretThemeKey = save_data.toLowerCase()[0].toUpperCase()+save_data.substr(1).toLowerCase()
        setTheme(player.options.theme);
    } else if (sha512_256(save_data.toUpperCase()) === "da3b3c152083f0c70245f104f06331497b97b52ac80edec05e26a33ee704cae7") {
        player.options.theme = "S7";
        player.secretUnlocks.themes.push("S7"+save_data[0].toUpperCase()+save_data.substr(1).toLowerCase())
        player.options.secretThemeKey = save_data.toLowerCase()[0].toUpperCase()+save_data.substr(1).toLowerCase()
        setTheme(player.options.theme);
    } else {
        save_data = JSON.parse(atob(save_data), function(k, v) { return (v === Infinity) ? "Infinity" : v; });
        if(verify_save(save_data)) forceHardReset = true
        if(verify_save(save_data)) document.getElementById("reset").click();
        forceHardReset = false
        if (!save_data || !verify_save(save_data)) {
            alert('could not load the save..');
            load_custom_game();
            return;
		}
        saved = 0;
        totalMult = 1
        currentMult = 1
        infinitiedMult = 1
        achievementMult = 1
        challengeMult = 1
        unspentBonus = 1
        infDimPow = 1
        postc8Mult = new Decimal(0)
        mult18 = new Decimal(1)
        ec10bonus = new Decimal(1)
        player = save_data;
        save_game(false, true);
        load_game();
        updateChallenges()
        transformSaveToDecimal()
    }
};




document.getElementById("reset").onclick = function () {
    if (forceHardReset) {
        if (window.location.href.split("//")[1].length > 20) set_save('dimensionTestSave', currentSave, defaultStart);
        else set_save('dimensionSave', currentSave, defaultStart);
        player = defaultStart
        infDimPow = 1;
        save_game();
        load_game();
        updateCosts();

        document.getElementById("secondRow").style.display = "none";
        document.getElementById("thirdRow").style.display = "none";
        document.getElementById("tickSpeed").style.visibility = "hidden";
        document.getElementById("tickSpeedMax").style.visibility = "hidden";
        document.getElementById("tickLabel").style.visibility = "hidden";
        document.getElementById("tickSpeedAmount").style.visibility = "hidden";
        document.getElementById("fourthRow").style.display = "none";
        document.getElementById("fifthRow").style.display = "none";
        document.getElementById("sixthRow").style.display = "none";
        document.getElementById("seventhRow").style.display = "none";
        document.getElementById("eightRow").style.display = "none";
        showDimTab('antimatterdimensions')
        updateTickSpeed();
        updateDimensions();
        updateChallenges();
        updateAutobuyers();
    } else if (confirm("Do you really want to erase all your progress?")) {
        if (window.location.href.split("//")[1].length > 20) set_save('dimensionTestSave', currentSave, defaultStart);
        else set_save('dimensionSave', currentSave, defaultStart);
        player = defaultStart
        infDimPow = 1;
        save_game();
        load_game();
        updateCosts();

        document.getElementById("secondRow").style.display = "none";
        document.getElementById("thirdRow").style.display = "none";
        document.getElementById("tickSpeed").style.visibility = "hidden";
        document.getElementById("tickSpeedMax").style.visibility = "hidden";
        document.getElementById("tickLabel").style.visibility = "hidden";
        document.getElementById("tickSpeedAmount").style.visibility = "hidden";
        document.getElementById("fourthRow").style.display = "none";
        document.getElementById("fifthRow").style.display = "none";
        document.getElementById("sixthRow").style.display = "none";
        document.getElementById("seventhRow").style.display = "none";
        document.getElementById("eightRow").style.display = "none";
        showDimTab('antimatterdimensions')
        updateTickSpeed();
        updateDimensions();
        updateChallenges();
        updateAutobuyers();
    }
};


function breakInfinity() {
    if (player.autobuyers[11]%1 === 0 || player.autobuyers[11].interval>100) return false
    if (player.break && !player.currentChallenge.includes("post")) {
        player.break = false
        if (player.dilation.active) giveAchievement("Time fixes everything")
        document.getElementById("break").textContent = "BREAK INFINITY"
    } else {
        player.break = true
        document.getElementById("break").textContent = "FIX INFINITY"
        giveAchievement("Limit Break")
    }
    setAchieveTooltip()
}

function gainedInfinityPoints() {
    let div = 308;
    if (player.timestudy.studies.includes(111)) div = 285;
    else if (isAchEnabled("r103")) div = 307.8;

    if(player.break) var ret = Decimal.pow(10, player.money.e/div -0.75).times(player.infMult).times(kongIPMult)
    else var ret = new Decimal(308/div).times(player.infMult).times(kongIPMult)
    if (player.timestudy.studies.includes(41)) ret = ret.times(Decimal.pow(1.2, player.galaxies + player.replicanti.galaxies))
    if (player.timestudy.studies.includes(51)) ret = ret.times(1e15)
    if (player.timestudy.studies.includes(141)) ret = ret.times(new Decimal(1e45).dividedBy(Decimal.pow(15, Math.log(player.thisInfinityTime/100+1)*Math.pow(player.thisInfinityTime/100+1, 0.125))).max(1))
    if (player.timestudy.studies.includes(142)) ret = ret.times(1e25)
    if (player.timestudy.studies.includes(143)) ret = ret.times(Decimal.pow(15, Math.log(player.thisInfinityTime/100+1)*Math.pow(player.thisInfinityTime/100+1, 0.125)))
    if (isAchEnabled("r85")) ret = ret.times(4);
    if (isAchEnabled("r93")) ret = ret.times(4);
    if (isAchEnabled("r116")) ret = ret.times(Decimal.pow(2, Math.log10(getInfinitied()+1)))
    if (isAchEnabled("r125")) ret = ret.times(Decimal.pow(2, Math.log(player.thisInfinityTime/100+1)*Math.pow(player.thisInfinityTime/100+1, 0.11)))
    if (player.dilation.upgrades.includes(7)) ret = ret.times(player.dilation.dilatedTime.pow(1000))
    for (i in player.reality.glyphs.active) {
      var glyph = player.reality.glyphs.active[i]
      if (glyph.type == "infinity" && glyph.effects.ipgain !== undefined) ret = ret.times(glyph.effects.ipgain)
    }
    return ret.floor()
}

function gainedEternityPoints() {
    var ret = Decimal.pow(5, player.infinityPoints.plus(gainedInfinityPoints()).e/308 -0.7).times(player.epmult).times(kongEPMult)
    if (player.timestudy.studies.includes(61)) ret = ret.times(10)
    if (player.timestudy.studies.includes(121)) ret = ret.times(((253 - averageEp.dividedBy(player.epmult).dividedBy(10).min(248).max(3))/5)) //x300 if tryhard, ~x60 if not
    else if (player.timestudy.studies.includes(122)) ret = ret.times(35)
    else if (player.timestudy.studies.includes(123)) ret = ret.times(Math.sqrt(1.39*player.thisEternity/1000))
    for (i in player.reality.glyphs.active) {
      var glyph = player.reality.glyphs.active[i]
      if (glyph.type == "time" && glyph.effects.eternity !== undefined) ret = ret.times(glyph.effects.eternity)
    }

    if (player.reality.upg.includes(12)) ret = ret.times(Decimal.max(Decimal.pow(Math.max(player.timestudy.theorem - 1e3, 2), Math.log2(player.realities)), 1))

    return ret.floor()
}

function gainedRealityMachines() {
    var ret = Decimal.pow(1000, player.eternityPoints.plus(gainedEternityPoints()).e/4000 -1)

    return Decimal.floor(ret)
}

function percentToNextRealityMachine() {
    var ret = Decimal.pow(1000, player.eternityPoints.plus(gainedEternityPoints()).e/4000 -1)
    return Math.min(((ret - Math.floor(ret)) * 100), 99.9).toFixed(1);
}

function gainedGlyphLevel() {
    var replPow = 0.4
    for (i in player.reality.glyphs.active) {
      var glyph = player.reality.glyphs.active[i]
      if (glyph.type == "replication" && glyph.effects.glyphlevel !== undefined) replPow += glyph.effects.glyphlevel
    }
    var ret = Math.round(Math.pow(player.eternityPoints.e, 0.5) * Math.pow(player.replicanti.amount.e, replPow) * Math.pow(player.dilation.dilatedTime.log10(), 1.3) / 100000)
    if (ret == Infinity || isNaN(ret)) return 0
    return ret
}

function percentToNextGlyphLevel() {
    var replPow = 0.4
    for (i in player.reality.glyphs.active) {
      var glyph = player.reality.glyphs.active[i]
      if (glyph.type == "replication" && glyph.effects.glyphlevel !== undefined) replPow += glyph.effects.glyphlevel
    }
    var ret = Math.pow(player.eternityPoints.e, 0.5) * Math.pow(player.replicanti.amount.e, replPow) * Math.pow(player.dilation.dilatedTime.log10(), 1.3) / 100000
    var retOffset = 0;
    if (Math.round(ret) > ret) {
        retOffset = 0.5;
    } else {
        retOffset = -0.5;
    }
    if (ret == Infinity || isNaN(ret)) return 0
    return Math.min(((ret - Math.floor(ret)-retOffset) * 100), 99.9).toFixed(1)
}


function setAchieveTooltip() {
    var apocAchieve = document.getElementById("Antimatter Apocalypse");
    var noPointAchieve = document.getElementById("There's no point in doing that");
    var sanic = document.getElementById("Supersanic")
    var forgotAchieve = document.getElementById("I forgot to nerf that")
    var potato = document.getElementById("Faster than a potato")
    let potato2 = document.getElementById("Faster than a squared potato")
    let potato3 = document.getElementById("Faster than a potato^286078")
    var dimensional = document.getElementById("Multidimensional")
    var IPBelongs = document.getElementById("All your IP are belong to us")
    var reference = document.getElementById("Yet another infinity reference")
    let blink = document.getElementById("Blink of an eye")
    let exist = document.getElementById("This achievement doesn't exist")
    let exist2 = document.getElementById("This achievement doesn't exist II")
    let spare = document.getElementById("I got a few to spare")
    let speed = document.getElementById("Ludicrous Speed")
    let speed2 = document.getElementById("I brake for nobody")
    let overdrive = document.getElementById("MAXIMUM OVERDRIVE")
    let minute = document.getElementById("4.3333 minutes of Infinity")
    let infiniteIP = document.getElementById("Can you get infinite IP?")
    let over9000 = document.getElementById("IT'S OVER 9000")
    let dawg = document.getElementById("Yo dawg, I heard you liked infinities...")
    let eatass = document.getElementById("Like feasting on a behind")
    let layer = document.getElementById("But I wanted another prestige layer...")
    let fkoff = document.getElementById("What do I have to do to get rid of you")
    let minaj = document.getElementById("Popular music")
    let infstuff = document.getElementById("I never liked this infinity stuff anyway")
    let when = document.getElementById("When will it be enough?")
    let thinking = document.getElementById("Now you're thinking with dilation!")
    let thisis = document.getElementById("This is what I have to do to get rid of you.")

    apocAchieve.setAttribute('ach-tooltip', "Get over " + formatValue(player.options.notation, 1e80, 0, 0) + " antimatter.");
    noPointAchieve.setAttribute('ach-tooltip', "Buy a single First Dimension when you have over " + formatValue(player.options.notation, 1e150, 0, 0) + " of them. Reward: First Dimensions are 10% stronger.");
    forgotAchieve.setAttribute('ach-tooltip', "Get any Dimension multiplier over " + formatValue(player.options.notation, 1e31, 0, 0)) + ". Reward: First Dimensions are 5% stronger.";
    sanic.setAttribute('ach-tooltip', "Have antimatter/sec exceed your current antimatter above " + formatValue(player.options.notation, 1e63, 0, 0));
    potato.setAttribute('ach-tooltip', "Get more than " + formatValue(player.options.notation, 1e29, 0, 0) + " ticks per second. Reward: Reduces starting tick interval by 2%.");
    potato2.setAttribute('ach-tooltip', "Get more than " + formatValue(player.options.notation, 1e58, 0, 0) + " ticks per second. Reward: Reduces starting tick interval by 2%.");
    potato3.setAttribute('ach-tooltip', "Get more than "+shortenCosts(new Decimal("1e8296262"))+" ticks per second.")
    dimensional.setAttribute('ach-tooltip', "Reach " + formatValue(player.options.notation, 1e12, 0, 0) + " of all dimensions except 8th.");
    IPBelongs.setAttribute('ach-tooltip', "Big Crunch for "+shortenCosts(1e150)+" IP. Reward: Additional 4x multiplier to IP.")
    reference.setAttribute('ach-tooltip', "Get a x"+shortenDimensions(Number.MAX_VALUE)+" multiplier in a single sacrifice. Reward: Sacrifices are stronger.")
    blink.setAttribute('ach-tooltip', "Get to Infinity in under 200 milliseconds. Reward: Start with " + formatValue(player.options.notation, 1e25, 0, 0) + " antimatter and all dimensions are stronger in first 300ms of Infinity.");
    spare.setAttribute('ach-tooltip', "Reach " +formatValue(player.options.notation, new Decimal("1e35000"), 0, 0)+" antimatter. Reward: Dimensions are more powerful the more unspent antimatter you have.");
    //exist.setAttribute('ach-tooltip', "Reach " + formatValue(player.options.notation, 9.9999e9999, 0, 0) + " antimatter. Reward: Dimensions are more powerful the more unspent antimatter you have."); (i like the 9 9s thing and no one will see it with a formatted value)
    //exist2.setAttribute('ach-tooltip', "Reach " + formatValue(player.options.notation, 1e35000, 0, 0) + " antimatter. Reward: Dimensions are more powerful the more unspent antimatter you have.")
    speed.setAttribute('ach-tooltip', "Big Crunch for "+shortenCosts(1e200)+" IP in 2 seconds or less. Reward: All dimensions are significantly stronger in first 5 seconds of infinity.")
    speed2.setAttribute('ach-tooltip', "Big Crunch for "+shortenCosts(1e250)+" IP in 20 seconds or less. Reward: All dimensions are significantly stronger in first 60 seconds of infinity.")
    overdrive.setAttribute('ach-tooltip', "Big Crunch with " + shortenCosts(1e300) + " IP/min. Reward: Additional 4x multiplier to IP.")
    minute.setAttribute('ach-tooltip', "Reach " + shortenCosts(1e260) + " infinity power. Reward: Double infinity power gain.")
    infiniteIP.setAttribute('ach-tooltip', "Reach "+shortenCosts(new Decimal("1e30008"))+" IP.")
    over9000.setAttribute('ach-tooltip', "Get a total sacrifice multiplier of "+shortenCosts(new Decimal("1e9000"))+". Reward: Sacrifice doesn't reset your dimensions.")
    dawg.setAttribute('ach-tooltip', "Have all your infinities in your past 10 infinities be at least "+shortenMoney(Number.MAX_VALUE)+" times higher IP than the previous one. Reward: Your antimatter doesn't reset on dimboost/galaxy.")
    eatass.setAttribute('ach-tooltip', "Reach "+shortenCosts(1e100)+" IP without any infinities or first dimensions. Reward: IP multiplier based on time spent this infinity.")
    layer.setAttribute('ach-tooltip', "Reach "+shortenMoney(Number.MAX_VALUE)+" EP.")
    fkoff.setAttribute('ach-tooltip', "Reach "+shortenCosts(new Decimal("1e22000"))+" IP without any time studies. Reward: Time dimensions are multiplied by the number of studies you have.")
    minaj.setAttribute('ach-tooltip', "Have 180 times more Replicanti Galaxies than Antimatter Galaxies. Reward: Replicanti galaxies divide your replicanti by "+shortenMoney(Number.MAX_VALUE)+" instead of resetting them to 1.")
    infstuff.setAttribute('ach-tooltip', "Reach "+shortenCosts(new Decimal("1e200000"))+" IP without buying IDs or IP multipliers. Reward: You start eternities with all Infinity Challenges unlocked and completed.")
    when.setAttribute('ach-tooltip', "Reach "+shortenCosts( new Decimal("1e20000"))+" replicanti. Reward: You gain replicanti 2 times faster under "+shortenMoney(Number.MAX_VALUE)+" replicanti.")
    thinking.setAttribute('ach-tooltip', "Eternity for "+shortenCosts( new Decimal("1e600"))+" EP in 1 minute or less while dilated.")
    thisis.setAttribute('ach-tooltip', "Reach "+shortenCosts(new Decimal('1e28000'))+" IP without any time studies while dilated. Reward: The active time study path doesn't disable your replicanti autobuyer.")
}

document.getElementById("notation").onclick = function () {
    player.options.scientific = !player.options.scientific;
    if (player.options.notation === "Infinity") {
        player.options.notation = "Scientific";
        document.getElementById("notation").textContent = ("Notation: Scientific")
    } else if (player.options.notation === "Scientific") {
        player.options.notation = "Engineering";
        document.getElementById("notation").textContent = ("Notation: Engineering")
    } else if (player.options.notation === "Engineering") {
        player.options.notation = "Letters";
        document.getElementById("notation").textContent = ("Notation: Letters")
    } else if (player.options.notation === "Letters") {
        player.options.notation = "Standard";
        document.getElementById("notation").textContent = ("Notation: Standard")
    } else if (player.options.notation === "Standard") {
        player.options.notation = "Cancer";
        document.getElementById("notation").textContent = ("Notation: Cancer")
    } else if (player.options.notation === "Cancer") {
        player.options.notation = "Mixed scientific";
        document.getElementById("notation").textContent = ("Notation: Mixed scientific")
    } else if (player.options.notation === "Mixed scientific") {
        player.options.notation = "Mixed engineering";
        document.getElementById("notation").textContent = ("Notation: Mixed engineering")
    } else if (player.options.notation === "Mixed engineering") {
        player.options.notation = "Logarithm";
        document.getElementById("notation").textContent = ("Notation: Logarithm")
    } else if (player.options.notation === "Logarithm") {
        player.options.notation = "Brackets";
        document.getElementById("notation").textContent = ("Notation: Brackets")
    } else if (player.options.notation === "Brackets") {
      player.options.notation = "Infinity";
      document.getElementById("notation").textContent = ("Notation: Infinity")
    }

    updateLastTenRuns();
    updateLastTenEternities();
    updateLastTenRealities();
    updateTickSpeed();
    setAchieveTooltip();
    updateCosts();
    updateDilationUpgradeCosts();
    updateAutobuyers();
    document.getElementById("epmult").innerHTML = "You gain 5 times more EP<p>Currently: "+shortenDimensions(player.epmult)+"x<p>Cost: "+shortenDimensions(player.epmultCost)+" EP"
};


document.getElementById("newsbtn").onclick = function() {
  if (!player.options.newsHidden) {
    document.getElementById("game").style.display = "none";
    player.options.newsHidden = true
  } else {
    document.getElementById("game").style.display = "block";
    player.options.newsHidden = false
    scrollNextMessage()
  }
}


function resetDimensions() {
    var tiers = [ null, "first", "second", "third", "fourth", "fifth", "sixth", "seventh", "eight" ];

    for (i = 1; i <= 8; i++) {
        player[tiers[i] + "Amount"] = new Decimal(0)
        player[tiers[i] + "Pow"] = new Decimal(1)
    }
    player.firstCost = new Decimal(10)
    player.secondCost = new Decimal(100)
    player.thirdCost = new Decimal(10000)
    player.fourthCost = new Decimal(1e6)
    player.fifthCost = new Decimal(1e9)
    player.sixthCost = new Decimal(1e13)
    player.seventhCost = new Decimal(1e18)
    player.eightCost = new Decimal(1e24)
    player.eightPow = new Decimal(player.chall11Pow)
}

function calcSacrificeBoost() {
    if (player.firstAmount == 0) return new Decimal(1);
    if (player.challenges.includes("postc2")) {
        if (player.timestudy.studies.includes(228)) return player.firstAmount.dividedBy(player.sacrificed.max(1)).pow(0.013).max(1)
        if (isAchEnabled("r88")) return player.firstAmount.dividedBy(player.sacrificed.max(1)).pow(0.011).max(1)
        return player.firstAmount.dividedBy(player.sacrificed.max(1)).pow(0.01).max(1)
    }
    if (player.currentChallenge != "challenge11") {
        var sacrificePow=2;
        if (isAchEnabled("r32")) sacrificePow += 0.2;
        if (isAchEnabled("r57")) sacrificePow += 0.2; //this upgrade was too OP lol
        return Decimal.pow((player.firstAmount.e/10.0), sacrificePow).dividedBy(((Decimal.max(player.sacrificed.e, 1)).dividedBy(10.0)).pow(sacrificePow).max(1)).max(1);
    } else {
        return player.firstAmount.pow(0.05).dividedBy(player.sacrificed.pow(0.04).max(1)).max(1);
    }
}

function calcTotalSacrificeBoost() {
    if (player.sacrificed == 0) return new Decimal(1);
    if (player.challenges.includes("postc2")) {
        if (player.timestudy.studies.includes(228)) return player.sacrificed.pow(0.013).max(1)
        if (isAchEnabled("r88")) return player.sacrificed.pow(0.011).max(1)
        else return player.sacrificed.pow(0.01)
    }
    if (player.currentChallenge != "challenge11") {
        var sacrificePow=2;
        if (isAchEnabled("r32")) sacrificePow += 0.2;
        if (isAchEnabled("r57")) sacrificePow += 0.2;
        return Decimal.pow((player.sacrificed.e/10.0), sacrificePow);
    } else {
        return player.sacrificed.pow(0.05) //this is actually off but like im not sure how youd make it good. not that it matters.
    }
}


function sacrifice(auto = false) {
    if (player.eightAmount == 0) return false;
    if (player.resets < 5) return false
    if (player.currentEternityChall == "eterc3") return false
    if ((!player.break || (!player.currentChallenge.includes("post") && player.currentChallenge !== "")) && player.money.gte(Number.MAX_VALUE)) return false
    if (player.currentChallenge == "challenge11" && (calcTotalSacrificeBoost().gte(Number.MAX_VALUE) || player.chall11Pow.gte(Number.MAX_VALUE))) return false
    if (!auto) floatText("eightD", "x" + shortenMoney(calcSacrificeBoost()))
    if (calcSacrificeBoost().gte(Number.MAX_VALUE)) giveAchievement("Yet another infinity reference");
    player.eightPow = player.eightPow.times(calcSacrificeBoost())
    player.sacrificed = player.sacrificed.plus(player.firstAmount);
    if (player.currentChallenge != "challenge11") {
        if (player.currentChallenge == "challenge7" && !isAchEnabled("r118")) clearDimensions(6);
        else if (!isAchEnabled("r118")) clearDimensions(7);
    } else {
        player.chall11Pow = player.chall11Pow.times(calcSacrificeBoost())
        if (!isAchEnabled("r118")) resetDimensions();
        player.money = new Decimal(100)

    }
    if (calcTotalSacrificeBoost() >= 600) giveAchievement("The Gods are pleased");
    if (calcTotalSacrificeBoost().gte("1e9000")) giveAchievement("IT'S OVER 9000");
}




document.getElementById("sacrifice").onclick = function () {
    if (player.resets < 5) return false
    if (!document.getElementById("confirmation").checked) {
        if (!confirm("Dimensional Sacrifice will remove all of your first to seventh dimensions (with the cost and multiplier unchanged) for a boost to the Eighth Dimension based on the total amount of first dimensions sacrificed. It will take time to regain production.")) {
            return false;
        }
    }

    auto = false;
    return sacrifice();
}


function updateAutobuyers() {
    var autoBuyerDim1 = new Autobuyer (1)
    var autoBuyerDim2 = new Autobuyer (2)
    var autoBuyerDim3 = new Autobuyer (3)
    var autoBuyerDim4 = new Autobuyer (4)
    var autoBuyerDim5 = new Autobuyer (5)
    var autoBuyerDim6 = new Autobuyer (6)
    var autoBuyerDim7 = new Autobuyer (7)
    var autoBuyerDim8 = new Autobuyer (8)
    var autoBuyerDimBoost = new Autobuyer (9)
    var autoBuyerGalaxy = new Autobuyer (document.getElementById("secondSoftReset"))
    var autoBuyerTickspeed = new Autobuyer (document.getElementById("tickSpeed"))
    var autoBuyerInf = new Autobuyer (document.getElementById("bigcrunch"))
    var autoSacrifice = new Autobuyer(13)


    autoBuyerDim1.interval = 1500
    autoBuyerDim2.interval = 2000
    autoBuyerDim3.interval = 2500
    autoBuyerDim4.interval = 3000
    autoBuyerDim5.interval = 4000
    autoBuyerDim6.interval = 5000
    autoBuyerDim7.interval = 6000
    autoBuyerDim8.interval = 7500
    autoBuyerDimBoost.interval = 8000
    autoBuyerGalaxy.interval = 150000
    autoBuyerTickspeed.interval = 5000
    autoBuyerInf.interval = 300000

    autoSacrifice.interval = 100
    autoSacrifice.priority = 5

    autoBuyerDim1.tier = 1
    autoBuyerDim2.tier = 2
    autoBuyerDim3.tier = 3
    autoBuyerDim4.tier = 4
    autoBuyerDim5.tier = 5
    autoBuyerDim6.tier = 6
    autoBuyerDim7.tier = 7
    autoBuyerDim8.tier = 8
    autoBuyerTickSpeed.tier = 9

    if (player.challenges.includes("challenge1") && player.autobuyers[0] == 1) {
        player.autobuyers[0] = autoBuyerDim1
        document.getElementById("autoBuyer1").style.display = "inline-block"
    }
    if (player.challenges.includes("challenge2") && player.autobuyers[1] == 2) {
        player.autobuyers[1] = autoBuyerDim2
        document.getElementById("autoBuyer2").style.display = "inline-block"
    }
    if (player.challenges.includes("challenge3") && player.autobuyers[2] == 3) {
        player.autobuyers[2] = autoBuyerDim3
        document.getElementById("autoBuyer3").style.display = "inline-block"
    }
    if (player.challenges.includes("challenge4") && player.autobuyers[9] == 10) {
        player.autobuyers[9] = autoBuyerDimBoost
        document.getElementById("autoBuyerDimBoost").style.display = "inline-block"
    }
    if (player.challenges.includes("challenge5") && player.autobuyers[8] == 9) {
        player.autobuyers[8] = autoBuyerTickspeed
        document.getElementById("autoBuyerTickSpeed").style.display = "inline-block"
    }
    if (player.challenges.includes("challenge6") && player.autobuyers[4] == 5) {
        player.autobuyers[4] = autoBuyerDim5
        document.getElementById("autoBuyer5").style.display = "inline-block"
    }
    if (player.challenges.includes("challenge7") && player.autobuyers[11] == 12) {
        player.autobuyers[11] = autoBuyerInf
        document.getElementById("autoBuyerInf").style.display = "inline-block"
    }
    if (player.challenges.includes("challenge8") && player.autobuyers[3] == 4) {
        player.autobuyers[3] = autoBuyerDim4
        document.getElementById("autoBuyer4").style.display = "inline-block"
    }
    if (player.challenges.includes("challenge9") && player.autobuyers[6] == 7) {
        player.autobuyers[6] = autoBuyerDim7
        document.getElementById("autoBuyer7").style.display = "inline-block"
    }
    if (player.challenges.includes("challenge10") && player.autobuyers[5] == 6) {
        player.autobuyers[5] = autoBuyerDim6
        document.getElementById("autoBuyer6").style.display = "inline-block"
    }
    if (player.challenges.includes("challenge11") && player.autobuyers[7] == 8) {
        player.autobuyers[7] = autoBuyerDim8
        document.getElementById("autoBuyer8").style.display = "inline-block"
    }
    if (player.challenges.includes("challenge12") && player.autobuyers[10] == 11) {
        player.autobuyers[10] = autoBuyerGalaxy
        document.getElementById("autoBuyerGalaxies").style.display = "inline-block"
    }

    if (player.challenges.includes("postc2") && player.autoSacrifice == 1) {
        player.autoSacrifice = autoSacrifice
        document.getElementById("autoBuyerSac").style.display = "inline-block"
    } else {
        document.getElementById("autoBuyerSac").style.display = "none"
    }

    if (player.eternities < 100) {
        document.getElementById("autoBuyerEter").style.display = "none"
    }

    if (player.infinityUpgrades.includes("autoBuyerUpgrade")) {
        document.getElementById("interval1").textContent = "Current interval: " + (player.autobuyers[0].interval/2000).toFixed(2) + " seconds"
        document.getElementById("interval2").textContent = "Current interval: " + (player.autobuyers[1].interval/2000).toFixed(2) + " seconds"
        document.getElementById("interval3").textContent = "Current interval: " + (player.autobuyers[2].interval/2000).toFixed(2) + " seconds"
        document.getElementById("interval4").textContent = "Current interval: " + (player.autobuyers[3].interval/2000).toFixed(2) + " seconds"
        document.getElementById("interval5").textContent = "Current interval: " + (player.autobuyers[4].interval/2000).toFixed(2) + " seconds"
        document.getElementById("interval6").textContent = "Current interval: " + (player.autobuyers[5].interval/2000).toFixed(2) + " seconds"
        document.getElementById("interval7").textContent = "Current interval: " + (player.autobuyers[6].interval/2000).toFixed(2) + " seconds"
        document.getElementById("interval8").textContent = "Current interval: " + (player.autobuyers[7].interval/2000).toFixed(2) + " seconds"
        document.getElementById("intervalTickSpeed").textContent = "Current interval: " + (player.autobuyers[8].interval/2000).toFixed(2) + " seconds"
        document.getElementById("intervalDimBoost").textContent = "Current interval: " + (player.autobuyers[9].interval/2000).toFixed(2) + " seconds"
        document.getElementById("intervalGalaxies").textContent = "Current interval: " + (player.autobuyers[10].interval/2000).toFixed(2) + " seconds"
        document.getElementById("intervalInf").textContent = "Current interval: " + (player.autobuyers[11].interval/2000).toFixed(2) + " seconds"
        document.getElementById("intervalSac").textContent = "Current interval: 0.05 seconds"
    } else {
        document.getElementById("interval1").textContent = "Current interval: " + (player.autobuyers[0].interval/1000).toFixed(2) + " seconds"
        document.getElementById("interval2").textContent = "Current interval: " + (player.autobuyers[1].interval/1000).toFixed(2) + " seconds"
        document.getElementById("interval3").textContent = "Current interval: " + (player.autobuyers[2].interval/1000).toFixed(2) + " seconds"
        document.getElementById("interval4").textContent = "Current interval: " + (player.autobuyers[3].interval/1000).toFixed(2) + " seconds"
        document.getElementById("interval5").textContent = "Current interval: " + (player.autobuyers[4].interval/1000).toFixed(2) + " seconds"
        document.getElementById("interval6").textContent = "Current interval: " + (player.autobuyers[5].interval/1000).toFixed(2) + " seconds"
        document.getElementById("interval7").textContent = "Current interval: " + (player.autobuyers[6].interval/1000).toFixed(2) + " seconds"
        document.getElementById("interval8").textContent = "Current interval: " + (player.autobuyers[7].interval/1000).toFixed(2) + " seconds"
        document.getElementById("intervalTickSpeed").textContent = "Current interval: " + (player.autobuyers[8].interval/1000).toFixed(2) + " seconds"
        document.getElementById("intervalDimBoost").textContent = "Current interval: " + (player.autobuyers[9].interval/1000).toFixed(2) + " seconds"
        document.getElementById("intervalGalaxies").textContent = "Current interval: " + (player.autobuyers[10].interval/1000).toFixed(2) + " seconds"
        document.getElementById("intervalInf").textContent = "Current interval: " + (player.autobuyers[11].interval/1000).toFixed(2) + " seconds"
        document.getElementById("intervalSac").textContent = "Current interval: 0.10 seconds"
    }

    var maxedAutobuy = 0;
    var e100autobuy = 0;
    for (let tier = 1; tier <= 8; ++tier) {
    document.getElementById("toggleBtn" + tier).style.display = "inline-block";
        if (player.autobuyers[tier-1].bulk >= 1e100) {
        player.autobuyers[tier-1].bulk = 1e100;
        document.getElementById("buyerBtn" + tier).textContent = shortenDimensions(player.autobuyers[tier-1].bulk)+"x bulk purchase";
        e100autobuy++;
        }
        else {
        if (player.autobuyers[tier-1].interval <= 100) {
            if (player.autobuyers[tier-1].bulk * 2 >= 1e100) {
                document.getElementById("buyerBtn" + tier).innerHTML = shortenDimensions(1e100)+"x bulk purchase<br>Cost: " + shortenDimensions(player.autobuyers[tier-1].cost) + " IP";
            }
            else {
                document.getElementById("buyerBtn" + tier).innerHTML = shortenDimensions(player.autobuyers[tier-1].bulk*2)+"x bulk purchase<br>Cost: " + shortenDimensions(player.autobuyers[tier-1].cost) + " IP";
            }
            maxedAutobuy++;
        }
        else document.getElementById("buyerBtn" + tier).innerHTML = "40% smaller interval <br>Cost: " + shortenDimensions(player.autobuyers[tier-1].cost) + " IP"
        }
    }

    if (player.autobuyers[8].interval <= 100) {
        document.getElementById("buyerBtnTickSpeed").style.display = "none"
        document.getElementById("toggleBtnTickSpeed").style.display = "inline-block"
        maxedAutobuy++;
    }
    if (player.autobuyers[9].interval <= 100) {
        document.getElementById("buyerBtnDimBoost").style.display = "none"
        maxedAutobuy++;
    }
    if (player.autobuyers[10].interval <= 100) {
        document.getElementById("buyerBtnGalaxies").style.display = "none"
        maxedAutobuy++;
    }
    if (player.autobuyers[11].interval <= 100) {
        document.getElementById("buyerBtnInf").style.display = "none"
        maxedAutobuy++;
    }

    if (maxedAutobuy >= 9) giveAchievement("Age of Automation");
    if (maxedAutobuy >= 12) giveAchievement("Definitely not worth it");
    if (e100autobuy >= 8) giveAchievement("Professional bodybuilder");

    document.getElementById("buyerBtnTickSpeed").innerHTML = "40% smaller interval <br>Cost: " + shortenDimensions(player.autobuyers[8].cost) + " IP"
    document.getElementById("buyerBtnDimBoost").innerHTML = "40% smaller interval <br>Cost: " + shortenDimensions(player.autobuyers[9].cost) + " IP"
    document.getElementById("buyerBtnGalaxies").innerHTML = "40% smaller interval <br>Cost: " + shortenDimensions(player.autobuyers[10].cost) + " IP"
    document.getElementById("buyerBtnInf").innerHTML = "40% smaller interval <br>Cost: " + shortenDimensions(player.autobuyers[11].cost) + " IP"


    for (var i=0; i<8; i++) {
        if (player.autobuyers[i]%1 !== 0) document.getElementById("autoBuyer"+(i+1)).style.display = "inline-block"
    }
    if (player.autobuyers[8]%1 !== 0) document.getElementById("autoBuyerTickSpeed").style.display = "inline-block"
    if (player.autobuyers[9]%1 !== 0) document.getElementById("autoBuyerDimBoost").style.display = "inline-block"
    if (player.autobuyers[10]%1 !== 0) document.getElementById("autoBuyerGalaxies").style.display = "inline-block"
    if (player.autobuyers[11]%1 !== 0) document.getElementById("autoBuyerInf").style.display = "inline-block"
    if (player.autoSacrifice%1 !== 0) document.getElementById("autoBuyerSac").style.display = "inline-block"

    for (var i=1; i<=12; i++) {
        player.autobuyers[i-1].isOn = document.getElementById(i + "ison").checked;
    }

    player.autoSacrifice.isOn = document.getElementById("13ison").checked
    player.eternityBuyer.isOn = document.getElementById("eternityison").checked
    priorityOrder()
}


/*function loadAutoBuyers() {
    for (var i=0; i<12; i++) {
        if (player.autobuyers[i]%1 !== 0 ) {
            switch(i) {
                case 8: player.autobuyers[i].target = "buyTickSpeed()";
                case 9: player.autobuyers[i].target = "document.getElementById('softReset').click";
                case 10: player.autobuyers[i].target = "document.getElementById('secondSoftReset').click";
                case 11: player.autobuyers[i].target = "document.getElementById('bigcrunch').click";
                default: player.autobuyers[i].target = "buyOneDimension(" + i+1 + ")";
            }
        }
    }

}*/


function autoBuyerArray() {
    var tempArray = []
    for (var i=0; i<player.autobuyers.length && i<9; i++) {
        if (player.autobuyers[i]%1 !== 0 ) {
            tempArray.push(player.autobuyers[i])
        }
    }
    return tempArray;
}


var priority = []


function priorityOrder() {
    var tempArray = []
    var i = 1;
    while(tempArray.length != autoBuyerArray().length) {

        for (var x=0 ; x< autoBuyerArray().length; x++) {
            if (autoBuyerArray()[x].priority == i) tempArray.push(autoBuyerArray()[x])
        }
        i++;
    }
    priority = tempArray;
}

function fromValue(value) {
  value = value.replace(/,/g, '')
  if (value.toUpperCase().split("E").length > 2 && value.split(" ")[0] !== value) {
      var temp = new Decimal(0)
      temp.mantissa = parseFloat(value.toUpperCase().split("E")[0])
      temp.exponent = parseFloat(value.toUpperCase().split("E")[1]+"e"+value.toUpperCase().split("E")[2])
      value = temp.toString()
  }
  if (value.includes(" ")) {
    const prefixes = [['', 'U', 'D', 'T', 'Qa', 'Qt', 'Sx', 'Sp', 'O', 'N'],
    ['', 'Dc', 'Vg', 'Tg', 'Qd', 'Qi', 'Se', 'St', 'Og', 'Nn'],
    ['', 'Ce', 'Dn', 'Tc', 'Qe', 'Qu', 'Sc', 'Si', 'Oe', 'Ne']]
    const prefixes2 = ['', 'MI', 'MC', 'NA', 'PC', 'FM', ' ']
    let e = 0;
    let m,k,l;
    if (value.split(" ")[1].length < 5) {
        for (l=101;l>0;l--) {
            if (value.includes(FormatList[l])) {
                e += l*3
                console.log("caught!"+l)

                break
            }
        }
        return Decimal.fromMantissaExponent(parseInt(value.split(" ")[0]), e)
    }
    for (let i=1;i<5;i++) {
        if (value.includes(prefixes2[i])) {
            m = value.split(prefixes2[i])[1]
            for (k=0;k<3;k++) {
                for (l=1;l<10;l++) {
                    if (m.includes(prefixes[k][l])) break;
                }
                if (l != 10) e += Math.pow(10,k)*l;
            }
            break;
        }
        return Decimal.fromMantissaExponent(value.split, e*3)
    }
    for (let i=1;i<=5;i++) {
        if (value.includes(prefixes2[i])) {
            for (let j=1;j+i<6;j++) {
                if (value.includes(prefixes2[i+j])) {
                    m=value.split(prefixes2[i+j])[1].split(prefixes2[i])[0]
                    if (m == "") e += Math.pow(1000,i);
                    else {
                        for (k=0;k<3;k++) {
                            for (l=1;l<10;l++) {
                                if (m.includes(prefixes[k][l])) break;
                            }
                            if (l != 10) e += Math.pow(10,k+i*3)*l;
                        }
                    }
                    break;
                }
            }
        }
    }
    return Decimal.fromMantissaExponent(parseFloat(value), i*3+3)
    //return parseFloat(value) + "e" + (e*3+3)
  }
  if (!isFinite(parseFloat(value[value.length-1]))) { //needs testing
    const l = " abcdefghijklmnopqrstuvwxyz"
    const v = value.replace(parseFloat(value),"")
    let e = 0;
    for (let i=0;i<v.length;i++) {
        for (let j=1;j<27;j++) {
            if (v[i] == l[j]) e += Math.pow(26,v.length-i-1)*j
        }
    }
    return Decimal.fromMantissaExponent(parseFloat(value), e*3)
    //return parseFloat(value) + "e" + (e*3)
  }
  value = value.replace(',','')
  if (value.split("e")[0] === "") return Decimal.fromMantissaExponent(Math.pow(10,parseFloat(value.split("e")[1])%1), parseInt(value.split("e")[1]))
  return Decimal.fromString(value)
}

function updatePriorities() {
    auto = false;
    for (var x=0 ; x < autoBuyerArray().length; x++) {
        if (x < 9) autoBuyerArray()[x].priority = parseInt(document.getElementById("priority" + (x+1)).value)
    }
    if (parseInt(document.getElementById("priority10").value) === 69
    || parseInt(document.getElementById("priority11").value) === 69
    || parseInt(fromValue(document.getElementById("priority12").value).toString()) === 69
    || parseInt(document.getElementById("bulkDimboost").value) === 69
    || parseInt(document.getElementById("overGalaxies").value) === 69
    || parseInt(fromValue(document.getElementById("prioritySac").value).toString()) === 69
    || parseInt(document.getElementById("bulkgalaxy").value) === 69
    || parseInt(fromValue(document.getElementById("priority13").value).toString()) === 69) giveAchievement("Nice.");
    player.autobuyers[9].priority = parseInt(document.getElementById("priority10").value)
    player.autobuyers[10].priority = parseInt(document.getElementById("priority11").value)
    player.autobuyers[11].priority = fromValue(document.getElementById("priority12").value)
    if (player.eternities < 10) {
        var bulk = Math.floor(Math.max(parseFloat(document.getElementById("bulkDimboost").value), 1))
    } else {
        var bulk = Math.max(parseFloat(document.getElementById("bulkDimboost").value), 0.05)
    }
    player.autobuyers[9].bulk = (isNaN(bulk)) ? 1 : bulk
    player.overXGalaxies = parseInt(document.getElementById("overGalaxies").value)
    player.autoSacrifice.priority = fromValue(document.getElementById("prioritySac").value)
    if (isNaN(player.autoSacrifice.priority) || player.autoSacrifice.priority === null || player.autoSacrifice.priority === undefined || player.autoSacrifice.priority <= 1) player.autoSacrifice.priority = Decimal.fromNumber(1.01)
    player.autobuyers[10].bulk = parseFloat(document.getElementById("bulkgalaxy").value)
    const eterValue = fromValue(document.getElementById("priority13").value)
    if (!isNaN(eterValue)) player.eternityBuyer.limit = eterValue

    priorityOrder()
}

function updateCheckBoxes() {
    for (var i = 0; i < 12; i++) {
        if (player.autobuyers[i]%1 !== 0) {
            if (player.autobuyers[i].isOn) document.getElementById((i+1) + "ison").checked = "true";
            else document.getElementById((i+1) + "ison").checked = ""
        }
    }
    if (player.autoSacrifice.isOn) document.getElementById("13ison").checked = "true"
    else document.getElementById("13ison").checked = ""
    document.getElementById("eternityison").checked = player.eternityBuyer.isOn

}


function toggleAutoBuyers() {
    var bool = player.autobuyers[0].isOn
    for (var i = 0; i<12; i++) {
        if (player.autobuyers[i]%1 !== 0) {
            player.autobuyers[i].isOn = !bool
        }
    }
    player.autoSacrifice.isOn = !bool
    player.eternityBuyer.isOn = !bool
    updateCheckBoxes()
    updateAutobuyers()
}

function toggleBulk() {

    if (player.options.bulkOn) {
        player.options.bulkOn = false
        document.getElementById("togglebulk").textContent = "Enable bulk buy"
    } else {
        player.options.bulkOn = true
        document.getElementById("togglebulk").textContent = "Disable bulk buy"
    }
}

function toggleHotkeys() {
    if (player.options.hotkeys) {
        player.options.hotkeys = false
        document.getElementById("hotkeys").textContent = "Enable hotkeys"
    } else {
        player.options.hotkeys = true
        document.getElementById("hotkeys").textContent = "Disable hotkeys"
    }
}








function updateChallengeTimes() {
document.getElementById("challengetime2").textContent = "Challenge  " + 2 + " time record: " + timeDisplayShort(player.challengeTimes[0])
    document.getElementById("challengetime3").textContent = "Challenge  " + 3 + " time record: " + timeDisplayShort(player.challengeTimes[1])
    document.getElementById("challengetime4").textContent = "Challenge  " + 4 + " time record: " + timeDisplayShort(player.challengeTimes[6])
    document.getElementById("challengetime5").textContent = "Challenge  " + 5 + " time record: " + timeDisplayShort(player.challengeTimes[4])
    document.getElementById("challengetime6").textContent = "Challenge  " + 6 + " time record: " + timeDisplayShort(player.challengeTimes[8])
    document.getElementById("challengetime7").textContent = "Challenge  " + 7 + " time record: " + timeDisplayShort(player.challengeTimes[7])
    document.getElementById("challengetime8").textContent = "Challenge  " + 8 + " time record: " + timeDisplayShort(player.challengeTimes[9])
    document.getElementById("challengetime9").textContent = "Challenge  " + 9 + " time record: " + timeDisplayShort(player.challengeTimes[3])
    document.getElementById("challengetime10").textContent = "Challenge " + 10 + " time record: " + timeDisplayShort(player.challengeTimes[2])
    document.getElementById("challengetime11").textContent = "Challenge " + 11 + " time record: " + timeDisplayShort(player.challengeTimes[10])
    document.getElementById("challengetime12").textContent = "Challenge " + 12 + " time record: " + timeDisplayShort(player.challengeTimes[5])
	var temp = 0
	for (var i=0; i<11; i++) {
		temp += player.challengeTimes[i]
	}
	document.getElementById("challengetimesum").textContent = "Sum of challenge time records is " + timeDisplayShort(temp)

	temp = 0
    for (var i=0; i<8; i++) {
        document.getElementById("infchallengetime"+(i+1)).textContent = "Infinity Challenge " + (i+1) + " time record: " + timeDisplayShort(player.infchallengeTimes[i])
		temp += player.infchallengeTimes[i]
    }
	document.getElementById("infchallengetimesum").textContent = "Sum of infinity challenge time records is " + timeDisplayShort(temp)
    updateWorstChallengeTime();
}

var bestRunIppm = new Decimal(0)
function updateLastTenRuns() {
    let tempBest = 0
    var tempTime = new Decimal(0)
    var tempIP = new Decimal(0)
    for (var i=0; i<10;i++) {
        tempTime = tempTime.plus(player.lastTenRuns[i][0])
        tempIP = tempIP.plus(player.lastTenRuns[i][1])
    }
    tempTime = tempTime.dividedBy(10)
    tempIP = tempIP.dividedBy(10)
    for (var i=0; i<10; i++) {
        var ippm = player.lastTenRuns[i][1].dividedBy(player.lastTenRuns[i][0]/60000)
        if (ippm.gt(tempBest)) tempBest = ippm
        var tempstring = shorten(ippm) + " IP/min"
        if (ippm<1) tempstring = shorten(ippm*60) + " IP/hour"
        if (i === 0) document.getElementById("run"+(i+1)).textContent = "The infinity "+(i+1)+" infinity ago took " + timeDisplayShort(player.lastTenRuns[i][0]) + " and gave " + shortenDimensions(player.lastTenRuns[i][1]) +" IP. "+ tempstring
        else document.getElementById("run"+(i+1)).textContent = "The infinity "+(i+1)+" infinities ago took " + timeDisplayShort(player.lastTenRuns[i][0]) + " and gave " + shortenDimensions(player.lastTenRuns[i][1]) +" IP. "+ tempstring
    }

    var ippm = tempIP.dividedBy(tempTime/60000)
    var tempstring = shorten(ippm) + " IP/min"
    if (ippm<1) tempstring = shorten(ippm*60) + " IP/hour"
    document.getElementById("averagerun").textContent = "Last 10 infinities average time: "+ timeDisplayShort(tempTime)+" Average IP gain: "+shortenDimensions(tempIP)+" IP. "+tempstring

    if (tempBest.gte(1e8)) giveAchievement("Oh hey, you're still here");
    if (tempBest.gte(1e300)) giveAchievement("MAXIMUM OVERDRIVE");

    bestRunIppm = tempBest
}

var averageEp = new Decimal(0)
function updateLastTenEternities() {
    let tempBest = 0
    var tempTime = new Decimal(0)
    var tempEP = new Decimal(0)
    for (var i=0; i<10;i++) {
        tempTime = tempTime.plus(player.lastTenEternities[i][0])
        tempEP = tempEP.plus(player.lastTenEternities[i][1])
    }
    tempTime = tempTime.dividedBy(10)
    tempEP = tempEP.dividedBy(10)
    for (var i=0; i<10; i++) {
        var eppm = player.lastTenEternities[i][1].dividedBy(player.lastTenEternities[i][0]/60000)
        if (eppm.gt(tempBest)) tempBest = eppm
        var tempstring = shorten(eppm) + " EP/min"
        if (eppm<1) tempstring = shorten(eppm*60) + " EP/hour"
        if (i === 0) document.getElementById("eternityrun"+(i+1)).textContent = "The Eternity "+(i+1)+" eternity ago took " + timeDisplayShort(player.lastTenEternities[i][0]) + " and gave " + shortenDimensions(player.lastTenEternities[i][1]) +" EP. "+ tempstring
        else document.getElementById("eternityrun"+(i+1)).textContent = "The Eternity "+(i+1)+" eternities ago took " + timeDisplayShort(player.lastTenEternities[i][0]) + " and gave " + shortenDimensions(player.lastTenEternities[i][1]) +" EP. "+ tempstring
    }

    var eppm = tempEP.dividedBy(tempTime/60000)
    var tempstring = shorten(eppm) + " EP/min"
    averageEp = tempEP
    if (eppm<1) tempstring = shorten(eppm*60) + " EP/hour"
    document.getElementById("averageEternityRun").textContent = "Last 10 eternities average time: "+ timeDisplayShort(tempTime)+" Average EP gain: "+shortenDimensions(tempEP)+" EP. "+tempstring
}

function addEternityTime(time, ep) {
    for (var i=player.lastTenEternities.length-1; i>0; i--) {
        player.lastTenEternities[i] = player.lastTenEternities[i-1]
    }
    player.lastTenEternities[0] = [time, ep]
}

var averageRm = new Decimal(0)
function updateLastTenRealities() {
    let tempBest = 0
    var tempTime = new Decimal(0)
    var tempRM = new Decimal(0)
    for (var i=0; i<10;i++) {
        tempTime = tempTime.plus(player.lastTenRealities[i][0])
        tempRM = tempRM.plus(player.lastTenRealities[i][1])
    }
    tempTime = tempTime.dividedBy(10)
    tempRM = tempRM.dividedBy(10)
    for (var i=0; i<10; i++) {
        var rmpm = player.lastTenRealities[i][1].dividedBy(player.lastTenRealities[i][0]/60000)
        if (rmpm.gt(tempBest)) tempBest = rmpm
        var tempstring = shorten(rmpm) + " RM/min"
        if (rmpm<1) tempstring = shorten(rmpm*60) + " RM/hour"
        if (i === 0) document.getElementById("realityrun"+(i+1)).textContent = "The Reality "+(i+1)+" reality ago took " + timeDisplayShort(player.lastTenRealities[i][0]) + " and gave " + shortenDimensions(player.lastTenRealities[i][1])+((player.lastTenRealities[i][1].eq(1)) ? " reality machine and a level " : " reality machines and a level ")+player.lastTenRealities[i][2]+" glyph. "+ tempstring
        else document.getElementById("realityrun"+(i+1)).textContent = "The Reality "+(i+1)+" realities ago took " + timeDisplayShort(player.lastTenRealities[i][0]) + " and gave " + shortenDimensions(player.lastTenRealities[i][1])+((player.lastTenRealities[i][1].eq(1)) ? " reality machine and a level " : " reality machines and a level ")+player.lastTenRealities[i][2]+" glyph. "+ tempstring
    }

    var rmpm = tempRM.dividedBy(tempTime/60000)
    var tempstring = shorten(rmpm) + " RM/min"
    averageRm = tempRM
    if (rmpm<1) tempstring = shorten(rmpm*60) + " RM/hour"
    document.getElementById("averageRealityRun").textContent = "Last 10 realities average time: "+ timeDisplayShort(tempTime)+" Average RM gain: "+shortenDimensions(tempRM)+" reality machines. "+tempstring
}

function addRealityTime(time, rm, level) {
    for (var i=player.lastTenRealities.length-1; i>0; i--) {
        player.lastTenRealities[i] = player.lastTenRealities[i-1]
    }
    player.lastTenRealities[0] = [time, rm, level]
}


document.getElementById("postInfinityButton").onclick = function() {document.getElementById("bigcrunch").click()}

function addTime(time, ip) {
    for (var i=player.lastTenRuns.length-1; i>0; i--) {
        player.lastTenRuns[i] = player.lastTenRuns[i-1]
    }
    player.lastTenRuns[0] = [time, ip]
}

var infchallengeTimes = 999999999

function checkForEndMe() {
    var temp = 0
    for (var i=0; i<11; i++) {
        temp += player.challengeTimes[i]
    }
    if (temp <= 180000) giveAchievement("Not-so-challenging")
    if (temp <= 5000) giveAchievement("End me")
    var temp2 = 0
    for (var i=0; i<8;i++) {
        temp2 += player.infchallengeTimes[i]
    }
    infchallengeTimes = temp2
    if (temp2 <= 6666) giveAchievement("Yes. This is hell.")
}

function checkForRUPG8() {
    if ( player.thisReality < 60000 * 24 * DAYS_FOR_ALL_ACHS * 60 * Math.pow(0.9, Math.max(player.realities-1, 0)) ) return false

    for (var row = 1; row <= 13; row++) {
        for (var col = 1; col <= 8; col++) {
            if (!player.achievements.includes("r" + (row*10 + col))) return false
        }
    }

    return true
}

function gainedInfinities() {
    let infGain = 1;
    if (player.thisInfinityTime > 5000 && isAchEnabled("r87")) infGain = 250;
    if (player.timestudy.studies.includes(32)) infGain *= Math.max(player.resets,1);
    if (player.reality.upg.includes(5)) infGain *= 5
    for (i in player.reality.glyphs.active) {
        var glyph = player.reality.glyphs.active[i]
        if (glyph.type == "infinity" && glyph.effects.infmult !== undefined) infGain *= glyph.effects.infmult
    }
    if (player.reality.upg.includes(7)) infGain *= 1+(player.galaxies/30)

    if (player.currentEternityChall == "eterc4") {
        infGain = 1
    }

    return infGain
}


document.getElementById("bigcrunch").onclick = function () {
    var challNumber = parseInt(player.currentChallenge[player.currentChallenge.length-1])
    if (player.currentChallenge.length == 11) challNumber = parseInt("1"+player.currentChallenge[player.currentChallenge.length-1])
    if ((player.money.gte(Number.MAX_VALUE) && !player.currentChallenge.includes("post")) || (player.currentChallenge !== "" && player.money.gte(player.challengeTarget))) {
        if ((player.bestInfinityTime > 60000 && !player.break) && implosionCheck === 0 && player.options.animations.bigCrunch) {
            implosionCheck = 1;
            document.getElementById("body").style.animation = "implode 2s 1";
            setTimeout(function(){ document.getElementById("body").style.animation = ""; }, 2000)
            setTimeout(function(){ document.getElementById("bigcrunch").onclick(); }, 1000)
            return
        }
        implosionCheck = 0;
        if (player.thisInfinityTime <= 7200000) giveAchievement("That's fast!");
        if (player.thisInfinityTime <= 600000) giveAchievement("That's faster!")
        if (player.thisInfinityTime <= 60000) giveAchievement("Forever isn't that long")
        if (player.thisInfinityTime <= 200) giveAchievement("Blink of an eye")
        if (player.eightAmount == 0) giveAchievement("You didn't need it anyway");
        if (player.galaxies == 1) giveAchievement("Claustrophobic");
        if (player.galaxies == 0 && player.resets == 0) giveAchievement("Zero Deaths")
        if (player.currentChallenge == "challenge2" && player.thisInfinityTime <= 180000) giveAchievement("Many Deaths")
        if (player.currentChallenge == "challenge11" && player.thisInfinityTime <= 180000) giveAchievement("Gift from the Gods")
        if (player.currentChallenge == "challenge5" && player.thisInfinityTime <= 180000) giveAchievement("Is this hell?")
        if (player.currentChallenge == "challenge3" && player.thisInfinityTime <= 10000) giveAchievement("You did this again just for the achievement right?");
        if (player.firstAmount == 1 && player.resets == 0 && player.galaxies == 0 && player.currentChallenge == "challenge12") giveAchievement("ERROR 909: Dimension not found")
        if (player.currentChallenge != "" && player.challengeTimes[challNumber-2] > player.thisInfinityTime) player.challengeTimes[challNumber-2] = player.thisInfinityTime
        if (player.currentChallenge.includes("post") && player.infchallengeTimes[challNumber-1] > player.thisInfinityTime) player.infchallengeTimes[challNumber-1] = player.thisInfinityTime
        if (player.currentChallenge == "postc5" && player.thisInfinityTime <= 10000) giveAchievement("Hevipelle did nothing wrong")
        if ((player.bestInfinityTime > 60000 && !player.break) || (player.currentChallenge != "" && !player.options.retryChallenge)) showTab("dimensions")
        if (player.currentChallenge == "challenge5") {
            try {
                kongregate.stats.submit('Challenge 9 time record (ms)', Math.floor(player.thisInfinityTime));

            } catch (err) {console.log("Couldn't load Kongregate API")}
        }
        if (player.currentChallenge != "" && !player.challenges.includes(player.currentChallenge)) {
            player.challenges.push(player.currentChallenge);
        }
        if (player.challenges.length > 12) giveAchievement("Infinitely Challenging");
        if (player.challenges.length == 20) giveAchievement("Anti-antichallenged");
        if (!player.break || player.currentChallenge != "") {
            player.infinityPoints = player.infinityPoints.plus(gainedInfinityPoints());
            addTime(player.thisInfinityTime, gainedInfinityPoints())
        }
        else {
            player.infinityPoints = player.infinityPoints.plus(gainedInfinityPoints())
            addTime(player.thisInfinityTime, gainedInfinityPoints())
            if (gainedInfinityPoints().gte(1e150)) giveAchievement("All your IP are belong to us")
            if (gainedInfinityPoints().gte(1e200) && player.thisInfinityTime <= 2000) giveAchievement("Ludicrous Speed")
            if (gainedInfinityPoints().gte(1e250) && player.thisInfinityTime <= 20000) giveAchievement("I brake for nobody")
        }
        if (!isAchEnabled("r111") && player.lastTenRuns[9][1] != 1) {
            var n = 0;
            for (i=0; i<9; i++) {
                if (player.lastTenRuns[i][1].gte(player.lastTenRuns[i+1][1].times(Number.MAX_VALUE))) n++;
            }
            if (n == 9) giveAchievement("Yo dawg, I heard you liked infinities...")
        }
        if (player.realities > 0 && getInfinitied() === 0 && player.eternities === 0 && player.galaxies <= 1) {
            player.reality.upgReqs[7] = true;
        }
        if (player.currentEternityChall == "eterc4") {
            if (player.infinitied >= 16 - (ECTimesCompleted("eterc4")*4)) {
                document.getElementById("challfail").style.display = "block"
                setTimeout(exitChallenge, 500)
                giveAchievement("You're a mistake")
                failureCount++
                if (failureCount > 9) giveAchievement("You're a failure")
            }
        }

<<<<<<< HEAD
        if (player.realities > 0 && (player.eternities == 0 || (player.reality.upg.includes(10) && player.eternities == 100)) && player.infinitied == 0) {
=======
        if (player.realities > 0 && player.eternities === 0 && player.infinitied === 0) {
>>>>>>> 5ef3feba
            if ( checkForRUPG8() ) player.reality.upgReqs[8] = true;
        }

        if (autoS && auto) {
          if (gainedInfinityPoints().dividedBy(player.thisInfinityTime/100).gt(player.autoIP) && !player.break) player.autoIP = gainedInfinityPoints().dividedBy(player.thisInfinityTime/100);
          if (player.thisInfinityTime<player.autoTime) player.autoTime = player.thisInfinityTime;
        }

        

        auto = autoS; //only allow autoing if prev crunch was autoed
        autoS = true;
        player = {
            money: new Decimal(10),
            tickSpeedCost: new Decimal(1000),
            tickspeed: new Decimal(1000),
            firstCost: new Decimal(10),
            secondCost: new Decimal(100),
            thirdCost: new Decimal(10000),
            fourthCost: new Decimal(1000000),
            fifthCost: new Decimal(1e9),
            sixthCost: new Decimal(1e13),
            seventhCost: new Decimal(1e18),
            eightCost: new Decimal(1e24),
            firstAmount: new Decimal(0),
            secondAmount: new Decimal(0),
            thirdAmount: new Decimal(0),
            fourthAmount: new Decimal(0),
            firstBought: 0,
            secondBought: 0,
            thirdBought: 0,
            fourthBought: 0,
            fifthAmount: new Decimal(0),
            sixthAmount: new Decimal(0),
            seventhAmount: new Decimal(0),
            eightAmount: new Decimal(0),
            fifthBought: 0,
            sixthBought: 0,
            seventhBought: 0,
            eightBought: 0,
            firstPow: new Decimal(1),
            secondPow: new Decimal(1),
            thirdPow: new Decimal(1),
            fourthPow: new Decimal(1),
            fifthPow: new Decimal(1),
            sixthPow: new Decimal(1),
            seventhPow: new Decimal(1),
            eightPow: new Decimal(1),
            sacrificed: new Decimal(0),
            achievements: player.achievements,
            challenges: player.challenges,
            currentChallenge: player.currentChallenge,
            infinityUpgrades: player.infinityUpgrades,
            infinityPoints: player.infinityPoints,
            infinitied: player.infinitied + Math.round(gainedInfinities()),
            infinitiedBank: player.infinitiedBank,
            totalTimePlayed: player.totalTimePlayed,
            realTimePlayed: player.realTimePlayed,
            bestInfinityTime: Math.min(player.bestInfinityTime, player.thisInfinityTime),
            thisInfinityTime: 0,
            resets: 0,
            galaxies: 0,
            tickDecrease: 0.9,
            totalmoney: player.totalmoney,
            interval: null,
            lastUpdate: player.lastUpdate,
            achPow: player.achPow,
            autobuyers: player.autobuyers,
            costMultipliers: [new Decimal(1e3), new Decimal(1e4), new Decimal(1e5), new Decimal(1e6), new Decimal(1e8), new Decimal(1e10), new Decimal(1e12), new Decimal(1e15)],
            tickspeedMultiplier: new Decimal(10),
            chall2Pow: 1,
            chall3Pow: new Decimal(0.01),
            newsArray: player.newsArray,
            matter: new Decimal(0),
            chall11Pow: new Decimal(1),
            partInfinityPoint: player.partInfinityPoint,
            partInfinitied: player.partInfinitied,
            break: player.break,
            challengeTimes: player.challengeTimes,
            infchallengeTimes: player.infchallengeTimes,
            lastTenRuns: player.lastTenRuns,
            lastTenEternities: player.lastTenEternities,
            lastTenRealities: player.lastTenRealities,
            infMult: player.infMult,
            infMultCost: player.infMultCost,
            tickSpeedMultDecrease: player.tickSpeedMultDecrease,
            tickSpeedMultDecreaseCost: player.tickSpeedMultDecreaseCost,
            dimensionMultDecrease: player.dimensionMultDecrease,
            dimensionMultDecreaseCost: player.dimensionMultDecreaseCost,
            version: player.version,
            postChallUnlocked: player.postChallUnlocked,
            postC4Tier: 1,
            postC3Reward: new Decimal(1),
            overXGalaxies: player.overXGalaxies,
            spreadingCancer: player.spreadingCancer,
            infDimensionsUnlocked: player.infDimensionsUnlocked,
            infinityPower: player.infinityPower,
            infinityDimension1: player.infinityDimension1,
            infinityDimension2: player.infinityDimension2,
            infinityDimension3: player.infinityDimension3,
            infinityDimension4: player.infinityDimension4,
            infinityDimension5: player.infinityDimension5,
            infinityDimension6: player.infinityDimension6,
            infinityDimension7: player.infinityDimension7,
            infinityDimension8: player.infinityDimension8,
            infDimBuyers: player.infDimBuyers,
            timeShards: player.timeShards,
            tickThreshold: player.tickThreshold,
            timeDimension1: player.timeDimension1,
            timeDimension2: player.timeDimension2,
            timeDimension3: player.timeDimension3,
            timeDimension4: player.timeDimension4,
            timeDimension5: player.timeDimension5,
            timeDimension6: player.timeDimension6,
            timeDimension7: player.timeDimension7,
            timeDimension8: player.timeDimension8,
            eternityPoints: player.eternityPoints,
            eternities: player.eternities,
            thisEternity: player.thisEternity,
            bestEternity: player.bestEternity,
            eternityUpgrades: player.eternityUpgrades,
            epmult: player.epmult,
            epmultCost: player.epmultCost,
            totalTickGained: player.totalTickGained,
            offlineProd: player.offlineProd,
            offlineProdCost: player.offlineProdCost,
            challengeTarget: player.challengeTarget,
            autoSacrifice: player.autoSacrifice,
            replicanti: player.replicanti,
            timestudy: player.timestudy,
            eternityChalls: player.eternityChalls,
            eternityChallGoal: player.eternityChallGoal,
            currentEternityChall: player.currentEternityChall,
            eternityChallUnlocked: player.eternityChallUnlocked,
            etercreq: player.etercreq,
            autoIP: player.autoIP,
            autoTime: player.autoTime,
            infMultBuyer: player.infMultBuyer,
            autoCrunchMode: player.autoCrunchMode,
            autoEternityMode: player.autoEternityMode,
            respec: player.respec,
            eternityBuyer: player.eternityBuyer,
            eterc8ids: player.eterc8ids,
            eterc8repl: player.eterc8repl,
            dimlife: player.dimlife,
            dead: player.dead,
            dilation: player.dilation,
            secretUnlocks: player.secretUnlocks,
            realities: player.realities,
            thisReality: player.thisReality,
            bestReality: player.bestReality,
            reality: player.reality,
            wormhole: player.wormhole,
            options: player.options
        };

        if (player.bestInfinityTime <= 1) giveAchievement("Less than or equal to 0.001");

        if (!player.options.retryChallenge) player.currentChallenge = ""

        if (player.resets == 0 && player.currentChallenge == "") {
            if (player.infinityUpgrades.includes("skipReset1")) player.resets++;
            if (player.infinityUpgrades.includes("skipReset2")) player.resets++;
            if (player.infinityUpgrades.includes("skipReset3")) player.resets++;
            if (player.infinityUpgrades.includes("skipResetGalaxy")) {
                player.resets++;
                if (player.galaxies == 0) player.galaxies = 1
            }
        }

        if (player.replicanti.unl && !isAchEnabled("r95")) player.replicanti.amount = new Decimal(1)

        player.replicanti.galaxies = (player.timestudy.studies.includes(33)) ? Math.floor(player.replicanti.galaxies/2) :0

        setInitialDimensionPower();


        if (player.currentChallenge == "challenge12" || player.currentChallenge == "postc1" || player.currentChallenge == "postc6") document.getElementById("matter").style.display = "block";
        else document.getElementById("matter").style.display = "none";

        document.getElementById("replicantireset").innerHTML = "Reset replicanti amount, but get a free galaxy<br>"+player.replicanti.galaxies + " replicated galaxies created."

        if (isAchEnabled("r36")) player.tickspeed = player.tickspeed.times(0.98);
        if (isAchEnabled("r45")) player.tickspeed = player.tickspeed.times(0.98);
        if (isAchEnabled("r66")) player.tickspeed = player.tickspeed.times(0.98);
        if (isAchEnabled("r83")) player.tickspeed = player.tickspeed.times(Decimal.pow(0.95,player.galaxies));
        if (player.eternities < 30) {
            document.getElementById("secondRow").style.display = "none";
            document.getElementById("thirdRow").style.display = "none";
            document.getElementById("tickSpeed").style.visibility = "hidden";
            document.getElementById("tickSpeedMax").style.visibility = "hidden";
            document.getElementById("tickLabel").style.visibility = "hidden";
            document.getElementById("tickSpeedAmount").style.visibility = "hidden";
            document.getElementById("fourthRow").style.display = "none";
            document.getElementById("fifthRow").style.display = "none";
            document.getElementById("sixthRow").style.display = "none";
            document.getElementById("seventhRow").style.display = "none";
            document.getElementById("eightRow").style.display = "none";
        }
        document.getElementById("matter").style.display = "none";
        document.getElementById("quickReset").style.display = "none";

        checkForEndMe()

        try {
            kongregate.stats.submit('Infinitied', getInfinitied());
            kongregate.stats.submit('Fastest Infinity time (ms)', Math.floor(player.bestInfinityTime))

        } catch (err) {console.log("Couldn't load Kongregate API")}
        giveAchievement("To infinity!");
        if (player.infinitied >= 10) giveAchievement("That's a lot of infinites");
        if (player.infinitied >= 1 && !player.challenges.includes("challenge1")) player.challenges.push("challenge1");


        updateAutobuyers();
        if (isAchEnabled("r21")) player.money = new Decimal(100).max(player.money);
        if (isAchEnabled("r37")) player.money = new Decimal(1000);
        if (isAchEnabled("r54")) player.money = new Decimal(2e5);
        if (isAchEnabled("r55")) player.money = new Decimal(1e10);
        if (isAchEnabled("r78")) player.money = new Decimal(1e25);
        if (player.challenges.length >= 2) giveAchievement("Daredevil");
        if (player.challenges.length == 12) giveAchievement("AntiChallenged");
        resetInfDimensions();
        player.tickspeed = player.tickspeed.times(Decimal.pow(getTickSpeedMultiplier(), player.totalTickGained))
        updateTickSpeed();
        if (player.challenges.length == 20) giveAchievement("Anti-antichallenged");
        IPminpeak = new Decimal(0)


        if (player.eternities > 10 && player.currentEternityChall !== "eterc8" && player.currentEternityChall !== "eterc2" && player.currentEternityChall !== "eterc10") {
            for (var i=1;i<player.eternities-9 && i < 9; i++) {
                if (player.infDimBuyers[i-1]) {
                    buyMaxInfDims(i)
                    buyManyInfinityDimension(i)
                }
            }
        }

        if (player.eternities >= 40 && player.replicanti.auto[0] && player.currentEternityChall !== "eterc8") {
            while (player.infinityPoints.gte(player.replicanti.chanceCost) && player.currentEternityChall !== "eterc8" && player.replicanti.chance < 1) upgradeReplicantiChance()
        }

        if (player.eternities >= 60 && player.replicanti.auto[1] && player.currentEternityChall !== "eterc8") {
            while (player.infinityPoints.gte(player.replicanti.intervalCost) && player.currentEternityChall !== "eterc8" && ((player.timestudy.studies.includes(22)) ? player.replicanti.interval > 1 : player.replicanti.interval > 50)) upgradeReplicantiInterval()
        }

        if (player.eternities >= 80 && player.replicanti.auto[2] && player.currentEternityChall !== "eterc8") {
            while (player.infinityPoints.gte(player.replicanti.galCost)) upgradeReplicantiGalaxy()
        }

        Marathon2 = 0;


    }
  updateChallenges();
  updateChallengeTimes()
  updateLastTenRuns()


}


function respecToggle() {
    if (player.respec) {
        player.respec = false
        document.getElementById("respec").className = "storebtn"
    } else {
        player.respec = true
        document.getElementById("respec").className = "timestudybought"
    }
}

function eternity(force, auto) {
    if ((player.infinityPoints.gte(Number.MAX_VALUE) && (!player.options.confirmations.eternity || force || auto || confirm("Eternity will reset everything except achievements and challenge records. You will also gain an Eternity point and unlock various upgrades."))) || force === true) {
        if (player.currentEternityChall == "eterc4" && player.infinitied > 16 - (ECTimesCompleted("eterc4")*4)) return false
        if (force) player.currentEternityChall = "";
        if (player.currentEternityChall !== "" && player.infinityPoints.lt(player.eternityChallGoal)) return false
        if (player.thisEternity<player.bestEternity && !force) {
            player.bestEternity = player.thisEternity
            if (player.bestEternity < 30000) giveAchievement("That wasn't an eternity");
            if (player.bestEternity <= 1) giveAchievement("Less than or equal to 0.001");
        }
        if (player.thisEternity < 200) giveAchievement("Eternities are the new infinity")
        if (player.currentEternityChall == "eterc6" && ECTimesCompleted("eterc6") < 5) player.dimensionMultDecrease = parseFloat((player.dimensionMultDecrease - 0.2).toFixed(1))
        if (player.currentEternityChall == "eterc11" && ECTimesCompleted("eterc11") < 5) player.tickSpeedMultDecrease = parseFloat((player.tickSpeedMultDecrease - 0.07).toFixed(2))
        if (player.infinitied < 10 && !force) giveAchievement("Do you really need a guide for this?");
        if (Decimal.round(player.replicanti.amount) == 9) giveAchievement("We could afford 9");
        if (player.dimlife && !force) giveAchievement("8 nobody got time for that")
        if (player.dead && !force) giveAchievement("You're already dead.")
        if (player.infinitied <= 1 && !force) giveAchievement("Do I really need to infinity")
        if (gainedEternityPoints().gte("1e600") && player.thisEternity <= 60000 && player.dilation.active && !force) giveAchievement("Now you're thinking with dilation!")
        temp = []
        player.eternityPoints = player.eternityPoints.plus(gainedEternityPoints())
        addEternityTime(player.thisEternity, gainedEternityPoints())
        if (player.currentEternityChall !== "") {
            if (player.eternityChalls[player.currentEternityChall] === undefined) {
                player.eternityChalls[player.currentEternityChall] = 1
            } else if (player.eternityChalls[player.currentEternityChall] < 5) player.eternityChalls[player.currentEternityChall] += 1
            player.etercreq = 0
            respecTimeStudies()
            if (Object.keys(player.eternityChalls).length >= 10) {
                var eterchallscompletedtotal = 0;
                for (i=1; i<Object.keys(player.eternityChalls).length+1; i++) {
                    eterchallscompletedtotal += player.eternityChalls["eterc"+i]
                }
                if (eterchallscompletedtotal >= 50) {
                    giveAchievement("5 more eternities until the update");
                }
            }
        }
        for (var i=0; i<player.challenges.length; i++) {
            if (!player.challenges[i].includes("post") && player.eternities > 1) temp.push(player.challenges[i])
        }
        if (player.timestudy.studies.includes(191)) player.infinitiedBank += Math.floor(player.infinitied*0.05)
        if (isAchEnabled("r131")) player.infinitiedBank += Math.floor(player.infinitied*0.05)
        if (player.infinitiedBank > 5000000000) giveAchievement("No ethical consumption");
        if (player.realities > 0 && player.eternities === 0 && player.reality.upgReqChecks[0]) {
            player.reality.upgReqs[6] = true;
        } 
        if (player.dilation.active && (!force || player.infinityPoints.gte(Number.MAX_VALUE))) {
            player.dilation.tachyonParticles = player.dilation.tachyonParticles.plus(getTachyonGain())
            player.dilation.totalTachyonParticles = player.dilation.totalTachyonParticles.plus(getTachyonGain())
        }
        if (player.realities > 0 && player.eternities == 0 && player.infinityPoints.gte(new Decimal("1e400"))) player.reality.upgReqs[10] = true
        player.challenges = temp
        if (!force) player.eternities = player.eternities+((player.reality.upg.includes(3)) ? 3 : 1)
        player = {
            money: new Decimal(10),
            tickSpeedCost: new Decimal(1000),
            tickspeed: new Decimal(1000),
            firstCost: new Decimal(10),
            secondCost: new Decimal(100),
            thirdCost: new Decimal(10000),
            fourthCost: new Decimal(1000000),
            fifthCost: new Decimal(1e9),
            sixthCost: new Decimal(1e13),
            seventhCost: new Decimal(1e18),
            eightCost: new Decimal(1e24),
            firstAmount: new Decimal(0),
            secondAmount: new Decimal(0),
            thirdAmount: new Decimal(0),
            fourthAmount: new Decimal(0),
            firstBought: 0,
            secondBought: 0,
            thirdBought: 0,
            fourthBought: 0,
            fifthAmount: new Decimal(0),
            sixthAmount: new Decimal(0),
            seventhAmount: new Decimal(0),
            eightAmount: new Decimal(0),
            fifthBought: 0,
            sixthBought: 0,
            seventhBought: 0,
            eightBought: 0,
            firstPow: new Decimal(1),
            secondPow: new Decimal(1),
            thirdPow: new Decimal(1),
            fourthPow: new Decimal(1),
            fifthPow: new Decimal(1),
            sixthPow: new Decimal(1),
            seventhPow: new Decimal(1),
            eightPow: new Decimal(1),
            sacrificed: new Decimal(0),
            achievements: player.achievements,
            challenges: (player.eternities >= 2 && isAchEnabled("r133")) ? ["challenge1", "challenge2", "challenge3", "challenge4", "challenge5", "challenge6", "challenge7", "challenge8", "challenge9", "challenge10", "challenge11", "challenge12", "postc1", "postc2", "postc3", "postc4", "postc5", "postc6", "postc7", "postc8"] : (player.eternities >= 2) ? ["challenge1", "challenge2", "challenge3", "challenge4", "challenge5", "challenge6", "challenge7", "challenge8", "challenge9", "challenge10", "challenge11", "challenge12"] : [],
            currentChallenge: "",
            infinityUpgrades: player.infinityUpgrades,
            infinityPoints: new Decimal(0),
            infinitied: 0,
            infinitiedBank: player.infinitiedBank,
            totalTimePlayed: player.totalTimePlayed,
            realTimePlayed: player.realTimePlayed,
            bestInfinityTime: 999999999999,
            thisInfinityTime: 0,
            resets: (player.eternities >= 4) ? 4 : 0,
            galaxies: (player.eternities >= 4) ? 1 : 0,
            tickDecrease: 0.9,
            totalmoney: player.totalmoney,
            interval: null,
            lastUpdate: player.lastUpdate,
            achPow: player.achPow,
            autobuyers: (player.eternities >= 2) ? player.autobuyers : [1, 2, 3, 4, 5, 6, 7, 8, 9, 10, 11, 12],
            partInfinityPoint: 0,
            partInfinitied: 0,
            break: player.eternities >= 2 ? player.break : false,
            costMultipliers: [new Decimal(1e3), new Decimal(1e4), new Decimal(1e5), new Decimal(1e6), new Decimal(1e8), new Decimal(1e10), new Decimal(1e12), new Decimal(1e15)],
            tickspeedMultiplier: new Decimal(10),
            chall2Pow: 1,
            chall3Pow: new Decimal(0.01),
            newsArray: player.newsArray,
            matter: new Decimal(0),
            chall11Pow: new Decimal(1),
            challengeTimes: player.challengeTimes,
            infchallengeTimes: player.infchallengeTimes,
            lastTenRuns: [[600*60*24*31, new Decimal(1)], [600*60*24*31, new Decimal(1)], [600*60*24*31, new Decimal(1)], [600*60*24*31, new Decimal(1)], [600*60*24*31, new Decimal(1)], [600*60*24*31, new Decimal(1)], [600*60*24*31, new Decimal(1)], [600*60*24*31, new Decimal(1)], [600*60*24*31, new Decimal(1)], [600*60*24*31, new Decimal(1)]],
            lastTenEternities: player.lastTenEternities,
            lastTenRealities: player.lastTenRealities,
            infMult: new Decimal(1),
            infMultCost: new Decimal(10),
            tickSpeedMultDecrease: player.eternities >= 20 ? player.tickSpeedMultDecrease : 10,
            tickSpeedMultDecreaseCost: player.eternities >= 20 ? player.tickSpeedMultDecreaseCost : 3e6,
            dimensionMultDecrease: player.eternities >= 20 ? player.dimensionMultDecrease : 10,
            dimensionMultDecreaseCost: player.eternities >= 20 ? player.dimensionMultDecreaseCost : 1e8,
            version: player.version,
            postChallUnlocked: (isAchEnabled("r133")) ? 8 : 0,
            postC4Tier: 1,
            postC3Reward: new Decimal(1),
            overXGalaxies: player.overXGalaxies,
            spreadingCancer: player.spreadingCancer,
            infDimensionsUnlocked: [false, false, false, false, false, false, false, false],
            infinityPower: new Decimal(1),
            infinityDimension1 : {
                cost: new Decimal(1e8),
                amount: new Decimal(0),
                bought: 0,
                power: new Decimal(1),
                baseAmount: 0
            },
            infinityDimension2 : {
                cost: new Decimal(1e9),
                amount: new Decimal(0),
                bought: 0,
                power: new Decimal(1),
                baseAmount: 0
            },
            infinityDimension3 : {
                cost: new Decimal(1e10),
                amount: new Decimal(0),
                bought: 0,
                power: new Decimal(1),
                baseAmount: 0
            },
            infinityDimension4 : {
                cost: new Decimal(1e20),
                amount: new Decimal(0),
                bought: 0,
                power: new Decimal(1),
                baseAmount: 0
            },
            infinityDimension5 : {
                cost: new Decimal(1e140),
                amount: new Decimal(0),
                bought: 0,
                power: new Decimal(1),
                baseAmount: 0
            },
            infinityDimension6 : {
                cost: new Decimal(1e200),
                amount: new Decimal(0),
                bought: 0,
                power: new Decimal(1),
                baseAmount: 0
            },
            infinityDimension7 : {
                cost: new Decimal(1e250),
                amount: new Decimal(0),
                bought: 0,
                power: new Decimal(1),
                baseAmount: 0
            },
            infinityDimension8 : {
                cost: new Decimal(1e280),
                amount: new Decimal(0),
                bought: 0,
                power: new Decimal(1),
                baseAmount: 0
            },
            infDimBuyers: player.infDimBuyers,
            timeShards: new Decimal(0),
            tickThreshold: new Decimal(1),
            totalTickGained: 0,
            timeDimension1: player.timeDimension1,
            timeDimension2: player.timeDimension2,
            timeDimension3: player.timeDimension3,
            timeDimension4: player.timeDimension4,
            timeDimension5: player.timeDimension5,
            timeDimension6: player.timeDimension6,
            timeDimension7: player.timeDimension7,
            timeDimension8: player.timeDimension8,
            eternityPoints: player.eternityPoints,
            eternities: player.eternities,
            thisEternity: 0,
            bestEternity: player.bestEternity,
            eternityUpgrades: player.eternityUpgrades,
            epmult: player.epmult,
            epmultCost: player.epmultCost,
            totalTickGained: 0,
            offlineProd: player.eternities >= 20 ? player.offlineProd : 0,
            offlineProdCost: player.eternities >= 20 ? player.offlineProdCost : 1e7,
            challengeTarget: 0,
            autoSacrifice: player.eternities >= 7 ? player.autoSacrifice : 1,
            replicanti: {
                amount: player.eternities >= 50 ? new Decimal(1) : new Decimal(0),
                unl: player.eternities >= 50 ? true : false,
                chance: 0.01,
                chanceCost: new Decimal(1e150),
                interval: 1000,
                intervalCost: new Decimal(1e140),
                gal: 0,
                galaxies: 0,
                galCost: new Decimal(1e170),
                galaxybuyer: (player.eternities > 1) ? player.replicanti.galaxybuyer : undefined,
                auto: player.replicanti.auto
            },
            timestudy: player.timestudy,
            eternityChalls: player.eternityChalls,
            eternityChallGoal: new Decimal(Number.MAX_VALUE),
            currentEternityChall: "",
            eternityChallUnlocked: player.eternityChallUnlocked,
            etercreq: player.etercreq,
            autoIP: new Decimal(0),
            autoTime: 1e300,
            infMultBuyer: player.infMultBuyer,
            autoCrunchMode: player.autoCrunchMode,
            autoEternityMode: player.autoEternityMode,
            respec: player.respec,
            eternityBuyer: player.eternityBuyer,
            eterc8ids: 50,
            eterc8repl: 40,
            dimlife: true,
            dead: true,
            dilation: {
                studies: player.dilation.studies,
                active: false,
                tachyonParticles: player.dilation.tachyonParticles,
                dilatedTime: player.dilation.dilatedTime,
                totalTachyonParticles: player.dilation.totalTachyonParticles,
                nextThreshold: player.dilation.nextThreshold,
                freeGalaxies: player.dilation.freeGalaxies,
                upgrades: player.dilation.upgrades,
                rebuyables: player.dilation.rebuyables
            },
            secretUnlocks: player.secretUnlocks,
            realities: player.realities,
            thisReality: player.thisReality,
            bestReality: player.bestReality,
            reality: player.reality,
            wormhole: player.wormhole,
            options: player.options
        };
        
        if (player.respec) respecTimeStudies()
        player.respec = false
        giveAchievement("Time is relative")
        if (player.eternities >= 100) giveAchievement("This mile took an Eternity");
        if (player.replicanti.unl) player.replicanti.amount = new Decimal(1)
        player.replicanti.galaxies = 0
        document.getElementById("respec").className = "storebtn"
        if (isAchEnabled("r36")) player.tickspeed = player.tickspeed.times(0.98);
        if (isAchEnabled("r45")) player.tickspeed = player.tickspeed.times(0.98);

        if (player.eternities <= 30) {
            document.getElementById("secondRow").style.display = "none";
            document.getElementById("thirdRow").style.display = "none";
            document.getElementById("tickSpeed").style.visibility = "hidden";
            document.getElementById("tickSpeedMax").style.visibility = "hidden";
            document.getElementById("tickLabel").style.visibility = "hidden";
            document.getElementById("tickSpeedAmount").style.visibility = "hidden";
            document.getElementById("fourthRow").style.display = "none";
            document.getElementById("fifthRow").style.display = "none";
            document.getElementById("sixthRow").style.display = "none";
            document.getElementById("seventhRow").style.display = "none";
            document.getElementById("eightRow").style.display = "none";
        }

        for (i in player.reality.glyphs.active) {
            var glyph = player.reality.glyphs.active[i];
            if (glyph.type == "power" && glyph.effects.autochall !== undefined) {
                player.challenges = ["challenge1", "challenge2", "challenge3", "challenge4", "challenge5", "challenge6", "challenge7", "challenge8", "challenge9", "challenge10", "challenge11", "challenge12", "postc1", "postc2", "postc3", "postc4", "postc5", "postc6", "postc7", "postc8"];
            }
        }

        document.getElementById("matter").style.display = "none";
        document.getElementById("quickReset").style.display = "none";
        if (player.infinitied >= 1 && !player.challenges.includes("challenge1")) player.challenges.push("challenge1");
        var autobuyers = document.getElementsByClassName('autoBuyerDiv')
        if (player.eternities < 2) {
            for (var i=0; i<autobuyers.length;i++) autobuyers.item(i).style.display = "none"
            document.getElementById("buyerBtnDimBoost").style.display = "inline-block"
            document.getElementById("buyerBtnGalaxies").style.display = "inline-block"
            document.getElementById("buyerBtnInf").style.display = "inline-block"
            document.getElementById("buyerBtnTickSpeed").style.display = "inline-block"
        }
        
        updateAutobuyers();
        if (isAchEnabled("r21")) player.money = new Decimal(100).max(player.money);
        if (isAchEnabled("r37")) player.money = new Decimal(1000);
        if (isAchEnabled("r54")) player.money = new Decimal(2e5);
        if (isAchEnabled("r55")) player.money = new Decimal(1e10);
        if (isAchEnabled("r78")) player.money = new Decimal(1e25);
        if (isAchEnabled("r104")) player.infinityPoints = new Decimal(2e25);
        resetInfDimensions();
        updateChallenges();
        updateChallengeTimes()
        updateLastTenRuns()
        updateLastTenEternities()
        if (!isAchEnabled("r133")) {
            var infchalls = Array.from(document.getElementsByClassName('infchallengediv'))
            for (var i = 0; i< infchalls.length; i++) infchalls[i].style.display = "none"
        }
        IPminpeak = new Decimal(0)
        EPminpeak = new Decimal(0)
        updateMilestones()
        resetTimeDimensions()
        if (player.eternities < 20) player.autobuyers[9].bulk = 1
        if (player.eternities < 20) document.getElementById("bulkDimboost").value = player.autobuyers[9].bulk
        if (player.eternities < 50) {
            document.getElementById("replicantidiv").style.display="none"
            document.getElementById("replicantiunlock").style.display="inline-block"
        } else if (document.getElementById("replicantidiv").style.display === "none" && player.eternities >= 50) {
            document.getElementById("replicantidiv").style.display="inline-block"
            document.getElementById("replicantiunlock").style.display="none"
        }
        try {
            kongregate.stats.submit('Eternities', player.eternities);
        } catch (err) {console.log("Couldn't load Kongregate API")}
        if (player.eternities > 2 && player.replicanti.galaxybuyer === undefined) player.replicanti.galaxybuyer = false
        document.getElementById("infinityPoints1").innerHTML = "You have <span class=\"IPAmount1\">"+shortenDimensions(player.infinityPoints)+"</span> Infinity points."
        document.getElementById("infinityPoints2").innerHTML = "You have <span class=\"IPAmount2\">"+shortenDimensions(player.infinityPoints)+"</span> Infinity points."
        if (player.eternities < 2) document.getElementById("break").textContent = "BREAK INFINITY"
        document.getElementById("replicantireset").innerHTML = "Reset replicanti amount, but get a free galaxy<br>"+player.replicanti.galaxies + " replicated galaxies created."
        document.getElementById("eternitybtn").style.display = player.infinityPoints.gte(player.eternityChallGoal) ? "inline-block" : "none"
        document.getElementById("infiMult").innerHTML = "Multiply infinity points from all sources by 2 <br>currently: "+shorten(player.infMult.times(kongIPMult)) +"x<br>Cost: "+shortenCosts(player.infMultCost)+" IP"
        updateEternityUpgrades()
        document.getElementById("totaltickgained").textContent = "You've gained "+Math.max(player.totalTickGained, 0).toString().replace(/\B(?=(\d{3})+(?!\d))/g, ",")+" tickspeed upgrades."
        updateTickSpeed();
        playerInfinityUpgradesOnEternity()
        document.getElementById("eternityPoints2").innerHTML = "You have <span class=\"EPAmount2\">"+shortenDimensions(player.eternityPoints)+"</span> Eternity point"+((player.eternityPoints.eq(1)) ? "." : "s.")
        updateEternityChallenges()
        if (player.eternities <= 1) {
            showTab("dimensions")
            showDimTab("timedimensions")
            loadAutoBuyerSettings()
        }
        Marathon2 = 0;
        if (player.realities > 0 && player.infinitiedBank > 1e12) player.reality.upgReqs[11] = true
        if (player.eternityPoints.gte(1e70) && ECTimesCompleted("eterc1") == 0) player.reality.upgReqs[12] = true
        if (player.eternityPoints.gte(new Decimal("1e3500")) && player.timeDimension5.amount.equals(0)) player.reality.upgReqs[13] = true
        if (player.eternities > 1e6) player.reality.upgReqs[14] = true
        if (player.epmult.equals(1) && player.eternityPoints.gte(1e10)) player.reality.upgReqs[15] = true

        if (player.reality.upg.includes(13)) {
            buyMaxEPMult()
            buyMaxTimeDimensions()
        }

        return true
    }
    else return false
}

function selectGlyph(idx) {
    player.reality.glyphs.inventory.push(possibleGlyphs[idx])
    glyphSelected = true
    reality(true)
}

var possibleGlyphs = []
var glyphSelected = false

function reality(force) {
    if ((player.eternityPoints.gte("1e4000") && player.dilation.studies.includes(6) && (realizationCheck === 1 || !player.options.confirmations.reality || confirm("Reality will reset everything except achievements and challenge records. You will also gain reality machines based on your EP, a glyph with a power level based on your EP, Replicanti, and Dilated Time, and unlock various upgrades."))) || force === true) {
        if (!glyphSelected) {
            possibleGlyphs.push(generateRandomGlyph(gainedGlyphLevel()))
            setTimeout(function() {
                possibleGlyphs.push(generateRandomGlyph(gainedGlyphLevel()))
            }, 50)
            setTimeout(function() {
                possibleGlyphs.push(generateRandomGlyph(gainedGlyphLevel()))
                $("#glyphSelect").show()
                var html = ""
                for (let idx = 0; idx< 3; idx++) {
                    var glyph = possibleGlyphs[idx]
                    var rarity = getRarity(glyph.strength)
                    html += "<div id='"+glyph.id+"' class='glyph "+glyph.type+"glyph' style='color: "+rarity.color+" !important; border: 1px solid "+rarity.color+" !important; box-shadow: inset "+rarity.color+" 0px 0px 10px 2px, "+rarity.color+" 0px 0px 10px 2px !important; text-shadow: "+rarity.color+" -1px 1px 2px;' onclick='selectGlyph("+idx+")'><span class='tooltip'>"
                    html += "<span class='glyphraritytext' style='color: "+rarity.color+"; float:left'>"+rarity.name+" glyph of "+glyph.type+" ("+((glyph.strength-1) / 2 * 100).toFixed(1)+"%)"+"</span> <span style='float: right'> Level: "+glyph.level+"</span><br><br>"
                    for (i in glyph.effects) {
                        var effect = glyph.effects[i]
                        var precision = 3
                        var formattedAmount = effect
                        if (effect >= 1 && effect < 2) precision = 4
                        if (new Decimal(1000).lt(effect)) formattedAmount = formatValue(player.options.notation, effect, 2, 3)
                        else if (effect === true) formattedAmount = effect
                        else formattedAmount = effect.toPrecision(precision)
                        html += getDesc(glyph.type + i, formattedAmount) +" <br><br>"
                    }
                    html += "</span>"+GLYPH_SYMBOLS[glyph.type]+"</div>"
                }
                $("#glyphsToSelect").html(html)
                $(".tooltip").parent(".glyph").mousemove(function(e) {
                    mouseOn.css({"left": e.pageX-150 + "px", "top": e.pageY-mouseOn.height()-35 + "px", "display": "block"})
                })
                var that = this
                $(".tooltip").parent(".glyph").mouseenter(function(e) {
                    e.stopPropagation();
                    mouseOn = $(this).find(".tooltip")
                    mouseOn.appendTo("#body")
                })
            
                $(".tooltip").parent(".glyph").mouseleave(function(e) {
                    e.stopPropagation();
                    mouseOn.css({"left": "0", "top": "0px", "display": "none"})
                    mouseOn.appendTo($(this))
                    mouseOn = $("document")
                })
            }, 100)
            return
        }

        if ((player.options.animations.reality) && realizationCheck === 0) {
            realizationCheck = 1;
            document.getElementById("container").style.animation = "realize 10s 1";
            document.getElementById("realityanimbg").style.animation = "realizebg 10s 1";
            setTimeout(function(){
                document.getElementById("realityanimbg").play();
                document.getElementById("realityanimbg").currentTime = 0;
                document.getElementById("realityanimbg").play();
            }, 2000)
            setTimeout(function(){
                document.getElementById("container").style.animation = "";
                document.getElementById("realityanimbg").style.animation = "";
            }, 10000)
            if (force === true) setTimeout(reality(true), 3000)
            else setTimeout(reality, 3000)
            return
        }
        realizationCheck = 0;
        if (player.thisReality<player.bestReality && !force) {
            player.bestEternity = player.thisEternity
        }
        player.reality.realityMachines = player.reality.realityMachines.plus(gainedRealityMachines())
        //TODO replace 1 with glyph power that you got from that reality
        addRealityTime(player.thisReality, gainedRealityMachines(), gainedGlyphLevel())
        if (player.reality.glyphs.active.length == 1 && player.reality.glyphs.active[0].level >= 3) player.reality.upgReqs[9] = true
        if (player.reality.respec) respecGlyphs()
        player = {
            money: new Decimal(10),
            tickSpeedCost: new Decimal(1000),
            tickspeed: new Decimal(1000),
            firstCost: new Decimal(10),
            secondCost: new Decimal(100),
            thirdCost: new Decimal(10000),
            fourthCost: new Decimal(1000000),
            fifthCost: new Decimal(1e9),
            sixthCost: new Decimal(1e13),
            seventhCost: new Decimal(1e18),
            eightCost: new Decimal(1e24),
            firstAmount: new Decimal(0),
            secondAmount: new Decimal(0),
            thirdAmount: new Decimal(0),
            fourthAmount: new Decimal(0),
            firstBought: 0,
            secondBought: 0,
            thirdBought: 0,
            fourthBought: 0,
            fifthAmount: new Decimal(0),
            sixthAmount: new Decimal(0),
            seventhAmount: new Decimal(0),
            eightAmount: new Decimal(0),
            fifthBought: 0,
            sixthBought: 0,
            seventhBought: 0,
            eightBought: 0,
            firstPow: new Decimal(1),
            secondPow: new Decimal(1),
            thirdPow: new Decimal(1),
            fourthPow: new Decimal(1),
            fifthPow: new Decimal(1),
            sixthPow: new Decimal(1),
            seventhPow: new Decimal(1),
            eightPow: new Decimal(1),
            sacrificed: new Decimal(0),
            achievements: player.achievements,
            challenges: player.reality.upg.includes(10) ? ["challenge1", "challenge2", "challenge3", "challenge4", "challenge5", "challenge6", "challenge7", "challenge8", "challenge9", "challenge10", "challenge11", "challenge12"] : [],
            currentChallenge: "",
            infinityUpgrades: player.reality.upg.includes(10) ? player.infinityUpgrades : [],
            infinityPoints: new Decimal(0),
            infinitied: 0,
            infinitiedBank: 0,
            totalTimePlayed: player.totalTimePlayed,
            realTimePlayed: player.realTimePlayed,
            bestInfinityTime: 999999999999,
            thisInfinityTime: 0,
            resets: player.reality.upg.includes(10) ? 4 : 0,
            galaxies: player.reality.upg.includes(10) ? 1 : 0,
            tickDecrease: 0.9,
            totalmoney: player.totalmoney,
            interval: null,
            lastUpdate: player.lastUpdate,
            achPow: player.achPow,
            autobuyers: player.reality.upg.includes(10) ? player.autobuyers : [1, 2, 3, 4, 5, 6, 7, 8, 9, 10, 11, 12],
            partInfinityPoint: 0,
            partInfinitied: 0,
            break: player.reality.upg.includes(10) ? player.break :false,
            costMultipliers: [new Decimal(1e3), new Decimal(1e4), new Decimal(1e5), new Decimal(1e6), new Decimal(1e8), new Decimal(1e10), new Decimal(1e12), new Decimal(1e15)],
            tickspeedMultiplier: new Decimal(10),
            chall2Pow: 1,
            chall3Pow: new Decimal(0.01),
            newsArray: player.newsArray,
            matter: new Decimal(0),
            chall11Pow: new Decimal(1),
            challengeTimes: player.challengeTimes,
            infchallengeTimes: player.infchallengeTimes,
            lastTenRuns: [[600*60*24*31, new Decimal(1)], [600*60*24*31, new Decimal(1)], [600*60*24*31, new Decimal(1)], [600*60*24*31, new Decimal(1)], [600*60*24*31, new Decimal(1)], [600*60*24*31, new Decimal(1)], [600*60*24*31, new Decimal(1)], [600*60*24*31, new Decimal(1)], [600*60*24*31, new Decimal(1)], [600*60*24*31, new Decimal(1)]],
            lastTenEternities: [[600*60*24*31, new Decimal(1)], [600*60*24*31, new Decimal(1)], [600*60*24*31, new Decimal(1)], [600*60*24*31, new Decimal(1)], [600*60*24*31, new Decimal(1)], [600*60*24*31, new Decimal(1)], [600*60*24*31, new Decimal(1)], [600*60*24*31, new Decimal(1)], [600*60*24*31, new Decimal(1)], [600*60*24*31, new Decimal(1)]],
            lastTenRealities: player.lastTenRealities,
            infMult: new Decimal(1),
            infMultCost: new Decimal(10),
            tickSpeedMultDecrease: player.reality.upg.includes(10) ? Math.max(player.tickSpeedMultDecrease, 2) : 10,
            tickSpeedMultDecreaseCost: player.reality.upg.includes(10) ? player.tickSpeedMultDecreaseCost : 3e6,
            dimensionMultDecrease: player.reality.upg.includes(10) ? Math.max(player.dimensionMultDecrease, 3) : 10,
            dimensionMultDecreaseCost: player.reality.upg.includes(10) ? player.dimensionMultDecreaseCost : 1e8,
            version: player.version,
            postChallUnlocked: 0,
            postC4Tier: 1,
            postC3Reward: new Decimal(1),
            overXGalaxies: player.overXGalaxies,
            spreadingCancer: player.spreadingCancer,
            infDimensionsUnlocked: [false, false, false, false, false, false, false, false],
            infinityPower: new Decimal(1),
            infinityDimension1 : {
                cost: new Decimal(1e8),
                amount: new Decimal(0),
                bought: 0,
                power: new Decimal(1),
                baseAmount: 0
            },
            infinityDimension2 : {
                cost: new Decimal(1e9),
                amount: new Decimal(0),
                bought: 0,
                power: new Decimal(1),
                baseAmount: 0
            },
            infinityDimension3 : {
                cost: new Decimal(1e10),
                amount: new Decimal(0),
                bought: 0,
                power: new Decimal(1),
                baseAmount: 0
            },
            infinityDimension4 : {
                cost: new Decimal(1e20),
                amount: new Decimal(0),
                bought: 0,
                power: new Decimal(1),
                baseAmount: 0
            },
            infinityDimension5 : {
                cost: new Decimal(1e140),
                amount: new Decimal(0),
                bought: 0,
                power: new Decimal(1),
                baseAmount: 0
            },
            infinityDimension6 : {
                cost: new Decimal(1e200),
                amount: new Decimal(0),
                bought: 0,
                power: new Decimal(1),
                baseAmount: 0
            },
            infinityDimension7 : {
                cost: new Decimal(1e250),
                amount: new Decimal(0),
                bought: 0,
                power: new Decimal(1),
                baseAmount: 0
            },
            infinityDimension8 : {
                cost: new Decimal(1e280),
                amount: new Decimal(0),
                bought: 0,
                power: new Decimal(1),
                baseAmount: 0
            },
            infDimBuyers: [false, false, false, false, false, false, false, false],
            timeShards: new Decimal(0),
            tickThreshold: new Decimal(1),
            totalTickGained: 0,
            timeDimension1: {
                cost: new Decimal(1),
                amount: new Decimal(0),
                power: new Decimal(1),
                bought: 0
            },
            timeDimension2: {
                cost: new Decimal(5),
                amount: new Decimal(0),
                power: new Decimal(1),
                bought: 0
            },
            timeDimension3: {
                cost: new Decimal(100),
                amount: new Decimal(0),
                power: new Decimal(1),
                bought: 0
            },
            timeDimension4: {
                cost: new Decimal(1000),
                amount: new Decimal(0),
                power: new Decimal(1),
                bought: 0
            },
            timeDimension5: {
                cost: new Decimal("1e2350"),
                amount: new Decimal(0),
                power: new Decimal(1),
                bought: 0
            },
            timeDimension6: {
                cost: new Decimal("1e2650"),
                amount: new Decimal(0),
                power: new Decimal(1),
                bought: 0
            },
            timeDimension7: {
                cost: new Decimal("1e3000"),
                amount: new Decimal(0),
                power: new Decimal(1),
                bought: 0
            },
            timeDimension8: {
                cost: new Decimal("1e3350"),
                amount: new Decimal(0),
                power: new Decimal(1),
                bought: 0
            },
            eternityPoints: new Decimal(0),
            eternities: 0,
            thisEternity: 0,
            bestEternity: 999999999999,
            eternityUpgrades: [],
            epmult: new Decimal(1),
            epmultCost: new Decimal(500),
            totalTickGained: 0,
            offlineProd: player.reality.upg.includes(10) ? player.offlineProd : 0,
            offlineProdCost: player.reality.upg.includes(10) ? player.offlineProdCost : 1e7,
            challengeTarget: 0,
            autoSacrifice: player.reality.upg.includes(10) ? player.autoSacrifice : 1,
            replicanti: {
                amount: player.reality.upg.includes(10) ? new Decimal(1) : new Decimal(0),
                unl: player.reality.upg.includes(10) ? true : false,
                chance: 0.01,
                chanceCost: new Decimal(1e150),
                interval: 1000,
                intervalCost: new Decimal(1e140),
                gal: 0,
                galaxies: 0,
                galCost: new Decimal(1e170),
                galaxybuyer: player.reality.upg.includes(10) ? player.replicanti.galaxybuyer : undefined,
                auto: [player.reality.upg.includes(10) ? player.replicanti.auto[0] : false, player.reality.upg.includes(10) ? player.replicanti.auto[1] : false, player.reality.upg.includes(10) ? player.replicanti.auto[2] : false]
            },
            timestudy: {
                theorem: 0,
                amcost: new Decimal("1e20000"),
                ipcost: new Decimal(1),
                epcost: new Decimal(1),
                studies: [],
            },
            eternityChalls: {},
            eternityChallGoal: new Decimal(Number.MAX_VALUE),
            currentEternityChall: "",
            eternityChallUnlocked: 0,
            etercreq: 0,
            autoIP: new Decimal(0),
            autoTime: 1e300,
            infMultBuyer: player.reality.upg.includes(10) ? player.infMultBuyer : false,
            autoCrunchMode: "amount",
            autoEternityMode: player.autoEternityMode,
            respec: false,
            eternityBuyer: {
                limit: new Decimal(0),
                isOn: false
            },
            eterc8ids: 50,
            eterc8repl: 40,
            dimlife: true,
            dead: true,
            dilation: {
                studies: [],
                active: false,
                tachyonParticles: new Decimal(0),
                dilatedTime: new Decimal(0),
                totalTachyonParticles: new Decimal(0),
                nextThreshold: new Decimal(1000),
                freeGalaxies: 0,
                upgrades: [],
                rebuyables: {
                    1: 0,
                    2: 0,
                    3: 0,
                }
            },
            secretUnlocks: player.secretUnlocks,
            realities: player.realities+1,
            thisReality: 0,
            bestReality: Math.min(player.thisReality, player.bestReality),
            reality: player.reality,
            wormhole: player.wormhole,
            options: player.options
        };

        if (player.reality.upg.includes(10)) player.eternities = 100
        
        if (player.eternities <= 30) {
            document.getElementById("secondRow").style.display = "none";
            document.getElementById("thirdRow").style.display = "none";
            document.getElementById("tickSpeed").style.visibility = "hidden";
            document.getElementById("tickSpeedMax").style.visibility = "hidden";
            document.getElementById("tickLabel").style.visibility = "hidden";
            document.getElementById("tickSpeedAmount").style.visibility = "hidden";
            document.getElementById("fourthRow").style.display = "none";
            document.getElementById("fifthRow").style.display = "none";
            document.getElementById("sixthRow").style.display = "none";
            document.getElementById("seventhRow").style.display = "none";
            document.getElementById("eightRow").style.display = "none";
        }

        for (i in player.reality.glyphs.active) {
            var glyph = player.reality.glyphs.active[i];
            if (glyph.type == "power" && glyph.effects.autochall !== undefined) {
                player.challenges = ["challenge1", "challenge2", "challenge3", "challenge4", "challenge5", "challenge6", "challenge7", "challenge8", "challenge9", "challenge10", "challenge11", "challenge12", "postc1", "postc2", "postc3", "postc4", "postc5", "postc6", "postc7", "postc8"];
            }
        }
        document.getElementById("matter").style.display = "none";
        document.getElementById("quickReset").style.display = "none";
        if (player.infinitied >= 1 && !player.challenges.includes("challenge1")) player.challenges.push("challenge1");
        var autobuyers = document.getElementsByClassName('autoBuyerDiv')
        if (player.eternities < 2) {
            for (var i=0; i<autobuyers.length;i++) autobuyers.item(i).style.display = "none"
            document.getElementById("buyerBtnDimBoost").style.display = "inline-block"
            document.getElementById("buyerBtnGalaxies").style.display = "inline-block"
            document.getElementById("buyerBtnInf").style.display = "inline-block"
            document.getElementById("buyerBtnTickSpeed").style.display = "inline-block"
        }

        if (player.realities == 4) player.reality.automatorCommands = [12, 23, 24]
        player.reality.upgReqChecks = [true]
        updateAutobuyers();
        resetInfDimensions();
        updateChallenges();
        updateChallengeTimes()
        updateLastTenRuns()
        updateLastTenEternities()
        updateLastTenRealities()
        IPminpeak = new Decimal(0)
        EPminpeak = new Decimal(0)
        updateMilestones()
        resetTimeDimensions()
        if (player.eternities < 20) player.autobuyers[9].bulk = 1
        if (player.eternities < 20) document.getElementById("bulkDimboost").value = player.autobuyers[9].bulk
        if (player.eternities < 50) {
            document.getElementById("replicantidiv").style.display="none"
            document.getElementById("replicantiunlock").style.display="inline-block"
        } else if (document.getElementById("replicantidiv").style.display === "none" && player.eternities >= 50) {
            document.getElementById("replicantidiv").style.display="inline-block"
            document.getElementById("replicantiunlock").style.display="none"
        }
        try {
            kongregate.stats.submit('Eternities', player.eternities);
        } catch (err) {console.log("Couldn't load Kongregate API")}
        if (player.eternities > 2 && player.replicanti.galaxybuyer === undefined) player.replicanti.galaxybuyer = false
        document.getElementById("infinityPoints1").innerHTML = "You have <span class=\"IPAmount1\">"+shortenDimensions(player.infinityPoints)+"</span> Infinity points."
        document.getElementById("infinityPoints2").innerHTML = "You have <span class=\"IPAmount2\">"+shortenDimensions(player.infinityPoints)+"</span> Infinity points."
        if (player.eternities < 2) document.getElementById("break").textContent = "BREAK INFINITY"
        document.getElementById("replicantireset").innerHTML = "Reset replicanti amount, but get a free galaxy<br>"+player.replicanti.galaxies + " replicated galaxies created."
        document.getElementById("eternitybtn").style.display = player.infinityPoints.gte(player.eternityChallGoal) ? "inline-block" : "none"
        document.getElementById("infiMult").innerHTML = "Multiply infinity points from all sources by 2 <br>currently: "+shorten(player.infMult.times(kongIPMult)) +"x<br>Cost: "+shortenCosts(player.infMultCost)+" IP"
        updateEternityUpgrades()
        document.getElementById("totaltickgained").textContent = "You've gained "+Math.max(player.totalTickGained, 0).toString().replace(/\B(?=(\d{3})+(?!\d))/g, ",")+" tickspeed upgrades."
        updateTickSpeed();
        playerInfinityUpgradesOnEternity()
        document.getElementById("eternityPoints2").innerHTML = "You have <span class=\"EPAmount2\">"+shortenDimensions(player.eternityPoints)+"</span> Eternity point"+((player.eternityPoints.eq(1)) ? "." : "s.")
        updateEternityChallenges()
        if (player.eternities <= 1) {
            showTab("dimensions")
            showDimTab("antimatterdimensions")
            loadAutoBuyerSettings()
        }
        Marathon2 = 0;
        toggleCrunchMode()
        toggleCrunchMode()
        toggleCrunchMode()

        toggleEternityMode()
        toggleEternityMode()
        toggleEternityMode()
        updateTimeStudyButtons()
        if (!player.reality.upg.includes(10)) {
            document.getElementById("infmultbuyer").textContent = "Autobuy IP mult OFF"
            document.getElementById("replauto1").textContent = "Auto: OFF"
            document.getElementById("replauto2").textContent = "Auto: OFF"
            document.getElementById("replauto3").textContent = "Auto: OFF"
        }
        generateGlyphTable();
        updateWormholeUpgrades()
        updateAutomatorRows()
        updateAutomatorTree()
    }
}

function exitChallenge() {
    if (player.currentChallenge !== "") {
        document.getElementById(player.currentChallenge).textContent = "Start"
        startChallenge("");
        updateChallenges();
    } else if (player.currentEternityChall !== "") {
        player.currentEternityChall = ""
        player.eternityChallGoal = new Decimal(Number.MAX_VALUE)
        eternity(true)
        updateEternityChallenges();
    }
}

function startChallenge(name, target) {
  if(!player.options.confirmations.challenges || name == "" ? true : (name.includes("post")) ? confirm("You will start over with just your infinity upgrades, and achievements. You need to reach a set goal with special conditions. NOTE: The rightmost infinity upgrade column doesn't work on challenges.") : confirm("You will start over with just your infinity upgrades, and achievements. You need to reach infinity with special conditions. NOTE: The rightmost infinity upgrade column doesn't work on challenges.")) {
    if (player.currentChallenge != "") document.getElementById(player.currentChallenge).textContent = "Start"
    player = {
        money: new Decimal(10),
        tickSpeedCost: new Decimal(1000),
        tickspeed: new Decimal(1000),
        firstCost: new Decimal(10),
        secondCost: new Decimal(100),
        thirdCost: new Decimal(10000),
        fourthCost: new Decimal(1000000),
        fifthCost: new Decimal(1e9),
        sixthCost: new Decimal(1e13),
        seventhCost: new Decimal(1e18),
        eightCost: new Decimal(1e24),
        firstAmount: new Decimal(0),
        secondAmount: new Decimal(0),
        thirdAmount: new Decimal(0),
        fourthAmount: new Decimal(0),
        firstBought: 0,
        secondBought: 0,
        thirdBought: 0,
        fourthBought: 0,
        fifthAmount: new Decimal(0),
        sixthAmount: new Decimal(0),
        seventhAmount: new Decimal(0),
        eightAmount: new Decimal(0),
        fifthBought: 0,
        sixthBought: 0,
        seventhBought: 0,
        eightBought: 0,
        firstPow: new Decimal(1),
        secondPow: new Decimal(1),
        thirdPow: new Decimal(1),
        fourthPow: new Decimal(1),
        fifthPow: new Decimal(1),
        sixthPow: new Decimal(1),
        seventhPow: new Decimal(1),
        eightPow: new Decimal(1),
        sacrificed: new Decimal(0),
      achievements: player.achievements,
      challenges: player.challenges,
      currentChallenge: name,
      infinityUpgrades: player.infinityUpgrades,
      infinityPoints: player.infinityPoints,
      infinitied: player.infinitied,
      infinitiedBank: player.infinitiedBank,
      totalTimePlayed: player.totalTimePlayed,
      realTimePlayed: player.realTimePlayed,
      bestInfinityTime: player.bestInfinityTime,
      thisInfinityTime: 0,
      resets: 0,
      galaxies: 0,
      tickDecrease: 0.9,
      totalmoney: player.totalmoney,
      interval: null,
      lastUpdate: player.lastUpdate,
      achPow: player.achPow,
      autobuyers: player.autobuyers,
      costMultipliers: [new Decimal(1e3), new Decimal(1e4), new Decimal(1e5), new Decimal(1e6), new Decimal(1e8), new Decimal(1e10), new Decimal(1e12), new Decimal(1e15)],
      tickspeedMultiplier: new Decimal(10),
      chall2Pow: 1,
      chall3Pow: new Decimal(0.01),
      matter: new Decimal(0),
      newsArray: player.newsArray,
      chall11Pow: new Decimal(1),
      partInfinityPoint: player.partInfinityPoint,
      partInfinitied: player.partInfinitied,
      break: player.break,
      challengeTimes: player.challengeTimes,
      infchallengeTimes: player.infchallengeTimes,
      lastTenRuns: player.lastTenRuns,
      lastTenEternities: player.lastTenEternities,
      lastTenRealities: player.lastTenRealities,
      infMult: player.infMult,
      infMultCost: player.infMultCost,
      tickSpeedMultDecrease: player.tickSpeedMultDecrease,
      tickSpeedMultDecreaseCost: player.tickSpeedMultDecreaseCost,
      dimensionMultDecrease: player.dimensionMultDecrease,
      dimensionMultDecreaseCost: player.dimensionMultDecreaseCost,
      version: player.version,
      postChallUnlocked: player.postChallUnlocked,
      postC4Tier: 1,
      postC3Reward: new Decimal(1),
      overXGalaxies: player.overXGalaxies,
      spreadingCancer: player.spreadingCancer,
      infDimensionsUnlocked: player.infDimensionsUnlocked,
      infinityPower: player.infinityPower,
      infinityDimension1: player.infinityDimension1,
      infinityDimension2: player.infinityDimension2,
      infinityDimension3: player.infinityDimension3,
      infinityDimension4: player.infinityDimension4,
      infinityDimension5: player.infinityDimension5,
      infinityDimension6: player.infinityDimension6,
      infinityDimension7: player.infinityDimension7,
      infinityDimension8: player.infinityDimension8,
      infDimBuyers: player.infDimBuyers,
      timeShards: player.timeShards,
      tickThreshold: player.tickThreshold,
      timeDimension1: player.timeDimension1,
      timeDimension2: player.timeDimension2,
      timeDimension3: player.timeDimension3,
      timeDimension4: player.timeDimension4,
      timeDimension5: player.timeDimension5,
      timeDimension6: player.timeDimension6,
      timeDimension7: player.timeDimension7,
      timeDimension8: player.timeDimension8,
      eternityPoints: player.eternityPoints,
      eternities: player.eternities,
      thisEternity: player.thisEternity,
      bestEternity: player.bestEternity,
      eternityUpgrades: player.eternityUpgrades,
      epmult: player.epmult,
      epmultCost: player.epmultCost,
      totalTickGained: player.totalTickGained,
      offlineProd: player.offlineProd,
      offlineProdCost: player.offlineProdCost,
      challengeTarget: target,
      autoSacrifice: player.autoSacrifice,
      replicanti: player.replicanti,
      timestudy: player.timestudy,
      eternityChalls: player.eternityChalls,
      eternityChallGoal: player.eternityChallGoal,
      currentEternityChall: player.currentEternityChall,
      eternityChallUnlocked: player.eternityChallUnlocked,
      etercreq: player.etercreq,
      autoIP: player.autoIP,
      autoTime: player.autoTime,
      infMultBuyer: player.infMultBuyer,
      autoCrunchMode: player.autoCrunchMode,
      autoEternityMode: player.autoEternityMode,
      respec: player.respec,
      eternityBuyer: player.eternityBuyer,
      eterc8ids: player.eterc8ids,
      eterc8repl: player.eterc8repl,
      dimlife: player.dimlife,
      dead: player.dead,
      dilation: player.dilation,
      secretUnlocks: player.secretUnlocks,
      realities: player.realities,
      thisReality: player.thisReality,
      bestReality: player.bestReality,
      reality: player.reality,
      wormhole: player.wormhole,
      options: player.options
    };
	if (player.currentChallenge == "challenge10" || player.currentChallenge == "postc1") {
        player.thirdCost = new Decimal(100)
        player.fourthCost = new Decimal(500)
        player.fifthCost = new Decimal(2500)
        player.sixthCost = new Decimal(2e4)
        player.seventhCost = new Decimal(2e5)
        player.eightCost = new Decimal(4e6)
    }
    if (player.currentChallenge == "postc1") player.costMultipliers = [new Decimal(1e3),new Decimal(5e3),new Decimal(1e4),new Decimal(1.2e4),new Decimal(1.8e4),new Decimal(2.6e4),new Decimal(3.2e4),new Decimal(4.2e4)];
    if (player.currentChallenge == "postc2") {
        player.eightAmount = new Decimal(1);
        player.eightBought = 1;
        player.resets = 4;
    }

    if (player.replicanti.unl) player.replicanti.amount = new Decimal(1)
    player.replicanti.galaxies = 0

    // even if we're in a challenge, apparently if it's challenge 2 we might have four resets anyway.
    setInitialDimensionPower();

    IPminpeak = new Decimal(0)
    if (player.currentChallenge.includes("post")) player.break = true
    if (isAchEnabled("r36")) player.tickspeed = player.tickspeed.times(0.98);
    if (isAchEnabled("r45")) player.tickspeed = player.tickspeed.times(0.98);
    if (isAchEnabled("r66")) player.tickspeed = player.tickspeed.times(0.98);
    if (isAchEnabled("r83")) player.tickspeed = player.tickspeed.times(Decimal.pow(0.95,player.galaxies));

    if (player.eternities < 30) {
        document.getElementById("secondRow").style.display = "none";
        document.getElementById("thirdRow").style.display = "none";
        document.getElementById("tickSpeed").style.visibility = "hidden";
        document.getElementById("tickSpeedMax").style.visibility = "hidden";
        document.getElementById("tickLabel").style.visibility = "hidden";
        document.getElementById("tickSpeedAmount").style.visibility = "hidden";
        document.getElementById("fourthRow").style.display = "none";
    }
    document.getElementById("fifthRow").style.display= "none";
    document.getElementById("sixthRow").style.display= "none";
    document.getElementById("seventhRow").style.display= "none";
    document.getElementById("eightRow").style.display= "none";
    if (name == "challenge12" || player.currentChallenge == "postc1" || player.currentChallenge == "postc6") document.getElementById("matter").style.display = "block";
    else document.getElementById("matter").style.display = "none";

    if (name == "challenge12" || name == "challenge9" || name == "challenge5" || player.currentChallenge == "postc1" || player.currentChallenge == "postc4" || player.currentChallenge == "postc5" || player.currentChallenge == "postc6" || player.currentChallenge == "postc8") document.getElementById("quickReset").style.display = "inline-block";
    else document.getElementById("quickReset").style.display = "none";

    showTab('dimensions');
    updateChallenges();
    if (isAchEnabled("r21")) player.money = new Decimal(100).max(player.money);
    if (isAchEnabled("r37")) player.money = new Decimal(1000);
    if (isAchEnabled("r54")) player.money = new Decimal(2e5);
    if (isAchEnabled("r55")) player.money = new Decimal(1e10);
    if (isAchEnabled("r78")) player.money = new Decimal(1e25);
    showTab("dimensions")
    try {
        kongregate.stats.submit('Infinitied', getInfinitied());
        kongregate.stats.submit('Fastest Infinity time (ms)', Math.floor(player.bestInfinityTime))
    } catch (err) {console.log("Couldn't load Kongregate API")}

    if (player.infinitied >= 10) giveAchievement("That's a lot of infinites");

    document.getElementById("replicantireset").innerHTML = "Reset replicanti amount, but get a free galaxy<br>"+player.replicanti.galaxies + " replicated galaxies created."

    resetInfDimensions();
    player.tickspeed = player.tickspeed.times(Decimal.pow(getTickSpeedMultiplier(), player.totalTickGained))
    updateTickSpeed();

    if (player.resets == 0 && player.currentChallenge == "") {
        if (player.infinityUpgrades.includes("skipReset1")) player.resets++;
        if (player.infinityUpgrades.includes("skipReset2")) player.resets++;
        if (player.infinityUpgrades.includes("skipReset3")) player.resets++;
        if (player.infinityUpgrades.includes("skipResetGalaxy")) {
            player.resets++;
            if (player.galaxies == 0) player.galaxies = 1
        }
    }
    if (player.currentChallenge.includes("post") && player.currentEternityChall !== "") giveAchievement("I wish I had gotten 7 eternities")
    Marathon2 = 0;
}
}

function unlockEChall(idx) {
    if (player.eternityChallUnlocked == 0) {
        player.eternityChallUnlocked = idx
        document.getElementById("eterc"+player.eternityChallUnlocked+"div").style.display = "inline-block"
        if (!justImported) showTab("challenges")
        if (!justImported) showChallengesTab("eternitychallenges")
        if (idx !== 12 && idx !== 13) player.etercreq = idx
    }
    updateEternityChallenges()
    updateTimeStudyButtons()
}

function ECTimesCompleted(name) {
    if (player.eternityChalls[name] === undefined) return 0
    else return player.eternityChalls[name]
}

function canUnlockEC(idx, cost, study, study2) {
    study2 = (study2 !== undefined) ? study2 : 0;
    if (player.eternityChallUnlocked !== 0) return false
    if (!player.timestudy.studies.includes(study) && (player.study2 == 0 || !player.timestudy.studies.includes(study2))) return false
    if (player.timestudy.theorem < cost) return false
    if (player.etercreq == idx && idx !== 11 && idx !== 12) return true

    switch(idx) {
        case 1:
        if (player.eternities >= 20000+(ECTimesCompleted("eterc1")*20000)) return true
        break;

        case 2:
        if (player.totalTickGained >= 1300+(ECTimesCompleted("eterc2")*150)) return true
        break;

        case 3:
        if (player.eightAmount.gte(17300+(ECTimesCompleted("eterc3")*1250))) return true
        break;

        case 4:
        if (1e8 + (ECTimesCompleted("eterc4")*5e7) <= getInfinitied()) return true
        break;

        case 5:
        if (160 + (ECTimesCompleted("eterc5")*14) <= player.galaxies) return true
        break;

        case 6:
        if (40 + (ECTimesCompleted("eterc6")*5) <= player.replicanti.galaxies) return true
        break;

        case 7:
        if (player.money.gte(new Decimal("1e500000").times(new Decimal("1e300000").pow(ECTimesCompleted("eterc7"))))) return true
        break;

        case 8:
        if (player.infinityPoints.gte(new Decimal("1e4000").times(new Decimal("1e1000").pow(ECTimesCompleted("eterc8"))))) return true
        break;

        case 9:
        if (player.infinityPower.gte(new Decimal("1e17500").times(new Decimal("1e2000").pow(ECTimesCompleted("eterc9"))))) return true
        break;

        case 10:
        if (player.eternityPoints.gte(new Decimal("1e100").times(new Decimal("1e20").pow(ECTimesCompleted("eterc10"))))) return true
        break;

        case 11:
        if (player.timestudy.studies.includes(71) && !player.timestudy.studies.includes(72) && !player.timestudy.studies.includes(73)) return true
        break;

        case 12:
        if (player.timestudy.studies.includes(73) && !player.timestudy.studies.includes(71) && !player.timestudy.studies.includes(72)) return true
        break;
    }
}

function updateECUnlockButtons() {
    if (canUnlockEC(1, 30, 171)) {
        document.getElementById("ec1unl").className = "eternitychallengestudy"
    } else {
        document.getElementById("ec1unl").className = "eternitychallengestudylocked"
    }

    if (canUnlockEC(2, 35, 171)) {
        document.getElementById("ec2unl").className = "eternitychallengestudy"
    } else {
        document.getElementById("ec2unl").className = "eternitychallengestudylocked"
    }

    if (canUnlockEC(3, 40, 171)) {
        document.getElementById("ec3unl").className = "eternitychallengestudy"
    } else {
        document.getElementById("ec3unl").className = "eternitychallengestudylocked"
    }

    if (canUnlockEC(4, 70, 143)) {
        document.getElementById("ec4unl").className = "eternitychallengestudy"
    } else {
        document.getElementById("ec4unl").className = "eternitychallengestudylocked"
    }

    if (canUnlockEC(5, 130, 42)) {
        document.getElementById("ec5unl").className = "eternitychallengestudy"
    } else {
        document.getElementById("ec5unl").className = "eternitychallengestudylocked"
    }

    if (canUnlockEC(6, 85, 121)) {
        document.getElementById("ec6unl").className = "eternitychallengestudy"
    } else {
        document.getElementById("ec6unl").className = "eternitychallengestudylocked"
    }

    if (canUnlockEC(7, 115, 111)) {
        document.getElementById("ec7unl").className = "eternitychallengestudy"
    } else {
        document.getElementById("ec7unl").className = "eternitychallengestudylocked"
    }

    if (canUnlockEC(8, 115, 123)) {
        document.getElementById("ec8unl").className = "eternitychallengestudy"
    } else {
        document.getElementById("ec8unl").className = "eternitychallengestudylocked"
    }

    if (canUnlockEC(9, 415, 151)) {
        document.getElementById("ec9unl").className = "eternitychallengestudy"
    } else {
        document.getElementById("ec9unl").className = "eternitychallengestudylocked"
    }

    if (canUnlockEC(10, 550, 181)) {
        document.getElementById("ec10unl").className = "eternitychallengestudy"
    } else {
        document.getElementById("ec10unl").className = "eternitychallengestudylocked"
    }

    if (canUnlockEC(11, 1, 231, 232)) {
        document.getElementById("ec11unl").className = "eternitychallengestudy"
    } else {
        document.getElementById("ec11unl").className = "eternitychallengestudylocked"
    }

    if (canUnlockEC(12, 1, 233, 234)) {
        document.getElementById("ec12unl").className = "eternitychallengestudy"
    } else {
        document.getElementById("ec12unl").className = "eternitychallengestudylocked"
    }

    if (player.eternityChallUnlocked !== 0 )document.getElementById("ec"+player.eternityChallUnlocked+"unl").className = "eternitychallengestudybought"
}

document.getElementById("ec1unl").onclick = function() {
    if (canUnlockEC(1, 30, 171)) {
        unlockEChall(1)
        player.timestudy.theorem -= 30
        updateTheoremButtons()
        updateTimeStudyButtons()
        drawStudyTree()
        return true
    } else return false
}

document.getElementById("ec2unl").onclick = function() {
    if (canUnlockEC(2, 35, 171)) {
        unlockEChall(2)
        player.timestudy.theorem -= 35
        updateTheoremButtons()
        updateTimeStudyButtons()
        drawStudyTree()
        return true
    } else return false
}

document.getElementById("ec3unl").onclick = function() {
    if (canUnlockEC(3, 40, 171)) {
        unlockEChall(3)
        player.timestudy.theorem -= 40
        updateTheoremButtons()
        updateTimeStudyButtons()
        drawStudyTree()
        return true
    } else return false
}

document.getElementById("ec4unl").onclick = function() {
    if (canUnlockEC(4, 70, 143)) {
        unlockEChall(4)
        player.timestudy.theorem -= 70
        updateTheoremButtons()
        updateTimeStudyButtons()
        drawStudyTree()
        return true
    } else return false
}

document.getElementById("ec5unl").onclick = function() {
    if (canUnlockEC(5, 130, 42)) {
        unlockEChall(5)
        player.timestudy.theorem -= 130
        updateTheoremButtons()
        updateTimeStudyButtons()
        drawStudyTree()
        return true
    } else return false
}

document.getElementById("ec6unl").onclick = function() {
    if (canUnlockEC(6, 85, 121)) {
        unlockEChall(6)
        player.timestudy.theorem -= 85
        updateTheoremButtons()
        updateTimeStudyButtons()
        drawStudyTree()
        return true
    } else return false
}

document.getElementById("ec7unl").onclick = function() {
    if (canUnlockEC(7, 115, 111)) {
        unlockEChall(7)
        player.timestudy.theorem -= 115
        updateTheoremButtons()
        updateTimeStudyButtons()
        drawStudyTree()
        return true
    } else return false
}

document.getElementById("ec8unl").onclick = function() {
    if (canUnlockEC(8, 115, 123)) {
        unlockEChall(8)
        player.timestudy.theorem -= 115
        updateTheoremButtons()
        updateTimeStudyButtons()
        drawStudyTree()
        return true
    } else return false
}

document.getElementById("ec9unl").onclick = function() {
    if (canUnlockEC(9, 415, 151)) {
        unlockEChall(9)
        player.timestudy.theorem -= 415
        updateTheoremButtons()
        updateTimeStudyButtons()
        drawStudyTree()
        return true
    } else return false
}

document.getElementById("ec10unl").onclick = function() {
    if (canUnlockEC(10, 550, 181)) {
        unlockEChall(10)
        player.timestudy.theorem -= 550
        updateTheoremButtons()
        updateTimeStudyButtons()
        drawStudyTree()
        return true
    } else return false
}

document.getElementById("ec11unl").onclick = function() {
    if (canUnlockEC(11, 1, 231, 232)) {
        unlockEChall(11)
        player.timestudy.theorem -= 1
        updateTheoremButtons()
        updateTimeStudyButtons()
        drawStudyTree()
        return true
    } else return false
}

document.getElementById("ec12unl").onclick = function() {
    if (canUnlockEC(12, 1, 233, 234)) {
        unlockEChall(12)
        player.timestudy.theorem -= 1
        updateTheoremButtons()
        updateTimeStudyButtons()
        drawStudyTree()
        return true
    } else return false
}

function startEternityChallenge(name, startgoal, goalIncrease) {
    if (player.eternityChallUnlocked == 0 || parseInt(name.split("c")[1]) !== player.eternityChallUnlocked) return false
    if((!player.options.confirmations.challenges) || name == "" ? true :  (confirm("You will start over with just your time studies, eternity upgrades and achievements. You need to reach a set IP with special conditions."))) {
        player = {
            money: new Decimal(10),
            tickSpeedCost: new Decimal(1000),
            tickspeed: new Decimal(1000),
            firstCost: new Decimal(10),
            secondCost: new Decimal(100),
            thirdCost: new Decimal(10000),
            fourthCost: new Decimal(1000000),
            fifthCost: new Decimal(1e9),
            sixthCost: new Decimal(1e13),
            seventhCost: new Decimal(1e18),
            eightCost: new Decimal(1e24),
            firstAmount: new Decimal(0),
            secondAmount: new Decimal(0),
            thirdAmount: new Decimal(0),
            fourthAmount: new Decimal(0),
            firstBought: 0,
            secondBought: 0,
            thirdBought: 0,
            fourthBought: 0,
            fifthAmount: new Decimal(0),
            sixthAmount: new Decimal(0),
            seventhAmount: new Decimal(0),
            eightAmount: new Decimal(0),
            fifthBought: 0,
            sixthBought: 0,
            seventhBought: 0,
            eightBought: 0,
            firstPow: new Decimal(1),
            secondPow: new Decimal(1),
            thirdPow: new Decimal(1),
            fourthPow: new Decimal(1),
            fifthPow: new Decimal(1),
            sixthPow: new Decimal(1),
            seventhPow: new Decimal(1),
            eightPow: new Decimal(1),
            sacrificed: new Decimal(0),
            achievements: player.achievements,
            challenges: (player.eternities >= 2 && isAchEnabled("r133")) ? ["challenge1", "challenge2", "challenge3", "challenge4", "challenge5", "challenge6", "challenge7", "challenge8", "challenge9", "challenge10", "challenge11", "challenge12", "postc1", "postc2", "postc3", "postc4", "postc5", "postc6", "postc7", "postc8"] : (player.eternities >= 2) ? ["challenge1", "challenge2", "challenge3", "challenge4", "challenge5", "challenge6", "challenge7", "challenge8", "challenge9", "challenge10", "challenge11", "challenge12"] : [],
            currentChallenge: "",
            infinityUpgrades: player.infinityUpgrades,
            infinityPoints: new Decimal(0),
            infinitied: 0,
            infinitiedBank: player.infinitiedBank,
            totalTimePlayed: player.totalTimePlayed,
            realTimePlayed: player.realTimePlayed,
            bestInfinityTime: 9999999999,
            thisInfinityTime: 0,
            resets: (player.eternities >= 4) ? 4 : 0,
            galaxies: (player.eternities >= 4) ? 1 : 0,
            tickDecrease: 0.9,
            totalmoney: player.totalmoney,
            interval: null,
            lastUpdate: player.lastUpdate,
            achPow: player.achPow,
            autobuyers: player.autobuyers,
            partInfinityPoint: 0,
            partInfinitied: 0,
            break: player.break,
            costMultipliers: [new Decimal(1e3), new Decimal(1e4), new Decimal(1e5), new Decimal(1e6), new Decimal(1e8), new Decimal(1e10), new Decimal(1e12), new Decimal(1e15)],
            tickspeedMultiplier: new Decimal(10),
            chall2Pow: 1,
            chall3Pow: new Decimal(0.01),
            newsArray: player.newsArray,
            matter: new Decimal(0),
            chall11Pow: new Decimal(1),
            challengeTimes: player.challengeTimes,
            infchallengeTimes: player.infchallengeTimes,
            lastTenRuns: [[600*60*24*31, new Decimal(1)], [600*60*24*31, new Decimal(1)], [600*60*24*31, new Decimal(1)], [600*60*24*31, new Decimal(1)], [600*60*24*31, new Decimal(1)], [600*60*24*31, new Decimal(1)], [600*60*24*31, new Decimal(1)], [600*60*24*31, new Decimal(1)], [600*60*24*31, new Decimal(1)], [600*60*24*31, new Decimal(1)]],
            lastTenEternities: player.lastTenEternities,
            lastTenRealities: player.lastTenRealities,
            infMult: new Decimal(1),
            infMultCost: new Decimal(10),
            tickSpeedMultDecrease: player.eternities >= 20 ? player.tickSpeedMultDecrease : 10,
            tickSpeedMultDecreaseCost: player.eternities >= 20 ? player.tickSpeedMultDecreaseCost : 3e6,
            dimensionMultDecrease: player.eternities >= 20 ? player.dimensionMultDecrease : 10,
            dimensionMultDecreaseCost: player.eternities >= 20 ? player.dimensionMultDecreaseCost : 1e8,
            version: player.version,
            postChallUnlocked: (isAchEnabled("r133")) ? 8 : 0,
            postC4Tier: 1,
            postC3Reward: new Decimal(1),
            overXGalaxies: player.overXGalaxies,
            spreadingCancer: player.spreadingCancer,
            infDimensionsUnlocked: [false, false, false, false, false, false, false, false],
            infinityPower: new Decimal(1),
            infinityDimension1 : {
                cost: new Decimal(1e8),
                amount: new Decimal(0),
                bought: 0,
                power: new Decimal(1),
                baseAmount: 0
            },
            infinityDimension2 : {
                cost: new Decimal(1e9),
                amount: new Decimal(0),
                bought: 0,
                power: new Decimal(1),
                baseAmount: 0
            },
            infinityDimension3 : {
                cost: new Decimal(1e10),
                amount: new Decimal(0),
                bought: 0,
                power: new Decimal(1),
                baseAmount: 0
            },
            infinityDimension4 : {
                cost: new Decimal(1e20),
                amount: new Decimal(0),
                bought: 0,
                power: new Decimal(1),
                baseAmount: 0
            },
            infinityDimension5 : {
                cost: new Decimal(1e140),
                amount: new Decimal(0),
                bought: 0,
                power: new Decimal(1),
                baseAmount: 0
            },
            infinityDimension6 : {
                cost: new Decimal(1e200),
                amount: new Decimal(0),
                bought: 0,
                power: new Decimal(1),
                baseAmount: 0
            },
            infinityDimension7 : {
                cost: new Decimal(1e250),
                amount: new Decimal(0),
                bought: 0,
                power: new Decimal(1),
                baseAmount: 0
            },
            infinityDimension8 : {
                cost: new Decimal(1e280),
                amount: new Decimal(0),
                bought: 0,
                power: new Decimal(1),
                baseAmount: 0
            },
            infDimBuyers: player.infDimBuyers,
            timeShards: new Decimal(0),
            tickThreshold: new Decimal(1),
            totalTickGained: 0,
            timeDimension1: player.timeDimension1,
            timeDimension2: player.timeDimension2,
            timeDimension3: player.timeDimension3,
            timeDimension4: player.timeDimension4,
            timeDimension5: player.timeDimension5,
            timeDimension6: player.timeDimension6,
            timeDimension7: player.timeDimension7,
            timeDimension8: player.timeDimension8,
            eternityPoints: player.eternityPoints,
            eternities: player.eternities,
            thisEternity: 0,
            bestEternity: player.bestEternity,
            eternityUpgrades: player.eternityUpgrades,
            epmult: player.epmult,
            epmultCost: player.epmultCost,
            totalTickGained: 0,
            offlineProd: player.eternities >= 20 ? player.offlineProd : 0,
            offlineProdCost: player.eternities >= 20 ? player.offlineProdCost : 1e7,
            challengeTarget: 0,
            autoSacrifice: player.eternities >= 7 ? player.autoSacrifice : 1,
            replicanti: {
                amount: player.eternities >= 50 ? 1 : 0,
                unl: player.eternities >= 50 ? true : false,
                chance: 0.01,
                chanceCost: new Decimal(1e150),
                interval: 1000,
                intervalCost: new Decimal(1e140),
                gal: 0,
                galaxies: 0,
                galCost: new Decimal(1e170),
                galaxybuyer: (player.eternities >= 3) ? player.replicanti.galaxybuyer : undefined,
                auto: player.replicanti.auto
            },
            timestudy: player.timestudy,
            eternityChalls: player.eternityChalls,
            eternityChallGoal: startgoal.times(goalIncrease.pow(ECTimesCompleted(name))).max(startgoal),
            currentEternityChall: name,
            eternityChallUnlocked: player.eternityChallUnlocked,
            etercreq: player.etercreq,
            autoIP: new Decimal(0),
            autoTime: 1e300,
            infMultBuyer: player.infMultBuyer,
            autoCrunchMode: player.autoCrunchMode,
            autoEternityMode: player.autoEternityMode,
            respec: player.respec,
            eternityBuyer: player.eternityBuyer,
            eterc8ids: 50,
            eterc8repl: 40,
            dimlife: true,
            dead: true,
            dilation: {
                studies: player.dilation.studies,
                active: false,
                tachyonParticles: player.dilation.tachyonParticles,
                dilatedTime: player.dilation.dilatedTime,
                totalTachyonParticles: player.dilation.totalTachyonParticles,
                nextThreshold: player.dilation.nextThreshold,
                freeGalaxies: player.dilation.freeGalaxies,
                upgrades: player.dilation.upgrades,
                rebuyables: player.dilation.rebuyables
            },
            secretUnlocks: player.secretUnlocks,
            realities: player.realities,
            thisReality: player.thisReality,
            bestReality: player.bestReality,
            reality: player.reality,
            wormhole: player.wormhole,
            options: player.options
        };

        if (player.replicanti.unl) player.replicanti.amount = new Decimal(1)
        player.replicanti.galaxies = 0
        if (isAchEnabled("r36")) player.tickspeed = player.tickspeed.times(0.98);
        if (isAchEnabled("r45")) player.tickspeed = player.tickspeed.times(0.98);
        if (player.eternities < 30) {
            document.getElementById("secondRow").style.display = "none";
            document.getElementById("thirdRow").style.display = "none";
            document.getElementById("tickSpeed").style.visibility = "hidden";
            document.getElementById("tickSpeedMax").style.visibility = "hidden";
            document.getElementById("tickLabel").style.visibility = "hidden";
            document.getElementById("tickSpeedAmount").style.visibility = "hidden";
            document.getElementById("fourthRow").style.display = "none";
        }
        document.getElementById("fifthRow").style.display = "none";
        document.getElementById("sixthRow").style.display = "none";
        document.getElementById("seventhRow").style.display = "none";
        document.getElementById("eightRow").style.display = "none";
        document.getElementById("matter").style.display = "none";
        document.getElementById("quickReset").style.display = "none";
        var autobuyers = document.getElementsByClassName('autoBuyerDiv')
        if (player.eternities < 2) {
            for (var i=0; i<autobuyers.length;i++) autobuyers.item(i).style.display = "none"
            document.getElementById("buyerBtnDimBoost").style.display = "inline-block"
            document.getElementById("buyerBtnGalaxies").style.display = "inline-block"
            document.getElementById("buyerBtnInf").style.display = "inline-block"
            document.getElementById("buyerBtnTickSpeed").style.display = "inline-block"
        }
        updateAutobuyers();
        if (isAchEnabled("r21")) player.money = new Decimal(100).max(player.money);
        if (isAchEnabled("r37")) player.money = new Decimal(1000);
        if (isAchEnabled("r54")) player.money = new Decimal(2e5);
        if (isAchEnabled("r55")) player.money = new Decimal(1e10);
        if (isAchEnabled("r78")) player.money = new Decimal(1e25);
        if (isAchEnabled("r104")) player.infinityPoints = new Decimal(2e25);
        resetInfDimensions();
        updateChallenges();
        updateChallengeTimes()
        updateLastTenRuns()
        updateLastTenEternities()
        var infchalls = Array.from(document.getElementsByClassName('infchallengediv'))
        for (var i = 0; i< infchalls.length; i++) infchalls[i].style.display = "none"
        IPminpeak = new Decimal(0)
        EPminpeak = new Decimal(0)
        updateMilestones()
        resetTimeDimensions()
        if (player.eternities < 20) player.autobuyers[9].bulk = 1
        if (player.eternities < 20) document.getElementById("bulkDimboost").value = player.autobuyers[9].bulk
        if (player.eternities < 50) {
            document.getElementById("replicantidiv").style.display="none"
            document.getElementById("replicantiunlock").style.display="inline-block"
        }
        try {
            kongregate.stats.submit('Eternities', player.eternities);
        } catch (err) {console.log("Couldn't load Kongregate API")}
        if (player.eternities > 2 && player.replicanti.galaxybuyer === undefined) player.replicanti.galaxybuyer = false
        document.getElementById("infinityPoints1").innerHTML = "You have <span class=\"IPAmount1\">"+shortenDimensions(player.infinityPoints)+"</span> Infinity points."
        document.getElementById("infinityPoints2").innerHTML = "You have <span class=\"IPAmount2\">"+shortenDimensions(player.infinityPoints)+"</span> Infinity points."
        if (player.eternities < 2) document.getElementById("break").textContent = "BREAK INFINITY"
        document.getElementById("replicantireset").innerHTML = "Reset replicanti amount, but get a free galaxy<br>"+player.replicanti.galaxies + " replicated galaxies created."
        document.getElementById("eternitybtn").style.display = player.infinityPoints.gte(player.eternityChallGoal) ? "inline-block" : "none"
        document.getElementById("infiMult").innerHTML = "Multiply infinity points from all sources by 2 <br>currently: "+shorten(player.infMult.times(kongIPMult)) +"x<br>Cost: "+shortenCosts(player.infMultCost)+" IP"
        updateEternityUpgrades()
        document.getElementById("totaltickgained").textContent = "You've gained "+Math.max(player.totalTickGained, 0).toString().replace(/\B(?=(\d{3})+(?!\d))/g, ",")+" tickspeed upgrades."
        updateTickSpeed();
        playerInfinityUpgradesOnEternity()
        document.getElementById("eternityPoints2").innerHTML = "You have <span class=\"EPAmount2\">"+shortenDimensions(player.eternityPoints)+"</span> Eternity point"+((player.eternityPoints.eq(1)) ? "." : "s.")
        updateChallenges()
        updateEternityChallenges()
        Marathon2 = 0;

        return true
    } else return false
}

function startDilatedEternity() {
    if (!player.dilation.studies.includes(1)) return false
    clearInterval(gameLoopIntervalId);
    if (player.dilation.active) {
        eternity(true)
        setTimeout(function() {
            gameLoopIntervalId = setInterval(gameLoop, player.options.updateRate);
        }, 250)
        return false
    }
    if (player.options.confirmations.dilation && !confirm("Dilating time will start a new eternity, and all of your Dimension/Infinity Dimension/Time Dimension multiplier's exponents and tickspeed multiplier's exponent will be reduced to ^ 0.75. If you can eternity while dilated, you'll be rewarded with tachyon particles based on your antimatter and tachyon particles.")) {
        setTimeout(function() {
            gameLoopIntervalId = setInterval(gameLoop, player.options.updateRate);
        }, 250)
        return false
    }
    giveAchievement("I told you already, time is relative")
    eternity(true)
    player.dilation.active = true;
    totalMult = 1
    currentMult = 1
    infinitiedMult = 1
    achievementMult = 1
    challengeMult = 1
    unspentBonus = 1
    postc8Mult = new Decimal(0)
    mult18 = new Decimal(1)
    ec10bonus = new Decimal(1)
    setTimeout(function() {
        gameLoopIntervalId = setInterval(gameLoop, player.options.updateRate);
    }, 250)
    return true
}

function unlockDilation() {
    if (player.dilation.studies.includes(1)) return false
    if (player.timestudy.theorem < 5000) return false
    if (ECTimesCompleted("eterc12") !== 5) return false
    if (ECTimesCompleted("eterc11") !== 5) return false
    player.timestudy.theorem -= 5000
    document.getElementById("dilationunlock").className = "dilationupgbought"
    updateTimeStudyButtons()
    showEternityTab("dilation")
    document.getElementById("dilationunlock").innerHTML = "Unlock time dilation<span>Cost: 5000 Time Theorems"
    return true
}


/**
 *
 * @param {Name of the ugrade} id
 * @param {Cost of the upgrade} cost
 * @param {Cost increase for the upgrade, only for rebuyables} costInc
 *
 * id 1-3 are rebuyables
 *
 * id 2 resets your dilated time and free galaxies
 *
 */

 const DIL_UPG_COSTS = [null, [1e5, 10], [1e6, 100], [1e7, 20],
                              5e6,        1e9,         5e7,
                              2e12,        1e10,         1e11,
                                            1e15]


function buyDilationUpgrade(id, costInc) {
    if (id > 3) { // Not rebuyable
        if (player.dilation.dilatedTime < DIL_UPG_COSTS[id]) return // Not enough dilated time
        if (player.dilation.upgrades.includes(id)) return // Has the upgrade
        player.dilation.dilatedTime = player.dilation.dilatedTime.minus(DIL_UPG_COSTS[id])
        player.dilation.upgrades.push(id)
        if (id == 4) player.dilation.freeGalaxies *= 2 // Double the current galaxies
    } else { // Is rebuyable
        let upgAmount = player.dilation.rebuyables[id];
        let realCost = new Decimal(DIL_UPG_COSTS[id][0]).times( Decimal.pow(DIL_UPG_COSTS[id][1], (upgAmount)) )
        if (player.dilation.dilatedTime.lt(realCost)) return

        player.dilation.dilatedTime = player.dilation.dilatedTime.minus(realCost)
        player.dilation.rebuyables[id] += 1
        if (id == 2) {
            player.dilation.dilatedTime = new Decimal(0)
            player.dilation.nextThreshold = new Decimal(1000)
            player.dilation.freeGalaxies = 0
        }
    }

    updateDilationUpgradeCosts()
    updateDilationUpgradeButtons()
    updateTimeStudyButtons()
}

function updateDilationUpgradeButtons() {
    for (var i = 1; i <= 10; i++) {
        if (i <= 3) {
            document.getElementById("dil"+i).className = ( new Decimal(DIL_UPG_COSTS[i][0]).times(Decimal.pow(DIL_UPG_COSTS[i][1],(player.dilation.rebuyables[i]))).gt(player.dilation.dilatedTime) ) ? "dilationupgrebuyablelocked" : "dilationupgrebuyable";
        } else if (player.dilation.upgrades.includes(i)) {
            document.getElementById("dil"+i).className = "dilationupgbought"
        } else {
            document.getElementById("dil"+i).className = ( DIL_UPG_COSTS[i] > player.dilation.dilatedTime ) ? "dilationupglocked" : "dilationupg";
        }
    }
    document.getElementById("dil7desc").textContent = "Currently: "+shortenMoney(player.dilation.dilatedTime.pow(1000).max(1))+"x"
    document.getElementById("dil10desc").textContent = "Currently: "+shortenMoney(Math.floor(player.dilation.tachyonParticles.div(20000).max(1)))+"/s"
}

function updateDilationUpgradeCosts() {
    document.getElementById("dil1cost").textContent = "Cost: " + shortenCosts( new Decimal(DIL_UPG_COSTS[1][0]).times(Decimal.pow(DIL_UPG_COSTS[1][1],(player.dilation.rebuyables[1]))) ) + " dilated time"
    document.getElementById("dil2cost").textContent = "Cost: " + shortenCosts( new Decimal(DIL_UPG_COSTS[2][0]).times(Decimal.pow(DIL_UPG_COSTS[2][1],(player.dilation.rebuyables[2]))) ) + " dilated time"
    document.getElementById("dil3cost").textContent = "Cost: " + formatValue(player.options.notation, new Decimal(DIL_UPG_COSTS[3][0]).times(Decimal.pow(DIL_UPG_COSTS[3][1],(player.dilation.rebuyables[3]))), 1, 1) + " dilated time"
    document.getElementById("dil4cost").textContent = "Cost: " + shortenCosts(DIL_UPG_COSTS[4]) + " dilated time"
    document.getElementById("dil5cost").textContent = "Cost: " + shortenCosts(DIL_UPG_COSTS[5]) + " dilated time"
    document.getElementById("dil6cost").textContent = "Cost: " + shortenCosts(DIL_UPG_COSTS[6]) + " dilated time"
    document.getElementById("dil7cost").textContent = "Cost: " + shortenCosts(DIL_UPG_COSTS[7]) + " dilated time"
    document.getElementById("dil8cost").textContent = "Cost: " + shortenCosts(DIL_UPG_COSTS[8]) + " dilated time"
    document.getElementById("dil9cost").textContent = "Cost: " + shortenCosts(DIL_UPG_COSTS[9]) + " dilated time"
    document.getElementById("dil10cost").textContent = "Cost: " + shortenCosts(DIL_UPG_COSTS[10]) + " dilated time"
}


function getDilationGainPerSecond() {
    var ret = new Decimal(player.dilation.tachyonParticles*Math.pow(2, player.dilation.rebuyables[1]))
    if (isAchEnabled("r132")) ret = ret.times(Math.max(Math.pow(player.galaxies, 0.04), 1))
    if (player.reality.upg.includes(1)) ret = ret.times(3)
    for (i in player.reality.glyphs.active) {
      var glyph = player.reality.glyphs.active[i]
      if (glyph.type == "dilation" && glyph.effects.dilationMult !== undefined) ret = ret.times(glyph.effects.dilationMult)
    }
    for (i in player.reality.glyphs.active) {
      var glyph = player.reality.glyphs.active[i]
      if (glyph.type == "replication" && glyph.effects.dtgain !== undefined) ret = ret.times(player.replicanti.amount.e * glyph.effects.dtgain)
    }
    return ret
}

function getTachyonGain() {
    let mult = Math.pow(3, player.dilation.rebuyables[3])
    if (player.reality.upg.includes(4)) mult *= 3
    if (player.reality.upg.includes(8)) mult *= Math.sqrt(player.achPow)
    if (player.reality.upg.includes(15)) mult *= Math.sqrt(Decimal.log10(player.epmult))

    let tachyonGain = Math.max(Math.pow(Decimal.log10(player.money) / 400, 1.5) * (mult) - player.dilation.totalTachyonParticles, 0)            
    return tachyonGain
}

function getTachyonReq() {
    let mult = Math.pow(3, player.dilation.rebuyables[3])
    if (player.reality.upg.includes(4)) mult *= 3
    if (player.reality.upg.includes(8)) mult *= Math.sqrt(player.achPow)

    let req = Decimal.pow(10, Math.pow(player.dilation.tachyonParticles * Math.pow(400, 1.5) / mult, 2/3))
    return req
}





function calcPerSec(amount, pow, hasMult) {
    if (!hasMult) return Decimal.floor(amount).times(pow).times(player.achPow).times(timeMult()).times(player.chall2Pow).dividedBy(player.tickspeed.dividedBy(1000));
    else return Decimal.floor(amount).times(pow).times(player.achPow).times(dimMults()).times(timeMult()).times(player.chall2Pow).dividedBy(player.tickspeed.dividedBy(1000));
}

document.getElementById("quickReset").onclick = function () {
    if (player.resets == 0) player.resets--;
    else player.resets -= 2;
    softReset(1);
}


function updateInfPower() {
    document.getElementById("infPowAmount").textContent = shortenMoney(player.infinityPower)
    if (player.currentEternityChall == "eterc9") document.getElementById("infDimMultAmount").textContent = shortenMoney((Decimal.pow(Math.max(player.infinityPower.log2(), 1), 4)).max(1))
    else {
        var conversionRate = 7
        for (i in player.reality.glyphs.active) {
          var glyph = player.reality.glyphs.active[i]
          if (glyph.type == "infinity" && glyph.effects.rate !== undefined) conversionRate += glyph.effects.rate
        }
        document.getElementById("infDimMultAmount").textContent = shortenMoney(player.infinityPower.pow(conversionRate).max(1))
    }
    if (player.currentEternityChall == "eterc7") document.getElementById("infPowPerSec").textContent = "You are getting " +shortenDimensions(DimensionProduction(1))+" Seventh Dimensions per second."
    else document.getElementById("infPowPerSec").textContent = "You are getting " +shortenDimensions(DimensionProduction(1))+" Infinity Power per second."
}

function updateTimeShards() {
    if (document.getElementById("timedimensions").style.display == "block" && document.getElementById("dimensions").style.display == "block") {
        document.getElementById("timeShardAmount").textContent = shortenMoney(player.timeShards)
        document.getElementById("tickThreshold").textContent = shortenMoney(player.tickThreshold)
        if (player.currentEternityChall == "eterc7") document.getElementById("timeShardsPerSec").textContent = "You are getting "+shortenDimensions(getTimeDimensionProduction(1))+" Eighth Infinity Dimensions per second."
        else document.getElementById("timeShardsPerSec").textContent = "You are getting "+shortenDimensions(getTimeDimensionProduction(1))+" Timeshards per second."
    }
}

function updateDilation() {
    if (document.getElementById("dilation").style.display == "block" && document.getElementById("eternitystore").style.display == "block") {
        document.getElementById("tachyonParticleAmount").textContent = shortenMoney(player.dilation.tachyonParticles)
        document.getElementById("dilatedTimeAmount").textContent = shortenMoney(player.dilation.dilatedTime)
        document.getElementById("dilatedTimePerSecond").textContent = "+" + shortenMoney(getDilationGainPerSecond()) + "/s"
        document.getElementById("galaxyThreshold").textContent = shortenMoney(player.dilation.nextThreshold)
        document.getElementById("dilatedGalaxies").textContent = player.dilation.freeGalaxies
    }
}


function getNewInfReq() {
    if (!player.infDimensionsUnlocked[0]) return new Decimal("1e1100")
    else if (!player.infDimensionsUnlocked[1]) return new Decimal("1e1900")
    else if (!player.infDimensionsUnlocked[2]) return new Decimal("1e2400")
    else if (!player.infDimensionsUnlocked[3]) return new Decimal("1e10500")
    else if (!player.infDimensionsUnlocked[4]) return new Decimal("1e30000")
    else if (!player.infDimensionsUnlocked[5]) return new Decimal("1e45000")
    else if (!player.infDimensionsUnlocked[6]) return new Decimal("1e54000")
    else return new Decimal("1e60000")
}


function newDimension() {
    if (player.money.gte(getNewInfReq())) {
        if (!player.infDimensionsUnlocked[0]) player.infDimensionsUnlocked[0] = true
        else if (!player.infDimensionsUnlocked[1]) player.infDimensionsUnlocked[1] = true
        else if (!player.infDimensionsUnlocked[2]) player.infDimensionsUnlocked[2] = true
        else if (!player.infDimensionsUnlocked[3]) {
            player.infDimensionsUnlocked[3] = true
            giveAchievement("NEW DIMENSIONS???")
        }
        else if (!player.infDimensionsUnlocked[4]) player.infDimensionsUnlocked[4] = true
        else if (!player.infDimensionsUnlocked[5]) player.infDimensionsUnlocked[5] = true
        else if (!player.infDimensionsUnlocked[6]) player.infDimensionsUnlocked[6] = true
        else if (!player.infDimensionsUnlocked[7]) {
            player.infDimensionsUnlocked[7] = true
            giveAchievement("0 degrees from infinity")
        }
    }
}
var blink = true
setInterval(function() {
    $.getJSON('version.txt', function(data){
        //data is actual content of version.txt, so
        //do whatever you need with it
        //I'd compare it with last result and if it's different
        //show the message received and nag for attention
        //like this:
        if (data.version > player.version) {
            player.version = data.version
            document.getElementById("update").style.display = "block"
            document.getElementById("updatePopup").innerHTML = data.message
            //or some more resilient method
            //like forced news bar with message running over and over
        }
    })
}, 60000)


const ETERNITY_CHALLS = {
    ec1: {
        start: new Decimal("1e1800"),
        inc: new Decimal("1e200")
    },
    ec2: {
        start: new Decimal("1e975"),
        inc: new Decimal("1e175")
    },
    ec3: {
        start: new Decimal("1e600"),
        inc: new Decimal("1e75")
    },
    ec4: {
        start: new Decimal("1e2750"),
        inc: new Decimal("1e550")
    },
    ec5: {
        start: new Decimal("1e750"),
        inc: new Decimal("1e400")
    },
    ec6: {
        start: new Decimal("1e850"),
        inc: new Decimal("1e250")
    },
    ec7: {
        start: new Decimal("1e2000"),
        inc: new Decimal("1e530")
    },
    ec8: {
        start: new Decimal("1e1300"),
        inc: new Decimal("1e900")
    },
    ec9: {
        start: new Decimal("1e1750"),
        inc: new Decimal("1e250")
    },
    ec10: {
        start: new Decimal("1e3000"),
        inc: new Decimal("1e300")
    },
    ec11: {
        start: new Decimal("1e500"),
        inc: new Decimal("1e200")
    },
    ec12: {
        start: new Decimal("1e110000"),
        inc: new Decimal("1e12000")
    },
}





setInterval(function() {
    try {
        kongregate.stats.submit('Log10 of total antimatter', player.totalmoney.e);
        kongregate.stats.submit('Log10 of Infinity Points', player.infinityPoints.e);
        kongregate.stats.submit('Log10 of Eternity Points', player.eternityPoints.e);
    } catch (err) {console.log("Couldn't load Kongregate API")}
}, 10000)

var nextAt = [new Decimal("1e2000"), new Decimal("1e5000"), new Decimal("1e12000"), new Decimal("1e14000"), new Decimal("1e18000"), new Decimal("1e20000"), new Decimal("1e23000"), new Decimal("1e28000")]

var goals = [new Decimal("1e850"), new Decimal("1e10500"), new Decimal("1e5000"), new Decimal("1e13000"), new Decimal("1e11111"), new Decimal("2e22222"), new Decimal("1e10000"), new Decimal("1e27000")]
setInterval(function() {
    if (getDimensionFinalMultiplier(1).gte(new Decimal("1e308")) &&
        getDimensionFinalMultiplier(2).gte(new Decimal("1e308")) &&
        getDimensionFinalMultiplier(3).gte(new Decimal("1e308")) &&
        getDimensionFinalMultiplier(4).gte(new Decimal("1e308")) &&
        getDimensionFinalMultiplier(5).gte(new Decimal("1e308")) &&
        getDimensionFinalMultiplier(6).gte(new Decimal("1e308")) &&
        getDimensionFinalMultiplier(7).gte(new Decimal("1e308")) &&
        getDimensionFinalMultiplier(8).gte(new Decimal("1e308"))) giveAchievement("Can't hold all these infinities")

    if (getDimensionFinalMultiplier(1).lt(getDimensionFinalMultiplier(2)) &&
        getDimensionFinalMultiplier(2).lt(getDimensionFinalMultiplier(3)) &&
        getDimensionFinalMultiplier(3).lt(getDimensionFinalMultiplier(4)) &&
        getDimensionFinalMultiplier(4).lt(getDimensionFinalMultiplier(5)) &&
        getDimensionFinalMultiplier(5).lt(getDimensionFinalMultiplier(6)) &&
        getDimensionFinalMultiplier(6).lt(getDimensionFinalMultiplier(7)) &&
        getDimensionFinalMultiplier(7).lt(getDimensionFinalMultiplier(8))) giveAchievement("How the antitables have turned")



    if (player.infinitied == 0 && player.infinityPoints.lt(new Decimal(1e50)) && player.eternities <= 0) document.getElementById("infinityPoints2").style.display = "none"
    else document.getElementById("infinityPoints2").style.display = "inline-block"

    if (blink && !isAchEnabled("r78")) {
        document.getElementById("Blink of an eye").style.display = "none"
        blink = false
    }
    else {
        document.getElementById("Blink of an eye").style.display = "block"
        blink = true
    }
    if (player.challenges.includes("postc1")) {
        let temp = 1
        for (var i=0; i < player.challenges.length; i++) {
            if (player.challenges[i].includes("post")) {
                temp *= 1.3
                document.getElementById("infchallengetimes").style.display = "inline-block"
            }
        }
        infDimPow = temp
    } else {
        document.getElementById("infchallengetimes").style.display = "none"
    }

    if (player.money.gte(new Decimal("1e2000")) || Object.keys(player.eternityChalls).length > 0 || player.eternityChallUnlocked !== 0) document.getElementById("challTabButtons").style.display = "table"

    document.getElementById("kongip").textContent = "Double your IP gain from all sources (additive). Forever. Currently: x"+kongIPMult+", next: x"+(kongIPMult==1? 2: kongIPMult+2)
    document.getElementById("kongep").textContent = "Triple your EP gain from all sources (additive). Forever. Currently: x"+kongEPMult+", next: x"+(kongEPMult==1? 3: kongEPMult+3)
    document.getElementById("kongdim").textContent = "Double all your normal dimension multipliers (multiplicative). Forever. Currently: x"+kongDimMult+", next: x"+(kongDimMult*2)
    document.getElementById("kongalldim").textContent = "Double ALL the dimension multipliers (Normal, Infinity, Time) (multiplicative until 32x). Forever. Currently: x"+kongAllDimMult+", next: x"+((kongAllDimMult < 32) ? kongAllDimMult * 2 : kongAllDimMult + 32)
    document.getElementById("eternityPoints2").innerHTML = "You have <span class=\"EPAmount2\">"+shortenDimensions(player.eternityPoints)+"</span> Eternity point"+((player.eternityPoints.eq(1)) ? "." : "s.")

    document.getElementById("eternitybtn").style.display = (player.infinityPoints.gte(player.eternityChallGoal) && (player.infDimensionsUnlocked[7] || player.eternities > 24)) ? "inline-block" : "none"


    if (player.eternities !== 0) document.getElementById("eternitystorebtn").style.display = "inline-block"
    else document.getElementById("eternitystorebtn").style.display = "none"
    for (var i=1; i <=8; i++) {
        document.getElementById("postc"+i+"goal").textContent = "Goal: "+shortenCosts(goals[i-1])
    }

    if (player.replicanti.galaxybuyer !== undefined) document.getElementById("replicantiresettoggle").style.display = "inline-block"
    else document.getElementById("replicantiresettoggle").style.display = "none"

    if (player.eternities > 0) document.getElementById("infmultbuyer").style.display = "inline-block"
    else document.getElementById("infmultbuyer").style.display = "none"
    if (player.eternities > 4) document.getElementById("togglecrunchmode").style.display = "inline-block"
    else document.getElementById("togglecrunchmode").style.display = "none"
    if (player.eternities > 8) document.getElementById("galaxybulk").style.display = "inline-block"
    else document.getElementById("galaxybulk").style.display = "none"

    document.getElementById("replicantichance").className = (player.infinityPoints.gte(player.replicanti.chanceCost) && player.replicanti.chance < 1) ? "storebtn" : "unavailablebtn"
    document.getElementById("replicantiinterval").className = (player.infinityPoints.gte(player.replicanti.intervalCost) && ((player.replicanti.interval !== 50) || player.timestudy.studies.includes(22)) && (player.replicanti.interval !== 1)) ? "storebtn" : "unavailablebtn"
    document.getElementById("replicantimax").className = (player.infinityPoints.gte(player.replicanti.galCost)) ? "storebtn" : "unavailablebtn"
    document.getElementById("replicantireset").className = (player.replicanti.galaxies < player.replicanti.gal && player.replicanti.amount.gte(Number.MAX_VALUE)) ? "storebtn" : "unavailablebtn"
    document.getElementById("replicantiunlock").className = (player.infinityPoints.gte(1e140)) ? "storebtn" : "unavailablebtn"
    updateTheoremButtons()

    if (getTickSpeedMultiplier() < 0.001) giveAchievement("Do you even bend time bro?")

    if (player.eternities > 9) document.getElementById("bulklabel").textContent = "Buy max dimboosts every X seconds:"
    else document.getElementById("bulklabel").textContent = "Bulk DimBoost Amount:"

    if (player.eternities > 10) {
        for (var i=1;i<player.eternities-9 && i < 9; i++) {
            document.getElementById("infauto"+i).style.visibility = "visible"
        }
        document.getElementById("toggleallinfdims").style.visibility = "visible"
    } else {
        for (var i=1; i<9; i++) {
            document.getElementById("infauto"+i).style.visibility = "hidden"
        }
        document.getElementById("toggleallinfdims").style.visibility = "hidden"
    }

    if (player.eternities >= 40) document.getElementById("replauto1").style.visibility = "visible"
    else document.getElementById("replauto1").style.visibility = "hidden"
    if (player.eternities >= 60) document.getElementById("replauto2").style.visibility = "visible"
    else document.getElementById("replauto2").style.visibility = "hidden"
    if (player.eternities >= 80) document.getElementById("replauto3").style.visibility = "visible"
    else document.getElementById("replauto3").style.visibility = "hidden"
    if (player.eternities >= 100) document.getElementById("autoBuyerEter").style.display = "inline-block"

    if (player.eternities == 0 && player.realities == 0) document.getElementById("pasteternities").style.display = "none"
    else document.getElementById("pasteternities").style.display = "inline-block"
    if (player.realities == 0) document.getElementById("pastrealities").style.display = "none"
    else document.getElementById("pastrealities").style.display = "inline-block"
    if (player.challenges.length > 1) document.getElementById("challengetimesbtn").style.display = "inline-block"
    else document.getElementById("challengetimesbtn").style.display = "none"
    if (player.infinitied > 0 || player.eternities > 0 || player.realities > 0) document.getElementById("pastinfs").style.display = "inline-block"
    else document.getElementById("pastinfs").style.display = "none"

    if (player.infinitied !== 0 || player.eternities !== 0 || player.realities !== 0) document.getElementById("bigCrunchAnimBtn").style.display = "inline-block"
    else document.getElementById("bigCrunchAnimBtn").style.display = "none"
    if (!player.dilation.tachyonParticles.eq(0) || player.realities !== 0) document.getElementById("tachyonParticleAnimBtn").style.display = "inline-block"
    else document.getElementById("tachyonParticleAnimBtn").style.display = "none"
    if (player.realities !== 0 ) document.getElementById("realityAnimBtn").style.display = "inline-block"
    else document.getElementById("realityAnimBtn").style.display = "none"

    if (player.eternities !== 0 || player.realities !== 0) document.getElementById("eternityConfBtn").style.display = "inline-block"
    else document.getElementById("eternityConfBtn").style.display = "none"
    if (!player.dilation.tachyonParticles.eq(0) || player.realities !== 0) document.getElementById("dilationConfBtn").style.display = "inline-block"
    else document.getElementById("dilationConfBtn").style.display = "none"
    if (player.realities !== 0) document.getElementById("realityConfBtn").style.display = "inline-block"
    else document.getElementById("realityConfBtn").style.display = "none"

    if (player.eternities > 10 && player.currentEternityChall !== "eterc8") {
        for (var i=1;i<player.eternities-9 && i < 9; i++) {
            if (player.infDimBuyers[i-1]) {
                buyMaxInfDims(i)
                buyManyInfinityDimension(i)
            }
        }
    }

    if (player.eternities >= 40 && player.replicanti.auto[0] && player.currentEternityChall !== "eterc8") {
        while (player.infinityPoints.gte(player.replicanti.chanceCost) && player.currentEternityChall !== "eterc8" && player.replicanti.chance < 1) upgradeReplicantiChance()
    }

    if (player.eternities >= 60 && player.replicanti.auto[1] && player.currentEternityChall !== "eterc8") {
        while (player.infinityPoints.gte(player.replicanti.intervalCost) && player.currentEternityChall !== "eterc8" && ((player.timestudy.studies.includes(22)) ? player.replicanti.interval > 1 : player.replicanti.interval > 50)) upgradeReplicantiInterval()
    }

    if (player.eternities >= 80 && player.replicanti.auto[2] && player.currentEternityChall !== "eterc8") {
        while (upgradeReplicantiGalaxy()) continue
    }

    document.getElementById("eterc1goal").textContent = "Goal: "+shortenCosts(new Decimal("1e1800").times(new Decimal("1e200").pow(ECTimesCompleted("eterc1"))).max(new Decimal("1e1800"))) + " IP"
    document.getElementById("eterc1completed").textContent = "Completed "+ECTimesCompleted("eterc1")+((player.eternityChalls.eterc1 === 1) ? " time." : " times.")

    document.getElementById("eterc2goal").textContent = "Goal: "+shortenCosts(new Decimal("1e975").times(new Decimal("1e175").pow(ECTimesCompleted("eterc2"))).max(new Decimal("1e975"))) + " IP"
    document.getElementById("eterc2completed").textContent = "Completed "+ECTimesCompleted("eterc2")+((player.eternityChalls.eterc2 === 1) ? " time." : " times.")

    document.getElementById("eterc3goal").textContent = "Goal: "+shortenCosts(new Decimal("1e600").times(new Decimal("1e75").pow(ECTimesCompleted("eterc3"))).max(new Decimal("1e575"))) + " IP"
    document.getElementById("eterc3completed").textContent = "Completed "+ECTimesCompleted("eterc3")+((player.eternityChalls.eterc3 === 1) ? " time." : " times.")

    document.getElementById("eterc4goal").textContent = "Goal: "+shortenCosts(new Decimal("1e2750").times(new Decimal("1e550").pow(ECTimesCompleted("eterc4"))).max(new Decimal("1e2750"))) + " IP in "+Math.max((16 - (ECTimesCompleted("eterc4")*4)), 0)+" infinities or less."
    document.getElementById("eterc4completed").textContent = "Completed "+ECTimesCompleted("eterc4")+((player.eternityChalls.eterc4 === 1) ? " time." : " times.")

    document.getElementById("eterc5goal").textContent = "Goal: "+shortenCosts(new Decimal("1e750").times(new Decimal("1e400").pow(ECTimesCompleted("eterc5"))).max(new Decimal("1e750"))) + " IP"
    document.getElementById("eterc5completed").textContent = "Completed "+ECTimesCompleted("eterc5")+((player.eternityChalls.eterc5 === 1) ? " time." : " times.")

    document.getElementById("eterc6goal").textContent = "Goal: "+shortenCosts(new Decimal("1e850").times(new Decimal("1e250").pow(ECTimesCompleted("eterc6"))).max(new Decimal("1e850"))) + " IP"
    document.getElementById("eterc6completed").textContent = "Completed "+ECTimesCompleted("eterc6")+((player.eternityChalls.eterc6 === 1) ? " time." : " times.")

    document.getElementById("eterc7goal").textContent = "Goal: "+shortenCosts(new Decimal("1e2000").times(new Decimal("1e530").pow(ECTimesCompleted("eterc7"))).max(new Decimal("1e2000"))) + " IP"
    document.getElementById("eterc7completed").textContent = "Completed "+ECTimesCompleted("eterc7")+((player.eternityChalls.eterc7 === 1) ? " time." : " times.")

    document.getElementById("eterc8goal").textContent = "Goal: "+shortenCosts(new Decimal("1e1300").times(new Decimal("1e900").pow(ECTimesCompleted("eterc8"))).max(new Decimal("1e1300"))) + " IP"
    document.getElementById("eterc8completed").textContent = "Completed "+ECTimesCompleted("eterc8")+((player.eternityChalls.eterc8 === 1) ? " time." : " times.")

    document.getElementById("eterc9goal").textContent = "Goal: "+shortenCosts(new Decimal("1e1750").times(new Decimal("1e250").pow(ECTimesCompleted("eterc9"))).max(new Decimal("1e1750"))) + " IP"
    document.getElementById("eterc9completed").textContent = "Completed "+ECTimesCompleted("eterc9")+((player.eternityChalls.eterc9 === 1) ? " time." : " times.")

    document.getElementById("eterc10goal").textContent = "Goal: "+shortenCosts(new Decimal("1e3000").times(new Decimal("1e300").pow(ECTimesCompleted("eterc10"))).max(new Decimal("1e3000"))) + " IP"
    document.getElementById("eterc10completed").textContent = "Completed "+ECTimesCompleted("eterc10")+((player.eternityChalls.eterc10 === 1) ? " time." : " times.")

    document.getElementById("eterc11goal").textContent = "Goal: "+shortenCosts(new Decimal("1e500").times(new Decimal("1e200").pow(ECTimesCompleted("eterc11"))).max(new Decimal("1e500"))) + " IP"
    document.getElementById("eterc11completed").textContent = "Completed "+ECTimesCompleted("eterc11")+((player.eternityChalls.eterc11 === 1) ? " time." : " times.")

    document.getElementById("eterc12goal").textContent = "Goal: "+shortenCosts(new Decimal("1e110000").times(new Decimal("1e12000").pow(ECTimesCompleted("eterc12"))).max(new Decimal("1e110000"))) + " IP in "+(Math.max(10 - ECTimesCompleted("eterc12")*2, 1)/10) + ((ECTimesCompleted("eterc12") === 0) ? " second or less." :" seconds or less." )
    document.getElementById("eterc12completed").textContent = "Completed "+ECTimesCompleted("eterc12")+((player.eternityChalls.eterc12 === 1) ? " time." : " times.")
    updateECUnlockButtons()




    if (player.currentEternityChall == "eterc8") {
        document.getElementById("eterc8repl").style.display = "block"
        document.getElementById("eterc8ids").style.display = "block"
        document.getElementById("eterc8repl").textContent = "You have "+player.eterc8repl+" purchases left."
        document.getElementById("eterc8ids").textContent = "You have "+player.eterc8ids+" purchases left."
    } else {
        document.getElementById("eterc8repl").style.display = "none"
        document.getElementById("eterc8ids").style.display = "none"
    }

    if (player.currentEternityChall == "eterc12" && player.thisEternity >= Math.max(200 * (5 - ECTimesCompleted("eterc12")), 100)) {
        document.getElementById("challfail").style.display = "block"
        setTimeout(exitChallenge, 500)
        giveAchievement("You're a mistake")
        failureCount++
        if (failureCount > 9) giveAchievement("You're a failure")
    }

    document.getElementById("infinitiedBank").style.display = (player.infinitiedBank > 0) ? "block" : "none"
    document.getElementById("infinitiedBank").textContent = "You have " + player.infinitiedBank.toString().replace(/\B(?=(\d{3})+(?!\d))/g, ",") + " banked infinities."

    if (infchallengeTimes < 750) giveAchievement("Never again")
    if (player.infinityPoints.gte(new Decimal("1e22000")) && player.timestudy.studies.length == 0) giveAchievement("What do I have to do to get rid of you")
    if (player.replicanti.galaxies >= 180*player.galaxies && player.galaxies > 0) giveAchievement("Popular music")
    if (player.eternityPoints.gte(Number.MAX_VALUE)) giveAchievement("But I wanted another prestige layer...")
    if (player.infinityPoints.gte(1e100) && player.firstAmount.equals(0) && player.infinitied == 0 && player.resets <= 4 && player.galaxies <= 1 && player.replicanti.galaxies == 0) giveAchievement("Like feasting on a behind")
    if (player.infinityPoints.gte('9.99999e999')) giveAchievement("This achievement doesn't exist II");
    if (player.infinityPoints.gte('1e30008')) giveAchievement("Can you get infinite IP?");
    if (player.infinitied > 2e6) giveAchievement("2 Million Infinities")
    if (player.money.gte("9.9999e9999")) giveAchievement("This achievement doesn't exist")
    if (player.money.gte("1e35000")) giveAchievement("I got a few to spare")
    if (player.infinityPower.gt(1)) giveAchievement("A new beginning.");
    if (player.infinityPower.gt(1e6)) giveAchievement("1 million is a lot"); //TBD
    if (player.infinityPower.gt(1e260)) giveAchievement("4.3333 minutes of Infinity"); //TBD
    if (player.totalTickGained >= 308) giveAchievement("Infinite time");
    if (player.firstPow >= 10e30) giveAchievement("I forgot to nerf that")
    if (player.money >= 10e79) giveAchievement("Antimatter Apocalypse")
    if (player.totalTimePlayed >= 1000 * 60 * 60 * 24 * 8) giveAchievement("One for each dimension")
    if (player.seventhAmount > 1e12) giveAchievement("Multidimensional");
    if (player.tickspeed.lt(1e-26)) giveAchievement("Faster than a potato");
    if (player.tickspeed.lt(1e-55)) giveAchievement("Faster than a squared potato");
    if (Math.random() < 0.00001) giveAchievement("Do you feel lucky? Well do ya punk?")
    if ((player.matter.gte(2.586e15) && player.currentChallenge == "postc6") || player.matter.gte(Number.MAX_VALUE)) giveAchievement("It's not called matter dimensions is it?")

    document.getElementById("dilationTabbtn").style.display = (player.dilation.studies.includes(1)) ? "inline-block" : "none"
    updateDilationUpgradeButtons()

    if (player.infinityDimension1.baseAmount == 0 &&
        player.infinityDimension2.baseAmount == 0 &&
        player.infinityDimension3.baseAmount == 0 &&
        player.infinityDimension4.baseAmount == 0 &&
        player.infinityDimension5.baseAmount == 0 &&
        player.infinityDimension6.baseAmount == 0 &&
        player.infinityDimension7.baseAmount == 0 &&
        player.infinityDimension8.baseAmount == 0 &&
        player.infMultCost.equals(10) &&
        player.infinityPoints.gt(new Decimal("1e200000"))) {
        giveAchievement("I never liked this infinity stuff anyway")
    }

    if (player.replicanti.amount.gt(new Decimal("1e20000"))) giveAchievement("When will it be enough?")
    if (player.tickspeed.e < -8296262) giveAchievement("Faster than a potato^286078")
    if (player.timestudy.studies.length == 0 && player.dilation.active && player.infinityPoints.e >= 28000) giveAchievement("This is what I have to do to get rid of you.")
    if (player.secretUnlocks.why >= 1e5) giveAchievement("Should we tell them about buy max...")
    if ( player.realities > 0 || player.dilation.studies.includes(6)) $("#realitybtn").show()
    else $("#realitybtn").hide()

    updateAchievements()
    if (player.realities > 0) document.getElementById("nextAchAt").textContent = "Next achievement in " + timeDisplay(nextAchIn(), false)
    else document.getElementById("nextAchAt").textContent = ""

    $("#timeForAchievements").text("You will gain your achievements back over the span of " + timeDisplay(60000 * 24 * DAYS_FOR_ALL_ACHS * 60 * Math.pow(0.9, Math.max(player.realities-1, 0)) ) )
    if (player.realities == 0) $("#timeForAchievements").text("")
    if (player.realities > 3) {
        $("#automatorUnlock").hide()
        $(".automator-container").show()
    } else {
        $("#automatorUnlock").show()
        $(".automator-container").hide()
    }

    $("#rupg12").html("<b>Requires: 1e70 EP without EC1</b><br>EP mult based on realities and TT, Currently "+shorten(Decimal.max(Decimal.pow(Math.max(player.timestudy.theorem - 1e3, 2), Math.log2(player.realities)), 1))+"x<br>Cost: 50 RM")
    $("#rupg15").html("<b>Requires: Reach 1e10 EP without EP multipliers (test)</b><br>Multiply TP gain based on EP mult, Currently "+shorten(Math.sqrt(Decimal.log10(player.epmult)))+"x<br>Cost: 50 RM")

    if (player.reality.upg.includes(13)) document.getElementById("toggleeternitymode").style.display = "inline-block"
    else document.getElementById("toggleeternitymode").style.display = "none"

    updateRealityUpgrades()

}, 1000)

var postC2Count = 0;
var IPminpeak = new Decimal(0)
var EPminpeak = new Decimal(0)
var replicantiTicks = 0
var eternitiesGain = 0


function gameLoop(diff) {
    var thisUpdate = new Date().getTime();
    if (thisUpdate - player.lastUpdate >= 21600000) giveAchievement("Don't you dare to sleep")
    if (typeof diff === 'undefined') var diff = Math.min(thisUpdate - player.lastUpdate, 21600000);
    if (diff < 0) diff = 1;
    if (player.wormhole.active) diff *= player.wormhole.power
    if (player.currentEternityChall === "eterc12") diff = diff / 1000;
    var speedMod = 1
    for (i in player.reality.glyphs.active) {
        var glyph = player.reality.glyphs.active[i]
        if (glyph.type == "time" && glyph.effects.speed !== undefined) {
            diff *= glyph.effects.speed
            speedMod = glyph.effects.speed
        }
    }
    if (player.wormhole.active) speedMod *= player.wormhole.power
    if (player.thisInfinityTime < -10) player.thisInfinityTime = Infinity
    if (player.bestInfinityTime < -10) player.bestInfinityTime = Infinity
    if (diff/100 > player.autoTime && !player.break) player.infinityPoints = player.infinityPoints.plus(player.autoIP.times((diff/100)/player.autoTime))
    /*if (player.currentChallenge == "postc6" && player.matter.gte(1)) player.matter = player.matter.plus(diff/10)
    else */
    player.matter = player.matter.times(Decimal.pow((1.03 + player.resets/200 + player.galaxies/100), diff/100));
    if (player.matter.gt(player.money) && (player.currentChallenge == "challenge12" || player.currentChallenge == "postc1")) {
        if (player.resets > 0) player.resets--;
        softReset(0);
    }

    if (player.currentChallenge == "postc8") postc8Mult = postc8Mult.times(Math.pow(0.000000046416, diff/100))

    if (player.currentChallenge == "challenge3" || player.matter.gte(1)) player.chall3Pow = player.chall3Pow.times(Decimal.pow(1.00038, diff/100));
    player.chall2Pow = Math.min(player.chall2Pow + diff/100/1800, 1);
    if (player.currentChallenge == "postc2") {
        postC2Count++;
        if (postC2Count >= 8 || diff > 8000) {
            sacrifice();
            postC2Count = 0;
        }
    }
    if (player.infinityUpgrades.includes("passiveGen")) player.partInfinityPoint += diff / player.bestInfinityTime;
    if (player.partInfinityPoint >= 100) {
        player.infinityPoints = player.infinityPoints.plus(player.infMult.times(kongIPMult * (isAchEnabled("r85") ? 4 : 1) * (isAchEnabled("r93") ? 4 : 1) * (player.partInfinityPoint/10)));
        player.partInfinityPoint = 0;
    }

    if (player.partInfinityPoint >= 10) {
        player.partInfinityPoint -= 10;
        player.infinityPoints = player.infinityPoints.plus(player.infMult.times(kongIPMult * (isAchEnabled("r85") ? 4 : 1) * (isAchEnabled("r93") ? 4 : 1)));
    }



    if (player.infinityUpgrades.includes("infinitiedGeneration") && player.currentEternityChall !== "eterc4") {
        if (player.reality.upg.includes(11)) {
            player.infinitied += Math.floor(gainedInfinities() * 0.1)
        } else player.partInfinitied += diff / player.bestInfinityTime;
    }
    if (player.partInfinitied >= 50) {
        player.infinitied += Math.floor(player.partInfinitied/5)
        player.partInfinitied = 0;
    }

    if (player.partInfinitied >= 5) {
        player.partInfinitied -= 5;
        player.infinitied ++;
    }

    if (player.reality.upg.includes(14) && player.eternities > 0) {
        eternitiesGain += diff * player.realities / 1000
        if (eternitiesGain < 2) {
            player.eternities += 1
            player.eternitiesGain -= 1
        } else {
            player.eternities += Math.floor(eternitiesGain)
            eternitiesGain -= Math.floor(eternitiesGain)
        }
    }

    player.infinityPoints = player.infinityPoints.plus(bestRunIppm.times(player.offlineProd/100).times(diff/60000))

    if (player.money.lte(Number.MAX_VALUE) || (player.break && player.currentChallenge == "") || (player.currentChallenge != "" && player.money.lte(player.challengeTarget))) {

        if (player.currentChallenge != "challenge7" && player.currentEternityChall != "eterc3") {
            for (let tier = 7; tier >= 1; --tier) {
                var name = TIER_NAMES[tier];

                player[name + 'Amount'] = player[name + 'Amount'].plus(getDimensionProductionPerSecond(tier + 1).times(diff / 10000));
            }
        } else if (player.currentEternityChall != "eterc3") {
            for (let tier = 6; tier >= 1; --tier) {
                var name = TIER_NAMES[tier];

                player[name + 'Amount'] = player[name + 'Amount'].plus(getDimensionProductionPerSecond(tier + 2).times(diff / 10000));
            }
        } else {
            for (let tier = 3; tier >= 1; --tier) {
                var name = TIER_NAMES[tier];

                player[name + 'Amount'] = player[name + 'Amount'].plus(getDimensionProductionPerSecond(tier + 1).times(diff / 10000));
            }
        }

        if (player.currentChallenge == "challenge3" || player.currentChallenge == "postc1") {
            player.money = player.money.plus(getDimensionProductionPerSecond(1).times(diff/1000).times(player.chall3Pow));
            player.totalmoney = player.totalmoney.plus(getDimensionProductionPerSecond(1).times(diff/1000).times(player.chall3Pow));
        } else {
            player.money = player.money.plus(getDimensionProductionPerSecond(1).times(diff/1000));
            player.totalmoney = player.totalmoney.plus(getDimensionProductionPerSecond(1).times(diff/1000));
        }
        if (player.currentChallenge == "challenge7") {
            player.money = player.money.plus(getDimensionProductionPerSecond(2).times(diff/1000));
            player.totalmoney = player.totalmoney.plus(getDimensionProductionPerSecond(2).times(diff/1000))
        }
    }

    document.getElementById("dimTabButtons").style.display = "none"

    if (player.currentEternityChall === "eterc12") player.realTimePlayed += diff*1000 / speedMod
    else player.realTimePlayed += diff / speedMod
    player.totalTimePlayed += diff
    player.thisInfinityTime += diff
    player.thisEternity += diff
    player.thisReality += diff

    if (player.eternities > 0) document.getElementById("tdtabbtn").style.display = "inline-block"

    for (let tier=1;tier<9;tier++) {
        if (tier != 8 && (player.infDimensionsUnlocked[tier-1] || ECTimesCompleted("eterc7") > 0)) player["infinityDimension"+tier].amount = player["infinityDimension"+tier].amount.plus(DimensionProduction(tier+1).times(diff/10000))
        if (player.infDimensionsUnlocked[tier-1]) {
            document.getElementById("infRow"+tier).style.display = "inline-block"
            document.getElementById("dimTabButtons").style.display = "inline-block"
            var idtabshown = true;
        } else {
            document.getElementById("infRow"+tier).style.display = "none"
            document.getElementById("idtabbtn").style.display = "none"
        }
        if (idtabshown === true || player.eternities >= 1) {
            document.getElementById("idtabbtn").style.display = "inline-block"
        }

        if (tier <8) player["timeDimension"+tier].amount = player["timeDimension"+tier].amount.plus(getTimeDimensionProduction(tier+1).times(diff/10000))
    }

    if (player.infinitied > 0 && player.eternities < 1) {
        document.getElementById("dimTabButtons").style.display = "inline-block"
        document.getElementById("dtabbtn").style.display = "inline-block"
        document.getElementById("prodtabbtn").style.display = "inline-block"
    }
    if (player.eternities > 0) document.getElementById("dimTabButtons").style.display = "inline-block"

    if (player.currentEternityChall !== "eterc7") player.infinityPower = player.infinityPower.plus(DimensionProduction(1).times(diff/1000))
    else if (player.currentChallenge !== "challenge4" && player.currentChallenge !== "postc1") player.seventhAmount = player.seventhAmount.plus(DimensionProduction(1).times(diff/1000))




    if (player.currentEternityChall == "eterc7") player.infinityDimension8.amount = player.infinityDimension8.amount.plus(getTimeDimensionProduction(1).times(diff/1000))
    else player.timeShards = player.timeShards.plus(getTimeDimensionProduction(1).times(diff/1000))

    if (getTimeDimensionProduction(1).gt(0) && ECTimesCompleted("eterc7") > 0 && player.currentEternityChall !== "eterc12") player.infinityDimension8.amount = player.infinityDimension8.amount.plus(getTimeDimensionProduction(1).pow(ECTimesCompleted("eterc7")*0.2).minus(1).times(diff/1000))

    let gain;
    var tickmult = 1.33;
    if (player.timestudy.studies.includes(171)) tickmult = 1.25;
    for (i in player.reality.glyphs.active) {
        var glyph = player.reality.glyphs.active[i];
        if (glyph.type == "time" && glyph.effects.freeTickMult !== undefined) tickmult = 1+(tickmult-1)*glyph.effects.freeTickMult;
    }
    if (player.timeShards.gt(0)) {
        gain = Math.ceil(new Decimal(player.timeShards).dividedBy(player.tickThreshold).log10() / Math.log10(tickmult))
        player.totalTickGained += gain
        player.tickspeed = player.tickspeed.times(Decimal.pow(getTickSpeedMultiplier(), gain))
        player.tickThreshold = new Decimal(1).times(tickmult).pow(player.totalTickGained)
        document.getElementById("totaltickgained").textContent = "You've gained "+Math.max(player.totalTickGained, 0).toString().replace(/\B(?=(\d{3})+(?!\d))/g, ",")+" tickspeed upgrades."
        updateTickSpeed();
    }

    if (player.eternities == 0) {
        document.getElementById("eternityPoints2").style.display = "none"
    }
    else {
        document.getElementById("eternityPoints2").style.display = "inline-block"
    }


    if (player.money.gte(Number.MAX_VALUE) && (!player.break || (player.currentChallenge != "" && player.money.gte(player.challengeTarget)))) {
        document.getElementById("bigcrunch").style.display = 'inline-block';
        if ((player.currentChallenge == "" || player.options.retryChallenge) && (player.bestInfinityTime <= 60000 || player.break)) {}
        else showTab('emptiness');
    } else document.getElementById("bigcrunch").style.display = 'none';

    if (player.break && player.money.gte(Number.MAX_VALUE) && player.currentChallenge == "") {
        document.getElementById("postInfinityButton").style.display = "inline-block"
    } else {
        document.getElementById("postInfinityButton").style.display = "none"
    }


    if (player.break) document.getElementById("iplimit").style.display = "inline"
    else document.getElementById("iplimit").style.display = "none"

    var currentIPmin = gainedInfinityPoints().dividedBy(player.thisInfinityTime/60000)
    if (currentIPmin.gt(IPminpeak)) IPminpeak = currentIPmin
    if (IPminpeak.lte("1e100000")) document.getElementById("postInfinityButton").innerHTML = "<b>Big Crunch for "+shortenDimensions(gainedInfinityPoints())+" Infinity Points.</b><br>"+shortenDimensions(currentIPmin) + " IP/min"+"<br>Peaked at "+shortenDimensions(IPminpeak)+" IP/min"
    else document.getElementById("postInfinityButton").innerHTML = "<b>Big Crunch for "+shortenDimensions(gainedInfinityPoints())+" Infinity Points.</b>"

    if (nextAt[player.postChallUnlocked] === undefined) document.getElementById("nextchall").textContent = " "
    else document.getElementById("nextchall").textContent = "Next challenge unlocks at "+ shortenCosts(nextAt[player.postChallUnlocked]) + " antimatter."
    while (player.money.gte(nextAt[player.postChallUnlocked]) && player.challenges.includes("postc8") === false && player.postChallUnlocked != 8) {
        if (player.postChallUnlocked != 8) player.postChallUnlocked += 1
        if (player.eternities > 6) player.challenges.push("postc"+player.postChallUnlocked)
        updateChallenges()
    }
    replicantiLoop(diff)


    if (player.infMultBuyer) {
        if (player.infMultCost.gte("1e2000000")) var dif = Math.floor((player.infinityPoints.e - player.infMultCost.e) / 10) + 1;
        else var dif = player.infinityPoints.e - player.infMultCost.e + 1
        if (dif > 0) {
            if (player.infMultCost.lt("1e2000000")) {
                if (player.infMultCost.e + dif > 2000000) dif = Math.max(2000000 - player.infMultCost.e, 1)
            }
            player.infMult = player.infMult.times(Decimal.pow(2, dif))
            if (player.infMultCost.gte("1e2000000")) player.infMultCost = player.infMultCost.times(Decimal.pow("1e10", dif))
            else player.infMultCost = player.infMultCost.times(Decimal.pow(10, dif))
            document.getElementById("infiMult").innerHTML = "Multiply infinity points from all sources by 2 <br>currently: "+shorten(player.infMult.times(kongIPMult)) +"x<br>Cost: "+shortenCosts(player.infMultCost)+" IP"
            if (player.infMultCost.gte("1e2000000")) player.infinityPoints = player.infinityPoints.minus(player.infMultCost.dividedBy(1e10))
            else player.infinityPoints = player.infinityPoints.minus(player.infMultCost.dividedBy(10))
            if (player.autobuyers[11].priority !== undefined && player.autobuyers[11].priority !== null && player.autoCrunchMode == "amount") player.autobuyers[11].priority = player.autobuyers[11].priority.times(Decimal.pow(2, dif));
            if (player.autoCrunchMode == "amount") document.getElementById("priority12").value = player.autobuyers[11].priority
        }
    }

    var currentEPmin = gainedEternityPoints().dividedBy(player.thisEternity/60000)
    if (currentEPmin.gt(EPminpeak) && player.infinityPoints.gte(Number.MAX_VALUE)) EPminpeak = currentEPmin
    document.getElementById("eternitybtn").innerHTML = (player.eternities == 0) ? "Other times await.. I need to become Eternal" : "<b>I need to become Eternal.</b><br>"+"Gain <b>"+shortenDimensions(gainedEternityPoints())+"</b> Eternity points.<br>"+shortenDimensions(currentEPmin)+ " EP/min<br>Peaked at "+shortenDimensions(EPminpeak)+" EP/min"
    if (gainedEternityPoints().gte(1e6)) document.getElementById("eternitybtn").innerHTML = "Gain <b>"+shortenDimensions(gainedEternityPoints())+"</b> Eternity points.<br>"+shortenDimensions(currentEPmin)+ " EP/min<br>Peaked at "+shortenDimensions(EPminpeak)+" EP/min"
    if (player.dilation.active) document.getElementById("eternitybtn").innerHTML = "Gain <b>"+shortenDimensions(gainedEternityPoints())+"</b> Eternity points.<br>"+"+"+shortenMoney(getTachyonGain()) +" Tachyon particles."
    if (player.currentEternityChall !== "") document.getElementById("eternitybtn").textContent = "Other challenges await.. I need to become Eternal"
    updateMoney();
    updateCoinPerSec();
    updateDimensions()
    updateInfCosts()
    updateInfinityDimensions();
    updateInfPower();
    updateTimeDimensions()
    updateTimeShards()
    updateDilation()
    if (getDimensionProductionPerSecond(1).gt(player.money) && !isAchEnabled("r44")) {
        Marathon+=player.options.updateRate/1000;
        if (Marathon >= 30) giveAchievement("Over in 30 seconds");
    } else {
        Marathon = 0;
    }
    if (DimensionProduction(1).gt(player.infinityPower) && player.currentEternityChall != "eterc7" && !isAchEnabled("r113")) {
        Marathon2+=player.options.updateRate/1000;
        if (Marathon2 >= 60) giveAchievement("Long lasting relationship");
    } else {
        Marathon2 = 0;
    }
    if (player.eternities >= 1 && (player.options.notation == "Standard" || player.options.notation == "Cancer" || player.options.notation == "Brackets")) {
        player.secretUnlocks.painTimer += player.options.updateRate/1000;
        if (player.secretUnlocks.painTimer >= 600) giveAchievement("Do you enjoy pain?");
    }
    if (document.getElementById("statistics").style.display !== "none") {
        statsTimer += player.options.updateRate/1000;
        if (statsTimer >= 900) giveAchievement("Are you statisfied now?");
    }

    if(player.money.gt(Math.pow(10,63))) giveAchievement("Supersanic");

    for (let tier = 1; tier <= 8; ++tier) {
        var name = TIER_NAMES[tier];
        if (player.currentChallenge != "challenge10" && player.currentChallenge != "postc1") {
            document.getElementById(name).className = canAfford(player[name + 'Cost']) ? 'storebtn' : 'unavailablebtn';
            document.getElementById(name + 'Max').className = canAfford(player[name + 'Cost'].times(10 - dimBought(tier))) ? 'storebtn' : 'unavailablebtn';
        } else {
            if (tier >= 3) {
                document.getElementById(name).className = player[TIER_NAMES[tier-2] + 'Amount'].gte(player[name + 'Cost']) ? 'storebtn' : 'unavailablebtn';
                document.getElementById(name + 'Max').className = player[TIER_NAMES[tier-2] + 'Amount'].gte(player[name + 'Cost'].times(10 - dimBought(tier))) ? 'storebtn' : 'unavailablebtn';
            } else {
                document.getElementById(name).className = canAfford(player[name + 'Cost']) ? 'storebtn' : 'unavailablebtn';
                document.getElementById(name + 'Max').className = canAfford(player[name + 'Cost'].times(10 - dimBought(tier))) ? 'storebtn' : 'unavailablebtn';
            }
        }
    }
    if (player.firstAmount.lt(1)) document.getElementById("first").className = 'storebtn';

    for (var tier = 1; tier < 9; tier++) {
        if (player.infinityPoints.gte(player["infinityDimension"+tier].cost)) document.getElementById("infMax"+tier).className = "storebtn"
        else document.getElementById("infMax"+tier).className = "unavailablebtn"
    }

    for (var tier = 1; tier < 9; tier++) {
        if (player.eternityPoints.gte(player["timeDimension"+tier].cost)) document.getElementById("timeMax"+tier).className = "storebtn"
        else document.getElementById("timeMax"+tier).className = "unavailablebtn"
    }

    if (player.dilation.studies.includes(1)) player.dilation.dilatedTime = player.dilation.dilatedTime.plus(getDilationGainPerSecond()*diff/1000)

    if (player.dilation.nextThreshold.lte(player.dilation.dilatedTime)) {
        let thresholdMult = 3.65 * Math.pow(0.8, player.dilation.rebuyables[2])
        for (i in player.reality.glyphs.active) {
            var glyph = player.reality.glyphs.active[i]
            if (glyph.type == "dilation" && glyph.effects.galaxyThreshold !== undefined) thresholdMult *= glyph.effects.galaxyThreshold
        }

        thresholdMult += 1.35
        // for (var i = 0; i < player.dilation.rebuyables[2]; i++) {
        //     thresholdMult *= Math.min( 1 - (Math.pow(0.8, i) / 10), 0.999)
        // }
        player.dilation.nextThreshold = player.dilation.nextThreshold.times(thresholdMult)
        player.dilation.freeGalaxies += 1
        if (player.dilation.upgrades.includes(4)) player.dilation.freeGalaxies += 1
    }

    for (i in player.reality.glyphs.active) {
        var glyph = player.reality.glyphs.active[i]
        if (glyph.type == "dilation" && glyph.effects.TTgen !== undefined) player.timestudy.theorem += glyph.effects.TTgen*diff/1000
    }



    if (canAfford(player.tickSpeedCost)) {
        document.getElementById("tickSpeed").className = 'storebtn';
        document.getElementById("tickSpeedMax").className = 'storebtn';
    } else {
        document.getElementById("tickSpeed").className = 'unavailablebtn';
        document.getElementById("tickSpeedMax").className = 'unavailablebtn';
    }

    if (player.infinityPoints.gt(0) || player.eternities !== 0) {
        document.getElementById("infinitybtn").style.display = "block";
        document.getElementById("infi11").className = "infinistorebtn1"
        document.getElementById("infi21").className = "infinistorebtn2"
        if (player.infinityUpgrades.includes("timeMult")) document.getElementById("infi12").className = "infinistorebtn1"
        else document.getElementById("infi12").className = "infinistorebtnlocked"
        if (player.infinityUpgrades.includes("dimMult")) document.getElementById("infi22").className = "infinistorebtn2"
        else document.getElementById("infi22").className = "infinistorebtnlocked"
        if (player.infinityUpgrades.includes("18Mult")) document.getElementById("infi13").className = "infinistorebtn1"
        else document.getElementById("infi13").className = "infinistorebtnlocked"
        if (player.infinityUpgrades.includes("27Mult")) document.getElementById("infi23").className = "infinistorebtn2"
        else document.getElementById("infi23").className = "infinistorebtnlocked"
        if (player.infinityUpgrades.includes("36Mult")) document.getElementById("infi14").className = "infinistorebtn1"
        else document.getElementById("infi14").className = "infinistorebtnlocked"
        if (player.infinityUpgrades.includes("45Mult") && player.infinityPoints.gte(2)) document.getElementById("infi24").className = "infinistorebtn2"
        else document.getElementById("infi24").className = "infinistorebtnlocked"
        if (player.infinityPoints.gte(3)) document.getElementById("infi31").className = "infinistorebtn3"
        else document.getElementById("infi31").className = "infinistorebtnlocked"
        if (player.infinityUpgrades.includes("timeMult2") && player.infinityPoints.gte(5)) document.getElementById("infi32").className = "infinistorebtn3"
        else document.getElementById("infi32").className = "infinistorebtnlocked"
        if (player.infinityUpgrades.includes("unspentBonus") && player.infinityPoints.gte(7)) document.getElementById("infi33").className = "infinistorebtn3"
        else document.getElementById("infi33").className = "infinistorebtnlocked"
        if (player.infinityUpgrades.includes("resetMult") && player.infinityPoints.gte(10)) document.getElementById("infi34").className = "infinistorebtn3"
        else document.getElementById("infi34").className = "infinistorebtnlocked"
        if (player.infinityPoints.gte(20)) document.getElementById("infi41").className = "infinistorebtn4"
        else document.getElementById("infi41").className = "infinistorebtnlocked"
        if (player.infinityUpgrades.includes("skipReset1") && player.infinityPoints.gte(40)) document.getElementById("infi42").className = "infinistorebtn4"
        else document.getElementById("infi42").className = "infinistorebtnlocked"
        if (player.infinityUpgrades.includes("skipReset2") && player.infinityPoints.gte(80)) document.getElementById("infi43").className = "infinistorebtn4"
        else document.getElementById("infi43").className = "infinistorebtnlocked"
        if (player.infinityUpgrades.includes("skipReset3") && player.infinityPoints.gte(500)) document.getElementById("infi44").className = "infinistorebtn4"
        else document.getElementById("infi44").className = "infinistorebtnlocked"
        if (player.infinityUpgrades.includes("skipResetGalaxy") && player.infinityUpgrades.includes("passiveGen") && player.infinityUpgrades.includes("galaxyBoost") && player.infinityUpgrades.includes("resetBoost") && player.infinityPoints.gte(player.infMultCost)) {
            document.getElementById("infiMult").className = "infinimultbtn"
        } else document.getElementById("infiMult").className = "infinistorebtnlocked"

        if (player.infinityPoints.gte(1e4)) document.getElementById("postinfi11").className = "infinistorebtn1"
        else document.getElementById("postinfi11").className = "infinistorebtnlocked"

        if (player.infinityPoints.gte(5e4)) document.getElementById("postinfi21").className = "infinistorebtn1"
        else document.getElementById("postinfi21").className = "infinistorebtnlocked"

        if (player.infinityPoints.gte(player.tickSpeedMultDecreaseCost)) document.getElementById("postinfi31").className = "infinimultbtn"
        else document.getElementById("postinfi31").className = "infinistorebtnlocked"

        if (player.infinityPoints.gte(5e11)) document.getElementById("postinfi41").className = "infinistorebtn1"
        else document.getElementById("postinfi41").className = "infinistorebtnlocked"

        if (player.infinityPoints.gte(1e5)) document.getElementById("postinfi12").className = "infinistorebtn1"
        else document.getElementById("postinfi12").className = "infinistorebtnlocked"

        if (player.infinityPoints.gte(1e6)) document.getElementById("postinfi22").className = "infinistorebtn1"
        else document.getElementById("postinfi22").className = "infinistorebtnlocked"

        if (player.infinityPoints.gte(1e7)) document.getElementById("postinfi32").className = "infinistorebtn1"
        else document.getElementById("postinfi32").className = "infinistorebtnlocked"

        if (player.infinityPoints.gte(player.dimensionMultDecreaseCost)) document.getElementById("postinfi42").className = "infinimultbtn"
        else document.getElementById("postinfi42").className = "infinistorebtnlocked"

        if (player.infinityPoints.gte(20e6)) document.getElementById("postinfi13").className = "infinistorebtn1"
        else document.getElementById("postinfi13").className = "infinistorebtnlocked"

        if (player.infinityPoints.gte(5e9)) document.getElementById("postinfi23").className = "infinistorebtn1"
        else document.getElementById("postinfi23").className = "infinistorebtnlocked"

        if (player.infinityPoints.gte(1e15)) document.getElementById("postinfi33").className = "infinistorebtn1"
        else document.getElementById("postinfi33").className = "infinistorebtnlocked"

        if (player.infinityPoints.gte(player.offlineProdCost)) document.getElementById("offlineProd").className = "infinimultbtn"
        else document.getElementById("offlineProd").className = "infinistorebtnlocked"

    }
    if (player.infinityPoints.equals(0)){
        document.getElementById("infi11").className = "infinistorebtnlocked"
        document.getElementById("infi12").className = "infinistorebtnlocked"
        document.getElementById("infi13").className = "infinistorebtnlocked"
        document.getElementById("infi14").className = "infinistorebtnlocked"
        document.getElementById("infi21").className = "infinistorebtnlocked"
        document.getElementById("infi22").className = "infinistorebtnlocked"
        document.getElementById("infi23").className = "infinistorebtnlocked"
        document.getElementById("infi24").className = "infinistorebtnlocked"
        document.getElementById("infi31").className = "infinistorebtnlocked"
        document.getElementById("infi32").className = "infinistorebtnlocked"
        document.getElementById("infi33").className = "infinistorebtnlocked"
        document.getElementById("infi34").className = "infinistorebtnlocked"
        document.getElementById("infi41").className = "infinistorebtnlocked"
        document.getElementById("infi42").className = "infinistorebtnlocked"
        document.getElementById("infi43").className = "infinistorebtnlocked"
        document.getElementById("infi44").className = "infinistorebtnlocked"
        document.getElementById("infiMult").className = "infinistorebtnlocked"

    }

    if (player.autobuyers[11]%1 === 0 || player.autobuyers[11].interval>100) document.getElementById("break").className = "infinistorebtnlocked"
    else document.getElementById("break").className = "infinistorebtn2"


    if (player.resets > 4) {
        document.getElementById("confirmation").style.display = "inline-block";
        document.getElementById("sacrifice").style.display = "inline-block";
    } else {
        document.getElementById("confirmation").style.display = "none";
        document.getElementById("sacrifice").style.display = "none";
    }

    if (player.infinitied > 0) document.getElementById("sacrifice").style.display = "inline-block";

    if (player.eightAmount > 0 && player.resets > 4 && player.currentEternityChall !== "eterc3") document.getElementById("sacrifice").className = "storebtn"
    else document.getElementById("sacrifice").className = "unavailablebtn"

    if (player.autobuyers[11]%1 !== 0 && player.autobuyers[11].interval == 100) {
        document.getElementById("postinftable").style.display = "inline-block"
    } else {
        document.getElementById("postinftable").style.display = "none"
    }

    if (player.autobuyers[11].interval == 100) document.getElementById("abletobreak").style.display = "none"


    document.getElementById("infinitybtn").style.display = "none";
    document.getElementById("challengesbtn").style.display = "none";

    if (player.money.gte(Number.MAX_VALUE) && (((player.currentChallenge != "" && player.money.gte(player.challengeTarget)) && !player.options.retryChallenge) || (player.bestInfinityTime > 600 && !player.break))) {
        document.getElementById("dimensionsbtn").style.display = "none";
        document.getElementById("optionsbtn").style.display = "none";
        document.getElementById("statisticsbtn").style.display = "none";
        document.getElementById("achievementsbtn").style.display = "none";
        document.getElementById("challengesbtn").style.display = "none";
        document.getElementById("infinitybtn").style.display = "none";
        document.getElementById("tickSpeed").style.visibility = "hidden";
        document.getElementById("tickSpeedMax").style.visibility = "hidden";
        document.getElementById("tickLabel").style.visibility = "hidden";
        document.getElementById("tickSpeedAmount").style.visibility = "hidden";
    } else {
        document.getElementById("dimensionsbtn").style.display = "inline-block";
        document.getElementById("optionsbtn").style.display = "inline-block";
        document.getElementById("statisticsbtn").style.display = "inline-block";
        document.getElementById("achievementsbtn").style.display = "inline-block";
        if (player.infinitied > 0) {
            document.getElementById("infinitybtn").style.display = "inline-block";
            document.getElementById("challengesbtn").style.display = "inline-block";
        }
    }

    document.getElementById("epmult").className = player.eternityPoints.gte(player.epmultCost) ? "eternityupbtn" : "eternityupbtnlocked"

    if (player.infinityUpgrades.includes("bulkBoost")) document.getElementById("bulkdimboost").style.display = "inline"
    else document.getElementById("bulkdimboost").style.display = "none"

    if (player.infinityUpgrades.includes("timeMult")) document.getElementById("infi11").className = "infinistorebtnbought"
    if (player.infinityUpgrades.includes("dimMult")) document.getElementById("infi21").className = "infinistorebtnbought"
    if (player.infinityUpgrades.includes("18Mult")) document.getElementById("infi12").className = "infinistorebtnbought"
    if (player.infinityUpgrades.includes("27Mult")) document.getElementById("infi22").className = "infinistorebtnbought"
    if (player.infinityUpgrades.includes("36Mult")) document.getElementById("infi13").className = "infinistorebtnbought"
    if (player.infinityUpgrades.includes("45Mult")) document.getElementById("infi23").className = "infinistorebtnbought"
    if (player.infinityUpgrades.includes("resetBoost")) document.getElementById("infi14").className = "infinistorebtnbought"
    if (player.infinityUpgrades.includes("galaxyBoost")) document.getElementById("infi24").className = "infinistorebtnbought"
    if (player.infinityUpgrades.includes("timeMult2")) document.getElementById("infi31").className = "infinistorebtnbought"
    if (player.infinityUpgrades.includes("unspentBonus")) document.getElementById("infi32").className = "infinistorebtnbought"
    if (player.infinityUpgrades.includes("resetMult")) document.getElementById("infi33").className = "infinistorebtnbought"
    if (player.infinityUpgrades.includes("passiveGen")) document.getElementById("infi34").className = "infinistorebtnbought"
    if (player.infinityUpgrades.includes("skipReset1")) document.getElementById("infi41").className = "infinistorebtnbought"
    if (player.infinityUpgrades.includes("skipReset2")) document.getElementById("infi42").className = "infinistorebtnbought"
    if (player.infinityUpgrades.includes("skipReset3")) document.getElementById("infi43").className = "infinistorebtnbought"
    if (player.infinityUpgrades.includes("skipResetGalaxy")) document.getElementById("infi44").className = "infinistorebtnbought"

    if (player.infinityUpgrades.includes("totalMult")) document.getElementById("postinfi11").className = "infinistorebtnbought"
    if (player.infinityUpgrades.includes("currentMult")) document.getElementById("postinfi21").className = "infinistorebtnbought"
    if (player.tickSpeedMultDecrease <= 2) document.getElementById("postinfi31").className = "infinistorebtnbought"
    if (player.infinityUpgrades.includes("achievementMult")) document.getElementById("postinfi22").className = "infinistorebtnbought"
    if (player.infinityUpgrades.includes("infinitiedMult")) document.getElementById("postinfi12").className = "infinistorebtnbought"
    if (player.infinityUpgrades.includes("postGalaxy")) document.getElementById("postinfi41").className = "infinistorebtnbought"
    if (player.infinityUpgrades.includes("challengeMult")) document.getElementById("postinfi32").className = "infinistorebtnbought"
    if (player.dimensionMultDecrease <= 3) document.getElementById("postinfi42").className = "infinistorebtnbought"
    if (player.offlineProd == 50) document.getElementById("offlineProd").className = "infinistorebtnbought"


    if (player.infinityUpgrades.includes("infinitiedGeneration")) document.getElementById("postinfi13").className = "infinistorebtnbought"
    if (player.infinityUpgrades.includes("bulkBoost")) document.getElementById("postinfi23").className = "infinistorebtnbought"
    if (player.infinityUpgrades.includes("autoBuyerUpgrade")) document.getElementById("postinfi33").className = "infinistorebtnbought"

    if (player.currentChallenge !== "") {
        document.getElementById("progressbar").style.width = Decimal.min((Decimal.log10(player.money.plus(1)) / Decimal.log10(player.challengeTarget) * 100), 100).toFixed(2) + "%"
        document.getElementById("progresspercent").textContent = Decimal.min((Decimal.log10(player.money.plus(1)) / Decimal.log10(player.challengeTarget) * 100), 100).toFixed(2) + "%"
        document.getElementById("progresspercent").setAttribute('ach-tooltip',"Percentage to challenge goal")
    } else if (!player.break) {
        document.getElementById("progressbar").style.width = Decimal.min((Decimal.log10(player.money.plus(1)) / Decimal.log10(Number.MAX_VALUE) * 100), 100).toFixed(2) + "%"
        document.getElementById("progresspercent").textContent = Decimal.min((Decimal.log10(player.money.plus(1)) / Decimal.log10(Number.MAX_VALUE) * 100), 100).toFixed(2) + "%"
        document.getElementById("progresspercent").setAttribute('ach-tooltip',"Percentage to Infinity")
    } else if (player.infDimensionsUnlocked.includes(false)) {
        document.getElementById("progressbar").style.width = Decimal.min(player.money.e / getNewInfReq().e * 100, 100).toFixed(2) + "%"
        document.getElementById("progresspercent").textContent = Decimal.min(player.money.e / getNewInfReq().e * 100, 100).toFixed(2) + "%"
        document.getElementById("progresspercent").setAttribute('ach-tooltip',"Percentage to next dimension unlock")
    } else {
        document.getElementById("progressbar").style.width = Decimal.min(Decimal.log10(player.infinityPoints.plus(1)) / Decimal.log10(Number.MAX_VALUE)  * 100, 100).toFixed(2) + "%"
        document.getElementById("progresspercent").textContent = Decimal.min(Decimal.log10(player.infinityPoints.plus(1)) / Decimal.log10(Number.MAX_VALUE)  * 100, 100).toFixed(2) + "%"
        document.getElementById("progresspercent").setAttribute('ach-tooltip',"Percentage to Eternity")
    }

    if (player.eternities > 0) {
        document.getElementById("infinitybtn").style.display = "inline-block";
        document.getElementById("challengesbtn").style.display = "inline-block";
    }

    document.getElementById("ec1reward").textContent = "Reward: "+shortenMoney(Math.pow(Math.max(player.thisEternity*10, 1), 0.3+(ECTimesCompleted("eterc1")*0.05)))+"x on all Time Dimensions (based on time spent this Eternity)"
    document.getElementById("ec2reward").textContent = "Reward: Infinity power affects 1st Infinity Dimension with reduced effect, Currently: "+shortenMoney(player.infinityPower.pow(1.5/(700 - ECTimesCompleted("eterc2")*100)).min(new Decimal("1e100")).max(1))+"x"
    document.getElementById("ec3reward").textContent = "Reward: Increase the multiplier for buying 10 dimensions, Currently: "+getDimensionPowerMultiplier().toFixed(2)+"x"
    document.getElementById("ec4reward").textContent = "Reward: Infinity Dimension multiplier from unspent IP, Currently: "+shortenMoney(player.infinityPoints.pow(0.003 + ECTimesCompleted("eterc4")*0.002).min(new Decimal("1e200")))+"x"
    document.getElementById("ec5reward").textContent = "Reward: Galaxy cost scaling starts "+((ECTimesCompleted("eterc5")*5))+" galaxies later."
    document.getElementById("ec6reward").textContent = "Reward: Further reduce the dimension cost multiplier increase, Currently: "+player.dimensionMultDecrease.toFixed(1)+"x "
    document.getElementById("ec7reward").textContent = "Reward: First Time dimension produces Eighth Infinity Dimensions, Currently: "+shortenMoney(getTimeDimensionProduction(1).pow(ECTimesCompleted("eterc7")*0.2).minus(1).max(0))+" per second. "
    document.getElementById("ec8reward").textContent = "Reward: Infinity power powers up replicanti galaxies, Currently: " + (Math.max(Math.pow(Math.log10(player.infinityPower.plus(1).log10()+1), 0.03 * ECTimesCompleted("eterc8"))-1, 0) * 100).toFixed(2) + "%"
    document.getElementById("ec9reward").textContent = "Reward: Infinity Dimension multiplier based on time shards, Currently: "+shortenMoney(player.timeShards.pow(ECTimesCompleted("eterc9")*0.1).min(new Decimal("1e400")))+"x "
    document.getElementById("ec10reward").textContent = "Reward: Time dimensions gain a multiplier from infinitied stat, Currently: "+shortenMoney(new Decimal(Math.max(Math.pow(getInfinitied(), 0.9) * ECTimesCompleted("eterc10") * 0.000002+1, 1)).pow((player.timestudy.studies.includes(31)) ? 4 : 1))+"x "
    document.getElementById("ec11reward").textContent = "Reward: Further reduce the tickspeed cost multiplier increase, Currently: "+player.tickSpeedMultDecrease.toFixed(2)+"x "
    document.getElementById("ec12reward").textContent = "Reward: Infinity Dimension cost multipliers are reduced. (x^"+(1-ECTimesCompleted("eterc12")*0.008)+")"

    // let extraGals = 0
    // if (player.timestudy.studies.includes(225)) extraGals += Math.floor(player.replicanti.amount.e / 2500)
    // if (player.timestudy.studies.includes(226)) extraGals += Math.floor(player.replicanti.gal / 40)
    // if (extraGals !== 0) document.getElementById("replicantireset").innerHTML = "Reset replicanti amount, but get a free galaxy<br>"+player.replicanti.galaxies + "+"+extraGals+ " replicated galaxies created."
    // else document.getElementById("replicantireset").innerHTML = "Reset replicanti amount, but get a free galaxy<br>"+player.replicanti.galaxies + " replicated galaxies created."

    document.getElementById("ec10span").textContent = shortenMoney(ec10bonus) + "x"
    var scale1 = [2.82e-45,1e-42,7.23e-30,5e-21,9e-17,6.2e-11,5e-8,3.555e-6,7.5e-4,1,2.5e3,2.6006e6,3.3e8,5e12,4.5e17,1.08e21,1.53e24,1.41e27,5e32,8e36,1.7e45,1.7e48,3.3e55,3.3e61,5e68,1e73,3.4e80,1e113,Number.MAX_VALUE,new Decimal("1e65000")];
    var scale2 = [" protons."," nucleui."," Hydrogen atoms."," viruses."," red blood cells."," grains of sand."," grains of rice."," teaspoons."," wine bottles."," fridge-freezers."," Olympic-sized swimming pools."," Great Pyramids of Giza."," Great Walls of China."," large asteroids.",
                " dwarf planets."," Earths."," Jupiters."," Suns."," red giants."," hypergiant stars."," nebulas."," Oort clouds."," Local Bubbles."," galaxies."," Local Groups."," Sculptor Voids."," observable universes."," Dimensions.", " Infinity Dimensions.", " Time Dimensions."];
    var id = 0;
    if (player.money.times(4.22419e-105).gt(2.82e-45)) {
        if (player.money.times(4.22419e-105).gt(scale1[scale1.length - 1])) id = scale1.length - 1;
        else {
            while (player.money.times(4.22419e-105).gt(scale1[id])) id++;
            if (id > 0) id--;
        }
        if (id >= 7 && id < 11) document.getElementById("infoScale").textContent = "If every antimatter were a planck volume, you would have enough to fill " + formatValue(player.options.notation, player.money * 4.22419e-105 / scale1[id], 2, 1) + scale2[id];
        else document.getElementById("infoScale").textContent = "If every antimatter were a planck volume, you would have enough to make " + formatValue(player.options.notation, player.money.times(4.22419e-105).dividedBy(scale1[id]), 2, 1) + scale2[id];
    } else { //does this part work correctly? i doubt it does
        if (player.money.times(1e-54) < 2.82e-45) document.getElementById("infoScale").textContent = "If every antimatter were " + formatValue(player.options.notation,2.82e-45 / 1e-54 / player.money, 2, 1) + " attometers cubed, you would have enough to make a proton."
        else if (player.money * 1e-63 < 2.82e-45) document.getElementById("infoScale").textContent = "If every antimatter were " + formatValue(player.options.notation,2.82e-45 / 1e-63 / player.money, 2, 1) + " zeptometers cubed, you would have enough to make a proton."
        else if (player.money * 1e-72 < 2.82e-45) document.getElementById("infoScale").textContent = "If every antimatter were " + formatValue(player.options.notation,2.82e-45 / 1e-72 / player.money, 2, 1) + " yoctometers cubed, you would have enough to make a proton."
        else document.getElementById("infoScale").textContent = "If every antimatter were " + formatValue(player.options.notation,2.82e-45 / 4.22419e-105 / player.money, 2, 1) + " planck volumes, you would have enough to make a proton."
    }
    if (player.money.gt(new Decimal("1e100000"))) {
        document.getElementById("infoScale").innerHTML = "<br>If you wrote 3 numbers a second, it would take you <br>" + timeDisplay(player.money.log10()*1000/3) + "<br> to write down your antimatter amount.";
    }

    var shiftRequirement = getShiftRequirement(0);

    if (player[TIER_NAMES[shiftRequirement.tier] + 'Amount'] >= shiftRequirement.amount) {
        document.getElementById("softReset").className = 'storebtn';
    } else {
        document.getElementById("softReset").className = 'unavailablebtn';
    }

    if (player.eightAmount >= getGalaxyRequirement()) {
        document.getElementById("secondSoftReset").className = 'storebtn';
    } else {
        document.getElementById("secondSoftReset").className = 'unavailablebtn';
    }

    if (player.currentChallenge == "challenge4" && player.sixthAmount >= getGalaxyRequirement()) {
        document.getElementById("secondSoftReset").className = 'storebtn';
    }

    if (player.currentChallenge == "challenge2" || player.currentChallenge == "postc1") document.getElementById("chall2Pow").style.display = "inline-block"
    else document.getElementById("chall2Pow").style.display = "none"
    if (player.currentChallenge == "challenge3" || player.currentChallenge == "postc1") document.getElementById("chall3Pow").style.display = "inline-block"
    else document.getElementById("chall3Pow").style.display = "none"

    document.getElementById("chall2Pow").textContent = (player.chall2Pow*100).toFixed(2) + "%"
    document.getElementById("chall3Pow").textContent = shorten(player.chall3Pow*100) + "%"


    if (player.infDimensionsUnlocked[7] == false && player.break && player.eternities <= 24) {
        document.getElementById("newDimensionButton").style.display = "inline-block"
    } else document.getElementById("newDimensionButton").style.display = "none"

    if (player.money.gte(getNewInfReq())) document.getElementById("newDimensionButton").className = "newdim"
    else document.getElementById("newDimensionButton").className = "newdimlocked"

    var infdimpurchasewhileloop = 1;
    while (player.eternities > 24 && getNewInfReq().lt(player.money) && player.infDimensionsUnlocked[7] === false) {
        for (i=0; i<8; i++) {
            if (player.infDimensionsUnlocked[i]) infdimpurchasewhileloop++
        }
        newDimension()
        if (player.infDimBuyers[i-1] && player.currentEternityChall !== "eterc2" && player.currentEternityChall !== "eterc8" && player.currentEternityChall !== "eterc10") buyMaxInfDims(infdimpurchasewhileloop)
        infdimpurchasewhileloop = 1;
    }

    document.getElementById("newDimensionButton").textContent = "Get " + shortenCosts(getNewInfReq()) + " antimatter to unlock a new Dimension."

    document.getElementById("sacrifice").setAttribute('ach-tooltip', "Boosts 8th Dimension by " + formatValue(player.options.notation, calcSacrificeBoost(), 2, 2) + "x");

    document.getElementById("sacrifice").textContent = "Dimensional Sacrifice ("+formatValue(player.options.notation, calcSacrificeBoost(), 2, 2)+"x)"
    if (isNaN(player.totalmoney)) player.totalmoney = new Decimal(10)
    if (player.timestudy.studies.includes(181)) player.infinityPoints = player.infinityPoints.plus(gainedInfinityPoints().times(diff/100000))
    if (player.dilation.upgrades.includes(10)) {
        player.timestudy.theorem += parseFloat(player.dilation.tachyonParticles.div(20000).times(diff/1000).toString())
        if (document.getElementById("timestudies").style.display != "none" && document.getElementById("eternitystore").style.display != "none") {
            if (player.timestudy.theorem>99999) document.getElementById("timetheorems").innerHTML = "You have <span style='display:inline' class=\"TheoremAmount\">"+shortenMoney(player.timestudy.theorem)+"</span> Time "+"Theorems."
            else document.getElementById("timetheorems").innerHTML = "You have <span style='display:inline' class=\"TheoremAmount\">"+Math.floor(player.timestudy.theorem).toFixed(0)+"</span> Time "+ (player.timestudy.theorem == 1 ? "Theorem." : "Theorems.")
            updateTimeStudyButtons()
        }
    }

    document.getElementById("infinityPoints1").innerHTML = "You have <span class=\"IPAmount1\">"+shortenDimensions(player.infinityPoints)+"</span> Infinity point" + ((player.infinityPoints.eq(1)) ? "." : "s.")
    document.getElementById("infinityPoints2").innerHTML = "You have <span class=\"IPAmount2\">"+shortenDimensions(player.infinityPoints)+"</span> Infinity point" + ((player.infinityPoints.eq(1)) ? "." : "s.")
    document.getElementById("realitymachine").innerHTML = "Make a new reality<br>Machines gained: "+shortenDimensions(gainedRealityMachines())+" ("+percentToNextRealityMachine()+"%)<br>Glyph level: "+shortenDimensions(gainedGlyphLevel())+" ("+percentToNextGlyphLevel()+"%)"
    document.getElementById("realitymachines").innerHTML = "You have <span class=\"RMAmount1\">"+shortenDimensions(player.reality.realityMachines)+"</span> Reality Machine" + ((player.reality.realityMachines.eq(1)) ? "." : "s.")
    if (player.wormhole.unlocked) wormHoleLoop(diff)

    player.lastUpdate = thisUpdate;
}

function simulateTime(seconds, real, fast) {

    //the game is simulated at a base 50ms update rate, with a max of 1000 ticks. additional ticks are converted into a higher diff per tick
    //warning: do not call this function with real unless you know what you're doing
    //calling it with fast will only simulate it with a max of 50 ticks
    document.getElementById("offlineprogress").style.display = "block"
    var ticks = seconds * 20;
    var bonusDiff = 0;
    var playerStart = Object.assign({}, player);
    if (ticks > 1000 && !real && !fast) {
        bonusDiff = (ticks - 1000) / 20;
        ticks = 1000;
    } else if (ticks > 50 && fast) {
        bonusDiff = (ticks - 50);
        ticks = 50;
    }
    let ticksDone = 0
    for (ticksDone=0; ticksDone<ticks; ticksDone++) {
        gameLoop(50+bonusDiff)
        autoBuyerTick();
        if (real) console.log(ticksDone)
    }
    var popupString = "While you were away"
    if (player.money.gt(playerStart.money)) popupString+= ",<br> your antimatter increased "+shortenMoney(player.money.log10() - (playerStart.money).log10())+" orders of magnitude"
    if (player.infinityPower.gt(playerStart.infinityPower)) popupString+= ",<br> infinity power increased "+shortenMoney(player.infinityPower.log10() - (Decimal.max(playerStart.infinityPower, 1)).log10())+" orders of magnitude"
    if (player.timeShards.gt(playerStart.timeShards)) popupString+= ",<br> time shards increased "+shortenMoney(player.timeShards.log10() - (Decimal.max(playerStart.timeShards, 1)).log10())+" orders of magnitude"
    if (player.infinitied > playerStart.infinitied || player.eternities > playerStart.eternities) popupString+= ","
    else popupString+= "."
    if (player.infinitied > playerStart.infinitied) popupString+= "<br>you infinitied "+(player.infinitied-playerStart.infinitied)+((player.infinitied-playerStart.infinitied === 1) ? " time." : " times.")
    if (player.eternities > playerStart.eternities) popupString+= " <br>you eternitied "+(player.eternities-playerStart.eternities)+((player.eternities-playerStart.eternities === 1) ? " time." : " times.")
    if (popupString === "While you were away.") {
        popupString+= ".. Nothing happened."
        giveAchievement("While you were away... Nothing happened.")
    }

    document.getElementById("offlinePopup").innerHTML = popupString
}

function startInterval() {
    gameLoopIntervalId = setInterval(gameLoop, player.options.updateRate);
}

function enableChart() {
    if (document.getElementById("chartOnOff").checked) {
        player.options.chart.on = true;
        if (player.options.chart.warning < 1) alert("Warning: the chart can cause performance issues. Please disable it if you're experiencing lag.")
    } else {
        player.options.chart.on = false;
    }
}

function enableChartDips() {
    if (document.getElementById("chartDipsOnOff").checked) {
        player.options.chart.dips = true;
    } else {
        player.options.chart.dips = false;
    }
}

function updateChart(first) {
    if (first !== true && (player.infinitied >= 1 || player.eternities >= 1) && player.options.chart.on === true) {
        if (player.currentChallenge == "challenge3" || player.currentChallenge == "postc1") {
            addData(normalDimChart, "0", getDimensionProductionPerSecond(1).times(player.chall3Pow));
        } else {
            addData(normalDimChart, "0", getDimensionProductionPerSecond(1));
        }
    }
    if (player.options.chart.updateRate) {
        setTimeout(updateChart, player.options.chart.updateRate);
    } else {
        setTimeout(updateChart, 1000);
    }
}
updateChart(true);

var slider = document.getElementById("updaterateslider");
var sliderText = document.getElementById("updaterate");

slider.oninput = function() {
    player.options.updateRate = parseInt(this.value);
    sliderText.textContent = "Update rate: " + this.value + "ms"
    if (player.options.updateRate === 200) giveAchievement("You should download some more RAM")
    clearInterval(gameLoopIntervalId);
    gameLoopIntervalId = setInterval(gameLoop, player.options.updateRate);
}

function dimBoolean() {
    var name = TIER_NAMES[getShiftRequirement(0).tier]
    if (!player.autobuyers[9].isOn) return false
    if (player.autobuyers[9].ticks*100 < player.autobuyers[9].interval) return false
    if (player[name + "Amount"] > getShiftRequirement(0)) return true
    if (player.eternities < 10 && player[name + "Amount"] < getShiftRequirement(player.autobuyers[9].bulk-1).amount) return false
    if (player.overXGalaxies <= player.galaxies) return true
    if ((player.currentChallenge =="challenge4" || player.currentChallenge == "postc1") && player.autobuyers[9].priority < getShiftRequirement(0).amount && getShiftRequirement(0).tier == 6) return false
    if (player.autobuyers[9].priority < getShiftRequirement(0).amount && getShiftRequirement(0).tier == 8) return false
    return true
}


function maxBuyGalaxies(manual) {
    if (player.currentEternityChall == "eterc6" || player.currentChallenge == "challenge11" || player.currentChallenge == "postc1" || player.currentChallenge == "postc7") return
    if (player.autobuyers[10].priority > player.galaxies || manual) {
        while(player.eightAmount >= getGalaxyRequirement() && (player.autobuyers[10].priority > player.galaxies || manual)) {
            if (player.options.notation == "Cancer") player.spreadingCancer+=1;
            player.galaxies++
        }
        player.galaxies--
        galaxyReset()
    }
}

function maxBuyDimBoosts(manual) {
    if (player.autobuyers[9].priority > player.resets || player.overXGalaxies <= player.galaxies || getShiftRequirement(0).tier < 8 || manual == true) {
        var r = 0;
        while(player[TIER_NAMES[getShiftRequirement(r).tier]+"Amount"] >= getShiftRequirement(r).amount && (player.autobuyers[9].priority > player.resets+r || player.overXGalaxies <= player.galaxies || getShiftRequirement(r).tier < 8 || manual == true)) r+=1;

        if (r >= 750) giveAchievement("Costco sells dimboosts now")
        if (r > 0) softReset(r)
    }

}

var timer = 0
function autoBuyerTick() {
    if ( player.eternities >= 100 && player.eternityBuyer.isOn ) {
        if (player.autoEternityMode == "amount") {
            if (gainedEternityPoints().gte(player.eternityBuyer.limit)) eternity(false, true)
        } else if (player.autoEternityMode == "time") {
            if (player.thisEternity / 1000 > player.eternityBuyer.limit) eternity(false, true)
        } else {
            if (gainedEternityPoints().gte(player.lastTenEternities[0][1].times(player.eternityBuyer.limit))) eternity(false, true)
        }   
    }

    if (player.autobuyers[11]%1 !== 0) {
    if (player.autobuyers[11].ticks*100 >= player.autobuyers[11].interval && player.money.gte(Number.MAX_VALUE)) {
        if (player.autobuyers[11].isOn) {
            if (player.autoCrunchMode == "amount") {
                if (!player.break || player.currentChallenge != "" || player.autobuyers[11].priority.lt(gainedInfinityPoints())) {
                    autoS = false;
                    document.getElementById("bigcrunch").click()
                }
            } else if (player.autoCrunchMode == "time"){
                if (!player.break || player.currentChallenge != "" || player.autobuyers[11].priority.lt(player.thisInfinityTime/1000)) {
                    autoS = false;
                    document.getElementById("bigcrunch").click()
                }
            } else {
                if (!player.break || player.currentChallenge != "" || gainedInfinityPoints().gte(player.lastTenRuns[0][1].times(player.autobuyers[11].priority))) {
                    autoS = false;
                    document.getElementById("bigcrunch").click()
                }
            }
            player.autobuyers[11].ticks = 1;
        }
    } else player.autobuyers[11].ticks += 1;

    }


    if (player.autobuyers[10]%1 !== 0) {
        if (player.autobuyers[10].ticks*100 >= player.autobuyers[10].interval && (player.currentChallenge == "challenge4" ? player.sixthAmount >= getGalaxyRequirement() : player.eightAmount >= getGalaxyRequirement())) {
            if (player.eternities < 9 || player.autobuyers[10].bulk == 0) {
                if (player.autobuyers[10].isOn && player.autobuyers[10].priority > player.galaxies) {
                    autoS = false;
                    document.getElementById("secondSoftReset").click()
                    player.autobuyers[10].ticks = 1;
                }
            } else if (player.autobuyers[10].isOn && (Math.round(timer * 100))%(Math.round(player.autobuyers[10].bulk * 100)) == 0){
                maxBuyGalaxies()
            }
        } else player.autobuyers[10].ticks += 1;
    }


    if (player.autobuyers[9]%1 !== 0) {
        if (player.autobuyers[9].isOn && dimBoolean()) {
            if (player.resets < 4) softReset(1)
            else if (player.eternities < 10) softReset(player.autobuyers[9].bulk)
            else if ((Math.round(timer * 100))%(Math.round(player.autobuyers[9].bulk * 100)) == 0 && player.eightAmount >= getShiftRequirement(0).amount) maxBuyDimBoosts()
            player.autobuyers[9].ticks = 0
        }
        player.autobuyers[9].ticks += 1;
    }

    if (player.autoSacrifice%1 !== 0) {
        if (calcSacrificeBoost().gte(player.autoSacrifice.priority) && player.autoSacrifice.isOn) {
            sacrifice(true)
        }
    }




    for (var i=0; i<priority.length; i++) {
        if (priority[i].ticks*100 >= priority[i].interval || priority[i].interval == 100) {
            if ((priority[i].isOn && canBuyDimension(priority[i].tier)) ) {
                if (priority[i] == player.autobuyers[8] ) {
                    if (priority[i].target == 10) buyMaxTickSpeed()
                    else buyTickSpeed()
                } else {
                    if (priority[i].target > 10) {

                        if (player.options.bulkOn) buyManyDimensionAutobuyer(priority[i].target-10, priority[i].bulk)
                        else buyManyDimensionAutobuyer(priority[i].target-10, 1)
                    }
                    else {
                        buyOneDimension(priority[i].target)
                    }
                }
                priority[i].ticks = 0;
            }
        } else priority[i].ticks += 1;
    }
    updateCosts()

}


setInterval(function() {
    timer += 0.05
    if (!player.infinityUpgrades.includes("autoBuyerUpgrade")) autoBuyerTick()
}, 100)

setInterval(function() {
    if (player.infinityUpgrades.includes("autoBuyerUpgrade")) autoBuyerTick()
}, 50)


  //start scrolling
  scrollNextMessage();

document.getElementById("challenge2").onclick = function () {
  startChallenge("challenge2", Number.MAX_VALUE)
}

document.getElementById("challenge3").onclick = function () {
  startChallenge("challenge3", Number.MAX_VALUE)
}

document.getElementById("challenge4").onclick = function () {
  startChallenge("challenge4", Number.MAX_VALUE)
}

document.getElementById("challenge5").onclick = function () {
  startChallenge("challenge5", Number.MAX_VALUE);
}

document.getElementById("challenge6").onclick = function () {
  startChallenge("challenge6", Number.MAX_VALUE);
}

document.getElementById("challenge7").onclick = function () {
  startChallenge("challenge7", Number.MAX_VALUE);
}

document.getElementById("challenge8").onclick = function () {
  startChallenge("challenge8", Number.MAX_VALUE);
}

document.getElementById("challenge9").onclick = function () {
  startChallenge("challenge9", Number.MAX_VALUE);
}

document.getElementById("challenge10").onclick = function () {
  startChallenge("challenge10", Number.MAX_VALUE);
}

document.getElementById("challenge11").onclick = function () {
    startChallenge("challenge11", Number.MAX_VALUE);
  }

document.getElementById("challenge12").onclick = function () {
  startChallenge("challenge12", Number.MAX_VALUE);
}



function showInfTab(tabName) {
    //iterate over all elements in div_tab class. Hide everything that's not tabName and show tabName
    var tabs = document.getElementsByClassName('inftab');
    var tab;
    for (var i = 0; i < tabs.length; i++) {
        tab = tabs.item(i);
        if (tab.id === tabName) {
            tab.style.display = 'block';
        } else {
            tab.style.display = 'none';
        }
    }
}

function showStatsTab(tabName) {
    //iterate over all elements in div_tab class. Hide everything that's not tabName and show tabName
    var tabs = document.getElementsByClassName('statstab');
    var tab;
    for (var i = 0; i < tabs.length; i++) {
        tab = tabs.item(i);
        if (tab.id === tabName && tab.id === "challengetimes") {
            tab.style.display = 'flex';
        } else if (tab.id === tabName) {
            tab.style.display = 'block';
        } else {
            tab.style.display = 'none';
        }
    }
}

function showDimTab(tabName) {
    //iterate over all elements in div_tab class. Hide everything that's not tabName and show tabName
    var tabs = document.getElementsByClassName('dimtab');
    var tab;
    for (var i = 0; i < tabs.length; i++) {
        tab = tabs.item(i);
        if (tab.id === tabName) {
            tab.style.display = 'block';
        } else {
            tab.style.display = 'none';
        }
    }
}

function showChallengesTab(tabName) {
    //iterate over all elements in div_tab class. Hide everything that's not tabName and show tabName
    var tabs = document.getElementsByClassName('challengeTab');
    var tab;
    for (var i = 0; i < tabs.length; i++) {
        tab = tabs.item(i);
        if (tab.id === tabName) {
            tab.style.display = 'block';
        } else {
            tab.style.display = 'none';
        }
    }
}

function showEternityTab(tabName, init) {
    //iterate over all elements in div_tab class. Hide everything that's not tabName and show tabName
    var tabs = document.getElementsByClassName('eternitytab');
    var tab;
    for (var i = 0; i < tabs.length; i++) {
        tab = tabs.item(i);
        if (tab.id === tabName) {
            tab.style.display = 'block';
        } else {
            tab.style.display = 'none';
        }
    }
    if (tabName === 'timestudies' && !init) document.getElementById("TTbuttons").style.display = "block"
    else document.getElementById("TTbuttons").style.display = "none"
    resizeCanvas()
}

function showRealityTab(tabName) {
    //iterate over all elements in div_tab class. Hide everything that's not tabName and show tabName
    var tabs = document.getElementsByClassName('realitytab');
    var tab;
    for (var i = 0; i < tabs.length; i++) {
        tab = tabs.item(i);
        if (tab.id === tabName) {
            tab.style.display = 'block';
        } else {
            tab.style.display = 'none';
        }
    }
    resizeCanvas()
}

function showAchTab(tabName) {
    //iterate over all elements in div_tab class. Hide everything that's not tabName and show tabName
    var tabs = document.getElementsByClassName('achtab');
    var tab;
    for (var i = 0; i < tabs.length; i++) {
        tab = tabs.item(i);
        if (tab.id === tabName) {
            tab.style.display = 'block';
        } else {
            tab.style.display = 'none';
        }
    }
}




function init() {
    console.log('init');

    //setup the onclick callbacks for the buttons
    document.getElementById('dimensionsbtn').onclick = function () {
        showTab('dimensions');
    };
    document.getElementById('optionsbtn').onclick = function () {
        showTab('options');
    };
    document.getElementById('statisticsbtn').onclick = function () {
        showTab('statistics');
    };
    document.getElementById('achievementsbtn').onclick = function () {
        showTab('achievements');
    };
    document.getElementById('challengesbtn').onclick=function () {
      showTab('challenges');
    };
    document.getElementById('infinitybtn').onclick = function () {
        showTab('infinity');
    };
    document.getElementById("eternitystorebtn").onclick = function () {
        showTab('eternitystore')
    }
    document.getElementById("realitybtn").onclick = function () {
        showTab('reality')
    }
    document.getElementById("shopbtn").onclick = function () {
        showTab('shop')
        updateKongPurchases()
    }
    //show one tab during init or they'll all start hidden
    showTab('dimensions')
    showInfTab('preinf')
    showStatsTab('stats')
    showDimTab('antimatterdimensions')
    showChallengesTab('challenges')
    showEternityTab('timestudies', true)
    load_game();
    updateTickSpeed();
    updateAutobuyers();
    updateChallengeTimes()
    try {
        kongregateAPI.loadAPI(function () {
            window.kongregate = kongregateAPI.getAPI();
        });
        updateKongPurchases()
    } catch (err) {console.log("Couldn't load Kongregate API")}

    //if (typeof kongregate === 'undefined') document.getElementById("shopbtn").style.display = "none"

}









//Playfab stuff



function closeToolTip() {
    var elements = document.getElementsByClassName("popup")
    for (var i=0; i<elements.length; i++) elements[i].style.display = "none"
}

function tooltipLoad() {
    loadFromPlayFab()
    closeToolTip()
}

function tooltipSave() {
    saveToPlayFab()
    closeToolTip()
}



setInterval(function () {
    save_game()
}, 30000);

setInterval(function () {
    if (playFabId != -1 && player.options.cloud) playFabSaveCheck();
}, 1000*60*5)
updateCosts();
//updateInterval();
updateDimensions();
document.getElementById("hiddenheader").style.display = "none";


window.onload = function() {
    startInterval()
    setTimeout(function() {
        playFabLogin();
        updateKongPurchases()
        try {
            if (kongregate.services.getGameAuthToken() === undefined) document.getElementById("shopbtn").style.display = "none"
        } catch(e) {
            console.log(e)
            document.getElementById("shopbtn").style.display = "none"
        }
        document.getElementById("container").style.display = "block"
        document.getElementById("loading").style.display = "none"
    }, 1000)

}

window.addEventListener('keydown', function(event) {
    if (keySequence == 0 && event.keyCode == 38) {
        keySequence++
    } else if (keySequence == 1 && event.keyCode == 38) {
        keySequence++
    } else if (keySequence == 2 && event.keyCode == 40) {
        keySequence++
    } else if (keySequence == 3 && event.keyCode == 40) {
        keySequence++
    } else if (keySequence == 4 && event.keyCode == 37) {
        keySequence++
    } else if (keySequence == 5 && event.keyCode == 39) {
        keySequence++
    } else if (keySequence == 6 && event.keyCode == 37) {
        keySequence++
    } else if (keySequence == 7 && event.keyCode == 39) {
        keySequence++
    } else if (keySequence == 8 && event.keyCode == 66) {
        keySequence++
    } else if (keySequence == 9 && event.keyCode == 65) {
        giveAchievement("30 Lives")
        if (player.money.lt(30)) player.money = new Decimal(30)
    } else {
        keySequence = 0;
    }
    if (event.keyCode == 17) controlDown = true;
    if (event.keyCode == 16) {
        shiftDown = true;
        document.getElementById("studytreeloadsavetext").textContent = "save:"
        document.getElementById("automatorloadsavetext").textContent = "save:"
        drawStudyTree()
    }
    if ((controlDown && shiftDown && (event.keyCode == 67 || event.keyCode == 73 || event.keyCode == 74)) || event.keyCode == 123) {
        giveAchievement("Stop right there criminal scum!")
    }
}, false);

window.addEventListener('keyup', function(event) {
    if (event.keyCode == 17) controlDown = false;
    if (event.keyCode == 16) {
        shiftDown = false;
        document.getElementById("studytreeloadsavetext").textContent = "load:"
        document.getElementById("automatorloadsavetext").textContent = "load:"
        drawStudyTree()
    }
}, false);

window.onfocus = function() {
    controlDown = false;
    shiftDown = false;
    document.getElementById("studytreeloadsavetext").textContent = "load:"
    document.getElementById("automatorloadsavetext").textContent = "load:"
    drawStudyTree();
    drawAutomatorTree();
}

window.addEventListener('keydown', function(event) {
    if (!player.options.hotkeys || controlDown === true || document.activeElement.type === "text" || document.activeElement.type === "textarea") return false
    const tmp = event.keyCode;
    if (tmp >= 49 && tmp <= 56) {
        if (shiftDown) buyOneDimension(tmp-48)
        else buyManyDimension(tmp-48)
        return false;
    } else if (tmp >= 97 && tmp <= 104) {
        if (shiftDown) buyOneDimension(tmp-96)
        else buyManyDimension(tmp-96)
        return false;
    }
    switch (event.keyCode) {
        case 57: // D
            giveAchievement("That dimension doesn’t exist")
        break;

        case 65: // A
            toggleAutoBuyers();
        break;

        case 68: // D
            document.getElementById("softReset").onclick()
        break;

        case 71: // G
            document.getElementById("secondSoftReset").onclick()
        break;

        case 77: // M
            document.getElementById("maxall").onclick()
        break;

        case 83: // S
            document.getElementById("sacrifice").onclick()
        break;

        case 84: // T
            if (shiftDown) buyTickSpeed()
            else buyMaxTickSpeed()
        break;

        case 82: //R
            replicantiGalaxy()
        break;
    }
  }, false);

  window.addEventListener('keyup', function(event) {
    if (event.keyCode === 70) {
        $.notify("Paying respects", "info")
        giveAchievement("It pays to have respect")
    }
    if (!player.options.hotkeys || controlDown === true || document.activeElement.type === "text"  || document.activeElement.type === "textarea") return false
    switch (event.keyCode) {
        case 67: // C
            document.getElementById("bigcrunch").onclick()
        break;

        case 69: // E, also, nice.
        document.getElementById("eternitybtn").onclick();
        break;

    }
  }, false);



var totalMult = 1
var currentMult = 1
var infinitiedMult = 1
var achievementMult = 1
var challengeMult = 1
var unspentBonus = 1
var postc8Mult = new Decimal(0)
var mult18 = 1
var ec10bonus = new Decimal(1)
init();
setInterval( function() {
    totalMult = Math.pow(player.totalmoney.e+1, 0.5)
    currentMult = Math.pow(player.money.e+1, 0.5)
    if (player.timestudy.studies.includes(31)) infinitiedMult = 1 + Math.pow(Math.log10(getInfinitied()+1)*10, 4)
    else infinitiedMult = 1+Math.log10(getInfinitied()+1)*10
    achievementMult = Math.max(Math.pow((player.achievements.length-30-getSecretAchAmount()), 3)/40,1)
    challengeMult = Decimal.max(10*3000/worstChallengeTime, 1)
    unspentBonus = player.infinityPoints.dividedBy(2).pow(1.5).plus(1)
    mult18 = getDimensionFinalMultiplier(1).times(getDimensionFinalMultiplier(8)).pow(0.02)
    if (player.currentEternityChall == "eterc10") {
        ec10bonus = Decimal.pow(getInfinitied(), 1000).max(1)
        if (player.timestudy.studies.includes(31)) ec10bonus = ec10bonus.pow(4)
    } else {
        ec10bonus = new Decimal(1)
    }
}, 100)
<|MERGE_RESOLUTION|>--- conflicted
+++ resolved
@@ -1,6536 +1,6532 @@
-//test
-var gameLoopIntervalId;
-var Marathon = 0;
-var Marathon2 = 0;
-var auto = false;
-var autoS = true;
-var shiftDown = false;
-var controlDown = false;
-var justImported = false;
-var saved = 0;
-var keySequence = 0;
-var failureCount = 0;
-var implosionCheck = 0;
-var realizationCheck = 0;
-var statsTimer = 0;
-var TIER_NAMES = [ null, "first", "second", "third", "fourth", "fifth", "sixth", "seventh", "eight" ];
-var DISPLAY_NAMES = [ null, "First", "Second", "Third", "Fourth", "Fifth", "Sixth", "Seventh", "Eighth" ];
-var forceHardReset = false;
-var player = {
-    money: new Decimal(10),
-    tickSpeedCost: new Decimal(1000),
-    tickspeed: new Decimal(1000),
-    firstCost: new Decimal(10),
-    secondCost: new Decimal(100),
-    thirdCost: new Decimal(10000),
-    fourthCost: new Decimal(1000000),
-    fifthCost: new Decimal(1e9),
-    sixthCost: new Decimal(1e13),
-    seventhCost: new Decimal(1e18),
-    eightCost: new Decimal(1e24),
-    firstAmount: new Decimal(0),
-    secondAmount: new Decimal(0),
-    thirdAmount: new Decimal(0),
-    fourthAmount: new Decimal(0),
-    firstBought: 0,
-    secondBought: 0,
-    thirdBought: 0,
-    fourthBought: 0,
-    fifthAmount: new Decimal(0),
-    sixthAmount: new Decimal(0),
-    seventhAmount: new Decimal(0),
-    eightAmount: new Decimal(0),
-    fifthBought: 0,
-    sixthBought: 0,
-    seventhBought: 0,
-    eightBought: 0,
-    firstPow: new Decimal(1),
-    secondPow: new Decimal(1),
-    thirdPow: new Decimal(1),
-    fourthPow: new Decimal(1),
-    fifthPow: new Decimal(1),
-    sixthPow: new Decimal(1),
-    seventhPow: new Decimal(1),
-    eightPow: new Decimal(1),
-    sacrificed: new Decimal(0),
-    achievements: [],
-    infinityUpgrades: [],
-    challenges: [],
-    currentChallenge: "",
-    infinityPoints: new Decimal(0),
-    infinitied: 0,
-    infinitiedBank: 0,
-    totalTimePlayed: 0,
-    realTimePlayed: 0,
-    bestInfinityTime: 999999999999,
-    thisInfinityTime: 0,
-    resets: 0,
-    galaxies: 0,
-    tickDecrease: 0.9,
-    totalmoney: new Decimal(0),
-    achPow: 1,
-    newsArray: [],
-    interval: null,
-    lastUpdate: new Date().getTime(),
-    autobuyers: [1, 2, 3, 4, 5, 6, 7, 8, 9, 10, 11, 12],
-    costMultipliers: [new Decimal(1e3), new Decimal(1e4), new Decimal(1e5), new Decimal(1e6), new Decimal(1e8), new Decimal(1e10), new Decimal(1e12), new Decimal(1e15)],
-    tickspeedMultiplier: new Decimal(10),
-    chall2Pow: 1,
-    chall3Pow: new Decimal(0.01),
-    matter: new Decimal(0),
-    chall11Pow: new Decimal(1),
-    partInfinityPoint: 0,
-    partInfinitied: 0,
-    break: false,
-    challengeTimes: [60000*60*24*31, 60000*60*24*31, 60000*60*24*31, 60000*60*24*31, 60000*60*24*31, 60000*60*24*31, 60000*60*24*31, 60000*60*24*31, 60000*60*24*31, 60000*60*24*31, 60000*60*24*31],
-    infchallengeTimes: [60000*60*24*31, 60000*60*24*31, 60000*60*24*31, 60000*60*24*31, 60000*60*24*31, 60000*60*24*31, 60000*60*24*31, 60000*60*24*31],
-    lastTenRuns: [[60000*60*24*31, 1], [60000*60*24*31, 1], [60000*60*24*31, 1], [60000*60*24*31, 1], [60000*60*24*31, 1], [60000*60*24*31, 1], [60000*60*24*31, 1], [60000*60*24*31, 1], [60000*60*24*31, 1], [60000*60*24*31, 1]],
-    lastTenEternities: [[60000*60*24*31, 1], [60000*60*24*31, 1], [60000*60*24*31, 1], [60000*60*24*31, 1], [60000*60*24*31, 1], [60000*60*24*31, 1], [60000*60*24*31, 1], [60000*60*24*31, 1], [60000*60*24*31, 1], [60000*60*24*31, 1]],
-    lastTenRealities: [[60000*60*24*31, 1, 0], [60000*60*24*31, 1, 0], [60000*60*24*31, 1, 0], [60000*60*24*31, 1, 0], [60000*60*24*31, 1, 0], [60000*60*24*31, 1, 0], [60000*60*24*31, 1, 0], [60000*60*24*31, 1, 0], [60000*60*24*31, 1, 0], [60000*60*24*31, 1, 0]],
-    infMult: new Decimal(1),
-    infMultCost: new Decimal(10),
-    tickSpeedMultDecrease: 10,
-    tickSpeedMultDecreaseCost: 3e6,
-    dimensionMultDecrease: 10,
-    dimensionMultDecreaseCost: 1e8,
-    overXGalaxies: 10,
-    version: 10,
-    infDimensionsUnlocked: [false, false, false, false, false, false, false, false],
-    infinityPower: new Decimal(1),
-    spreadingCancer: 0,
-    postChallUnlocked: 0,
-    postC4Tier: 0,
-    postC3Reward: new Decimal(1),
-    eternityPoints: new Decimal(0),
-    eternities: 0,
-    thisEternity: 0,
-    bestEternity: 999999999999,
-    eternityUpgrades: [],
-    epmult: new Decimal(1),
-    epmultCost: new Decimal(500),
-    infinityDimension1 : {
-        cost: new Decimal(1e8),
-        amount: new Decimal(0),
-        bought: 0,
-        power: new Decimal(1),
-        baseAmount: 0
-    },
-    infinityDimension2 : {
-        cost: new Decimal(1e9),
-        amount: new Decimal(0),
-        bought: 0,
-        power: new Decimal(1),
-        baseAmount: 0
-    },
-    infinityDimension3 : {
-        cost: new Decimal(1e10),
-        amount: new Decimal(0),
-        bought: 0,
-        power: new Decimal(1),
-        baseAmount: 0
-    },
-    infinityDimension4 : {
-        cost: new Decimal(1e20),
-        amount: new Decimal(0),
-        bought: 0,
-        power: new Decimal(1),
-        baseAmount: 0
-    },
-    infinityDimension5 : {
-        cost: new Decimal(1e140),
-        amount: new Decimal(0),
-        bought: 0,
-        power: new Decimal(1),
-        baseAmount: 0
-    },
-    infinityDimension6 : {
-        cost: new Decimal(1e200),
-        amount: new Decimal(0),
-        bought: 0,
-        power: new Decimal(1),
-        baseAmount: 0
-    },
-    infinityDimension7 : {
-        cost: new Decimal(1e250),
-        amount: new Decimal(0),
-        bought: 0,
-        power: new Decimal(1),
-        baseAmount: 0
-    },
-    infinityDimension8 : {
-        cost: new Decimal(1e280),
-        amount: new Decimal(0),
-        bought: 0,
-        power: new Decimal(1),
-        baseAmount: 0
-    },
-    infDimBuyers: [false, false, false, false, false, false, false, false],
-    timeShards: new Decimal(0),
-    tickThreshold: new Decimal(1),
-    totalTickGained: 0,
-    timeDimension1: {
-        cost: new Decimal(1),
-        amount: new Decimal(0),
-        power: new Decimal(1),
-        bought: 0
-    },
-    timeDimension2: {
-        cost: new Decimal(5),
-        amount: new Decimal(0),
-        power: new Decimal(1),
-        bought: 0
-    },
-    timeDimension3: {
-        cost: new Decimal(100),
-        amount: new Decimal(0),
-        power: new Decimal(1),
-        bought: 0
-    },
-    timeDimension4: {
-        cost: new Decimal(1000),
-        amount: new Decimal(0),
-        power: new Decimal(1),
-        bought: 0
-    },
-    timeDimension5: {
-        cost: new Decimal("1e2350"),
-        amount: new Decimal(0),
-        power: new Decimal(1),
-        bought: 0
-    },
-    timeDimension6: {
-        cost: new Decimal("1e2650"),
-        amount: new Decimal(0),
-        power: new Decimal(1),
-        bought: 0
-    },
-    timeDimension7: {
-        cost: new Decimal("1e3000"),
-        amount: new Decimal(0),
-        power: new Decimal(1),
-        bought: 0
-    },
-    timeDimension8: {
-        cost: new Decimal("1e3350"),
-        amount: new Decimal(0),
-        power: new Decimal(1),
-        bought: 0
-    },
-    offlineProd: 0,
-    offlineProdCost: 1e7,
-    challengeTarget: 0,
-    autoSacrifice: 1,
-    replicanti: {
-        amount: new Decimal(0),
-        unl: false,
-        chance: 0.01,
-        chanceCost: new Decimal(1e150),
-        interval: 1000,
-        intervalCost: new Decimal(1e140),
-        gal: 0,
-        galaxies: 0,
-        galCost: new Decimal(1e170),
-        auto: [false, false, false]
-    },
-    timestudy: {
-        theorem: 0,
-        amcost: new Decimal("1e20000"),
-        ipcost: new Decimal(1),
-        epcost: new Decimal(1),
-        studies: [],
-    },
-    eternityChalls: {},
-    eternityChallGoal: new Decimal(Number.MAX_VALUE),
-    currentEternityChall: "",
-    eternityChallUnlocked: 0,
-    etercreq: 0,
-    autoIP: new Decimal(0),
-    autoTime: 1e300,
-    infMultBuyer: false,
-    autoCrunchMode: "amount",
-    autoEternityMode: "amount",
-    respec: false,
-    eternityBuyer: {
-        limit: new Decimal(0),
-        isOn: false
-    },
-    eterc8ids: 50,
-    eterc8repl: 40,
-    dimlife: true,
-    dead: true,
-    dilation: {
-        studies: [],
-        active: false,
-        tachyonParticles: new Decimal(0),
-        dilatedTime: new Decimal(0),
-        totalTachyonParticles: new Decimal(0),
-        nextThreshold: new Decimal(1000),
-        freeGalaxies: 0,
-        upgrades: [],
-        rebuyables: {
-            1: 0,
-            2: 0,
-            3: 0,
-        }
-    },
-    why: 0,
-    realities: 0,
-    thisReality: 0,
-    bestReality: 999999999999,
-    reality: {
-        realityMachines: new Decimal(0),
-        glyphs: {
-            active: [],
-            inventory: [],
-            slots: 3,
-            last: ""
-        },
-        seed: Math.floor(Date.now() * Math.random()+1),
-        upg: [],
-        upgReqs: [null, true, true, true, true, true, false, false, false, false, false, false, false, false, false, false], 
-        upgReqChecks: [false],
-        automatorRows: 0,
-        automatorCommands: [],
-        respec: false
-    },
-    wormhole: {
-        speed: 60 * 60, // Seconds to fill
-        power: 5, // Multiplier from the wormhole
-        duration: 10, // How long it lasts.
-        phase: 0,
-        active: false,
-        unlocked: false
-    },
-    options: {
-        newsHidden: false,
-        notation: "Mixed scientific",
-        //Standard = normal prefixed numbers, Scientific = standard form, Engineering = powers of 3.
-        scientific: false,
-        sacrificeConfirmation: true,
-        retryChallenge: false,
-        bulkOn: true,
-        cloud: true,
-        hotkeys: true,
-        theme: undefined,
-        secretThemeKey: 0,
-        commas: true,
-        updateRate: 50,
-        chart: {
-            updateRate: 1000,
-            duration: 10,
-            warning: 0,
-        },
-        animations: {
-            floatingText: true,
-            bigCrunch: true,
-            eternity: true,
-            tachyonParticles: true,
-        }
-    }
-
-};
-
-
-var defaultStart = $.extend(true, {}, player);
-
-
-
-
-
-function setTheme(name) {
-    document.querySelectorAll("link").forEach( function(e) {
-        if (e.href.includes("theme")) e.remove();
-    });
-
-    if(name !== undefined && name.length < 3) giveAchievement("Shhh... It's a secret")
-    if(name === undefined) {
-        document.getElementById("theme").textContent = "Current theme: Normal"
-    } else if(name === "S1") {
-        document.getElementById("theme").textContent="Current theme: " + player.options.secretThemeKey;
-        Chart.defaults.global.defaultFontColor = 'black';
-        normalDimChart.data.datasets[0].borderColor = '#000'
-    } else if(name === "S2") {
-        document.getElementById("theme").textContent="Current theme: " + player.options.secretThemeKey;
-        Chart.defaults.global.defaultFontColor = 'black';
-        normalDimChart.data.datasets[0].borderColor = '#000'
-    } else if(name === "S3") {
-        document.getElementById("theme").textContent="Current theme: " + player.options.secretThemeKey;
-        Chart.defaults.global.defaultFontColor = 'black';
-        normalDimChart.data.datasets[0].borderColor = '#000'
-    } else if(name === "S4") {
-        document.getElementById("theme").textContent="Current theme: " + player.options.secretThemeKey;
-        Chart.defaults.global.defaultFontColor = 'black';
-        normalDimChart.data.datasets[0].borderColor = '#000'
-    } else if(name === "S5") {
-        document.getElementById("theme").textContent="Current theme: " + player.options.secretThemeKey;
-        Chart.defaults.global.defaultFontColor = 'black';
-        normalDimChart.data.datasets[0].borderColor = '#000'
-    } else if(name === "S6") {
-        document.getElementById("theme").textContent="Current theme: " + player.options.secretThemeKey;
-        Chart.defaults.global.defaultFontColor = 'white';
-        normalDimChart.data.datasets[0].borderColor = '#FFF'
-    } else if(name === "S7") {
-        document.getElementById("theme").textContent="Current theme: " + player.options.secretThemeKey;
-        Chart.defaults.global.defaultFontColor = 'black';
-        normalDimChart.data.datasets[0].borderColor = '#000'
-    } else {
-        document.getElementById("theme").textContent="Current theme: " + name;
-    }
-
-    if (name === undefined) return;
-
-    var head = document.head;
-    var link = document.createElement('link');
-
-    link.type = 'text/css';
-    link.rel = 'stylesheet';
-    link.href = "stylesheets/theme-" + name + ".css";
-
-    head.appendChild(link);
-}
-
-document.getElementById("theme").onclick = function () {
-    if (player.options.theme === undefined) {
-        player.options.theme = "Metro";
-    } else if (player.options.theme === "Metro") {
-        player.options.theme = "Dark";
-        Chart.defaults.global.defaultFontColor = '#888';
-        normalDimChart.data.datasets[0].borderColor = '#888'
-    } else if (player.options.theme === "Dark") {
-        player.options.theme = "Dark Metro";
-    } else if (player.options.theme === "Dark Metro") {
-        player.options.theme = "Inverted";
-        Chart.defaults.global.defaultFontColor = 'black';
-        normalDimChart.data.datasets[0].borderColor = '#000'
-    } else if (player.options.theme === "Inverted") {
-        player.options.theme = "Inverted Metro";
-    } else {
-        player.options.theme = getNextSecretTheme();
-    }
-
-    setTheme(player.options.theme);
-
-}
-
-function getNextSecretTheme() {
-    if (player.options.theme === "Inverted Metro") var currentThemeNum = 0
-    else var currentThemeNum = parseInt(player.options.theme[1])
-    var lowestThemeNum = 100;
-    for (i in player.secretUnlocks.themes) {
-        if (currentThemeNum < 1 && sha512_256(player.secretUnlocks.themes[i].split(player.secretUnlocks.themes[i][1])[1].toUpperCase()) === "ef853879b60fa6755d9599fd756c94d112f987c0cd596abf48b08f33af5ff537") {
-            if (lowestThemeNum > 1) {
-                lowestThemeNum = 1;
-                player.options.secretThemeKey = player.secretUnlocks.themes[i].split(player.secretUnlocks.themes[i][1])[1]
-            }
-        } else if (currentThemeNum < 2 && sha512_256(player.secretUnlocks.themes[i].split(player.secretUnlocks.themes[i][1])[1].toUpperCase()) === "078570d37e6ffbf06e079e07c3c7987814e03436d00a17230ef5f24b1cb93290") {
-            if (lowestThemeNum > 2) {
-                lowestThemeNum = 2;
-                player.options.secretThemeKey = player.secretUnlocks.themes[i].split(player.secretUnlocks.themes[i][1])[1]
-            }
-        } else if (currentThemeNum < 3 && sha512_256(player.secretUnlocks.themes[i].split(player.secretUnlocks.themes[i][1])[1].toUpperCase()) === "a3d64c3d1e1749b60b2b3dba10ed5ae9425300e9600ca05bcbafe4df6c69941f") {
-            if (lowestThemeNum > 3) {
-                lowestThemeNum = 3;
-                player.options.secretThemeKey = player.secretUnlocks.themes[i].split(player.secretUnlocks.themes[i][1])[1]
-            }
-        } else if (currentThemeNum < 4 && sha512_256(player.secretUnlocks.themes[i].split(player.secretUnlocks.themes[i][1])[1].toUpperCase()) === "d910565e1664748188b313768c370649230ca348cb6330fe9df73bcfa68d974d") {
-            if (lowestThemeNum > 4) {
-                lowestThemeNum = 4;
-                player.options.secretThemeKey = player.secretUnlocks.themes[i].split(player.secretUnlocks.themes[i][1])[1]
-            }
-        } else if (currentThemeNum < 5 && sha512_256(player.secretUnlocks.themes[i].split(player.secretUnlocks.themes[i][1])[1].toUpperCase()) === "cb72e4a679254df5f99110dc7a93924628b916d2e069e3ad206db92068cb0883") {
-            if (lowestThemeNum > 5) {
-                lowestThemeNum = 5;
-                player.options.secretThemeKey = player.secretUnlocks.themes[i].split(player.secretUnlocks.themes[i][1])[1]
-            }
-        } else if (currentThemeNum < 6 && sha512_256(player.secretUnlocks.themes[i].split(player.secretUnlocks.themes[i][1])[1].toUpperCase()) === "c8fac64da08d674123c32c936b14115ab384fe556fd24e431eb184a8dde21137") {
-            if (lowestThemeNum > 6) {
-                lowestThemeNum = 6;
-                player.options.secretThemeKey = player.secretUnlocks.themes[i].split(player.secretUnlocks.themes[i][1])[1]
-            }
-        } else if (currentThemeNum < 7 && sha512_256(player.secretUnlocks.themes[i].split(player.secretUnlocks.themes[i][1])[1].toUpperCase()) === "da3b3c152083f0c70245f104f06331497b97b52ac80edec05e26a33ee704cae7") {
-            if (lowestThemeNum > 7) {
-                lowestThemeNum = 7;
-                player.options.secretThemeKey = player.secretUnlocks.themes[i].split(player.secretUnlocks.themes[i][1])[1]
-            }
-        }
-    }
-    if (lowestThemeNum === 100) {
-        Chart.defaults.global.defaultFontColor = 'black';
-        normalDimChart.data.datasets[0].borderColor = '#000'
-        return undefined
-    } else {
-        return "S"+lowestThemeNum
-    }
-}
-
-
-let kongIPMult = 1
-let kongDimMult = 1
-let kongAllDimMult = 1
-let kongEPMult = 1
-
-
-
-
-
-
-
-
-function showTab(tabName) {
-    //iterate over all elements in div_tab class. Hide everything that's not tabName and show tabName
-    var tabs = document.getElementsByClassName('tab');
-    var tab;
-    for (var i = 0; i < tabs.length; i++) {
-        tab = tabs.item(i);
-        if (tab.id === tabName) {
-            tab.style.display = 'block';
-        } else {
-            tab.style.display = 'none';
-        }
-    }
-    if (document.getElementById("timestudies").style.display != "none" && document.getElementById("eternitystore").style.display != "none") document.getElementById("TTbuttons").style.display = "block";
-    else document.getElementById("TTbuttons").style.display = "none"
-    resizeCanvas();
-    closeToolTip();
-    if (tabName !== "statistics") statsTimer = 0
-}
-
-
-
-
-function updateMoney() {
-    var element = document.getElementById("coinAmount");
-    element.textContent = formatValue(player.options.notation, player.money, 2, 1);
-    var element2 = document.getElementById("matter");
-    if (player.currentChallenge == "challenge12" || player.currentChallenge == "postc1") element2.textContent = "There is " + formatValue(player.options.notation, player.matter, 2, 1) + " matter."
-    if (player.currentChallenge == "postc6") element2.textContent = "There is " + formatValue(player.options.notation, Decimal.pow(player.matter,20), 2, 1) + " matter."; //TODO
-}
-
-function updateCoinPerSec() {
-    var element = document.getElementById("coinsPerSec");
-    if (player.currentChallenge == "challenge3" || player.currentChallenge == "postc1") {
-      element.textContent = 'You are getting ' + shortenDimensions(getDimensionProductionPerSecond(1).times(player.chall3Pow)) + ' antimatter per second.'
-    } else if (player.currentChallenge == "challenge7") {
-      element.textContent = 'You are getting ' + (shortenDimensions(getDimensionProductionPerSecond(1).plus(getDimensionProductionPerSecond(2)))) + ' antimatter per second.'
-    } else {
-      element.textContent = 'You are getting ' + shortenDimensions(getDimensionProductionPerSecond(1)) + ' antimatter per second.'
-    }
-}
-
-function getInfinitied() {return Math.max(player.infinitied + player.infinitiedBank, 0)}
-
-function getETA(cost) {
-    var a = 100;
-    if (player.money.gte(cost)) return 0
-    while (ETACalc(a).lt(cost)) {
-        a *= 10;
-        if (a > 1e20) return Infinity;
-    }
-    var b = a / 10;
-    var q = ETACalc((a+b)/2);
-    while (q.gt(cost.times(1.0001)) || q.lt(cost.dividedBy(1.0001))) {
-        console.log("q = "+q)
-        console.log("a = "+a)
-        console.log("b = "+b)
-        if (q.lt(cost)) a = (a+b)/2;
-        else b = (a+b)/2;
-        q = ETACalc((a+b)/2);
-    }
-    return (a+b)/2;
-}
-
-function ETACalc(t) {
-    var value = player.money.plus(getDimensionProductionPerSecond(1).times(t));
-    var div = 1;
-    for (let tier = 2; tier <= 8; ++tier) {
-        var name = TIER_NAMES[tier-1]
-        div *= tier;
-        value = value.plus(getDimensionProductionPerSecond(tier).times(getDimensionProductionPerSecond(tier-1)).times(Decimal.pow(t,tier)).dividedBy(Decimal.max(player[name+"Amount"].times(div).times(10), 1))) ;
-    }
-    return value
-}
-
-
-
-var worstChallengeTime = 1
-
-function updateWorstChallengeTime() {
-    worstChallengeTime = 1
-    for (var i=0; i<10; i++) {
-        if (player.challengeTimes[i]/100 > worstChallengeTime) worstChallengeTime = player.challengeTimes[i]/100
-    }
-}
-
-
-function sacrificeConf() {
-    player.options.sacrificeConfirmation = !player.options.sacrificeConfirmation
-}
-
-
-
-
-function updateDimensions() {
-    if (document.getElementById("antimatterdimensions").style.display == "block" && document.getElementById("dimensions").style.display == "block") {
-
-        for (let tier = 1; tier <= 8; ++tier) {
-            var name = TIER_NAMES[tier];
-            if (!canBuyDimension(tier) && document.getElementById(name + "Row").style.display !== "table-row") {
-                break;
-            }
-            document.getElementById(name + "D").childNodes[0].nodeValue = DISPLAY_NAMES[tier] + " Dimension x" + formatValue(player.options.notation, getDimensionFinalMultiplier(tier), 1, 1);
-            document.getElementById(name + "Amount").textContent = getDimensionDescription(tier);
-        }
-
-
-
-        for (let tier = 1; tier <= 8; ++tier) {
-            var name = TIER_NAMES[tier];
-            if (!canBuyDimension(tier)) {
-                break;
-            }
-
-            document.getElementById(name + "Row").style.display = "table-row";
-            document.getElementById(name + "Row").style.visibility = "visible";
-
-
-        }
-
-        var shiftRequirement = getShiftRequirement(0);
-        if (player.currentChallenge == "challenge4" ? shiftRequirement.tier < 6 : shiftRequirement.tier < 8) {
-            document.getElementById("resetLabel").textContent = 'Dimension Shift ('+ player.resets +'): requires ' + shiftRequirement.amount + " " + DISPLAY_NAMES[shiftRequirement.tier] + " Dimensions"
-        }
-        else document.getElementById("resetLabel").textContent = 'Dimension Boost ('+ player.resets +'): requires ' + shiftRequirement.amount + " " + DISPLAY_NAMES[shiftRequirement.tier] + " Dimensions"
-
-        if (player.currentChallenge == "challenge4" ? player.resets > 2 : player.resets > 3) {
-            document.getElementById("softReset").textContent = "Reset the game for a boost"
-        } else {
-            document.getElementById("softReset").textContent = "Reset the game for a new Dimension"
-        }
-        let extraGals = player.replicanti.galaxies
-        if (player.timestudy.studies.includes(225)) extraGals += Math.floor(player.replicanti.amount.e / 1000)
-        if (player.timestudy.studies.includes(226)) extraGals += Math.floor(player.replicanti.gal / 15)
-        var galString = ""
-        if (player.galaxies >= 800) galString += "Remote Antimatter Galaxies (";
-        else if (player.galaxies >= getGalaxyCostScalingStart() || player.currentEternityChall === "eterc5") galString += "Distant Antimatter Galaxies (";
-        else galString += "Antimatter Galaxies (";
-        galString += player.galaxies;
-        if (extraGals > 0) galString += " + "+extraGals;
-        if (player.dilation.freeGalaxies > 0) galString += " + "+player.dilation.freeGalaxies;
-        galString += "): requires " + getGalaxyRequirement()
-        if (player.currentChallenge == "challenge4") galString +=  " Sixth Dimensions";
-        else galString +=  " Eighth Dimensions";
-        document.getElementById("secondResetLabel").textContent = galString;
-    }
-
-    if (canBuyTickSpeed() || player.currentEternityChall == "eterc9") {
-        var tickmult = getTickSpeedMultiplier()
-        if (tickmult < 1e-9) document.getElementById("tickLabel").textContent = "Divide the tick interval by " + shortenDimensions(1 / tickmult) + '.'
-        else {
-            var places = 0
-            if (tickmult < 0.2) places = Math.floor(Math.log10(Math.round(1/tickmult)))
-            document.getElementById("tickLabel").textContent = 'Reduce the tick interval by ' + ((1 - tickmult) * 100).toFixed(places) + '%.'
-        }
-
-        document.getElementById("tickSpeed").style.visibility = "visible";
-        document.getElementById("tickSpeedMax").style.visibility = "visible";
-        document.getElementById("tickLabel").style.visibility = "visible";
-        document.getElementById("tickSpeedAmount").style.visibility = "visible";
-    } else {
-        document.getElementById("tickSpeed").style.visibility = "hidden";
-        document.getElementById("tickSpeedMax").style.visibility = "hidden";
-        document.getElementById("tickLabel").style.visibility = "hidden";
-        document.getElementById("tickSpeedAmount").style.visibility = "hidden";
-    }
-
-    if (getInfinitied() === 0 && player.realities === 0 && player.eternities === 0) {
-        $("#infinityStatistics").hide()
-    } else {
-        $("#infinityStatistics").show()
-        if (player.bestInfinityTime === 999999999999) $("#bestInfinity").hide()
-        else $("#bestInfinity").show()
-        document.getElementById("bestInfinity").textContent = "Your fastest Infinity is in " + timeDisplay(player.bestInfinityTime) + "."
-        document.getElementById("thisInfinity").textContent = "You have spent " + timeDisplay(player.thisInfinityTime) + " in this Infinity."
-        if (player.infinityPoints.equals(1)) {
-            document.getElementById("infinityPoints1").textContent = "You have 1 Infinity point."
-            document.getElementById("infinityPoints2").textContent = "You have 1 Infinity point."
-        }
-        else {
-            document.getElementById("infinityPoints1").innerHTML = "You have <span class=\"IPAmount1\">"+shortenDimensions(player.infinityPoints)+"</span> Infinity points."
-            document.getElementById("infinityPoints2").innerHTML = "You have <span class=\"IPAmount2\">"+shortenDimensions(player.infinityPoints)+"</span> Infinity points."
-        }
-        if (player.infinitied == 1) document.getElementById("infinitied").textContent = "You have infinitied 1 time."
-        else document.getElementById("infinitied").textContent = "You have infinitied " + player.infinitied.toString().replace(/\B(?=(\d{3})+(?!\d))/g, ",") + ((player.infinitied === 1) ? " time." : " times.")
-        if (player.infinitiedBank > 0) document.getElementById("infinitied").textContent = "You have infinitied " + player.infinitied.toString().replace(/\B(?=(\d{3})+(?!\d))/g, ",") + " times this eternity."
-
-    }
-
-    if (document.getElementById("stats").style.display == "block" && document.getElementById("statistics").style.display == "block") {
-        document.getElementById("totalmoney").textContent = 'You have made a total of ' + shortenMoney(player.totalmoney) + ' antimatter.'
-        document.getElementById("totalresets").textContent = 'You have done ' + player.resets + ' dimensional boosts/shifts.'
-        document.getElementById("galaxies").textContent = 'You have ' + Math.round(player.galaxies) + ' Antimatter Galaxies.'
-        document.getElementById("totalRealTime").textContent = "You have played for " + timeDisplay(player.realTimePlayed) + "."
-        
-        if (player.realities == 0 ) {
-            $("#totalTime").hide()
-        } else {
-            $("#totalTime").show()
-            document.getElementById("totalTime").textContent = "Your existence has spanned " + timeDisplay(player.totalTimePlayed) + " of time."
-        }
-
-        if (player.eternities == 0 && player.realities === 0) {
-            $("#eternityStatistics").hide()
-        } else {
-            $("#eternityStatistics").show()
-            if (player.bestEternity === 999999999999) $("#besteternity").hide()
-            else $("#besteternity").show()
-            document.getElementById("eternitied").textContent = "You have Eternitied " + player.eternities.toString().replace(/\B(?=(\d{3})+(?!\d))/g, ",") + ((player.eternities === 1) ? " time." : " times.")
-            document.getElementById("besteternity").textContent = "Your fastest Eternity is in "+timeDisplay(player.bestEternity)+"."
-            document.getElementById("thiseternity").textContent = "You have spent "+timeDisplay(player.thisEternity)+" in this Eternity."
-        }
-
-        if (player.realities == 0) {
-            $("#realityStatistics").hide()
-        } else {
-            $("#realityStatistics").show()
-            document.getElementById("realitied").textContent = "You have Realitied " + player.realities.toString().replace(/\B(?=(\d{3})+(?!\d))/g, ",") + ((player.realities === 1) ? " time." : " times.")
-            document.getElementById("bestreality").textContent = "Your fastest Reality is in "+timeDisplay(player.bestReality)+"."
-            document.getElementById("thisreality").textContent = "You have spent "+timeDisplay(player.thisReality)+" in this Reality."
-        }
-    }
-
-    if (document.getElementById("infinity").style.display == "block") {
-        if (document.getElementById("preinf").style.display == "block") {
-            document.getElementById("infi11").innerHTML = "Normal dimensions gain a multiplier based on time played <br>Currently: " + (Math.pow(0.5 * player.totalTimePlayed / 60000, 0.15)).toFixed(2) + "x<br>Cost: 1 IP"
-            document.getElementById("infi12").innerHTML = "First and Eighth Dimensions gain a multiplier based on infinitied stat<br>Currently: " + formatValue(player.options.notation, dimMults(), 1, 1) + "x<br>Cost: 1 IP"
-            document.getElementById("infi13").innerHTML = "Third and Sixth Dimensions gain a multiplier based on infinitied stat<br>Currently: " + formatValue(player.options.notation, dimMults(), 1, 1) + "x<br>Cost: 1 IP"
-            document.getElementById("infi22").innerHTML = "Second and seventh Dimensions gain a multiplier based on infinitied stat<br>Currently: " + formatValue(player.options.notation, dimMults(), 1, 1) + "x<br>Cost: 1 IP"
-            document.getElementById("infi23").innerHTML = "Fourth and Fifth Dimensions gain a multiplier based on infinitied stat<br>Currently: " + formatValue(player.options.notation, dimMults(), 1, 1) + "x<br>Cost: 1 IP"
-            document.getElementById("infi31").innerHTML = "Normal dimensions gain a multiplier based on time spent in current infinity<br>Currently: " + Decimal.max(Math.pow(player.thisInfinityTime / 240000, 0.25), 1).toFixed(2) + "x<br>Cost: 3 IP"
-            document.getElementById("infi32").innerHTML = "Multiplier for unspent Infinity Points on 1st Dimension<br>Currently: " + formatValue(player.options.notation, player.infinityPoints.dividedBy(2).pow(1.5).plus(1), 2, 2) + "x<br>Cost: 5 IP"
-            document.getElementById("infi34").innerHTML = "Infinity Point generation based on fastest infinity <br>Currently: "+shortenDimensions(player.infMult.times(kongIPMult * (isAchEnabled("r85") ? 4 : 1) * (isAchEnabled("r93") ? 4 : 1)))+" every " + timeDisplay(player.bestInfinityTime*10) + "<br>Cost: 10 IP"
-        }
-        else if (document.getElementById("postinf").style.display == "block") {
-            document.getElementById("postinfi11").innerHTML = "Normal dimensions gain a multiplier based on total antimatter produced<br>Currently: "+ Math.pow(player.totalmoney.e+1, 0.5).toFixed(2)+"x<br>Cost: "+shortenCosts(1e4)+" IP"
-            document.getElementById("postinfi21").innerHTML = "Normal dimensions gain a multiplier based on current antimatter<br>Currently: "+ Math.pow(player.money.e+1, 0.5).toFixed(2)+"x<br>Cost: "+shortenCosts(5e4)+" IP"
-            document.getElementById("postinfi31").innerHTML = "Tickspeed cost multiplier increase <br>"+player.tickSpeedMultDecrease+"x -> "+(player.tickSpeedMultDecrease-1)+"x<br>Cost: "+shortenDimensions(player.tickSpeedMultDecreaseCost) +" IP"
-            if (player.tickSpeedMultDecrease <= 2) document.getElementById("postinfi31").innerHTML = "Tickspeed cost multiplier increase <br>"+player.tickSpeedMultDecrease+"x"
-            document.getElementById("postinfi22").innerHTML = "Normal dimensions gain a multiplier based on non-secret achievements completed <br>Currently: "+achievementMult.toFixed(2)+"x<br>Cost: "+shortenCosts(1e6)+" IP"
-            document.getElementById("postinfi12").innerHTML = "Normal dimensions gain a multiplier based on amount infinitied <br>Currently: "+(1+Math.log10(getInfinitied()+1)*10).toFixed(2)+"x<br>Cost: "+shortenCosts(1e5)+" IP"
-            if (player.timestudy.studies.includes(31)) document.getElementById("postinfi12").innerHTML = "Normal dimensions gain a multiplier based on amount infinitied <br>Currently: "+shortenMoney(Math.pow((Math.log10(getInfinitied()+1)*10).toFixed(2), 4))+"x<br>Cost: "+shortenCosts(1e5)+" IP"
-            document.getElementById("postinfi41").innerHTML = "Make galaxies 50% stronger <br>Cost: "+shortenCosts(5e11)+" IP"
-            document.getElementById("postinfi32").innerHTML = "Normal dimensions gain a multiplier based on slowest challenge run<br>Currently:"+Decimal.max(10*3000/worstChallengeTime, 1).toFixed(2)+"x<br>Cost: "+shortenCosts(1e7)+" IP"
-            document.getElementById("postinfi42").innerHTML = "Dimension cost multiplier increase <br>"+player.dimensionMultDecrease+"x -> "+(player.dimensionMultDecrease-1)+"x<br>Cost: "+shortenCosts(player.dimensionMultDecreaseCost) +" IP"
-
-            document.getElementById("postinfi13").innerHTML = "You passively generate Infinitied stat based on your fastest infinity.<br>1 Infinity every "+timeDisplay(player.bestInfinityTime*5)+ " <br>Cost: "+shortenCosts(20e6)+" IP"
-            document.getElementById("postinfi23").innerHTML = "Option to bulk buy Dimension Boosts <br>Cost: "+shortenCosts(5e9)+" IP"
-            document.getElementById("postinfi33").innerHTML = "Autobuyers work twice as fast <br>Cost:"+shortenCosts(1e15)+" IP"
-            if (player.dimensionMultDecrease <= 3) document.getElementById("postinfi42").innerHTML = "Dimension cost multiplier increase <br>"+player.dimensionMultDecrease.toFixed(1)+"x"
-
-            document.getElementById("offlineProd").innerHTML = "Generate "+player.offlineProd+"% > "+Math.max(Math.max(5, player.offlineProd + 5), Math.min(50, player.offlineProd + 5))+"% of your best IP/min from last 10 infinities, works offline<br>Currently: "+shortenMoney(bestRunIppm.times(player.offlineProd/100)) +"IP/min<br> Cost: "+shortenCosts(player.offlineProdCost)+" IP"
-            if (player.offlineProd == 50) document.getElementById("offlineProd").innerHTML = "Generate "+player.offlineProd+"% of your best IP/min from last 10 infinities, works offline<br>Currently: "+shortenMoney(bestRunIppm.times(player.offlineProd/100)) +" IP/min"
-        }
-    }
-
-    if (document.getElementById("eternityupgrades").style.display == "block" && document.getElementById("eternitystore").style.display == "block") {
-        document.getElementById("eter1").innerHTML = "Infinity Dimensions multiplier based on unspent EP (x+1)<br>Currently: "+shortenMoney(player.eternityPoints.plus(1))+"x<br>Cost: 5 EP"
-        document.getElementById("eter2").innerHTML = "Infinity Dimension multiplier based on eternities ((x/200)^log4(2x))<br>Currently: "+shortenMoney(Decimal.pow(Math.min(player.eternities, 100000)/200 + 1, Math.log(Math.min(player.eternities, 100000)*2+1)/Math.log(4)).times(new Decimal((player.eternities-100000)/200 + 1).times(Math.log((player.eternities- 100000)*2+1)/Math.log(4)).max(1)))+"x<br>Cost: 10 EP"
-        document.getElementById("eter3").innerHTML = "Infinity Dimensions multiplier based on sum of Infinity Challenge times<br>Currently: "+shortenMoney(Decimal.pow(2,30000/Math.max(infchallengeTimes, isAchEnabled("r112") ? 610 : 750)))+"x<br>Cost: "+shortenCosts(50e3)+" EP"
-        document.getElementById("eter4").innerHTML = "Your achievement bonus affects Time Dimensions"+"<br>Cost: "+shortenCosts(1e16)+" EP"
-        document.getElementById("eter5").innerHTML = "Time Dimensions are multiplied by your unspent time theorems"+"<br>Cost: "+shortenCosts(1e40)+" EP"
-        document.getElementById("eter6").innerHTML = "Time Dimensions are multiplied by days played"+"<br>Cost: "+shortenCosts(1e50)+" EP"
-    }
-
-    if (document.getElementById("dilation").style.display == "block") {
-        if (player.dilation.active) {
-            if (getTachyonGain() <= 0) {
-                document.getElementById("enabledilation").innerHTML = "Disable dilation.<br>Reach " + shortenMoney(getTachyonReq()) + " antimatter to gain more Tachyon Particles."
-            } else {
-                document.getElementById("enabledilation").textContent = "Disable dilation."
-            }
-        }
-        else document.getElementById("enabledilation").textContent = "Dilate time."
-    }
-}
-
-function updateCosts() {
-    document.getElementById("first").textContent = 'Cost: ' + shortenCosts(player.firstCost);
-    document.getElementById("second").textContent = 'Cost: ' + shortenCosts(player.secondCost);
-    document.getElementById("third").textContent = 'Cost: ' + shortenCosts(player.thirdCost);
-    document.getElementById("fourth").textContent = 'Cost: ' + shortenCosts(player.fourthCost);
-    document.getElementById("fifth").textContent = 'Cost: ' + shortenCosts(player.fifthCost);
-    document.getElementById("sixth").textContent = 'Cost: ' + shortenCosts(player.sixthCost);
-    document.getElementById("seventh").textContent = 'Cost: ' + shortenCosts(player.seventhCost);
-    document.getElementById("eight").textContent = 'Cost: ' + shortenCosts(player.eightCost);
-
-    document.getElementById("firstMax").textContent = 'Until 10, Cost: ' + shortenCosts(player.firstCost.times(10 - dimBought(1)));
-    document.getElementById("secondMax").textContent = 'Until 10, Cost: ' + shortenCosts(player.secondCost.times(10 - dimBought(2)));
-    document.getElementById("thirdMax").textContent = 'Until 10, Cost: ' + shortenCosts(player.thirdCost.times(10 - dimBought(3)));
-    document.getElementById("fourthMax").textContent = 'Until 10, Cost: ' + shortenCosts(player.fourthCost.times(10 - dimBought(4)));
-    document.getElementById("fifthMax").textContent = 'Until 10, Cost: ' + shortenCosts(player.fifthCost.times(10 - dimBought(5)));
-    document.getElementById("sixthMax").textContent = 'Until 10, Cost: ' + shortenCosts(player.sixthCost.times(10 - dimBought(6)));
-    document.getElementById("seventhMax").textContent = 'Until 10, Cost: ' + shortenCosts(player.seventhCost.times(10 - dimBought(7)));
-    document.getElementById("eightMax").textContent = 'Until 10, Cost: ' + shortenCosts(player.eightCost.times(10 - dimBought(8)));
-
-    document.getElementById("tickSpeed").textContent = 'Cost: ' + shortenCosts(player.tickSpeedCost);
-
-
-    for (var i=1; i<=8; i++) {
-
-        document.getElementById("infMax"+i).textContent = "Cost: " + shortenCosts(player["infinityDimension"+i].cost) + " IP"
-    }
-
-    for (var i=1; i<=8; i++) {
-
-        document.getElementById("timeMax"+i).textContent = "Cost: " + shortenDimensions(player["timeDimension"+i].cost) + " EP"
-    }
-}
-
-function floatText(id, text, leftOffset = 150) {
-    if (!player.options.animations.floatingText) return
-    var el = $("#"+id)
-    el.append("<div class='floatingText' style='left: "+leftOffset+"px'>"+text+"</div>")
-    setTimeout(function() {
-        el.children()[0].remove()
-    }, 1000)
-}
-
-
-
-
-function isEterChall(elem) {
-    return !elem.id.includes("eter")
-}
-
-function updateChallenges() {
-    try {
-        var buttons = Array.from(document.getElementsByClassName('onchallengebtn')).filter(isEterChall)
-        for (var i=0; i < buttons.length; i++) {
-            buttons[i].className = "challengesbtn";
-            buttons[i].textContent = "Start"
-        }
-
-        var buttonss = Array.from(document.getElementsByClassName('completedchallengesbtn')).filter(isEterChall)
-        for (var i=0; i < buttonss.length; i++) {
-            buttonss[i].className = "challengesbtn";
-            buttonss[i].textContent = "Start"
-        }
-
-
-        for (var i=0; i < player.challenges.length; i++) {
-            document.getElementById(player.challenges[i]).className = "completedchallengesbtn";
-            document.getElementById(player.challenges[i]).textContent = "Completed"
-        }
-
-        if (player.currentChallenge != "") {
-            document.getElementById(player.currentChallenge).className = "onchallengebtn"
-            document.getElementById(player.currentChallenge).textContent = "Running"
-        }
-
-        if (player.money.gte(new Decimal("1e2000")) || Object.keys(player.eternityChalls).length > 0 || player.eternityChallUnlocked !== 0) document.getElementById("challTabButtons").style.display = "table"
-        for (var i=1; i<9; i++) {
-            if (player.postChallUnlocked >= i) document.getElementById("postc"+i+"div").style.display = "inline-block"
-            else document.getElementById("postc"+i+"div").style.display = "none"
-        }
-
-
-
-    } catch (err) {
-        console.log(err)
-        updateChallenges()
-
-    }
-
-}
-
-
-function updateEternityChallenges() {
-
-    for (var property in player.eternityChalls) {
-        document.getElementById(property+"div").style.display = "inline-block"
-        if (player.eternityChalls[property] < 5) {
-            document.getElementById(property).textContent = "Locked"
-            document.getElementById(property).className = "lockedchallengesbtn"
-        }
-        else {
-            document.getElementById(property).textContent = "Completed"
-            document.getElementById(property).className = "completedchallengesbtn"
-        }
-    }
-
-    if (player.eternityChallUnlocked !== 0) {
-        document.getElementById("eterc"+player.eternityChallUnlocked).textContent = "Start"
-        document.getElementById("eterc"+player.eternityChallUnlocked).className = "challengesbtn"
-        document.getElementById("eterctabbtn").style.display = "block"
-    } else {
-        for (i=1; i<13; i++) {
-            if (player.eternityChalls["eterc"+i] !== 5) {
-                document.getElementById("eterc"+i).textContent = "Locked"
-                document.getElementById("eterc"+i).className = "lockedchallengesbtn"
-            }
-        }
-    }
-
-    if (player.eternityChallUnlocked == 0 && Object.keys(player.eternityChalls).length === 0) {
-        document.getElementById("eterctabbtn").style.display = "none"
-        for (i=1; i<13; i++) {
-            document.getElementById("eterc"+i+"div").style.display = "none"
-        }
-    }
-
-    if (player.eternityChalls.eterc1 !== undefined) document.getElementById("eterctabbtn").style.display = "block"
-    if (player.etercreq !== 0) document.getElementById("eterc"+player.etercreq+"div").style.display = "block"
-
-    if (player.currentEternityChall !== "") {
-        document.getElementById(player.currentEternityChall).textContent = "Running"
-        document.getElementById(player.currentEternityChall).className = "onchallengebtn"
-    }
-}
-
-
-
-
-
-
-
-
-
-function toggleChallengeRetry() {
-    if (player.options.retryChallenge) {
-        player.options.retryChallenge = false
-        document.getElementById("retry").textContent = "Automatically retry challenges OFF"
-    } else {
-        player.options.retryChallenge = true
-        document.getElementById("retry").textContent = "Automatically retry challenges ON"
-    }
-}
-
-document.getElementById("news").onclick = function () {
-    if (document.getElementById("news").textContent === "Click this to unlock a secret achievement.") {
-        giveAchievement("Real news")
-    }
-};
-
-document.getElementById("secretstudy").onclick = function () {
-    document.getElementById("secretstudy").style.opacity = "1";
-    document.getElementById("secretstudy").style.cursor = "default";
-    giveAchievement("Go study in real life instead");
-    setTimeout(drawStudyTree, 2000);
-};
-
-document.getElementById("The first one's always free").onclick = function () {
-    giveAchievement("The first one's always free")
-};
-
-
-
-
-function glowText(id) {
-  var text = document.getElementById(id);
-  text.style.setProperty("-webkit-animation", "glow 1s");
-  text.style.setProperty("animation", "glow 1s");
-}
-
-
-
-
-
-document.getElementById("maxall").onclick = function () {
-    if (!player.break && player.money.gt(Number.MAX_VALUE)) return false;
-    buyMaxTickSpeed();
-
-    for (var tier=1; tier<9;tier++) {
-        var name = TIER_NAMES[tier];
-        var cost = player[name + 'Cost'].times(10 - dimBought(tier))
-        var multBefore = player[name + 'Pow']
-        if (tier >= 3 && (player.currentChallenge == "challenge10" || player.currentChallenge == "postc1")) {
-            if (!canBuyDimension(tier)) continue
-            if (player[TIER_NAMES[tier-2] + 'Amount'].lt(cost)) continue
-                if (canBuyDimension(tier)) {
-                    if (cost.lt(player[TIER_NAMES[tier-2]+"Amount"]) && dimBought(tier) != 0) {
-                        player[TIER_NAMES[tier-2]+"Amount"] = player[TIER_NAMES[tier-2]+"Amount"].minus(cost)
-                        player[name + "Amount"] = Decimal.round(player[name + "Amount"].plus(10 - dimBought(tier)))
-                        player[name + 'Bought'] += (10 - dimBought(tier));
-                        player[name + 'Pow']  = player[name + 'Pow'].times(getDimensionPowerMultiplier(tier))
-                        player[name + "Cost"] = player[name + "Cost"].times(getDimensionCostMultiplier(tier))
-                    }
-                    while (player[TIER_NAMES[tier-2]+"Amount"].gt(player[name + "Cost"].times(10))) {
-                        player[TIER_NAMES[tier-2]+"Amount"] = player[TIER_NAMES[tier-2]+"Amount"].minus(player[name + "Cost"].times(10))
-                        player[name + "Cost"] = player[name + "Cost"].times(getDimensionCostMultiplier(tier))
-                        player[name + "Amount"] = Decimal.round(player[name + "Amount"].plus(10))
-                        player[name + 'Bought'] += 10
-                        player[name + "Pow"] = player[name + "Pow"].times(getDimensionPowerMultiplier(tier))
-                        if (player[name + 'Cost'].gte(Number.MAX_VALUE)) player.costMultipliers[tier-1] = player.costMultipliers[tier-1].times(player.dimensionMultDecrease)
-                    }
-
-
-                    onBuyDimension(tier);
-                }
-        } else {
-        if (!canBuyDimension(tier)) continue
-            if (cost.lt(player.money) && dimBought(tier) != 0) {
-                player.money = player.money.minus(cost)
-                player[name + "Amount"] = Decimal.round(player[name + "Amount"].plus(10 - dimBought(tier)))
-                player[name + 'Bought'] += (10 - dimBought(tier));
-                player[name + 'Pow']  = player[name + 'Pow'].times(getDimensionPowerMultiplier(tier))
-                player[name + "Cost"] = player[name + "Cost"].times(getDimensionCostMultiplier(tier))
-            }
-            if (player.money.lt(player[name + "Cost"].times(10))) continue
-
-            if ((player.dimensionMultDecrease > 3 || player.currentChallenge == "postc5" || player.currentChallenge == "challenge5")) {
-                while ((player.money.gte(player[name + "Cost"].times(10)) && player.money.lte(Number.MAX_VALUE)) || (player.money.gte(player[name + "Cost"].times(10)) && player.currentChallenge != "challenge5")) {
-                        player.money = player.money.minus(player[name + "Cost"].times(10))
-                        if (player.currentChallenge != "challenge5" && player.currentChallenge != "postc5") player[name + "Cost"] = player[name + "Cost"].times(getDimensionCostMultiplier(tier))
-                        else if (player.currentChallenge == "postc5") multiplyPC5Costs(player[name + 'Cost'], tier)
-                        else multiplySameCosts(player[name + 'Cost'])
-                        player[name + "Amount"] = Decimal.round(player[name + "Amount"].plus(10))
-                        player[name + 'Bought'] += 10
-                        player[name + "Pow"] = player[name + "Pow"].times(getDimensionPowerMultiplier(tier))
-                        if (player[name + 'Cost'].gte(Number.MAX_VALUE)) player.costMultipliers[tier-1] = player.costMultipliers[tier-1].times(player.dimensionMultDecrease)
-                        if (player.currentChallenge == "challenge8") clearDimensions(tier-1)
-                }
-            } else {
-                if (player[name + "Cost"].lt(Number.MAX_VALUE)) {
-                    while (player.money.gte(player[name + "Cost"].times(10)) && player[name + "Cost"].lte(Number.MAX_VALUE)) {
-                        player.money = player.money.minus(player[name + "Cost"].times(10))
-                        if (player.currentChallenge != "challenge5" && player.currentChallenge != "postc5") player[name + "Cost"] = player[name + "Cost"].times(getDimensionCostMultiplier(tier))
-                        else if (player.currentChallenge == "postc5") multiplyPC5Costs(player[name + 'Cost'], tier)
-                        else multiplySameCosts(player[name + 'Cost'])
-                        player[name + "Amount"] = Decimal.round(player[name + "Amount"].plus(10))
-                        player[name + 'Bought'] += 10
-                        player[name + "Pow"] = player[name + "Pow"].times(getDimensionPowerMultiplier(tier))
-                        if (player[name + 'Cost'].gte(Number.MAX_VALUE)) player.costMultipliers[tier-1] = player.costMultipliers[tier-1].times(player.dimensionMultDecrease)
-                        if (player.currentChallenge == "challenge8") clearDimensions(tier-1)
-                }
-                }
-
-                if (player[name + "Cost"].gte(Number.MAX_VALUE)) {
-                    var a = Math.log10(Math.sqrt(player.dimensionMultDecrease))
-                    var b = player.costMultipliers[tier-1].dividedBy(Math.sqrt(player.dimensionMultDecrease)).log10()
-                    var c = player[name + "Cost"].dividedBy(player.money).log10()
-                    var discriminant = Math.pow(b, 2) - (c *a* 4)
-                    if (discriminant < 0) continue
-                    var buying = Math.floor((Math.sqrt(Math.pow(b, 2) - (c *a *4))-b)/(2 * a))+1
-                    if (buying <= 0) return false
-                    player[name+"Amount"] = Decimal.round(player[name+"Amount"].plus(10*buying))
-                    preInfBuy = Math.floor(1 + (308 - initCost[tier].log10()) / costMults[tier].log10())
-                    postInfBuy = player[name + 'Bought']/10+buying - preInfBuy - 1
-                    postInfInitCost = initCost[tier].times(Decimal.pow(costMults[tier], preInfBuy))
-                    player[name + 'Bought'] += 10*buying
-                    player[name + "Pow"] = player[name + "Pow"].times(Decimal.pow(getDimensionPowerMultiplier(tier), buying))
-
-                    newCost = postInfInitCost.times(Decimal.pow(costMults[tier], postInfBuy)).times(Decimal.pow(player.dimensionMultDecrease, postInfBuy * (postInfBuy+1)/2))
-                    newMult = costMults[tier].times(Decimal.pow(player.dimensionMultDecrease, postInfBuy+1))
-                    //if (buying > 0 )player[name + "Cost"] = player.costMultipliers[tier-1].times(Decimal.pow(player.dimensionMultDecrease, (buying * buying - buying)/2)).times(player[name + "Cost"])
-
-                    player[name + "Cost"] = newCost
-                    player.costMultipliers[tier-1] = newMult
-                    if (player.money.gte(player[name + "Cost"]))player.money = player.money.minus(player[name + "Cost"])
-                    player[name + "Cost"] = player[name + "Cost"].times(player.costMultipliers[tier-1])
-                    player.costMultipliers[tier-1] = player.costMultipliers[tier-1].times(player.dimensionMultDecrease)
-                }
-
-
-        }
-        }
-        if ((player.currentChallenge == "challenge12" || player.currentChallenge == "postc1" || player.currentChallenge == "postc6") && player.matter.equals(0)) player.matter = new Decimal(1);
-        if (player.currentChallenge == "challenge2" || player.currentChallenge == "postc1") player.chall2Pow = 0;
-        if (player.currentChallenge == "postc1") clearDimensions(tier-1);
-        player.postC4Tier = tier;
-        onBuyDimension(tier)
-        floatText(name + "D", "x" + shortenMoney(player[name + "Pow"].dividedBy(multBefore)))
-    }
-}
-
-function confirmationOnOff(name) {
-    if (player.options.confirmations[name]) player.options.confirmations[name] = false;
-    else player.options.confirmations[name] = true;
-    if (name == "challenges") document.getElementById("challengesConfBtn").textContent = "Challenges: " + ((player.options.confirmations.challenges) ? "ON" : "OFF")
-    else if (name == "eternity") document.getElementById("eternityConfBtn").textContent = "Eternity: " + ((player.options.confirmations.eternity) ? "ON" : "OFF")
-    else if (name == "dilation") document.getElementById("dilationConfBtn").textContent = "Dilation: " + ((player.options.confirmations.dilation) ? "ON" : "OFF")
-    else if (name == "reality") document.getElementById("realityConfBtn").textContent = "Reality: " + ((player.options.confirmations.reality) ? "ON" : "OFF")
-}
-
-function buyInfinityUpgrade(name, cost) {
-    if (player.infinityPoints.gte(cost) && !player.infinityUpgrades.includes(name)) {
-        player.infinityUpgrades.push(name);
-        player.infinityPoints = player.infinityPoints.minus(cost);
-        return true
-    } else return false
-}
-
-document.getElementById("infiMult").onclick = function() {
-    if (player.infinityUpgrades.includes("skipResetGalaxy") && player.infinityUpgrades.includes("passiveGen") && player.infinityUpgrades.includes("galaxyBoost") && player.infinityUpgrades.includes("resetBoost") && player.infinityPoints.gte(player.infMultCost)) {
-        player.infinityPoints = player.infinityPoints.minus(player.infMultCost)
-        player.infMult = player.infMult.times(2);
-        player.autoIP = player.autoIP.times(2);
-        if (player.infMultCost.gte("1e2000000")) player.infMultCost = player.infMultCost.times("1e10")
-        else player.infMultCost = player.infMultCost.times(10)
-        document.getElementById("infiMult").innerHTML = "Multiply infinity points from all sources by 2 <br>currently: "+shorten(player.infMult.times(kongIPMult)) +"x<br>Cost: "+shortenCosts(player.infMultCost)+" IP"
-        if (player.autobuyers[11].priority !== undefined && player.autobuyers[11].priority !== null && player.autoCrunchMode == "amount") player.autobuyers[11].priority = player.autobuyers[11].priority.times(2);
-        if (player.autoCrunchMode == "amount") document.getElementById("priority12").value = formatValue("Scientific", player.autobuyers[11].priority, 2, 0);
-    }
-}
-
-
-function updateEternityUpgrades() {
-    document.getElementById("eter1").className = (player.eternityUpgrades.includes(1)) ? "eternityupbtnbought" : (player.eternityPoints.gte(5)) ? "eternityupbtn" : "eternityupbtnlocked"
-    document.getElementById("eter2").className = (player.eternityUpgrades.includes(2)) ? "eternityupbtnbought" : (player.eternityPoints.gte(10)) ? "eternityupbtn" : "eternityupbtnlocked"
-    document.getElementById("eter3").className = (player.eternityUpgrades.includes(3)) ? "eternityupbtnbought" : (player.eternityPoints.gte(50e3)) ? "eternityupbtn" : "eternityupbtnlocked"
-    document.getElementById("eter4").className = (player.eternityUpgrades.includes(4)) ? "eternityupbtnbought" : (player.eternityPoints.gte(1e16)) ? "eternityupbtn" : "eternityupbtnlocked"
-    document.getElementById("eter5").className = (player.eternityUpgrades.includes(5)) ? "eternityupbtnbought" : (player.eternityPoints.gte(1e40)) ? "eternityupbtn" : "eternityupbtnlocked"
-    document.getElementById("eter6").className = (player.eternityUpgrades.includes(6)) ? "eternityupbtnbought" : (player.eternityPoints.gte(1e50)) ? "eternityupbtn" : "eternityupbtnlocked"
-}
-
-
-function buyEternityUpgrade(name, cost) {
-    if (player.eternityPoints.gte(cost) && !player.eternityUpgrades.includes(name)) {
-        player.eternityUpgrades.push(name)
-        player.eternityPoints = player.eternityPoints.minus(cost)
-        updateEternityUpgrades()
-    }
-}
-
-
-function buyEPMult(upd) {
-    if (upd === undefined) upd = true // this stupid solution because IE can't handle default values in the row above
-    if (player.eternityPoints.gte(player.epmultCost)) {
-        player.epmult = player.epmult.times(5)
-        player.eternityBuyer.limit = player.eternityBuyer.limit.times(5)
-        document.getElementById("priority13").value = formatValue("Scientific", player.eternityBuyer.limit, 2, 0);
-        player.eternityPoints = player.eternityPoints.minus(player.epmultCost)
-        let count = player.epmult.ln()/Math.log(5)
-        if (player.epmultCost.gte(new Decimal("1e4000"))) player.epmultCost = Decimal.pow(1000, count + Math.pow(count-1334, 1.2)).times(500)
-        else if (player.epmultCost.gte(new Decimal("1e1300"))) player.epmultCost = Decimal.pow(1000, count).times(500)
-        else if (player.epmultCost.gte(Number.MAX_VALUE)) player.epmultCost = Decimal.pow(500, count).times(500)
-        else if (player.epmultCost.gte(new Decimal("1e100"))) player.epmultCost = Decimal.pow(100, count).times(500)
-        else player.epmultCost = Decimal.pow(50, count).times(500)
-        document.getElementById("epmult").innerHTML = "You gain 5 times more EP<p>Currently: "+shortenDimensions(player.epmult)+"x<p>Cost: "+shortenDimensions(player.epmultCost)+" EP"
-        if (upd) updateEternityUpgrades()
-    }
-}
-
-function buyMaxEPMult() {
-    while (player.eternityPoints.gte(player.epmultCost)) {
-        buyEPMult(false)
-    }
-}
-
-
-
-
-
-function playerInfinityUpgradesOnEternity() {
-    if (player.eternities < 4) player.infinityUpgrades = []
-    else if (player.eternities < 20) player.infinityUpgrades = ["timeMult", "dimMult", "timeMult2", "skipReset1", "skipReset2", "unspentBonus", "27Mult", "18Mult", "36Mult", "resetMult", "skipReset3", "passiveGen", "45Mult", "resetBoost", "galaxyBoost", "skipResetGalaxy"]
-    else player.infinityUpgrades = player.infinityUpgrades
-}
-
-
-
-document.getElementById("infi11").onclick = function () {
-    buyInfinityUpgrade("timeMult",1);
-}
-
-document.getElementById("infi21").onclick = function () {
-    buyInfinityUpgrade("dimMult",1);
-}
-
-document.getElementById("infi12").onclick = function () {
-    if (player.infinityUpgrades.includes("timeMult")) buyInfinityUpgrade("18Mult",1);
-}
-
-document.getElementById("infi22").onclick = function () {
-    if (player.infinityUpgrades.includes("dimMult")) buyInfinityUpgrade("27Mult",1);
-}
-
-document.getElementById("infi13").onclick = function () {
-    if (player.infinityUpgrades.includes("18Mult")) buyInfinityUpgrade("36Mult",1);
-}
-document.getElementById("infi23").onclick = function () {
-    if (player.infinityUpgrades.includes("27Mult")) buyInfinityUpgrade("45Mult",1);
-}
-
-document.getElementById("infi14").onclick = function () {
-    if (player.infinityUpgrades.includes("36Mult")) buyInfinityUpgrade("resetBoost",1);
-}
-
-document.getElementById("infi24").onclick = function () {
-    if (player.infinityUpgrades.includes("45Mult")) buyInfinityUpgrade("galaxyBoost",2);
-}
-
-document.getElementById("infi31").onclick = function() {
-    buyInfinityUpgrade("timeMult2",3);
-}
-
-document.getElementById("infi32").onclick = function() {
-    if (player.infinityUpgrades.includes("timeMult2")) buyInfinityUpgrade("unspentBonus",5);
-}
-
-document.getElementById("infi33").onclick = function() {
-    if (player.infinityUpgrades.includes("unspentBonus")) buyInfinityUpgrade("resetMult",7);
-}
-
-document.getElementById("infi34").onclick = function() {
-    if (player.infinityUpgrades.includes("resetMult")) buyInfinityUpgrade("passiveGen",10);
-}
-
-document.getElementById("infi41").onclick = function() {
-    buyInfinityUpgrade("skipReset1",20);
-}
-
-document.getElementById("infi42").onclick = function() {
-    if (player.infinityUpgrades.includes("skipReset1")) buyInfinityUpgrade("skipReset2", 40)
-}
-
-document.getElementById("infi43").onclick = function() {
-    if (player.infinityUpgrades.includes("skipReset2")) buyInfinityUpgrade("skipReset3", 80)
-}
-
-document.getElementById("infi44").onclick = function() {
-    if (player.infinityUpgrades.includes("skipReset3")) buyInfinityUpgrade("skipResetGalaxy", 500)
-}
-
-
-document.getElementById("postinfi11").onclick = function() {
-    buyInfinityUpgrade("totalMult",1e4);
-}
-
-document.getElementById("postinfi21").onclick = function() {
-    buyInfinityUpgrade("currentMult",5e4);
-}
-
-document.getElementById("postinfi31").onclick = function() {
-    if (player.infinityPoints.gte(player.tickSpeedMultDecreaseCost) && player.tickSpeedMultDecrease > 2) {
-        player.infinityPoints = player.infinityPoints.minus(player.tickSpeedMultDecreaseCost)
-        player.tickSpeedMultDecreaseCost *= 5
-        player.tickSpeedMultDecrease--;
-        document.getElementById("postinfi31").innerHTML = "Tickspeed cost multiplier increase <br>"+player.tickSpeedMultDecrease+"x -> "+(player.tickSpeedMultDecrease-1)+"x<br>Cost: "+shortenCosts(player.tickSpeedMultDecreaseCost) +" IP"
-        if (player.tickSpeedMultDecrease <= 2) document.getElementById("postinfi31").innerHTML = "Tickspeed cost multiplier increase <br>"+player.tickSpeedMultDecrease+"x"
-    }
-}
-
-document.getElementById("postinfi41").onclick = function() {
-    buyInfinityUpgrade("postGalaxy",5e11);
-}
-
-document.getElementById("postinfi12").onclick = function() {
-    buyInfinityUpgrade("infinitiedMult",1e5);
-}
-
-document.getElementById("postinfi22").onclick = function() {
-    buyInfinityUpgrade("achievementMult",1e6);
-}
-
-document.getElementById("postinfi32").onclick = function() {
-    buyInfinityUpgrade("challengeMult",1e7);
-}
-
-document.getElementById("postinfi42").onclick = function() {
-    if (player.infinityPoints.gte(player.dimensionMultDecreaseCost) && player.dimensionMultDecrease > 3) {
-        player.infinityPoints = player.infinityPoints.minus(player.dimensionMultDecreaseCost)
-        player.dimensionMultDecreaseCost *= 5000
-        player.dimensionMultDecrease--;
-        document.getElementById("postinfi42").innerHTML = "Dimension cost multiplier increase <br>"+player.dimensionMultDecrease+"x -> "+(player.dimensionMultDecrease-1)+"x<br>Cost: "+shortenCosts(player.dimensionMultDecreaseCost) +" IP"
-        if (player.dimensionMultDecrease <= 3) document.getElementById("postinfi42").innerHTML = "Dimension cost multiplier increase <br>"+player.dimensionMultDecrease.toFixed(1)+"x"
-    }
-}
-
-document.getElementById("offlineProd").onclick = function() {
-    if (player.infinityPoints.gte(player.offlineProdCost) && player.offlineProd < 50) {
-        player.infinityPoints = player.infinityPoints.minus(player.offlineProdCost)
-        player.offlineProdCost *= 10
-        player.offlineProd += 5
-
-    }
-}
-
-
-function updateInfCosts() {
-
-    document.getElementById("infiMult").innerHTML = "Multiply infinity points from all sources by 2 <br>currently: "+shorten(player.infMult.times(kongIPMult)) +"x<br>Cost: "+shortenCosts(player.infMultCost)+" IP"
-    if (document.getElementById("replicantis").style.display == "block" && document.getElementById("infinity").style.display == "block") {
-        if (player.replicanti.chance < 1) document.getElementById("replicantichance").innerHTML = "Replicate chance: "+Math.round(player.replicanti.chance*100)+"%<br>+"+1+"% Costs: "+shortenCosts(player.replicanti.chanceCost)+" IP"
-        else document.getElementById("replicantichance").textContent = "Replicate chance: "+Math.round(player.replicanti.chance*100)+"%"
-        let replGalOver = 0
-        if (player.timestudy.studies.includes(131)) replGalOver += Math.floor(player.replicanti.gal / 2)
-        if (player.timestudy.studies.includes(233)) {
-            if (replGalOver !== 0) document.getElementById("replicantimax").innerHTML = "Max Replicanti galaxies: "+player.replicanti.gal+"+"+replGalOver+"<br>+1 Costs: "+shortenCosts(player.replicanti.galCost.dividedBy(player.replicanti.amount.pow(0.3)))+" IP"
-            else document.getElementById("replicantimax").innerHTML = "Max Replicanti galaxies: "+player.replicanti.gal+"<br>+1 Costs: "+shortenCosts(player.replicanti.galCost.dividedBy(player.replicanti.amount.pow(0.3)))+" IP"
-        } else {
-            if (replGalOver !== 0) document.getElementById("replicantimax").innerHTML = "Max Replicanti galaxies: "+player.replicanti.gal+"+"+replGalOver+"<br>+1 Costs: "+shortenCosts(player.replicanti.galCost)+" IP"
-            else document.getElementById("replicantimax").innerHTML = "Max Replicanti galaxies: "+player.replicanti.gal+"<br>+1 Costs: "+shortenCosts(player.replicanti.galCost)+" IP"
-        }
-        document.getElementById("replicantiunlock").innerHTML = "Unlock Replicantis<br>Cost: "+shortenCosts(1e140)+" IP"
-        let extraGals = 0
-        if (player.timestudy.studies.includes(225)) extraGals += Math.floor(player.replicanti.amount.e / 1000)
-        if (player.timestudy.studies.includes(226)) extraGals += Math.floor(player.replicanti.gal / 15)
-        if (extraGals !== 0) document.getElementById("replicantireset").innerHTML = "Reset replicanti amount, but get a free galaxy<br>"+player.replicanti.galaxies + "+"+extraGals+ " replicated galaxies created."
-        else document.getElementById("replicantireset").innerHTML = (player.replicanti.galaxies !== 1) ? "Reset replicanti amount, but get a free galaxy<br>"+player.replicanti.galaxies + " replicated galaxies created." : "Reset replicanti amount, but get a free galaxy<br>"+player.replicanti.galaxies + " replicated galaxy created."
-
-        document.getElementById("replicantichance").className = (player.infinityPoints.gte(player.replicanti.chanceCost) && player.replicanti.chance < 1) ? "storebtn" : "unavailablebtn"
-        document.getElementById("replicantiinterval").className = (player.infinityPoints.gte(player.replicanti.intervalCost) && ((player.replicanti.interval !== 50) || player.timestudy.studies.includes(22)) && (player.replicanti.interval !== 1)) ? "storebtn" : "unavailablebtn"
-        document.getElementById("replicantimax").className = (player.infinityPoints.gte(player.replicanti.galCost)) ? "storebtn" : "unavailablebtn"
-        document.getElementById("replicantireset").className = ((player.replicanti.galaxies < player.replicanti.gal && player.replicanti.amount.gte(Number.MAX_VALUE)) || (player.replicanti.galaxies < Math.floor(player.replicanti.gal * 1.5) && player.replicanti.amount.gte(Number.MAX_VALUE) && player.timestudy.studies.includes(131))) ? "storebtn" : "unavailablebtn"
-        document.getElementById("replicantiunlock").className = (player.infinityPoints.gte(1e140)) ? "storebtn" : "unavailablebtn"
-    }
-
-    if (document.getElementById("timestudies").style.display == "block" && document.getElementById("eternitystore").style.display == "block") {
-        document.getElementById("11desc").textContent = "Currently: "+shortenMoney(Decimal.fromMantissaExponent(10 -player.tickspeed.dividedBy(1000).pow(0.005).times(0.95).plus(player.tickspeed.dividedBy(1000).pow(0.0003).times(0.05)).mantissa, Math.abs(player.tickspeed.dividedBy(1000).pow(0.005).times(0.95).plus(player.tickspeed.dividedBy(1000).pow(0.0003).times(0.05)).e)).min("1e2500").max(1))+"x"
-        document.getElementById("32desc").textContent = "You gain "+Math.max(player.resets, 1)+"x more infinitied stat (based on dimension boosts)"
-        document.getElementById("51desc").textContent = "You gain "+shortenCosts(1e15)+"x more IP"
-        document.getElementById("71desc").textContent = "Currently: "+shortenMoney(calcTotalSacrificeBoost().pow(0.25).max(1).min("1e210000"))+"x"
-        document.getElementById("72desc").textContent = "Currently: "+shortenMoney(calcTotalSacrificeBoost().pow(0.04).max(1).min("1e30000"))+"x"
-        document.getElementById("73desc").textContent = "Currently: "+shortenMoney(calcTotalSacrificeBoost().pow(0.005).max(1).min("1e1300"))+"x"
-        document.getElementById("82desc").textContent = "Currently: "+shortenMoney(Decimal.pow(1.0000109, Decimal.pow(player.resets, 2)))+"x"
-        document.getElementById("83desc").textContent = "Currently: "+shortenMoney(Decimal.pow(1.0004, player.totalTickGained).min("1e30"))+"x"
-        document.getElementById("91desc").textContent = "Currently: "+shortenMoney(Decimal.pow(10, Math.min(player.thisEternity/100, 18000)/60))+"x"
-        document.getElementById("92desc").textContent = "Currently: "+shortenMoney(Decimal.pow(2, 600/Math.max(player.bestEternity/100, 20)))+"x"
-        document.getElementById("93desc").textContent = "Currently: "+shortenMoney(Decimal.pow(player.totalTickGained, 0.25))+"x"
-        document.getElementById("121desc").textContent = "Currently: "+((253 - averageEp.dividedBy(player.epmult).dividedBy(10).min(248).max(3))/5).toFixed(1)+"x"
-        document.getElementById("123desc").textContent = "Currently: "+Math.sqrt(1.39*player.thisEternity/1000).toFixed(1)+"x"
-        document.getElementById("141desc").textContent = "Currently: "+shortenMoney(new Decimal(1e45).dividedBy(Decimal.pow(15, Math.log(player.thisInfinityTime/100)*Math.pow(player.thisInfinityTime/100, 0.125))).max(1))+"x"
-        document.getElementById("142desc").textContent = "You gain "+shortenCosts(1e25)+"x more IP"
-        document.getElementById("143desc").textContent = "Currently: "+shortenMoney(Decimal.pow(15, Math.log(player.thisInfinityTime/100)*Math.pow(player.thisInfinityTime/100, 0.125)))+"x"
-        document.getElementById("151desc").textContent = shortenCosts(1e4)+"x multiplier on all Time dimensions"
-        document.getElementById("161desc").textContent = shortenCosts(new Decimal("1e616"))+"x multiplier on all normal dimensions"
-        document.getElementById("162desc").textContent = shortenCosts(1e11)+"x multiplier on all Infinity dimensions"
-        document.getElementById("192desc").textContent = "You can get beyond "+shortenMoney(Number.MAX_VALUE)+" replicantis, but the interval is increased the more you have"
-        document.getElementById("193desc").textContent = "Currently: "+shortenMoney(Decimal.pow(1.03, player.eternities).min("1e13000"))+"x"
-        document.getElementById("212desc").textContent = "Currently: "+((Math.pow(player.timeShards.max(2).log2(), 0.005)-1)*100).toFixed(2)+"%"
-        document.getElementById("214desc").textContent = "Currently: "+shortenMoney(((calcTotalSacrificeBoost().pow(8)).min("1e46000").times(calcTotalSacrificeBoost().pow(1.1)).div(calcTotalSacrificeBoost())).max(1).min(new Decimal("1e125000")))+"x"
-
-        if (player.etercreq !== 1) document.getElementById("ec1unl").innerHTML = "Eternity Challenge 1<span>Requirement: "+(ECTimesCompleted("eterc1")+1)*20000+" Eternities<span>Cost: 30 Time Theorems"
-        else document.getElementById("ec1unl").innerHTML = "Eternity Challenge 1<span>Cost: 30 Time Theorems"
-        if (player.etercreq !== 2) document.getElementById("ec2unl").innerHTML = "Eternity Challenge 2<span>Requirement: "+(1300+(ECTimesCompleted("eterc2")*150))+" Tickspeed upgrades gained from time dimensions<span>Cost: 35 Time Theorems"
-        else document.getElementById("ec2unl").innerHTML = "Eternity Challenge 2<span>Cost: 35 Time Theorems"
-        if (player.etercreq !== 3) document.getElementById("ec3unl").innerHTML = "Eternity Challenge 3<span>Requirement: "+(17300+(ECTimesCompleted("eterc3")*1250))+" 8th dimensions<span>Cost: 40 Time Theorems"
-        else document.getElementById("ec3unl").innerHTML = "Eternity Challenge 3<span>Cost: 40 Time Theorems"
-        if (player.etercreq !== 4) document.getElementById("ec4unl").innerHTML = "Eternity Challenge 4<span>Requirement: "+(1e8 + (ECTimesCompleted("eterc4")*5e7)).toString().replace(/\B(?=(\d{3})+(?!\d))/g, ",")+" infinities<span>Cost: 70 Time Theorems"
-        else document.getElementById("ec4unl").innerHTML = "Eternity Challenge 4<span>Cost: 70 Time Theorems"
-        if (player.etercreq !== 5) document.getElementById("ec5unl").innerHTML = "Eternity Challenge 5<span>Requirement: "+(160+(ECTimesCompleted("eterc5")*14))+" antimatter galaxies<span>Cost: 130 Time Theorems"
-        else document.getElementById("ec5unl").innerHTML = "Eternity Challenge 5<span>Cost: 130 Time Theorems"
-        if (player.etercreq !== 6) document.getElementById("ec6unl").innerHTML = "Eternity Challenge 6<span>Requirement: "+(40+(ECTimesCompleted("eterc6")*5))+" replicanti galaxies<span>Cost: 85 Time Theorems"
-        else document.getElementById("ec6unl").innerHTML = "Eternity Challenge 6<span>Cost: 85 Time Theorems"
-        if (player.etercreq !== 7) document.getElementById("ec7unl").innerHTML = "Eternity Challenge 7<span>Requirement: "+shortenCosts(new Decimal("1e500000").times(new Decimal("1e300000").pow(ECTimesCompleted("eterc7"))))+" antimatter <span>Cost: 115 Time Theorems"
-        else document.getElementById("ec7unl").innerHTML = "Eternity Challenge 7<span>Cost: 115 Time Theorems"
-        if (player.etercreq !== 8) document.getElementById("ec8unl").innerHTML = "Eternity Challenge 8<span>Requirement: "+shortenCosts(new Decimal("1e4000").times(new Decimal("1e1000").pow(ECTimesCompleted("eterc8"))))+" IP <span>Cost: 115 Time Theorems"
-        else document.getElementById("ec8unl").innerHTML = "Eternity Challenge 8<span>Cost: 115 Time Theorems"
-        if (player.etercreq !== 9) document.getElementById("ec9unl").innerHTML = "Eternity Challenge 9<span>Requirement: "+shortenCosts(new Decimal("1e17500").times(new Decimal("1e2000").pow(ECTimesCompleted("eterc9"))))+" infinity power<span>Cost: 415 Time Theorems"
-        else document.getElementById("ec9unl").innerHTML = "Eternity Challenge 9<span>Cost: 415 Time Theorems"
-        if (player.etercreq !== 10) document.getElementById("ec10unl").innerHTML = "Eternity Challenge 10<span>Requirement: "+shortenCosts(new Decimal("1e100").times(new Decimal("1e20").pow(ECTimesCompleted("eterc10"))))+" EP<span>Cost: 550 Time Theorems"
-        else document.getElementById("ec10unl").innerHTML = "Eternity Challenge 10<span>Cost: 550 Time Theorems"
-
-        document.getElementById("ec11unl").innerHTML = "Eternity Challenge 11<span>Requirement: Use only the Normal Dimension path<span>Cost: 1 Time Theorem"
-        document.getElementById("ec12unl").innerHTML = "Eternity Challenge 12<span>Requirement: Use only the Time Dimension path<span>Cost: 1 Time Theorem"
-
-        if (player.dilation.studies.includes(1)) document.getElementById("dilstudy1").innerHTML = "Unlock time dilation<span>Cost: 5000 Time Theorems"
-        else document.getElementById("dilstudy1").innerHTML = "Unlock time dilation<span>Requirement: 5 EC11 and EC12 completions and 13000 total theorems<span>Cost: 5000 Time Theorems"
-    }
-}
-
-
-
-// Replicanti stuff
-
-
-
-function updateMilestones() {
-    var milestoneRequirements = [1, 2, 3, 4, 5, 7, 9, 10, 11, 12, 13, 14, 15, 16, 17, 18, 20, 25, 30, 40, 50, 60, 80, 100]
-    for (i=0; i<milestoneRequirements.length; i++) {
-        var name = "reward" + i;
-        if (player.eternities >= milestoneRequirements[i]) {
-            document.getElementById(name).className = "milestonereward"
-        } else {
-            document.getElementById(name).className = "milestonerewardlocked"
-        }
-    }
-}
-
-function infMultAutoToggle() {
-    if (player.infMultBuyer) {
-        player.infMultBuyer = false
-        document.getElementById("infmultbuyer").textContent = "Autobuy IP mult OFF"
-    } else {
-        player.infMultBuyer = true
-        document.getElementById("infmultbuyer").textContent = "Autobuy IP mult ON"
-    }
-}
-
-
-function toggleCrunchMode() {
-    if (player.autoCrunchMode == "amount") {
-        player.autoCrunchMode = "time"
-        document.getElementById("togglecrunchmode").textContent = "Auto crunch mode: time"
-        document.getElementById("limittext").textContent = "Seconds between crunches:"
-    } else if (player.autoCrunchMode == "time"){
-        player.autoCrunchMode = "relative"
-        document.getElementById("togglecrunchmode").textContent = "Auto crunch mode: X times last crunch"
-        document.getElementById("limittext").textContent = "X times last crunch:"
-    } else {
-        player.autoCrunchMode = "amount"
-        document.getElementById("togglecrunchmode").textContent = "Auto crunch mode: amount"
-        document.getElementById("limittext").textContent = "Amount of IP to wait until reset:"
-    }
-}
-
-function toggleEternityMode() {
-    if (player.autoEternityMode == "amount") {
-        player.autoEternityMode = "time"
-        document.getElementById("toggleeternitymode").textContent = "Auto eternity mode: time"
-        document.getElementById("eternitylimittext").textContent = "Seconds between eternities:"
-    } else if (player.autoEternityMode == "time"){
-        player.autoEternityMode = "relative"
-        document.getElementById("toggleeternitymode").textContent = "Auto eternity mode: X times last eternity"
-        document.getElementById("eternitylimittext").textContent = "X times last eternity:"
-    } else {
-        player.autoEternityMode = "amount"
-        document.getElementById("toggleeternitymode").textContent = "Auto eternity mode: amount"
-        document.getElementById("eternitylimittext").textContent = "Amount of EP to wait until reset:"
-    }
-}
-
-
-
-
-function toggleCommas() {
-    player.options.commas = !player.options.commas
-
-    if (player.options.commas) document.getElementById("commas").textContent = "Commas on exponents"
-    else document.getElementById("commas").textContent = "Notation on exponents"
-}
-
-
-
-
-
-
-buyAutobuyer = function(id) {
-    if (player.infinityPoints.lt(player.autobuyers[id].cost)) return false;
-    if (player.autobuyers[id].bulk >= 1e100) return false;
-    player.infinityPoints = player.infinityPoints.minus(player.autobuyers[id].cost);
-    if (player.autobuyers[id].interval <= 100) {
-        player.autobuyers[id].bulk = Math.min(player.autobuyers[id].bulk * 2, 1e100);
-        player.autobuyers[id].cost = Math.ceil(2.4*player.autobuyers[id].cost);
-        var b1 = true;
-	    for (let i=0;i<8;i++) {
-            if (player.autobuyers[i].bulk < 512) b1 = false;
-        }
-        if (b1) giveAchievement("Bulked up");
-    } else {
-        player.autobuyers[id].interval = Math.max(player.autobuyers[id].interval*0.6, 100);
-        if (player.autobuyers[id].interval > 120) player.autobuyers[id].cost *= 2; //if your last purchase wont be very strong, dont double the cost
-    }
-    updateAutobuyers();
-}
-
-document.getElementById("buyerBtn1").onclick = function () {
-    buyAutobuyer(0);
-}
-
-document.getElementById("buyerBtn2").onclick = function () {
-
-    buyAutobuyer(1);
-}
-
-document.getElementById("buyerBtn3").onclick = function () {
-    buyAutobuyer(2);
-}
-
-document.getElementById("buyerBtn4").onclick = function () {
-    buyAutobuyer(3);
-}
-
-document.getElementById("buyerBtn5").onclick = function () {
-    buyAutobuyer(4);
-}
-
-document.getElementById("buyerBtn6").onclick = function () {
-    buyAutobuyer(5);
-}
-
-document.getElementById("buyerBtn7").onclick = function () {
-    buyAutobuyer(6);
-}
-
-document.getElementById("buyerBtn8").onclick = function () {
-    buyAutobuyer(7);
-}
-
-document.getElementById("buyerBtnTickSpeed").onclick = function () {
-    buyAutobuyer(8);
-}
-
-document.getElementById("buyerBtnDimBoost").onclick = function () {
-    buyAutobuyer(9);
-}
-
-document.getElementById("buyerBtnGalaxies").onclick = function () {
-    buyAutobuyer(10);
-}
-
-document.getElementById("buyerBtnInf").onclick = function () {
-    buyAutobuyer(11);
-}
-
-toggleAutobuyerTarget = function(id) {
-    if (player.autobuyers[id-1].target == id) {
-        player.autobuyers[id-1].target = 10 + id
-        document.getElementById("toggleBtn" + id).textContent = "Buys until 10"
-    } else {
-        player.autobuyers[id-1].target = id
-        document.getElementById("toggleBtn" + id).textContent = "Buys singles"
-    }
-}
-
-document.getElementById("toggleBtn1").onclick = function () {
-    toggleAutobuyerTarget(1)
-}
-
-document.getElementById("toggleBtn2").onclick = function () {
-    toggleAutobuyerTarget(2)
-}
-
-document.getElementById("toggleBtn3").onclick = function () {
-    toggleAutobuyerTarget(3)
-}
-
-document.getElementById("toggleBtn4").onclick = function () {
-    toggleAutobuyerTarget(4)
-}
-
-document.getElementById("toggleBtn5").onclick = function () {
-    toggleAutobuyerTarget(5)
-}
-
-document.getElementById("toggleBtn6").onclick = function () {
-    toggleAutobuyerTarget(6)
-}
-
-document.getElementById("toggleBtn7").onclick = function () {
-    toggleAutobuyerTarget(7)
-}
-
-document.getElementById("toggleBtn8").onclick = function () {
-    toggleAutobuyerTarget(8)
-}
-
-document.getElementById("toggleBtnTickSpeed").onclick = function () {
-    if (player.autobuyers[8].target == 1) {
-        player.autobuyers[8].target = 10
-        document.getElementById("toggleBtnTickSpeed").textContent = "Buys max"
-    } else {
-        player.autobuyers[8].target = 1
-        document.getElementById("toggleBtnTickSpeed").textContent = "Buys singles"
-    }
-}
-
-document.getElementById("exportbtn").onclick = function () {
-    let output = document.getElementById('exportOutput');
-    let parent = output.parentElement;
-
-    parent.style.display = "";
-    output.value = btoa(JSON.stringify(player, function(k, v) { return (v === Infinity) ? "Infinity" : v; }));
-
-    output.onblur = function() {
-        parent.style.display = "none";
-    }
-
-    output.focus();
-    output.select();
-
-    if (player.pastebinkey) {
-        $.ajax({
-            type: "POST",
-            url: "http://pastebin.com/api/api_post.php",
-            data: {
-                api_option: "paste",
-                api_dev_key: player.pastebinkey,
-                api_paste_name: Date.now(),
-                api_paste_code: encodeURIComponent(output.value)  
-            },
-            success: function(response) {
-                window.open(response)
-            },
-            fail: function(response) {
-                console.log(response)
-            }
-        })
-    }
-
-    try {
-        if (document.execCommand('copy')) {
-            $.notify("exported to clipboard", "info");
-            output.blur();
-        }
-    } catch(ex) {
-        // well, we tried.
-    }
-};
-
-
-document.getElementById("save").onclick = function () {
-    saved++
-    if (saved > 99) giveAchievement("Just in case")
-    save_game();
-};
-
-document.getElementById("load").onclick = function () {
-    closeToolTip();
-	for (var i = 0; i < 3; i++) {
-		var _break = player.break;
-        player.break = true;
-        if (currentSave === i) document.querySelector("#save" + (i + 1) + " .save_antimatter").textContent = "Antimatter: " + shortenMoney(player.money);
-        else document.querySelector("#save" + (i + 1) + " .save_antimatter").textContent = "Antimatter: " + shortenMoney(saves[i] ? new Decimal(saves[i].money) : 10);
-		player.break = _break;
-	}
-
-	document.querySelectorAll(".save_selected").forEach(function(el) {
-		el.style.display = "none";
-	});
-
-	document.querySelector("#save" + (currentSave + 1) + " .save_selected").style.display = "inline";
-
-    document.getElementById("loadmenu").style.display = "flex";
-};
-
-document.getElementById("animationoptionsbtn").onclick = function () {
-    closeToolTip();
-    document.getElementById("animationoptions").style.display = "flex";
-};
-
-document.getElementById("confirmationoptionsbtn").onclick = function () {
-    closeToolTip();
-    document.getElementById("confirmationoptions").style.display = "flex";
-};
-
-function verify_save(obj) {
-    if (typeof obj != 'object') return false;
-
-
-    return true;
-}
-
-document.getElementById("importbtn").onclick = function () {
-    var save_data = prompt("Input your save. (if you import a valid save, your current save file will be overwritten!)");
-    if (save_data.constructor !== String) save_data = "";
-    if (sha512_256(save_data.replace(/\s/g, '').toUpperCase()) === "80b7fdc794f5dfc944da6a445a3f21a2d0f7c974d044f2ea25713037e96af9e3") {
-        document.getElementById("body").style.animation = "barrelRoll 5s 1";
-        giveAchievement("Do a barrel roll!")
-        setTimeout(function(){ document.getElementById("body").style.animation = ""; }, 5000)
-    }
-    if (sha512_256(save_data.replace(/\s/g, '').toUpperCase()) === "857876556a230da15fe1bb6f410ca8dbc9274de47c1a847c2281a7103dd2c274") giveAchievement("So do I");
-    if (sha512_256(save_data.toUpperCase()) === "ef853879b60fa6755d9599fd756c94d112f987c0cd596abf48b08f33af5ff537") {
-        player.options.theme = "S1";
-        player.secretUnlocks.themes.push("S1"+save_data[0].toUpperCase()+save_data.substr(1).toLowerCase())
-        player.options.secretThemeKey = save_data[0].toUpperCase()+save_data.substr(1).toLowerCase()
-        setTheme(player.options.theme);
-    } else if (sha512_256(save_data.toUpperCase()) === "078570d37e6ffbf06e079e07c3c7987814e03436d00a17230ef5f24b1cb93290") {
-        player.options.theme = "S2";
-        player.secretUnlocks.themes.push("S2"+save_data[0].toUpperCase()+save_data.substr(1).toLowerCase())
-        player.options.secretThemeKey = save_data.toLowerCase()[0].toUpperCase()+save_data.substr(1).toLowerCase()
-        setTheme(player.options.theme);
-    } else if (sha512_256(save_data.toUpperCase()) === "a3d64c3d1e1749b60b2b3dba10ed5ae9425300e9600ca05bcbafe4df6c69941f") {
-        player.options.theme = "S3";
-        player.secretUnlocks.themes.push("S3"+save_data[0].toUpperCase()+save_data.substr(1).toLowerCase())
-        player.options.secretThemeKey = save_data.toLowerCase()[0].toUpperCase()+save_data.substr(1).toLowerCase()
-        setTheme(player.options.theme);
-    } else if (sha512_256(save_data.toUpperCase()) === "d910565e1664748188b313768c370649230ca348cb6330fe9df73bcfa68d974d") {
-        player.options.theme = "S4";
-        player.secretUnlocks.themes.push("S4"+save_data[0].toUpperCase()+save_data.substr(1).toLowerCase())
-        player.options.secretThemeKey = save_data.toLowerCase()[0].toUpperCase()+save_data.substr(1).toLowerCase()
-        setTheme(player.options.theme);
-    } else if (sha512_256(save_data.toUpperCase()) === "cb72e4a679254df5f99110dc7a93924628b916d2e069e3ad206db92068cb0883") {
-        player.options.theme = "S5";
-        player.secretUnlocks.themes.push("S5"+save_data[0].toUpperCase()+save_data.substr(1).toLowerCase())
-        player.options.secretThemeKey = save_data.toLowerCase()[0].toUpperCase()+save_data.substr(1).toLowerCase()
-        setTheme(player.options.theme);
-    } else if (sha512_256(save_data.toUpperCase()) === "c8fac64da08d674123c32c936b14115ab384fe556fd24e431eb184a8dde21137") {
-        player.options.theme = "S6";
-        player.secretUnlocks.themes.push("S6"+save_data[0].toUpperCase()+save_data.substr(1).toLowerCase())
-        player.options.secretThemeKey = save_data.toLowerCase()[0].toUpperCase()+save_data.substr(1).toLowerCase()
-        setTheme(player.options.theme);
-    } else if (sha512_256(save_data.toUpperCase()) === "da3b3c152083f0c70245f104f06331497b97b52ac80edec05e26a33ee704cae7") {
-        player.options.theme = "S7";
-        player.secretUnlocks.themes.push("S7"+save_data[0].toUpperCase()+save_data.substr(1).toLowerCase())
-        player.options.secretThemeKey = save_data.toLowerCase()[0].toUpperCase()+save_data.substr(1).toLowerCase()
-        setTheme(player.options.theme);
-    } else {
-        save_data = JSON.parse(atob(save_data), function(k, v) { return (v === Infinity) ? "Infinity" : v; });
-        if(verify_save(save_data)) forceHardReset = true
-        if(verify_save(save_data)) document.getElementById("reset").click();
-        forceHardReset = false
-        if (!save_data || !verify_save(save_data)) {
-            alert('could not load the save..');
-            load_custom_game();
-            return;
-		}
-        saved = 0;
-        totalMult = 1
-        currentMult = 1
-        infinitiedMult = 1
-        achievementMult = 1
-        challengeMult = 1
-        unspentBonus = 1
-        infDimPow = 1
-        postc8Mult = new Decimal(0)
-        mult18 = new Decimal(1)
-        ec10bonus = new Decimal(1)
-        player = save_data;
-        save_game(false, true);
-        load_game();
-        updateChallenges()
-        transformSaveToDecimal()
-    }
-};
-
-
-
-
-document.getElementById("reset").onclick = function () {
-    if (forceHardReset) {
-        if (window.location.href.split("//")[1].length > 20) set_save('dimensionTestSave', currentSave, defaultStart);
-        else set_save('dimensionSave', currentSave, defaultStart);
-        player = defaultStart
-        infDimPow = 1;
-        save_game();
-        load_game();
-        updateCosts();
-
-        document.getElementById("secondRow").style.display = "none";
-        document.getElementById("thirdRow").style.display = "none";
-        document.getElementById("tickSpeed").style.visibility = "hidden";
-        document.getElementById("tickSpeedMax").style.visibility = "hidden";
-        document.getElementById("tickLabel").style.visibility = "hidden";
-        document.getElementById("tickSpeedAmount").style.visibility = "hidden";
-        document.getElementById("fourthRow").style.display = "none";
-        document.getElementById("fifthRow").style.display = "none";
-        document.getElementById("sixthRow").style.display = "none";
-        document.getElementById("seventhRow").style.display = "none";
-        document.getElementById("eightRow").style.display = "none";
-        showDimTab('antimatterdimensions')
-        updateTickSpeed();
-        updateDimensions();
-        updateChallenges();
-        updateAutobuyers();
-    } else if (confirm("Do you really want to erase all your progress?")) {
-        if (window.location.href.split("//")[1].length > 20) set_save('dimensionTestSave', currentSave, defaultStart);
-        else set_save('dimensionSave', currentSave, defaultStart);
-        player = defaultStart
-        infDimPow = 1;
-        save_game();
-        load_game();
-        updateCosts();
-
-        document.getElementById("secondRow").style.display = "none";
-        document.getElementById("thirdRow").style.display = "none";
-        document.getElementById("tickSpeed").style.visibility = "hidden";
-        document.getElementById("tickSpeedMax").style.visibility = "hidden";
-        document.getElementById("tickLabel").style.visibility = "hidden";
-        document.getElementById("tickSpeedAmount").style.visibility = "hidden";
-        document.getElementById("fourthRow").style.display = "none";
-        document.getElementById("fifthRow").style.display = "none";
-        document.getElementById("sixthRow").style.display = "none";
-        document.getElementById("seventhRow").style.display = "none";
-        document.getElementById("eightRow").style.display = "none";
-        showDimTab('antimatterdimensions')
-        updateTickSpeed();
-        updateDimensions();
-        updateChallenges();
-        updateAutobuyers();
-    }
-};
-
-
-function breakInfinity() {
-    if (player.autobuyers[11]%1 === 0 || player.autobuyers[11].interval>100) return false
-    if (player.break && !player.currentChallenge.includes("post")) {
-        player.break = false
-        if (player.dilation.active) giveAchievement("Time fixes everything")
-        document.getElementById("break").textContent = "BREAK INFINITY"
-    } else {
-        player.break = true
-        document.getElementById("break").textContent = "FIX INFINITY"
-        giveAchievement("Limit Break")
-    }
-    setAchieveTooltip()
-}
-
-function gainedInfinityPoints() {
-    let div = 308;
-    if (player.timestudy.studies.includes(111)) div = 285;
-    else if (isAchEnabled("r103")) div = 307.8;
-
-    if(player.break) var ret = Decimal.pow(10, player.money.e/div -0.75).times(player.infMult).times(kongIPMult)
-    else var ret = new Decimal(308/div).times(player.infMult).times(kongIPMult)
-    if (player.timestudy.studies.includes(41)) ret = ret.times(Decimal.pow(1.2, player.galaxies + player.replicanti.galaxies))
-    if (player.timestudy.studies.includes(51)) ret = ret.times(1e15)
-    if (player.timestudy.studies.includes(141)) ret = ret.times(new Decimal(1e45).dividedBy(Decimal.pow(15, Math.log(player.thisInfinityTime/100+1)*Math.pow(player.thisInfinityTime/100+1, 0.125))).max(1))
-    if (player.timestudy.studies.includes(142)) ret = ret.times(1e25)
-    if (player.timestudy.studies.includes(143)) ret = ret.times(Decimal.pow(15, Math.log(player.thisInfinityTime/100+1)*Math.pow(player.thisInfinityTime/100+1, 0.125)))
-    if (isAchEnabled("r85")) ret = ret.times(4);
-    if (isAchEnabled("r93")) ret = ret.times(4);
-    if (isAchEnabled("r116")) ret = ret.times(Decimal.pow(2, Math.log10(getInfinitied()+1)))
-    if (isAchEnabled("r125")) ret = ret.times(Decimal.pow(2, Math.log(player.thisInfinityTime/100+1)*Math.pow(player.thisInfinityTime/100+1, 0.11)))
-    if (player.dilation.upgrades.includes(7)) ret = ret.times(player.dilation.dilatedTime.pow(1000))
-    for (i in player.reality.glyphs.active) {
-      var glyph = player.reality.glyphs.active[i]
-      if (glyph.type == "infinity" && glyph.effects.ipgain !== undefined) ret = ret.times(glyph.effects.ipgain)
-    }
-    return ret.floor()
-}
-
-function gainedEternityPoints() {
-    var ret = Decimal.pow(5, player.infinityPoints.plus(gainedInfinityPoints()).e/308 -0.7).times(player.epmult).times(kongEPMult)
-    if (player.timestudy.studies.includes(61)) ret = ret.times(10)
-    if (player.timestudy.studies.includes(121)) ret = ret.times(((253 - averageEp.dividedBy(player.epmult).dividedBy(10).min(248).max(3))/5)) //x300 if tryhard, ~x60 if not
-    else if (player.timestudy.studies.includes(122)) ret = ret.times(35)
-    else if (player.timestudy.studies.includes(123)) ret = ret.times(Math.sqrt(1.39*player.thisEternity/1000))
-    for (i in player.reality.glyphs.active) {
-      var glyph = player.reality.glyphs.active[i]
-      if (glyph.type == "time" && glyph.effects.eternity !== undefined) ret = ret.times(glyph.effects.eternity)
-    }
-
-    if (player.reality.upg.includes(12)) ret = ret.times(Decimal.max(Decimal.pow(Math.max(player.timestudy.theorem - 1e3, 2), Math.log2(player.realities)), 1))
-
-    return ret.floor()
-}
-
-function gainedRealityMachines() {
-    var ret = Decimal.pow(1000, player.eternityPoints.plus(gainedEternityPoints()).e/4000 -1)
-
-    return Decimal.floor(ret)
-}
-
-function percentToNextRealityMachine() {
-    var ret = Decimal.pow(1000, player.eternityPoints.plus(gainedEternityPoints()).e/4000 -1)
-    return Math.min(((ret - Math.floor(ret)) * 100), 99.9).toFixed(1);
-}
-
-function gainedGlyphLevel() {
-    var replPow = 0.4
-    for (i in player.reality.glyphs.active) {
-      var glyph = player.reality.glyphs.active[i]
-      if (glyph.type == "replication" && glyph.effects.glyphlevel !== undefined) replPow += glyph.effects.glyphlevel
-    }
-    var ret = Math.round(Math.pow(player.eternityPoints.e, 0.5) * Math.pow(player.replicanti.amount.e, replPow) * Math.pow(player.dilation.dilatedTime.log10(), 1.3) / 100000)
-    if (ret == Infinity || isNaN(ret)) return 0
-    return ret
-}
-
-function percentToNextGlyphLevel() {
-    var replPow = 0.4
-    for (i in player.reality.glyphs.active) {
-      var glyph = player.reality.glyphs.active[i]
-      if (glyph.type == "replication" && glyph.effects.glyphlevel !== undefined) replPow += glyph.effects.glyphlevel
-    }
-    var ret = Math.pow(player.eternityPoints.e, 0.5) * Math.pow(player.replicanti.amount.e, replPow) * Math.pow(player.dilation.dilatedTime.log10(), 1.3) / 100000
-    var retOffset = 0;
-    if (Math.round(ret) > ret) {
-        retOffset = 0.5;
-    } else {
-        retOffset = -0.5;
-    }
-    if (ret == Infinity || isNaN(ret)) return 0
-    return Math.min(((ret - Math.floor(ret)-retOffset) * 100), 99.9).toFixed(1)
-}
-
-
-function setAchieveTooltip() {
-    var apocAchieve = document.getElementById("Antimatter Apocalypse");
-    var noPointAchieve = document.getElementById("There's no point in doing that");
-    var sanic = document.getElementById("Supersanic")
-    var forgotAchieve = document.getElementById("I forgot to nerf that")
-    var potato = document.getElementById("Faster than a potato")
-    let potato2 = document.getElementById("Faster than a squared potato")
-    let potato3 = document.getElementById("Faster than a potato^286078")
-    var dimensional = document.getElementById("Multidimensional")
-    var IPBelongs = document.getElementById("All your IP are belong to us")
-    var reference = document.getElementById("Yet another infinity reference")
-    let blink = document.getElementById("Blink of an eye")
-    let exist = document.getElementById("This achievement doesn't exist")
-    let exist2 = document.getElementById("This achievement doesn't exist II")
-    let spare = document.getElementById("I got a few to spare")
-    let speed = document.getElementById("Ludicrous Speed")
-    let speed2 = document.getElementById("I brake for nobody")
-    let overdrive = document.getElementById("MAXIMUM OVERDRIVE")
-    let minute = document.getElementById("4.3333 minutes of Infinity")
-    let infiniteIP = document.getElementById("Can you get infinite IP?")
-    let over9000 = document.getElementById("IT'S OVER 9000")
-    let dawg = document.getElementById("Yo dawg, I heard you liked infinities...")
-    let eatass = document.getElementById("Like feasting on a behind")
-    let layer = document.getElementById("But I wanted another prestige layer...")
-    let fkoff = document.getElementById("What do I have to do to get rid of you")
-    let minaj = document.getElementById("Popular music")
-    let infstuff = document.getElementById("I never liked this infinity stuff anyway")
-    let when = document.getElementById("When will it be enough?")
-    let thinking = document.getElementById("Now you're thinking with dilation!")
-    let thisis = document.getElementById("This is what I have to do to get rid of you.")
-
-    apocAchieve.setAttribute('ach-tooltip', "Get over " + formatValue(player.options.notation, 1e80, 0, 0) + " antimatter.");
-    noPointAchieve.setAttribute('ach-tooltip', "Buy a single First Dimension when you have over " + formatValue(player.options.notation, 1e150, 0, 0) + " of them. Reward: First Dimensions are 10% stronger.");
-    forgotAchieve.setAttribute('ach-tooltip', "Get any Dimension multiplier over " + formatValue(player.options.notation, 1e31, 0, 0)) + ". Reward: First Dimensions are 5% stronger.";
-    sanic.setAttribute('ach-tooltip', "Have antimatter/sec exceed your current antimatter above " + formatValue(player.options.notation, 1e63, 0, 0));
-    potato.setAttribute('ach-tooltip', "Get more than " + formatValue(player.options.notation, 1e29, 0, 0) + " ticks per second. Reward: Reduces starting tick interval by 2%.");
-    potato2.setAttribute('ach-tooltip', "Get more than " + formatValue(player.options.notation, 1e58, 0, 0) + " ticks per second. Reward: Reduces starting tick interval by 2%.");
-    potato3.setAttribute('ach-tooltip', "Get more than "+shortenCosts(new Decimal("1e8296262"))+" ticks per second.")
-    dimensional.setAttribute('ach-tooltip', "Reach " + formatValue(player.options.notation, 1e12, 0, 0) + " of all dimensions except 8th.");
-    IPBelongs.setAttribute('ach-tooltip', "Big Crunch for "+shortenCosts(1e150)+" IP. Reward: Additional 4x multiplier to IP.")
-    reference.setAttribute('ach-tooltip', "Get a x"+shortenDimensions(Number.MAX_VALUE)+" multiplier in a single sacrifice. Reward: Sacrifices are stronger.")
-    blink.setAttribute('ach-tooltip', "Get to Infinity in under 200 milliseconds. Reward: Start with " + formatValue(player.options.notation, 1e25, 0, 0) + " antimatter and all dimensions are stronger in first 300ms of Infinity.");
-    spare.setAttribute('ach-tooltip', "Reach " +formatValue(player.options.notation, new Decimal("1e35000"), 0, 0)+" antimatter. Reward: Dimensions are more powerful the more unspent antimatter you have.");
-    //exist.setAttribute('ach-tooltip', "Reach " + formatValue(player.options.notation, 9.9999e9999, 0, 0) + " antimatter. Reward: Dimensions are more powerful the more unspent antimatter you have."); (i like the 9 9s thing and no one will see it with a formatted value)
-    //exist2.setAttribute('ach-tooltip', "Reach " + formatValue(player.options.notation, 1e35000, 0, 0) + " antimatter. Reward: Dimensions are more powerful the more unspent antimatter you have.")
-    speed.setAttribute('ach-tooltip', "Big Crunch for "+shortenCosts(1e200)+" IP in 2 seconds or less. Reward: All dimensions are significantly stronger in first 5 seconds of infinity.")
-    speed2.setAttribute('ach-tooltip', "Big Crunch for "+shortenCosts(1e250)+" IP in 20 seconds or less. Reward: All dimensions are significantly stronger in first 60 seconds of infinity.")
-    overdrive.setAttribute('ach-tooltip', "Big Crunch with " + shortenCosts(1e300) + " IP/min. Reward: Additional 4x multiplier to IP.")
-    minute.setAttribute('ach-tooltip', "Reach " + shortenCosts(1e260) + " infinity power. Reward: Double infinity power gain.")
-    infiniteIP.setAttribute('ach-tooltip', "Reach "+shortenCosts(new Decimal("1e30008"))+" IP.")
-    over9000.setAttribute('ach-tooltip', "Get a total sacrifice multiplier of "+shortenCosts(new Decimal("1e9000"))+". Reward: Sacrifice doesn't reset your dimensions.")
-    dawg.setAttribute('ach-tooltip', "Have all your infinities in your past 10 infinities be at least "+shortenMoney(Number.MAX_VALUE)+" times higher IP than the previous one. Reward: Your antimatter doesn't reset on dimboost/galaxy.")
-    eatass.setAttribute('ach-tooltip', "Reach "+shortenCosts(1e100)+" IP without any infinities or first dimensions. Reward: IP multiplier based on time spent this infinity.")
-    layer.setAttribute('ach-tooltip', "Reach "+shortenMoney(Number.MAX_VALUE)+" EP.")
-    fkoff.setAttribute('ach-tooltip', "Reach "+shortenCosts(new Decimal("1e22000"))+" IP without any time studies. Reward: Time dimensions are multiplied by the number of studies you have.")
-    minaj.setAttribute('ach-tooltip', "Have 180 times more Replicanti Galaxies than Antimatter Galaxies. Reward: Replicanti galaxies divide your replicanti by "+shortenMoney(Number.MAX_VALUE)+" instead of resetting them to 1.")
-    infstuff.setAttribute('ach-tooltip', "Reach "+shortenCosts(new Decimal("1e200000"))+" IP without buying IDs or IP multipliers. Reward: You start eternities with all Infinity Challenges unlocked and completed.")
-    when.setAttribute('ach-tooltip', "Reach "+shortenCosts( new Decimal("1e20000"))+" replicanti. Reward: You gain replicanti 2 times faster under "+shortenMoney(Number.MAX_VALUE)+" replicanti.")
-    thinking.setAttribute('ach-tooltip', "Eternity for "+shortenCosts( new Decimal("1e600"))+" EP in 1 minute or less while dilated.")
-    thisis.setAttribute('ach-tooltip', "Reach "+shortenCosts(new Decimal('1e28000'))+" IP without any time studies while dilated. Reward: The active time study path doesn't disable your replicanti autobuyer.")
-}
-
-document.getElementById("notation").onclick = function () {
-    player.options.scientific = !player.options.scientific;
-    if (player.options.notation === "Infinity") {
-        player.options.notation = "Scientific";
-        document.getElementById("notation").textContent = ("Notation: Scientific")
-    } else if (player.options.notation === "Scientific") {
-        player.options.notation = "Engineering";
-        document.getElementById("notation").textContent = ("Notation: Engineering")
-    } else if (player.options.notation === "Engineering") {
-        player.options.notation = "Letters";
-        document.getElementById("notation").textContent = ("Notation: Letters")
-    } else if (player.options.notation === "Letters") {
-        player.options.notation = "Standard";
-        document.getElementById("notation").textContent = ("Notation: Standard")
-    } else if (player.options.notation === "Standard") {
-        player.options.notation = "Cancer";
-        document.getElementById("notation").textContent = ("Notation: Cancer")
-    } else if (player.options.notation === "Cancer") {
-        player.options.notation = "Mixed scientific";
-        document.getElementById("notation").textContent = ("Notation: Mixed scientific")
-    } else if (player.options.notation === "Mixed scientific") {
-        player.options.notation = "Mixed engineering";
-        document.getElementById("notation").textContent = ("Notation: Mixed engineering")
-    } else if (player.options.notation === "Mixed engineering") {
-        player.options.notation = "Logarithm";
-        document.getElementById("notation").textContent = ("Notation: Logarithm")
-    } else if (player.options.notation === "Logarithm") {
-        player.options.notation = "Brackets";
-        document.getElementById("notation").textContent = ("Notation: Brackets")
-    } else if (player.options.notation === "Brackets") {
-      player.options.notation = "Infinity";
-      document.getElementById("notation").textContent = ("Notation: Infinity")
-    }
-
-    updateLastTenRuns();
-    updateLastTenEternities();
-    updateLastTenRealities();
-    updateTickSpeed();
-    setAchieveTooltip();
-    updateCosts();
-    updateDilationUpgradeCosts();
-    updateAutobuyers();
-    document.getElementById("epmult").innerHTML = "You gain 5 times more EP<p>Currently: "+shortenDimensions(player.epmult)+"x<p>Cost: "+shortenDimensions(player.epmultCost)+" EP"
-};
-
-
-document.getElementById("newsbtn").onclick = function() {
-  if (!player.options.newsHidden) {
-    document.getElementById("game").style.display = "none";
-    player.options.newsHidden = true
-  } else {
-    document.getElementById("game").style.display = "block";
-    player.options.newsHidden = false
-    scrollNextMessage()
-  }
-}
-
-
-function resetDimensions() {
-    var tiers = [ null, "first", "second", "third", "fourth", "fifth", "sixth", "seventh", "eight" ];
-
-    for (i = 1; i <= 8; i++) {
-        player[tiers[i] + "Amount"] = new Decimal(0)
-        player[tiers[i] + "Pow"] = new Decimal(1)
-    }
-    player.firstCost = new Decimal(10)
-    player.secondCost = new Decimal(100)
-    player.thirdCost = new Decimal(10000)
-    player.fourthCost = new Decimal(1e6)
-    player.fifthCost = new Decimal(1e9)
-    player.sixthCost = new Decimal(1e13)
-    player.seventhCost = new Decimal(1e18)
-    player.eightCost = new Decimal(1e24)
-    player.eightPow = new Decimal(player.chall11Pow)
-}
-
-function calcSacrificeBoost() {
-    if (player.firstAmount == 0) return new Decimal(1);
-    if (player.challenges.includes("postc2")) {
-        if (player.timestudy.studies.includes(228)) return player.firstAmount.dividedBy(player.sacrificed.max(1)).pow(0.013).max(1)
-        if (isAchEnabled("r88")) return player.firstAmount.dividedBy(player.sacrificed.max(1)).pow(0.011).max(1)
-        return player.firstAmount.dividedBy(player.sacrificed.max(1)).pow(0.01).max(1)
-    }
-    if (player.currentChallenge != "challenge11") {
-        var sacrificePow=2;
-        if (isAchEnabled("r32")) sacrificePow += 0.2;
-        if (isAchEnabled("r57")) sacrificePow += 0.2; //this upgrade was too OP lol
-        return Decimal.pow((player.firstAmount.e/10.0), sacrificePow).dividedBy(((Decimal.max(player.sacrificed.e, 1)).dividedBy(10.0)).pow(sacrificePow).max(1)).max(1);
-    } else {
-        return player.firstAmount.pow(0.05).dividedBy(player.sacrificed.pow(0.04).max(1)).max(1);
-    }
-}
-
-function calcTotalSacrificeBoost() {
-    if (player.sacrificed == 0) return new Decimal(1);
-    if (player.challenges.includes("postc2")) {
-        if (player.timestudy.studies.includes(228)) return player.sacrificed.pow(0.013).max(1)
-        if (isAchEnabled("r88")) return player.sacrificed.pow(0.011).max(1)
-        else return player.sacrificed.pow(0.01)
-    }
-    if (player.currentChallenge != "challenge11") {
-        var sacrificePow=2;
-        if (isAchEnabled("r32")) sacrificePow += 0.2;
-        if (isAchEnabled("r57")) sacrificePow += 0.2;
-        return Decimal.pow((player.sacrificed.e/10.0), sacrificePow);
-    } else {
-        return player.sacrificed.pow(0.05) //this is actually off but like im not sure how youd make it good. not that it matters.
-    }
-}
-
-
-function sacrifice(auto = false) {
-    if (player.eightAmount == 0) return false;
-    if (player.resets < 5) return false
-    if (player.currentEternityChall == "eterc3") return false
-    if ((!player.break || (!player.currentChallenge.includes("post") && player.currentChallenge !== "")) && player.money.gte(Number.MAX_VALUE)) return false
-    if (player.currentChallenge == "challenge11" && (calcTotalSacrificeBoost().gte(Number.MAX_VALUE) || player.chall11Pow.gte(Number.MAX_VALUE))) return false
-    if (!auto) floatText("eightD", "x" + shortenMoney(calcSacrificeBoost()))
-    if (calcSacrificeBoost().gte(Number.MAX_VALUE)) giveAchievement("Yet another infinity reference");
-    player.eightPow = player.eightPow.times(calcSacrificeBoost())
-    player.sacrificed = player.sacrificed.plus(player.firstAmount);
-    if (player.currentChallenge != "challenge11") {
-        if (player.currentChallenge == "challenge7" && !isAchEnabled("r118")) clearDimensions(6);
-        else if (!isAchEnabled("r118")) clearDimensions(7);
-    } else {
-        player.chall11Pow = player.chall11Pow.times(calcSacrificeBoost())
-        if (!isAchEnabled("r118")) resetDimensions();
-        player.money = new Decimal(100)
-
-    }
-    if (calcTotalSacrificeBoost() >= 600) giveAchievement("The Gods are pleased");
-    if (calcTotalSacrificeBoost().gte("1e9000")) giveAchievement("IT'S OVER 9000");
-}
-
-
-
-
-document.getElementById("sacrifice").onclick = function () {
-    if (player.resets < 5) return false
-    if (!document.getElementById("confirmation").checked) {
-        if (!confirm("Dimensional Sacrifice will remove all of your first to seventh dimensions (with the cost and multiplier unchanged) for a boost to the Eighth Dimension based on the total amount of first dimensions sacrificed. It will take time to regain production.")) {
-            return false;
-        }
-    }
-
-    auto = false;
-    return sacrifice();
-}
-
-
-function updateAutobuyers() {
-    var autoBuyerDim1 = new Autobuyer (1)
-    var autoBuyerDim2 = new Autobuyer (2)
-    var autoBuyerDim3 = new Autobuyer (3)
-    var autoBuyerDim4 = new Autobuyer (4)
-    var autoBuyerDim5 = new Autobuyer (5)
-    var autoBuyerDim6 = new Autobuyer (6)
-    var autoBuyerDim7 = new Autobuyer (7)
-    var autoBuyerDim8 = new Autobuyer (8)
-    var autoBuyerDimBoost = new Autobuyer (9)
-    var autoBuyerGalaxy = new Autobuyer (document.getElementById("secondSoftReset"))
-    var autoBuyerTickspeed = new Autobuyer (document.getElementById("tickSpeed"))
-    var autoBuyerInf = new Autobuyer (document.getElementById("bigcrunch"))
-    var autoSacrifice = new Autobuyer(13)
-
-
-    autoBuyerDim1.interval = 1500
-    autoBuyerDim2.interval = 2000
-    autoBuyerDim3.interval = 2500
-    autoBuyerDim4.interval = 3000
-    autoBuyerDim5.interval = 4000
-    autoBuyerDim6.interval = 5000
-    autoBuyerDim7.interval = 6000
-    autoBuyerDim8.interval = 7500
-    autoBuyerDimBoost.interval = 8000
-    autoBuyerGalaxy.interval = 150000
-    autoBuyerTickspeed.interval = 5000
-    autoBuyerInf.interval = 300000
-
-    autoSacrifice.interval = 100
-    autoSacrifice.priority = 5
-
-    autoBuyerDim1.tier = 1
-    autoBuyerDim2.tier = 2
-    autoBuyerDim3.tier = 3
-    autoBuyerDim4.tier = 4
-    autoBuyerDim5.tier = 5
-    autoBuyerDim6.tier = 6
-    autoBuyerDim7.tier = 7
-    autoBuyerDim8.tier = 8
-    autoBuyerTickSpeed.tier = 9
-
-    if (player.challenges.includes("challenge1") && player.autobuyers[0] == 1) {
-        player.autobuyers[0] = autoBuyerDim1
-        document.getElementById("autoBuyer1").style.display = "inline-block"
-    }
-    if (player.challenges.includes("challenge2") && player.autobuyers[1] == 2) {
-        player.autobuyers[1] = autoBuyerDim2
-        document.getElementById("autoBuyer2").style.display = "inline-block"
-    }
-    if (player.challenges.includes("challenge3") && player.autobuyers[2] == 3) {
-        player.autobuyers[2] = autoBuyerDim3
-        document.getElementById("autoBuyer3").style.display = "inline-block"
-    }
-    if (player.challenges.includes("challenge4") && player.autobuyers[9] == 10) {
-        player.autobuyers[9] = autoBuyerDimBoost
-        document.getElementById("autoBuyerDimBoost").style.display = "inline-block"
-    }
-    if (player.challenges.includes("challenge5") && player.autobuyers[8] == 9) {
-        player.autobuyers[8] = autoBuyerTickspeed
-        document.getElementById("autoBuyerTickSpeed").style.display = "inline-block"
-    }
-    if (player.challenges.includes("challenge6") && player.autobuyers[4] == 5) {
-        player.autobuyers[4] = autoBuyerDim5
-        document.getElementById("autoBuyer5").style.display = "inline-block"
-    }
-    if (player.challenges.includes("challenge7") && player.autobuyers[11] == 12) {
-        player.autobuyers[11] = autoBuyerInf
-        document.getElementById("autoBuyerInf").style.display = "inline-block"
-    }
-    if (player.challenges.includes("challenge8") && player.autobuyers[3] == 4) {
-        player.autobuyers[3] = autoBuyerDim4
-        document.getElementById("autoBuyer4").style.display = "inline-block"
-    }
-    if (player.challenges.includes("challenge9") && player.autobuyers[6] == 7) {
-        player.autobuyers[6] = autoBuyerDim7
-        document.getElementById("autoBuyer7").style.display = "inline-block"
-    }
-    if (player.challenges.includes("challenge10") && player.autobuyers[5] == 6) {
-        player.autobuyers[5] = autoBuyerDim6
-        document.getElementById("autoBuyer6").style.display = "inline-block"
-    }
-    if (player.challenges.includes("challenge11") && player.autobuyers[7] == 8) {
-        player.autobuyers[7] = autoBuyerDim8
-        document.getElementById("autoBuyer8").style.display = "inline-block"
-    }
-    if (player.challenges.includes("challenge12") && player.autobuyers[10] == 11) {
-        player.autobuyers[10] = autoBuyerGalaxy
-        document.getElementById("autoBuyerGalaxies").style.display = "inline-block"
-    }
-
-    if (player.challenges.includes("postc2") && player.autoSacrifice == 1) {
-        player.autoSacrifice = autoSacrifice
-        document.getElementById("autoBuyerSac").style.display = "inline-block"
-    } else {
-        document.getElementById("autoBuyerSac").style.display = "none"
-    }
-
-    if (player.eternities < 100) {
-        document.getElementById("autoBuyerEter").style.display = "none"
-    }
-
-    if (player.infinityUpgrades.includes("autoBuyerUpgrade")) {
-        document.getElementById("interval1").textContent = "Current interval: " + (player.autobuyers[0].interval/2000).toFixed(2) + " seconds"
-        document.getElementById("interval2").textContent = "Current interval: " + (player.autobuyers[1].interval/2000).toFixed(2) + " seconds"
-        document.getElementById("interval3").textContent = "Current interval: " + (player.autobuyers[2].interval/2000).toFixed(2) + " seconds"
-        document.getElementById("interval4").textContent = "Current interval: " + (player.autobuyers[3].interval/2000).toFixed(2) + " seconds"
-        document.getElementById("interval5").textContent = "Current interval: " + (player.autobuyers[4].interval/2000).toFixed(2) + " seconds"
-        document.getElementById("interval6").textContent = "Current interval: " + (player.autobuyers[5].interval/2000).toFixed(2) + " seconds"
-        document.getElementById("interval7").textContent = "Current interval: " + (player.autobuyers[6].interval/2000).toFixed(2) + " seconds"
-        document.getElementById("interval8").textContent = "Current interval: " + (player.autobuyers[7].interval/2000).toFixed(2) + " seconds"
-        document.getElementById("intervalTickSpeed").textContent = "Current interval: " + (player.autobuyers[8].interval/2000).toFixed(2) + " seconds"
-        document.getElementById("intervalDimBoost").textContent = "Current interval: " + (player.autobuyers[9].interval/2000).toFixed(2) + " seconds"
-        document.getElementById("intervalGalaxies").textContent = "Current interval: " + (player.autobuyers[10].interval/2000).toFixed(2) + " seconds"
-        document.getElementById("intervalInf").textContent = "Current interval: " + (player.autobuyers[11].interval/2000).toFixed(2) + " seconds"
-        document.getElementById("intervalSac").textContent = "Current interval: 0.05 seconds"
-    } else {
-        document.getElementById("interval1").textContent = "Current interval: " + (player.autobuyers[0].interval/1000).toFixed(2) + " seconds"
-        document.getElementById("interval2").textContent = "Current interval: " + (player.autobuyers[1].interval/1000).toFixed(2) + " seconds"
-        document.getElementById("interval3").textContent = "Current interval: " + (player.autobuyers[2].interval/1000).toFixed(2) + " seconds"
-        document.getElementById("interval4").textContent = "Current interval: " + (player.autobuyers[3].interval/1000).toFixed(2) + " seconds"
-        document.getElementById("interval5").textContent = "Current interval: " + (player.autobuyers[4].interval/1000).toFixed(2) + " seconds"
-        document.getElementById("interval6").textContent = "Current interval: " + (player.autobuyers[5].interval/1000).toFixed(2) + " seconds"
-        document.getElementById("interval7").textContent = "Current interval: " + (player.autobuyers[6].interval/1000).toFixed(2) + " seconds"
-        document.getElementById("interval8").textContent = "Current interval: " + (player.autobuyers[7].interval/1000).toFixed(2) + " seconds"
-        document.getElementById("intervalTickSpeed").textContent = "Current interval: " + (player.autobuyers[8].interval/1000).toFixed(2) + " seconds"
-        document.getElementById("intervalDimBoost").textContent = "Current interval: " + (player.autobuyers[9].interval/1000).toFixed(2) + " seconds"
-        document.getElementById("intervalGalaxies").textContent = "Current interval: " + (player.autobuyers[10].interval/1000).toFixed(2) + " seconds"
-        document.getElementById("intervalInf").textContent = "Current interval: " + (player.autobuyers[11].interval/1000).toFixed(2) + " seconds"
-        document.getElementById("intervalSac").textContent = "Current interval: 0.10 seconds"
-    }
-
-    var maxedAutobuy = 0;
-    var e100autobuy = 0;
-    for (let tier = 1; tier <= 8; ++tier) {
-    document.getElementById("toggleBtn" + tier).style.display = "inline-block";
-        if (player.autobuyers[tier-1].bulk >= 1e100) {
-        player.autobuyers[tier-1].bulk = 1e100;
-        document.getElementById("buyerBtn" + tier).textContent = shortenDimensions(player.autobuyers[tier-1].bulk)+"x bulk purchase";
-        e100autobuy++;
-        }
-        else {
-        if (player.autobuyers[tier-1].interval <= 100) {
-            if (player.autobuyers[tier-1].bulk * 2 >= 1e100) {
-                document.getElementById("buyerBtn" + tier).innerHTML = shortenDimensions(1e100)+"x bulk purchase<br>Cost: " + shortenDimensions(player.autobuyers[tier-1].cost) + " IP";
-            }
-            else {
-                document.getElementById("buyerBtn" + tier).innerHTML = shortenDimensions(player.autobuyers[tier-1].bulk*2)+"x bulk purchase<br>Cost: " + shortenDimensions(player.autobuyers[tier-1].cost) + " IP";
-            }
-            maxedAutobuy++;
-        }
-        else document.getElementById("buyerBtn" + tier).innerHTML = "40% smaller interval <br>Cost: " + shortenDimensions(player.autobuyers[tier-1].cost) + " IP"
-        }
-    }
-
-    if (player.autobuyers[8].interval <= 100) {
-        document.getElementById("buyerBtnTickSpeed").style.display = "none"
-        document.getElementById("toggleBtnTickSpeed").style.display = "inline-block"
-        maxedAutobuy++;
-    }
-    if (player.autobuyers[9].interval <= 100) {
-        document.getElementById("buyerBtnDimBoost").style.display = "none"
-        maxedAutobuy++;
-    }
-    if (player.autobuyers[10].interval <= 100) {
-        document.getElementById("buyerBtnGalaxies").style.display = "none"
-        maxedAutobuy++;
-    }
-    if (player.autobuyers[11].interval <= 100) {
-        document.getElementById("buyerBtnInf").style.display = "none"
-        maxedAutobuy++;
-    }
-
-    if (maxedAutobuy >= 9) giveAchievement("Age of Automation");
-    if (maxedAutobuy >= 12) giveAchievement("Definitely not worth it");
-    if (e100autobuy >= 8) giveAchievement("Professional bodybuilder");
-
-    document.getElementById("buyerBtnTickSpeed").innerHTML = "40% smaller interval <br>Cost: " + shortenDimensions(player.autobuyers[8].cost) + " IP"
-    document.getElementById("buyerBtnDimBoost").innerHTML = "40% smaller interval <br>Cost: " + shortenDimensions(player.autobuyers[9].cost) + " IP"
-    document.getElementById("buyerBtnGalaxies").innerHTML = "40% smaller interval <br>Cost: " + shortenDimensions(player.autobuyers[10].cost) + " IP"
-    document.getElementById("buyerBtnInf").innerHTML = "40% smaller interval <br>Cost: " + shortenDimensions(player.autobuyers[11].cost) + " IP"
-
-
-    for (var i=0; i<8; i++) {
-        if (player.autobuyers[i]%1 !== 0) document.getElementById("autoBuyer"+(i+1)).style.display = "inline-block"
-    }
-    if (player.autobuyers[8]%1 !== 0) document.getElementById("autoBuyerTickSpeed").style.display = "inline-block"
-    if (player.autobuyers[9]%1 !== 0) document.getElementById("autoBuyerDimBoost").style.display = "inline-block"
-    if (player.autobuyers[10]%1 !== 0) document.getElementById("autoBuyerGalaxies").style.display = "inline-block"
-    if (player.autobuyers[11]%1 !== 0) document.getElementById("autoBuyerInf").style.display = "inline-block"
-    if (player.autoSacrifice%1 !== 0) document.getElementById("autoBuyerSac").style.display = "inline-block"
-
-    for (var i=1; i<=12; i++) {
-        player.autobuyers[i-1].isOn = document.getElementById(i + "ison").checked;
-    }
-
-    player.autoSacrifice.isOn = document.getElementById("13ison").checked
-    player.eternityBuyer.isOn = document.getElementById("eternityison").checked
-    priorityOrder()
-}
-
-
-/*function loadAutoBuyers() {
-    for (var i=0; i<12; i++) {
-        if (player.autobuyers[i]%1 !== 0 ) {
-            switch(i) {
-                case 8: player.autobuyers[i].target = "buyTickSpeed()";
-                case 9: player.autobuyers[i].target = "document.getElementById('softReset').click";
-                case 10: player.autobuyers[i].target = "document.getElementById('secondSoftReset').click";
-                case 11: player.autobuyers[i].target = "document.getElementById('bigcrunch').click";
-                default: player.autobuyers[i].target = "buyOneDimension(" + i+1 + ")";
-            }
-        }
-    }
-
-}*/
-
-
-function autoBuyerArray() {
-    var tempArray = []
-    for (var i=0; i<player.autobuyers.length && i<9; i++) {
-        if (player.autobuyers[i]%1 !== 0 ) {
-            tempArray.push(player.autobuyers[i])
-        }
-    }
-    return tempArray;
-}
-
-
-var priority = []
-
-
-function priorityOrder() {
-    var tempArray = []
-    var i = 1;
-    while(tempArray.length != autoBuyerArray().length) {
-
-        for (var x=0 ; x< autoBuyerArray().length; x++) {
-            if (autoBuyerArray()[x].priority == i) tempArray.push(autoBuyerArray()[x])
-        }
-        i++;
-    }
-    priority = tempArray;
-}
-
-function fromValue(value) {
-  value = value.replace(/,/g, '')
-  if (value.toUpperCase().split("E").length > 2 && value.split(" ")[0] !== value) {
-      var temp = new Decimal(0)
-      temp.mantissa = parseFloat(value.toUpperCase().split("E")[0])
-      temp.exponent = parseFloat(value.toUpperCase().split("E")[1]+"e"+value.toUpperCase().split("E")[2])
-      value = temp.toString()
-  }
-  if (value.includes(" ")) {
-    const prefixes = [['', 'U', 'D', 'T', 'Qa', 'Qt', 'Sx', 'Sp', 'O', 'N'],
-    ['', 'Dc', 'Vg', 'Tg', 'Qd', 'Qi', 'Se', 'St', 'Og', 'Nn'],
-    ['', 'Ce', 'Dn', 'Tc', 'Qe', 'Qu', 'Sc', 'Si', 'Oe', 'Ne']]
-    const prefixes2 = ['', 'MI', 'MC', 'NA', 'PC', 'FM', ' ']
-    let e = 0;
-    let m,k,l;
-    if (value.split(" ")[1].length < 5) {
-        for (l=101;l>0;l--) {
-            if (value.includes(FormatList[l])) {
-                e += l*3
-                console.log("caught!"+l)
-
-                break
-            }
-        }
-        return Decimal.fromMantissaExponent(parseInt(value.split(" ")[0]), e)
-    }
-    for (let i=1;i<5;i++) {
-        if (value.includes(prefixes2[i])) {
-            m = value.split(prefixes2[i])[1]
-            for (k=0;k<3;k++) {
-                for (l=1;l<10;l++) {
-                    if (m.includes(prefixes[k][l])) break;
-                }
-                if (l != 10) e += Math.pow(10,k)*l;
-            }
-            break;
-        }
-        return Decimal.fromMantissaExponent(value.split, e*3)
-    }
-    for (let i=1;i<=5;i++) {
-        if (value.includes(prefixes2[i])) {
-            for (let j=1;j+i<6;j++) {
-                if (value.includes(prefixes2[i+j])) {
-                    m=value.split(prefixes2[i+j])[1].split(prefixes2[i])[0]
-                    if (m == "") e += Math.pow(1000,i);
-                    else {
-                        for (k=0;k<3;k++) {
-                            for (l=1;l<10;l++) {
-                                if (m.includes(prefixes[k][l])) break;
-                            }
-                            if (l != 10) e += Math.pow(10,k+i*3)*l;
-                        }
-                    }
-                    break;
-                }
-            }
-        }
-    }
-    return Decimal.fromMantissaExponent(parseFloat(value), i*3+3)
-    //return parseFloat(value) + "e" + (e*3+3)
-  }
-  if (!isFinite(parseFloat(value[value.length-1]))) { //needs testing
-    const l = " abcdefghijklmnopqrstuvwxyz"
-    const v = value.replace(parseFloat(value),"")
-    let e = 0;
-    for (let i=0;i<v.length;i++) {
-        for (let j=1;j<27;j++) {
-            if (v[i] == l[j]) e += Math.pow(26,v.length-i-1)*j
-        }
-    }
-    return Decimal.fromMantissaExponent(parseFloat(value), e*3)
-    //return parseFloat(value) + "e" + (e*3)
-  }
-  value = value.replace(',','')
-  if (value.split("e")[0] === "") return Decimal.fromMantissaExponent(Math.pow(10,parseFloat(value.split("e")[1])%1), parseInt(value.split("e")[1]))
-  return Decimal.fromString(value)
-}
-
-function updatePriorities() {
-    auto = false;
-    for (var x=0 ; x < autoBuyerArray().length; x++) {
-        if (x < 9) autoBuyerArray()[x].priority = parseInt(document.getElementById("priority" + (x+1)).value)
-    }
-    if (parseInt(document.getElementById("priority10").value) === 69
-    || parseInt(document.getElementById("priority11").value) === 69
-    || parseInt(fromValue(document.getElementById("priority12").value).toString()) === 69
-    || parseInt(document.getElementById("bulkDimboost").value) === 69
-    || parseInt(document.getElementById("overGalaxies").value) === 69
-    || parseInt(fromValue(document.getElementById("prioritySac").value).toString()) === 69
-    || parseInt(document.getElementById("bulkgalaxy").value) === 69
-    || parseInt(fromValue(document.getElementById("priority13").value).toString()) === 69) giveAchievement("Nice.");
-    player.autobuyers[9].priority = parseInt(document.getElementById("priority10").value)
-    player.autobuyers[10].priority = parseInt(document.getElementById("priority11").value)
-    player.autobuyers[11].priority = fromValue(document.getElementById("priority12").value)
-    if (player.eternities < 10) {
-        var bulk = Math.floor(Math.max(parseFloat(document.getElementById("bulkDimboost").value), 1))
-    } else {
-        var bulk = Math.max(parseFloat(document.getElementById("bulkDimboost").value), 0.05)
-    }
-    player.autobuyers[9].bulk = (isNaN(bulk)) ? 1 : bulk
-    player.overXGalaxies = parseInt(document.getElementById("overGalaxies").value)
-    player.autoSacrifice.priority = fromValue(document.getElementById("prioritySac").value)
-    if (isNaN(player.autoSacrifice.priority) || player.autoSacrifice.priority === null || player.autoSacrifice.priority === undefined || player.autoSacrifice.priority <= 1) player.autoSacrifice.priority = Decimal.fromNumber(1.01)
-    player.autobuyers[10].bulk = parseFloat(document.getElementById("bulkgalaxy").value)
-    const eterValue = fromValue(document.getElementById("priority13").value)
-    if (!isNaN(eterValue)) player.eternityBuyer.limit = eterValue
-
-    priorityOrder()
-}
-
-function updateCheckBoxes() {
-    for (var i = 0; i < 12; i++) {
-        if (player.autobuyers[i]%1 !== 0) {
-            if (player.autobuyers[i].isOn) document.getElementById((i+1) + "ison").checked = "true";
-            else document.getElementById((i+1) + "ison").checked = ""
-        }
-    }
-    if (player.autoSacrifice.isOn) document.getElementById("13ison").checked = "true"
-    else document.getElementById("13ison").checked = ""
-    document.getElementById("eternityison").checked = player.eternityBuyer.isOn
-
-}
-
-
-function toggleAutoBuyers() {
-    var bool = player.autobuyers[0].isOn
-    for (var i = 0; i<12; i++) {
-        if (player.autobuyers[i]%1 !== 0) {
-            player.autobuyers[i].isOn = !bool
-        }
-    }
-    player.autoSacrifice.isOn = !bool
-    player.eternityBuyer.isOn = !bool
-    updateCheckBoxes()
-    updateAutobuyers()
-}
-
-function toggleBulk() {
-
-    if (player.options.bulkOn) {
-        player.options.bulkOn = false
-        document.getElementById("togglebulk").textContent = "Enable bulk buy"
-    } else {
-        player.options.bulkOn = true
-        document.getElementById("togglebulk").textContent = "Disable bulk buy"
-    }
-}
-
-function toggleHotkeys() {
-    if (player.options.hotkeys) {
-        player.options.hotkeys = false
-        document.getElementById("hotkeys").textContent = "Enable hotkeys"
-    } else {
-        player.options.hotkeys = true
-        document.getElementById("hotkeys").textContent = "Disable hotkeys"
-    }
-}
-
-
-
-
-
-
-
-
-function updateChallengeTimes() {
-document.getElementById("challengetime2").textContent = "Challenge  " + 2 + " time record: " + timeDisplayShort(player.challengeTimes[0])
-    document.getElementById("challengetime3").textContent = "Challenge  " + 3 + " time record: " + timeDisplayShort(player.challengeTimes[1])
-    document.getElementById("challengetime4").textContent = "Challenge  " + 4 + " time record: " + timeDisplayShort(player.challengeTimes[6])
-    document.getElementById("challengetime5").textContent = "Challenge  " + 5 + " time record: " + timeDisplayShort(player.challengeTimes[4])
-    document.getElementById("challengetime6").textContent = "Challenge  " + 6 + " time record: " + timeDisplayShort(player.challengeTimes[8])
-    document.getElementById("challengetime7").textContent = "Challenge  " + 7 + " time record: " + timeDisplayShort(player.challengeTimes[7])
-    document.getElementById("challengetime8").textContent = "Challenge  " + 8 + " time record: " + timeDisplayShort(player.challengeTimes[9])
-    document.getElementById("challengetime9").textContent = "Challenge  " + 9 + " time record: " + timeDisplayShort(player.challengeTimes[3])
-    document.getElementById("challengetime10").textContent = "Challenge " + 10 + " time record: " + timeDisplayShort(player.challengeTimes[2])
-    document.getElementById("challengetime11").textContent = "Challenge " + 11 + " time record: " + timeDisplayShort(player.challengeTimes[10])
-    document.getElementById("challengetime12").textContent = "Challenge " + 12 + " time record: " + timeDisplayShort(player.challengeTimes[5])
-	var temp = 0
-	for (var i=0; i<11; i++) {
-		temp += player.challengeTimes[i]
-	}
-	document.getElementById("challengetimesum").textContent = "Sum of challenge time records is " + timeDisplayShort(temp)
-
-	temp = 0
-    for (var i=0; i<8; i++) {
-        document.getElementById("infchallengetime"+(i+1)).textContent = "Infinity Challenge " + (i+1) + " time record: " + timeDisplayShort(player.infchallengeTimes[i])
-		temp += player.infchallengeTimes[i]
-    }
-	document.getElementById("infchallengetimesum").textContent = "Sum of infinity challenge time records is " + timeDisplayShort(temp)
-    updateWorstChallengeTime();
-}
-
-var bestRunIppm = new Decimal(0)
-function updateLastTenRuns() {
-    let tempBest = 0
-    var tempTime = new Decimal(0)
-    var tempIP = new Decimal(0)
-    for (var i=0; i<10;i++) {
-        tempTime = tempTime.plus(player.lastTenRuns[i][0])
-        tempIP = tempIP.plus(player.lastTenRuns[i][1])
-    }
-    tempTime = tempTime.dividedBy(10)
-    tempIP = tempIP.dividedBy(10)
-    for (var i=0; i<10; i++) {
-        var ippm = player.lastTenRuns[i][1].dividedBy(player.lastTenRuns[i][0]/60000)
-        if (ippm.gt(tempBest)) tempBest = ippm
-        var tempstring = shorten(ippm) + " IP/min"
-        if (ippm<1) tempstring = shorten(ippm*60) + " IP/hour"
-        if (i === 0) document.getElementById("run"+(i+1)).textContent = "The infinity "+(i+1)+" infinity ago took " + timeDisplayShort(player.lastTenRuns[i][0]) + " and gave " + shortenDimensions(player.lastTenRuns[i][1]) +" IP. "+ tempstring
-        else document.getElementById("run"+(i+1)).textContent = "The infinity "+(i+1)+" infinities ago took " + timeDisplayShort(player.lastTenRuns[i][0]) + " and gave " + shortenDimensions(player.lastTenRuns[i][1]) +" IP. "+ tempstring
-    }
-
-    var ippm = tempIP.dividedBy(tempTime/60000)
-    var tempstring = shorten(ippm) + " IP/min"
-    if (ippm<1) tempstring = shorten(ippm*60) + " IP/hour"
-    document.getElementById("averagerun").textContent = "Last 10 infinities average time: "+ timeDisplayShort(tempTime)+" Average IP gain: "+shortenDimensions(tempIP)+" IP. "+tempstring
-
-    if (tempBest.gte(1e8)) giveAchievement("Oh hey, you're still here");
-    if (tempBest.gte(1e300)) giveAchievement("MAXIMUM OVERDRIVE");
-
-    bestRunIppm = tempBest
-}
-
-var averageEp = new Decimal(0)
-function updateLastTenEternities() {
-    let tempBest = 0
-    var tempTime = new Decimal(0)
-    var tempEP = new Decimal(0)
-    for (var i=0; i<10;i++) {
-        tempTime = tempTime.plus(player.lastTenEternities[i][0])
-        tempEP = tempEP.plus(player.lastTenEternities[i][1])
-    }
-    tempTime = tempTime.dividedBy(10)
-    tempEP = tempEP.dividedBy(10)
-    for (var i=0; i<10; i++) {
-        var eppm = player.lastTenEternities[i][1].dividedBy(player.lastTenEternities[i][0]/60000)
-        if (eppm.gt(tempBest)) tempBest = eppm
-        var tempstring = shorten(eppm) + " EP/min"
-        if (eppm<1) tempstring = shorten(eppm*60) + " EP/hour"
-        if (i === 0) document.getElementById("eternityrun"+(i+1)).textContent = "The Eternity "+(i+1)+" eternity ago took " + timeDisplayShort(player.lastTenEternities[i][0]) + " and gave " + shortenDimensions(player.lastTenEternities[i][1]) +" EP. "+ tempstring
-        else document.getElementById("eternityrun"+(i+1)).textContent = "The Eternity "+(i+1)+" eternities ago took " + timeDisplayShort(player.lastTenEternities[i][0]) + " and gave " + shortenDimensions(player.lastTenEternities[i][1]) +" EP. "+ tempstring
-    }
-
-    var eppm = tempEP.dividedBy(tempTime/60000)
-    var tempstring = shorten(eppm) + " EP/min"
-    averageEp = tempEP
-    if (eppm<1) tempstring = shorten(eppm*60) + " EP/hour"
-    document.getElementById("averageEternityRun").textContent = "Last 10 eternities average time: "+ timeDisplayShort(tempTime)+" Average EP gain: "+shortenDimensions(tempEP)+" EP. "+tempstring
-}
-
-function addEternityTime(time, ep) {
-    for (var i=player.lastTenEternities.length-1; i>0; i--) {
-        player.lastTenEternities[i] = player.lastTenEternities[i-1]
-    }
-    player.lastTenEternities[0] = [time, ep]
-}
-
-var averageRm = new Decimal(0)
-function updateLastTenRealities() {
-    let tempBest = 0
-    var tempTime = new Decimal(0)
-    var tempRM = new Decimal(0)
-    for (var i=0; i<10;i++) {
-        tempTime = tempTime.plus(player.lastTenRealities[i][0])
-        tempRM = tempRM.plus(player.lastTenRealities[i][1])
-    }
-    tempTime = tempTime.dividedBy(10)
-    tempRM = tempRM.dividedBy(10)
-    for (var i=0; i<10; i++) {
-        var rmpm = player.lastTenRealities[i][1].dividedBy(player.lastTenRealities[i][0]/60000)
-        if (rmpm.gt(tempBest)) tempBest = rmpm
-        var tempstring = shorten(rmpm) + " RM/min"
-        if (rmpm<1) tempstring = shorten(rmpm*60) + " RM/hour"
-        if (i === 0) document.getElementById("realityrun"+(i+1)).textContent = "The Reality "+(i+1)+" reality ago took " + timeDisplayShort(player.lastTenRealities[i][0]) + " and gave " + shortenDimensions(player.lastTenRealities[i][1])+((player.lastTenRealities[i][1].eq(1)) ? " reality machine and a level " : " reality machines and a level ")+player.lastTenRealities[i][2]+" glyph. "+ tempstring
-        else document.getElementById("realityrun"+(i+1)).textContent = "The Reality "+(i+1)+" realities ago took " + timeDisplayShort(player.lastTenRealities[i][0]) + " and gave " + shortenDimensions(player.lastTenRealities[i][1])+((player.lastTenRealities[i][1].eq(1)) ? " reality machine and a level " : " reality machines and a level ")+player.lastTenRealities[i][2]+" glyph. "+ tempstring
-    }
-
-    var rmpm = tempRM.dividedBy(tempTime/60000)
-    var tempstring = shorten(rmpm) + " RM/min"
-    averageRm = tempRM
-    if (rmpm<1) tempstring = shorten(rmpm*60) + " RM/hour"
-    document.getElementById("averageRealityRun").textContent = "Last 10 realities average time: "+ timeDisplayShort(tempTime)+" Average RM gain: "+shortenDimensions(tempRM)+" reality machines. "+tempstring
-}
-
-function addRealityTime(time, rm, level) {
-    for (var i=player.lastTenRealities.length-1; i>0; i--) {
-        player.lastTenRealities[i] = player.lastTenRealities[i-1]
-    }
-    player.lastTenRealities[0] = [time, rm, level]
-}
-
-
-document.getElementById("postInfinityButton").onclick = function() {document.getElementById("bigcrunch").click()}
-
-function addTime(time, ip) {
-    for (var i=player.lastTenRuns.length-1; i>0; i--) {
-        player.lastTenRuns[i] = player.lastTenRuns[i-1]
-    }
-    player.lastTenRuns[0] = [time, ip]
-}
-
-var infchallengeTimes = 999999999
-
-function checkForEndMe() {
-    var temp = 0
-    for (var i=0; i<11; i++) {
-        temp += player.challengeTimes[i]
-    }
-    if (temp <= 180000) giveAchievement("Not-so-challenging")
-    if (temp <= 5000) giveAchievement("End me")
-    var temp2 = 0
-    for (var i=0; i<8;i++) {
-        temp2 += player.infchallengeTimes[i]
-    }
-    infchallengeTimes = temp2
-    if (temp2 <= 6666) giveAchievement("Yes. This is hell.")
-}
-
-function checkForRUPG8() {
-    if ( player.thisReality < 60000 * 24 * DAYS_FOR_ALL_ACHS * 60 * Math.pow(0.9, Math.max(player.realities-1, 0)) ) return false
-
-    for (var row = 1; row <= 13; row++) {
-        for (var col = 1; col <= 8; col++) {
-            if (!player.achievements.includes("r" + (row*10 + col))) return false
-        }
-    }
-
-    return true
-}
-
-function gainedInfinities() {
-    let infGain = 1;
-    if (player.thisInfinityTime > 5000 && isAchEnabled("r87")) infGain = 250;
-    if (player.timestudy.studies.includes(32)) infGain *= Math.max(player.resets,1);
-    if (player.reality.upg.includes(5)) infGain *= 5
-    for (i in player.reality.glyphs.active) {
-        var glyph = player.reality.glyphs.active[i]
-        if (glyph.type == "infinity" && glyph.effects.infmult !== undefined) infGain *= glyph.effects.infmult
-    }
-    if (player.reality.upg.includes(7)) infGain *= 1+(player.galaxies/30)
-
-    if (player.currentEternityChall == "eterc4") {
-        infGain = 1
-    }
-
-    return infGain
-}
-
-
-document.getElementById("bigcrunch").onclick = function () {
-    var challNumber = parseInt(player.currentChallenge[player.currentChallenge.length-1])
-    if (player.currentChallenge.length == 11) challNumber = parseInt("1"+player.currentChallenge[player.currentChallenge.length-1])
-    if ((player.money.gte(Number.MAX_VALUE) && !player.currentChallenge.includes("post")) || (player.currentChallenge !== "" && player.money.gte(player.challengeTarget))) {
-        if ((player.bestInfinityTime > 60000 && !player.break) && implosionCheck === 0 && player.options.animations.bigCrunch) {
-            implosionCheck = 1;
-            document.getElementById("body").style.animation = "implode 2s 1";
-            setTimeout(function(){ document.getElementById("body").style.animation = ""; }, 2000)
-            setTimeout(function(){ document.getElementById("bigcrunch").onclick(); }, 1000)
-            return
-        }
-        implosionCheck = 0;
-        if (player.thisInfinityTime <= 7200000) giveAchievement("That's fast!");
-        if (player.thisInfinityTime <= 600000) giveAchievement("That's faster!")
-        if (player.thisInfinityTime <= 60000) giveAchievement("Forever isn't that long")
-        if (player.thisInfinityTime <= 200) giveAchievement("Blink of an eye")
-        if (player.eightAmount == 0) giveAchievement("You didn't need it anyway");
-        if (player.galaxies == 1) giveAchievement("Claustrophobic");
-        if (player.galaxies == 0 && player.resets == 0) giveAchievement("Zero Deaths")
-        if (player.currentChallenge == "challenge2" && player.thisInfinityTime <= 180000) giveAchievement("Many Deaths")
-        if (player.currentChallenge == "challenge11" && player.thisInfinityTime <= 180000) giveAchievement("Gift from the Gods")
-        if (player.currentChallenge == "challenge5" && player.thisInfinityTime <= 180000) giveAchievement("Is this hell?")
-        if (player.currentChallenge == "challenge3" && player.thisInfinityTime <= 10000) giveAchievement("You did this again just for the achievement right?");
-        if (player.firstAmount == 1 && player.resets == 0 && player.galaxies == 0 && player.currentChallenge == "challenge12") giveAchievement("ERROR 909: Dimension not found")
-        if (player.currentChallenge != "" && player.challengeTimes[challNumber-2] > player.thisInfinityTime) player.challengeTimes[challNumber-2] = player.thisInfinityTime
-        if (player.currentChallenge.includes("post") && player.infchallengeTimes[challNumber-1] > player.thisInfinityTime) player.infchallengeTimes[challNumber-1] = player.thisInfinityTime
-        if (player.currentChallenge == "postc5" && player.thisInfinityTime <= 10000) giveAchievement("Hevipelle did nothing wrong")
-        if ((player.bestInfinityTime > 60000 && !player.break) || (player.currentChallenge != "" && !player.options.retryChallenge)) showTab("dimensions")
-        if (player.currentChallenge == "challenge5") {
-            try {
-                kongregate.stats.submit('Challenge 9 time record (ms)', Math.floor(player.thisInfinityTime));
-
-            } catch (err) {console.log("Couldn't load Kongregate API")}
-        }
-        if (player.currentChallenge != "" && !player.challenges.includes(player.currentChallenge)) {
-            player.challenges.push(player.currentChallenge);
-        }
-        if (player.challenges.length > 12) giveAchievement("Infinitely Challenging");
-        if (player.challenges.length == 20) giveAchievement("Anti-antichallenged");
-        if (!player.break || player.currentChallenge != "") {
-            player.infinityPoints = player.infinityPoints.plus(gainedInfinityPoints());
-            addTime(player.thisInfinityTime, gainedInfinityPoints())
-        }
-        else {
-            player.infinityPoints = player.infinityPoints.plus(gainedInfinityPoints())
-            addTime(player.thisInfinityTime, gainedInfinityPoints())
-            if (gainedInfinityPoints().gte(1e150)) giveAchievement("All your IP are belong to us")
-            if (gainedInfinityPoints().gte(1e200) && player.thisInfinityTime <= 2000) giveAchievement("Ludicrous Speed")
-            if (gainedInfinityPoints().gte(1e250) && player.thisInfinityTime <= 20000) giveAchievement("I brake for nobody")
-        }
-        if (!isAchEnabled("r111") && player.lastTenRuns[9][1] != 1) {
-            var n = 0;
-            for (i=0; i<9; i++) {
-                if (player.lastTenRuns[i][1].gte(player.lastTenRuns[i+1][1].times(Number.MAX_VALUE))) n++;
-            }
-            if (n == 9) giveAchievement("Yo dawg, I heard you liked infinities...")
-        }
-        if (player.realities > 0 && getInfinitied() === 0 && player.eternities === 0 && player.galaxies <= 1) {
-            player.reality.upgReqs[7] = true;
-        }
-        if (player.currentEternityChall == "eterc4") {
-            if (player.infinitied >= 16 - (ECTimesCompleted("eterc4")*4)) {
-                document.getElementById("challfail").style.display = "block"
-                setTimeout(exitChallenge, 500)
-                giveAchievement("You're a mistake")
-                failureCount++
-                if (failureCount > 9) giveAchievement("You're a failure")
-            }
-        }
-
-<<<<<<< HEAD
-        if (player.realities > 0 && (player.eternities == 0 || (player.reality.upg.includes(10) && player.eternities == 100)) && player.infinitied == 0) {
-=======
-        if (player.realities > 0 && player.eternities === 0 && player.infinitied === 0) {
->>>>>>> 5ef3feba
-            if ( checkForRUPG8() ) player.reality.upgReqs[8] = true;
-        }
-
-        if (autoS && auto) {
-          if (gainedInfinityPoints().dividedBy(player.thisInfinityTime/100).gt(player.autoIP) && !player.break) player.autoIP = gainedInfinityPoints().dividedBy(player.thisInfinityTime/100);
-          if (player.thisInfinityTime<player.autoTime) player.autoTime = player.thisInfinityTime;
-        }
-
-        
-
-        auto = autoS; //only allow autoing if prev crunch was autoed
-        autoS = true;
-        player = {
-            money: new Decimal(10),
-            tickSpeedCost: new Decimal(1000),
-            tickspeed: new Decimal(1000),
-            firstCost: new Decimal(10),
-            secondCost: new Decimal(100),
-            thirdCost: new Decimal(10000),
-            fourthCost: new Decimal(1000000),
-            fifthCost: new Decimal(1e9),
-            sixthCost: new Decimal(1e13),
-            seventhCost: new Decimal(1e18),
-            eightCost: new Decimal(1e24),
-            firstAmount: new Decimal(0),
-            secondAmount: new Decimal(0),
-            thirdAmount: new Decimal(0),
-            fourthAmount: new Decimal(0),
-            firstBought: 0,
-            secondBought: 0,
-            thirdBought: 0,
-            fourthBought: 0,
-            fifthAmount: new Decimal(0),
-            sixthAmount: new Decimal(0),
-            seventhAmount: new Decimal(0),
-            eightAmount: new Decimal(0),
-            fifthBought: 0,
-            sixthBought: 0,
-            seventhBought: 0,
-            eightBought: 0,
-            firstPow: new Decimal(1),
-            secondPow: new Decimal(1),
-            thirdPow: new Decimal(1),
-            fourthPow: new Decimal(1),
-            fifthPow: new Decimal(1),
-            sixthPow: new Decimal(1),
-            seventhPow: new Decimal(1),
-            eightPow: new Decimal(1),
-            sacrificed: new Decimal(0),
-            achievements: player.achievements,
-            challenges: player.challenges,
-            currentChallenge: player.currentChallenge,
-            infinityUpgrades: player.infinityUpgrades,
-            infinityPoints: player.infinityPoints,
-            infinitied: player.infinitied + Math.round(gainedInfinities()),
-            infinitiedBank: player.infinitiedBank,
-            totalTimePlayed: player.totalTimePlayed,
-            realTimePlayed: player.realTimePlayed,
-            bestInfinityTime: Math.min(player.bestInfinityTime, player.thisInfinityTime),
-            thisInfinityTime: 0,
-            resets: 0,
-            galaxies: 0,
-            tickDecrease: 0.9,
-            totalmoney: player.totalmoney,
-            interval: null,
-            lastUpdate: player.lastUpdate,
-            achPow: player.achPow,
-            autobuyers: player.autobuyers,
-            costMultipliers: [new Decimal(1e3), new Decimal(1e4), new Decimal(1e5), new Decimal(1e6), new Decimal(1e8), new Decimal(1e10), new Decimal(1e12), new Decimal(1e15)],
-            tickspeedMultiplier: new Decimal(10),
-            chall2Pow: 1,
-            chall3Pow: new Decimal(0.01),
-            newsArray: player.newsArray,
-            matter: new Decimal(0),
-            chall11Pow: new Decimal(1),
-            partInfinityPoint: player.partInfinityPoint,
-            partInfinitied: player.partInfinitied,
-            break: player.break,
-            challengeTimes: player.challengeTimes,
-            infchallengeTimes: player.infchallengeTimes,
-            lastTenRuns: player.lastTenRuns,
-            lastTenEternities: player.lastTenEternities,
-            lastTenRealities: player.lastTenRealities,
-            infMult: player.infMult,
-            infMultCost: player.infMultCost,
-            tickSpeedMultDecrease: player.tickSpeedMultDecrease,
-            tickSpeedMultDecreaseCost: player.tickSpeedMultDecreaseCost,
-            dimensionMultDecrease: player.dimensionMultDecrease,
-            dimensionMultDecreaseCost: player.dimensionMultDecreaseCost,
-            version: player.version,
-            postChallUnlocked: player.postChallUnlocked,
-            postC4Tier: 1,
-            postC3Reward: new Decimal(1),
-            overXGalaxies: player.overXGalaxies,
-            spreadingCancer: player.spreadingCancer,
-            infDimensionsUnlocked: player.infDimensionsUnlocked,
-            infinityPower: player.infinityPower,
-            infinityDimension1: player.infinityDimension1,
-            infinityDimension2: player.infinityDimension2,
-            infinityDimension3: player.infinityDimension3,
-            infinityDimension4: player.infinityDimension4,
-            infinityDimension5: player.infinityDimension5,
-            infinityDimension6: player.infinityDimension6,
-            infinityDimension7: player.infinityDimension7,
-            infinityDimension8: player.infinityDimension8,
-            infDimBuyers: player.infDimBuyers,
-            timeShards: player.timeShards,
-            tickThreshold: player.tickThreshold,
-            timeDimension1: player.timeDimension1,
-            timeDimension2: player.timeDimension2,
-            timeDimension3: player.timeDimension3,
-            timeDimension4: player.timeDimension4,
-            timeDimension5: player.timeDimension5,
-            timeDimension6: player.timeDimension6,
-            timeDimension7: player.timeDimension7,
-            timeDimension8: player.timeDimension8,
-            eternityPoints: player.eternityPoints,
-            eternities: player.eternities,
-            thisEternity: player.thisEternity,
-            bestEternity: player.bestEternity,
-            eternityUpgrades: player.eternityUpgrades,
-            epmult: player.epmult,
-            epmultCost: player.epmultCost,
-            totalTickGained: player.totalTickGained,
-            offlineProd: player.offlineProd,
-            offlineProdCost: player.offlineProdCost,
-            challengeTarget: player.challengeTarget,
-            autoSacrifice: player.autoSacrifice,
-            replicanti: player.replicanti,
-            timestudy: player.timestudy,
-            eternityChalls: player.eternityChalls,
-            eternityChallGoal: player.eternityChallGoal,
-            currentEternityChall: player.currentEternityChall,
-            eternityChallUnlocked: player.eternityChallUnlocked,
-            etercreq: player.etercreq,
-            autoIP: player.autoIP,
-            autoTime: player.autoTime,
-            infMultBuyer: player.infMultBuyer,
-            autoCrunchMode: player.autoCrunchMode,
-            autoEternityMode: player.autoEternityMode,
-            respec: player.respec,
-            eternityBuyer: player.eternityBuyer,
-            eterc8ids: player.eterc8ids,
-            eterc8repl: player.eterc8repl,
-            dimlife: player.dimlife,
-            dead: player.dead,
-            dilation: player.dilation,
-            secretUnlocks: player.secretUnlocks,
-            realities: player.realities,
-            thisReality: player.thisReality,
-            bestReality: player.bestReality,
-            reality: player.reality,
-            wormhole: player.wormhole,
-            options: player.options
-        };
-
-        if (player.bestInfinityTime <= 1) giveAchievement("Less than or equal to 0.001");
-
-        if (!player.options.retryChallenge) player.currentChallenge = ""
-
-        if (player.resets == 0 && player.currentChallenge == "") {
-            if (player.infinityUpgrades.includes("skipReset1")) player.resets++;
-            if (player.infinityUpgrades.includes("skipReset2")) player.resets++;
-            if (player.infinityUpgrades.includes("skipReset3")) player.resets++;
-            if (player.infinityUpgrades.includes("skipResetGalaxy")) {
-                player.resets++;
-                if (player.galaxies == 0) player.galaxies = 1
-            }
-        }
-
-        if (player.replicanti.unl && !isAchEnabled("r95")) player.replicanti.amount = new Decimal(1)
-
-        player.replicanti.galaxies = (player.timestudy.studies.includes(33)) ? Math.floor(player.replicanti.galaxies/2) :0
-
-        setInitialDimensionPower();
-
-
-        if (player.currentChallenge == "challenge12" || player.currentChallenge == "postc1" || player.currentChallenge == "postc6") document.getElementById("matter").style.display = "block";
-        else document.getElementById("matter").style.display = "none";
-
-        document.getElementById("replicantireset").innerHTML = "Reset replicanti amount, but get a free galaxy<br>"+player.replicanti.galaxies + " replicated galaxies created."
-
-        if (isAchEnabled("r36")) player.tickspeed = player.tickspeed.times(0.98);
-        if (isAchEnabled("r45")) player.tickspeed = player.tickspeed.times(0.98);
-        if (isAchEnabled("r66")) player.tickspeed = player.tickspeed.times(0.98);
-        if (isAchEnabled("r83")) player.tickspeed = player.tickspeed.times(Decimal.pow(0.95,player.galaxies));
-        if (player.eternities < 30) {
-            document.getElementById("secondRow").style.display = "none";
-            document.getElementById("thirdRow").style.display = "none";
-            document.getElementById("tickSpeed").style.visibility = "hidden";
-            document.getElementById("tickSpeedMax").style.visibility = "hidden";
-            document.getElementById("tickLabel").style.visibility = "hidden";
-            document.getElementById("tickSpeedAmount").style.visibility = "hidden";
-            document.getElementById("fourthRow").style.display = "none";
-            document.getElementById("fifthRow").style.display = "none";
-            document.getElementById("sixthRow").style.display = "none";
-            document.getElementById("seventhRow").style.display = "none";
-            document.getElementById("eightRow").style.display = "none";
-        }
-        document.getElementById("matter").style.display = "none";
-        document.getElementById("quickReset").style.display = "none";
-
-        checkForEndMe()
-
-        try {
-            kongregate.stats.submit('Infinitied', getInfinitied());
-            kongregate.stats.submit('Fastest Infinity time (ms)', Math.floor(player.bestInfinityTime))
-
-        } catch (err) {console.log("Couldn't load Kongregate API")}
-        giveAchievement("To infinity!");
-        if (player.infinitied >= 10) giveAchievement("That's a lot of infinites");
-        if (player.infinitied >= 1 && !player.challenges.includes("challenge1")) player.challenges.push("challenge1");
-
-
-        updateAutobuyers();
-        if (isAchEnabled("r21")) player.money = new Decimal(100).max(player.money);
-        if (isAchEnabled("r37")) player.money = new Decimal(1000);
-        if (isAchEnabled("r54")) player.money = new Decimal(2e5);
-        if (isAchEnabled("r55")) player.money = new Decimal(1e10);
-        if (isAchEnabled("r78")) player.money = new Decimal(1e25);
-        if (player.challenges.length >= 2) giveAchievement("Daredevil");
-        if (player.challenges.length == 12) giveAchievement("AntiChallenged");
-        resetInfDimensions();
-        player.tickspeed = player.tickspeed.times(Decimal.pow(getTickSpeedMultiplier(), player.totalTickGained))
-        updateTickSpeed();
-        if (player.challenges.length == 20) giveAchievement("Anti-antichallenged");
-        IPminpeak = new Decimal(0)
-
-
-        if (player.eternities > 10 && player.currentEternityChall !== "eterc8" && player.currentEternityChall !== "eterc2" && player.currentEternityChall !== "eterc10") {
-            for (var i=1;i<player.eternities-9 && i < 9; i++) {
-                if (player.infDimBuyers[i-1]) {
-                    buyMaxInfDims(i)
-                    buyManyInfinityDimension(i)
-                }
-            }
-        }
-
-        if (player.eternities >= 40 && player.replicanti.auto[0] && player.currentEternityChall !== "eterc8") {
-            while (player.infinityPoints.gte(player.replicanti.chanceCost) && player.currentEternityChall !== "eterc8" && player.replicanti.chance < 1) upgradeReplicantiChance()
-        }
-
-        if (player.eternities >= 60 && player.replicanti.auto[1] && player.currentEternityChall !== "eterc8") {
-            while (player.infinityPoints.gte(player.replicanti.intervalCost) && player.currentEternityChall !== "eterc8" && ((player.timestudy.studies.includes(22)) ? player.replicanti.interval > 1 : player.replicanti.interval > 50)) upgradeReplicantiInterval()
-        }
-
-        if (player.eternities >= 80 && player.replicanti.auto[2] && player.currentEternityChall !== "eterc8") {
-            while (player.infinityPoints.gte(player.replicanti.galCost)) upgradeReplicantiGalaxy()
-        }
-
-        Marathon2 = 0;
-
-
-    }
-  updateChallenges();
-  updateChallengeTimes()
-  updateLastTenRuns()
-
-
-}
-
-
-function respecToggle() {
-    if (player.respec) {
-        player.respec = false
-        document.getElementById("respec").className = "storebtn"
-    } else {
-        player.respec = true
-        document.getElementById("respec").className = "timestudybought"
-    }
-}
-
-function eternity(force, auto) {
-    if ((player.infinityPoints.gte(Number.MAX_VALUE) && (!player.options.confirmations.eternity || force || auto || confirm("Eternity will reset everything except achievements and challenge records. You will also gain an Eternity point and unlock various upgrades."))) || force === true) {
-        if (player.currentEternityChall == "eterc4" && player.infinitied > 16 - (ECTimesCompleted("eterc4")*4)) return false
-        if (force) player.currentEternityChall = "";
-        if (player.currentEternityChall !== "" && player.infinityPoints.lt(player.eternityChallGoal)) return false
-        if (player.thisEternity<player.bestEternity && !force) {
-            player.bestEternity = player.thisEternity
-            if (player.bestEternity < 30000) giveAchievement("That wasn't an eternity");
-            if (player.bestEternity <= 1) giveAchievement("Less than or equal to 0.001");
-        }
-        if (player.thisEternity < 200) giveAchievement("Eternities are the new infinity")
-        if (player.currentEternityChall == "eterc6" && ECTimesCompleted("eterc6") < 5) player.dimensionMultDecrease = parseFloat((player.dimensionMultDecrease - 0.2).toFixed(1))
-        if (player.currentEternityChall == "eterc11" && ECTimesCompleted("eterc11") < 5) player.tickSpeedMultDecrease = parseFloat((player.tickSpeedMultDecrease - 0.07).toFixed(2))
-        if (player.infinitied < 10 && !force) giveAchievement("Do you really need a guide for this?");
-        if (Decimal.round(player.replicanti.amount) == 9) giveAchievement("We could afford 9");
-        if (player.dimlife && !force) giveAchievement("8 nobody got time for that")
-        if (player.dead && !force) giveAchievement("You're already dead.")
-        if (player.infinitied <= 1 && !force) giveAchievement("Do I really need to infinity")
-        if (gainedEternityPoints().gte("1e600") && player.thisEternity <= 60000 && player.dilation.active && !force) giveAchievement("Now you're thinking with dilation!")
-        temp = []
-        player.eternityPoints = player.eternityPoints.plus(gainedEternityPoints())
-        addEternityTime(player.thisEternity, gainedEternityPoints())
-        if (player.currentEternityChall !== "") {
-            if (player.eternityChalls[player.currentEternityChall] === undefined) {
-                player.eternityChalls[player.currentEternityChall] = 1
-            } else if (player.eternityChalls[player.currentEternityChall] < 5) player.eternityChalls[player.currentEternityChall] += 1
-            player.etercreq = 0
-            respecTimeStudies()
-            if (Object.keys(player.eternityChalls).length >= 10) {
-                var eterchallscompletedtotal = 0;
-                for (i=1; i<Object.keys(player.eternityChalls).length+1; i++) {
-                    eterchallscompletedtotal += player.eternityChalls["eterc"+i]
-                }
-                if (eterchallscompletedtotal >= 50) {
-                    giveAchievement("5 more eternities until the update");
-                }
-            }
-        }
-        for (var i=0; i<player.challenges.length; i++) {
-            if (!player.challenges[i].includes("post") && player.eternities > 1) temp.push(player.challenges[i])
-        }
-        if (player.timestudy.studies.includes(191)) player.infinitiedBank += Math.floor(player.infinitied*0.05)
-        if (isAchEnabled("r131")) player.infinitiedBank += Math.floor(player.infinitied*0.05)
-        if (player.infinitiedBank > 5000000000) giveAchievement("No ethical consumption");
-        if (player.realities > 0 && player.eternities === 0 && player.reality.upgReqChecks[0]) {
-            player.reality.upgReqs[6] = true;
-        } 
-        if (player.dilation.active && (!force || player.infinityPoints.gte(Number.MAX_VALUE))) {
-            player.dilation.tachyonParticles = player.dilation.tachyonParticles.plus(getTachyonGain())
-            player.dilation.totalTachyonParticles = player.dilation.totalTachyonParticles.plus(getTachyonGain())
-        }
-        if (player.realities > 0 && player.eternities == 0 && player.infinityPoints.gte(new Decimal("1e400"))) player.reality.upgReqs[10] = true
-        player.challenges = temp
-        if (!force) player.eternities = player.eternities+((player.reality.upg.includes(3)) ? 3 : 1)
-        player = {
-            money: new Decimal(10),
-            tickSpeedCost: new Decimal(1000),
-            tickspeed: new Decimal(1000),
-            firstCost: new Decimal(10),
-            secondCost: new Decimal(100),
-            thirdCost: new Decimal(10000),
-            fourthCost: new Decimal(1000000),
-            fifthCost: new Decimal(1e9),
-            sixthCost: new Decimal(1e13),
-            seventhCost: new Decimal(1e18),
-            eightCost: new Decimal(1e24),
-            firstAmount: new Decimal(0),
-            secondAmount: new Decimal(0),
-            thirdAmount: new Decimal(0),
-            fourthAmount: new Decimal(0),
-            firstBought: 0,
-            secondBought: 0,
-            thirdBought: 0,
-            fourthBought: 0,
-            fifthAmount: new Decimal(0),
-            sixthAmount: new Decimal(0),
-            seventhAmount: new Decimal(0),
-            eightAmount: new Decimal(0),
-            fifthBought: 0,
-            sixthBought: 0,
-            seventhBought: 0,
-            eightBought: 0,
-            firstPow: new Decimal(1),
-            secondPow: new Decimal(1),
-            thirdPow: new Decimal(1),
-            fourthPow: new Decimal(1),
-            fifthPow: new Decimal(1),
-            sixthPow: new Decimal(1),
-            seventhPow: new Decimal(1),
-            eightPow: new Decimal(1),
-            sacrificed: new Decimal(0),
-            achievements: player.achievements,
-            challenges: (player.eternities >= 2 && isAchEnabled("r133")) ? ["challenge1", "challenge2", "challenge3", "challenge4", "challenge5", "challenge6", "challenge7", "challenge8", "challenge9", "challenge10", "challenge11", "challenge12", "postc1", "postc2", "postc3", "postc4", "postc5", "postc6", "postc7", "postc8"] : (player.eternities >= 2) ? ["challenge1", "challenge2", "challenge3", "challenge4", "challenge5", "challenge6", "challenge7", "challenge8", "challenge9", "challenge10", "challenge11", "challenge12"] : [],
-            currentChallenge: "",
-            infinityUpgrades: player.infinityUpgrades,
-            infinityPoints: new Decimal(0),
-            infinitied: 0,
-            infinitiedBank: player.infinitiedBank,
-            totalTimePlayed: player.totalTimePlayed,
-            realTimePlayed: player.realTimePlayed,
-            bestInfinityTime: 999999999999,
-            thisInfinityTime: 0,
-            resets: (player.eternities >= 4) ? 4 : 0,
-            galaxies: (player.eternities >= 4) ? 1 : 0,
-            tickDecrease: 0.9,
-            totalmoney: player.totalmoney,
-            interval: null,
-            lastUpdate: player.lastUpdate,
-            achPow: player.achPow,
-            autobuyers: (player.eternities >= 2) ? player.autobuyers : [1, 2, 3, 4, 5, 6, 7, 8, 9, 10, 11, 12],
-            partInfinityPoint: 0,
-            partInfinitied: 0,
-            break: player.eternities >= 2 ? player.break : false,
-            costMultipliers: [new Decimal(1e3), new Decimal(1e4), new Decimal(1e5), new Decimal(1e6), new Decimal(1e8), new Decimal(1e10), new Decimal(1e12), new Decimal(1e15)],
-            tickspeedMultiplier: new Decimal(10),
-            chall2Pow: 1,
-            chall3Pow: new Decimal(0.01),
-            newsArray: player.newsArray,
-            matter: new Decimal(0),
-            chall11Pow: new Decimal(1),
-            challengeTimes: player.challengeTimes,
-            infchallengeTimes: player.infchallengeTimes,
-            lastTenRuns: [[600*60*24*31, new Decimal(1)], [600*60*24*31, new Decimal(1)], [600*60*24*31, new Decimal(1)], [600*60*24*31, new Decimal(1)], [600*60*24*31, new Decimal(1)], [600*60*24*31, new Decimal(1)], [600*60*24*31, new Decimal(1)], [600*60*24*31, new Decimal(1)], [600*60*24*31, new Decimal(1)], [600*60*24*31, new Decimal(1)]],
-            lastTenEternities: player.lastTenEternities,
-            lastTenRealities: player.lastTenRealities,
-            infMult: new Decimal(1),
-            infMultCost: new Decimal(10),
-            tickSpeedMultDecrease: player.eternities >= 20 ? player.tickSpeedMultDecrease : 10,
-            tickSpeedMultDecreaseCost: player.eternities >= 20 ? player.tickSpeedMultDecreaseCost : 3e6,
-            dimensionMultDecrease: player.eternities >= 20 ? player.dimensionMultDecrease : 10,
-            dimensionMultDecreaseCost: player.eternities >= 20 ? player.dimensionMultDecreaseCost : 1e8,
-            version: player.version,
-            postChallUnlocked: (isAchEnabled("r133")) ? 8 : 0,
-            postC4Tier: 1,
-            postC3Reward: new Decimal(1),
-            overXGalaxies: player.overXGalaxies,
-            spreadingCancer: player.spreadingCancer,
-            infDimensionsUnlocked: [false, false, false, false, false, false, false, false],
-            infinityPower: new Decimal(1),
-            infinityDimension1 : {
-                cost: new Decimal(1e8),
-                amount: new Decimal(0),
-                bought: 0,
-                power: new Decimal(1),
-                baseAmount: 0
-            },
-            infinityDimension2 : {
-                cost: new Decimal(1e9),
-                amount: new Decimal(0),
-                bought: 0,
-                power: new Decimal(1),
-                baseAmount: 0
-            },
-            infinityDimension3 : {
-                cost: new Decimal(1e10),
-                amount: new Decimal(0),
-                bought: 0,
-                power: new Decimal(1),
-                baseAmount: 0
-            },
-            infinityDimension4 : {
-                cost: new Decimal(1e20),
-                amount: new Decimal(0),
-                bought: 0,
-                power: new Decimal(1),
-                baseAmount: 0
-            },
-            infinityDimension5 : {
-                cost: new Decimal(1e140),
-                amount: new Decimal(0),
-                bought: 0,
-                power: new Decimal(1),
-                baseAmount: 0
-            },
-            infinityDimension6 : {
-                cost: new Decimal(1e200),
-                amount: new Decimal(0),
-                bought: 0,
-                power: new Decimal(1),
-                baseAmount: 0
-            },
-            infinityDimension7 : {
-                cost: new Decimal(1e250),
-                amount: new Decimal(0),
-                bought: 0,
-                power: new Decimal(1),
-                baseAmount: 0
-            },
-            infinityDimension8 : {
-                cost: new Decimal(1e280),
-                amount: new Decimal(0),
-                bought: 0,
-                power: new Decimal(1),
-                baseAmount: 0
-            },
-            infDimBuyers: player.infDimBuyers,
-            timeShards: new Decimal(0),
-            tickThreshold: new Decimal(1),
-            totalTickGained: 0,
-            timeDimension1: player.timeDimension1,
-            timeDimension2: player.timeDimension2,
-            timeDimension3: player.timeDimension3,
-            timeDimension4: player.timeDimension4,
-            timeDimension5: player.timeDimension5,
-            timeDimension6: player.timeDimension6,
-            timeDimension7: player.timeDimension7,
-            timeDimension8: player.timeDimension8,
-            eternityPoints: player.eternityPoints,
-            eternities: player.eternities,
-            thisEternity: 0,
-            bestEternity: player.bestEternity,
-            eternityUpgrades: player.eternityUpgrades,
-            epmult: player.epmult,
-            epmultCost: player.epmultCost,
-            totalTickGained: 0,
-            offlineProd: player.eternities >= 20 ? player.offlineProd : 0,
-            offlineProdCost: player.eternities >= 20 ? player.offlineProdCost : 1e7,
-            challengeTarget: 0,
-            autoSacrifice: player.eternities >= 7 ? player.autoSacrifice : 1,
-            replicanti: {
-                amount: player.eternities >= 50 ? new Decimal(1) : new Decimal(0),
-                unl: player.eternities >= 50 ? true : false,
-                chance: 0.01,
-                chanceCost: new Decimal(1e150),
-                interval: 1000,
-                intervalCost: new Decimal(1e140),
-                gal: 0,
-                galaxies: 0,
-                galCost: new Decimal(1e170),
-                galaxybuyer: (player.eternities > 1) ? player.replicanti.galaxybuyer : undefined,
-                auto: player.replicanti.auto
-            },
-            timestudy: player.timestudy,
-            eternityChalls: player.eternityChalls,
-            eternityChallGoal: new Decimal(Number.MAX_VALUE),
-            currentEternityChall: "",
-            eternityChallUnlocked: player.eternityChallUnlocked,
-            etercreq: player.etercreq,
-            autoIP: new Decimal(0),
-            autoTime: 1e300,
-            infMultBuyer: player.infMultBuyer,
-            autoCrunchMode: player.autoCrunchMode,
-            autoEternityMode: player.autoEternityMode,
-            respec: player.respec,
-            eternityBuyer: player.eternityBuyer,
-            eterc8ids: 50,
-            eterc8repl: 40,
-            dimlife: true,
-            dead: true,
-            dilation: {
-                studies: player.dilation.studies,
-                active: false,
-                tachyonParticles: player.dilation.tachyonParticles,
-                dilatedTime: player.dilation.dilatedTime,
-                totalTachyonParticles: player.dilation.totalTachyonParticles,
-                nextThreshold: player.dilation.nextThreshold,
-                freeGalaxies: player.dilation.freeGalaxies,
-                upgrades: player.dilation.upgrades,
-                rebuyables: player.dilation.rebuyables
-            },
-            secretUnlocks: player.secretUnlocks,
-            realities: player.realities,
-            thisReality: player.thisReality,
-            bestReality: player.bestReality,
-            reality: player.reality,
-            wormhole: player.wormhole,
-            options: player.options
-        };
-        
-        if (player.respec) respecTimeStudies()
-        player.respec = false
-        giveAchievement("Time is relative")
-        if (player.eternities >= 100) giveAchievement("This mile took an Eternity");
-        if (player.replicanti.unl) player.replicanti.amount = new Decimal(1)
-        player.replicanti.galaxies = 0
-        document.getElementById("respec").className = "storebtn"
-        if (isAchEnabled("r36")) player.tickspeed = player.tickspeed.times(0.98);
-        if (isAchEnabled("r45")) player.tickspeed = player.tickspeed.times(0.98);
-
-        if (player.eternities <= 30) {
-            document.getElementById("secondRow").style.display = "none";
-            document.getElementById("thirdRow").style.display = "none";
-            document.getElementById("tickSpeed").style.visibility = "hidden";
-            document.getElementById("tickSpeedMax").style.visibility = "hidden";
-            document.getElementById("tickLabel").style.visibility = "hidden";
-            document.getElementById("tickSpeedAmount").style.visibility = "hidden";
-            document.getElementById("fourthRow").style.display = "none";
-            document.getElementById("fifthRow").style.display = "none";
-            document.getElementById("sixthRow").style.display = "none";
-            document.getElementById("seventhRow").style.display = "none";
-            document.getElementById("eightRow").style.display = "none";
-        }
-
-        for (i in player.reality.glyphs.active) {
-            var glyph = player.reality.glyphs.active[i];
-            if (glyph.type == "power" && glyph.effects.autochall !== undefined) {
-                player.challenges = ["challenge1", "challenge2", "challenge3", "challenge4", "challenge5", "challenge6", "challenge7", "challenge8", "challenge9", "challenge10", "challenge11", "challenge12", "postc1", "postc2", "postc3", "postc4", "postc5", "postc6", "postc7", "postc8"];
-            }
-        }
-
-        document.getElementById("matter").style.display = "none";
-        document.getElementById("quickReset").style.display = "none";
-        if (player.infinitied >= 1 && !player.challenges.includes("challenge1")) player.challenges.push("challenge1");
-        var autobuyers = document.getElementsByClassName('autoBuyerDiv')
-        if (player.eternities < 2) {
-            for (var i=0; i<autobuyers.length;i++) autobuyers.item(i).style.display = "none"
-            document.getElementById("buyerBtnDimBoost").style.display = "inline-block"
-            document.getElementById("buyerBtnGalaxies").style.display = "inline-block"
-            document.getElementById("buyerBtnInf").style.display = "inline-block"
-            document.getElementById("buyerBtnTickSpeed").style.display = "inline-block"
-        }
-        
-        updateAutobuyers();
-        if (isAchEnabled("r21")) player.money = new Decimal(100).max(player.money);
-        if (isAchEnabled("r37")) player.money = new Decimal(1000);
-        if (isAchEnabled("r54")) player.money = new Decimal(2e5);
-        if (isAchEnabled("r55")) player.money = new Decimal(1e10);
-        if (isAchEnabled("r78")) player.money = new Decimal(1e25);
-        if (isAchEnabled("r104")) player.infinityPoints = new Decimal(2e25);
-        resetInfDimensions();
-        updateChallenges();
-        updateChallengeTimes()
-        updateLastTenRuns()
-        updateLastTenEternities()
-        if (!isAchEnabled("r133")) {
-            var infchalls = Array.from(document.getElementsByClassName('infchallengediv'))
-            for (var i = 0; i< infchalls.length; i++) infchalls[i].style.display = "none"
-        }
-        IPminpeak = new Decimal(0)
-        EPminpeak = new Decimal(0)
-        updateMilestones()
-        resetTimeDimensions()
-        if (player.eternities < 20) player.autobuyers[9].bulk = 1
-        if (player.eternities < 20) document.getElementById("bulkDimboost").value = player.autobuyers[9].bulk
-        if (player.eternities < 50) {
-            document.getElementById("replicantidiv").style.display="none"
-            document.getElementById("replicantiunlock").style.display="inline-block"
-        } else if (document.getElementById("replicantidiv").style.display === "none" && player.eternities >= 50) {
-            document.getElementById("replicantidiv").style.display="inline-block"
-            document.getElementById("replicantiunlock").style.display="none"
-        }
-        try {
-            kongregate.stats.submit('Eternities', player.eternities);
-        } catch (err) {console.log("Couldn't load Kongregate API")}
-        if (player.eternities > 2 && player.replicanti.galaxybuyer === undefined) player.replicanti.galaxybuyer = false
-        document.getElementById("infinityPoints1").innerHTML = "You have <span class=\"IPAmount1\">"+shortenDimensions(player.infinityPoints)+"</span> Infinity points."
-        document.getElementById("infinityPoints2").innerHTML = "You have <span class=\"IPAmount2\">"+shortenDimensions(player.infinityPoints)+"</span> Infinity points."
-        if (player.eternities < 2) document.getElementById("break").textContent = "BREAK INFINITY"
-        document.getElementById("replicantireset").innerHTML = "Reset replicanti amount, but get a free galaxy<br>"+player.replicanti.galaxies + " replicated galaxies created."
-        document.getElementById("eternitybtn").style.display = player.infinityPoints.gte(player.eternityChallGoal) ? "inline-block" : "none"
-        document.getElementById("infiMult").innerHTML = "Multiply infinity points from all sources by 2 <br>currently: "+shorten(player.infMult.times(kongIPMult)) +"x<br>Cost: "+shortenCosts(player.infMultCost)+" IP"
-        updateEternityUpgrades()
-        document.getElementById("totaltickgained").textContent = "You've gained "+Math.max(player.totalTickGained, 0).toString().replace(/\B(?=(\d{3})+(?!\d))/g, ",")+" tickspeed upgrades."
-        updateTickSpeed();
-        playerInfinityUpgradesOnEternity()
-        document.getElementById("eternityPoints2").innerHTML = "You have <span class=\"EPAmount2\">"+shortenDimensions(player.eternityPoints)+"</span> Eternity point"+((player.eternityPoints.eq(1)) ? "." : "s.")
-        updateEternityChallenges()
-        if (player.eternities <= 1) {
-            showTab("dimensions")
-            showDimTab("timedimensions")
-            loadAutoBuyerSettings()
-        }
-        Marathon2 = 0;
-        if (player.realities > 0 && player.infinitiedBank > 1e12) player.reality.upgReqs[11] = true
-        if (player.eternityPoints.gte(1e70) && ECTimesCompleted("eterc1") == 0) player.reality.upgReqs[12] = true
-        if (player.eternityPoints.gte(new Decimal("1e3500")) && player.timeDimension5.amount.equals(0)) player.reality.upgReqs[13] = true
-        if (player.eternities > 1e6) player.reality.upgReqs[14] = true
-        if (player.epmult.equals(1) && player.eternityPoints.gte(1e10)) player.reality.upgReqs[15] = true
-
-        if (player.reality.upg.includes(13)) {
-            buyMaxEPMult()
-            buyMaxTimeDimensions()
-        }
-
-        return true
-    }
-    else return false
-}
-
-function selectGlyph(idx) {
-    player.reality.glyphs.inventory.push(possibleGlyphs[idx])
-    glyphSelected = true
-    reality(true)
-}
-
-var possibleGlyphs = []
-var glyphSelected = false
-
-function reality(force) {
-    if ((player.eternityPoints.gte("1e4000") && player.dilation.studies.includes(6) && (realizationCheck === 1 || !player.options.confirmations.reality || confirm("Reality will reset everything except achievements and challenge records. You will also gain reality machines based on your EP, a glyph with a power level based on your EP, Replicanti, and Dilated Time, and unlock various upgrades."))) || force === true) {
-        if (!glyphSelected) {
-            possibleGlyphs.push(generateRandomGlyph(gainedGlyphLevel()))
-            setTimeout(function() {
-                possibleGlyphs.push(generateRandomGlyph(gainedGlyphLevel()))
-            }, 50)
-            setTimeout(function() {
-                possibleGlyphs.push(generateRandomGlyph(gainedGlyphLevel()))
-                $("#glyphSelect").show()
-                var html = ""
-                for (let idx = 0; idx< 3; idx++) {
-                    var glyph = possibleGlyphs[idx]
-                    var rarity = getRarity(glyph.strength)
-                    html += "<div id='"+glyph.id+"' class='glyph "+glyph.type+"glyph' style='color: "+rarity.color+" !important; border: 1px solid "+rarity.color+" !important; box-shadow: inset "+rarity.color+" 0px 0px 10px 2px, "+rarity.color+" 0px 0px 10px 2px !important; text-shadow: "+rarity.color+" -1px 1px 2px;' onclick='selectGlyph("+idx+")'><span class='tooltip'>"
-                    html += "<span class='glyphraritytext' style='color: "+rarity.color+"; float:left'>"+rarity.name+" glyph of "+glyph.type+" ("+((glyph.strength-1) / 2 * 100).toFixed(1)+"%)"+"</span> <span style='float: right'> Level: "+glyph.level+"</span><br><br>"
-                    for (i in glyph.effects) {
-                        var effect = glyph.effects[i]
-                        var precision = 3
-                        var formattedAmount = effect
-                        if (effect >= 1 && effect < 2) precision = 4
-                        if (new Decimal(1000).lt(effect)) formattedAmount = formatValue(player.options.notation, effect, 2, 3)
-                        else if (effect === true) formattedAmount = effect
-                        else formattedAmount = effect.toPrecision(precision)
-                        html += getDesc(glyph.type + i, formattedAmount) +" <br><br>"
-                    }
-                    html += "</span>"+GLYPH_SYMBOLS[glyph.type]+"</div>"
-                }
-                $("#glyphsToSelect").html(html)
-                $(".tooltip").parent(".glyph").mousemove(function(e) {
-                    mouseOn.css({"left": e.pageX-150 + "px", "top": e.pageY-mouseOn.height()-35 + "px", "display": "block"})
-                })
-                var that = this
-                $(".tooltip").parent(".glyph").mouseenter(function(e) {
-                    e.stopPropagation();
-                    mouseOn = $(this).find(".tooltip")
-                    mouseOn.appendTo("#body")
-                })
-            
-                $(".tooltip").parent(".glyph").mouseleave(function(e) {
-                    e.stopPropagation();
-                    mouseOn.css({"left": "0", "top": "0px", "display": "none"})
-                    mouseOn.appendTo($(this))
-                    mouseOn = $("document")
-                })
-            }, 100)
-            return
-        }
-
-        if ((player.options.animations.reality) && realizationCheck === 0) {
-            realizationCheck = 1;
-            document.getElementById("container").style.animation = "realize 10s 1";
-            document.getElementById("realityanimbg").style.animation = "realizebg 10s 1";
-            setTimeout(function(){
-                document.getElementById("realityanimbg").play();
-                document.getElementById("realityanimbg").currentTime = 0;
-                document.getElementById("realityanimbg").play();
-            }, 2000)
-            setTimeout(function(){
-                document.getElementById("container").style.animation = "";
-                document.getElementById("realityanimbg").style.animation = "";
-            }, 10000)
-            if (force === true) setTimeout(reality(true), 3000)
-            else setTimeout(reality, 3000)
-            return
-        }
-        realizationCheck = 0;
-        if (player.thisReality<player.bestReality && !force) {
-            player.bestEternity = player.thisEternity
-        }
-        player.reality.realityMachines = player.reality.realityMachines.plus(gainedRealityMachines())
-        //TODO replace 1 with glyph power that you got from that reality
-        addRealityTime(player.thisReality, gainedRealityMachines(), gainedGlyphLevel())
-        if (player.reality.glyphs.active.length == 1 && player.reality.glyphs.active[0].level >= 3) player.reality.upgReqs[9] = true
-        if (player.reality.respec) respecGlyphs()
-        player = {
-            money: new Decimal(10),
-            tickSpeedCost: new Decimal(1000),
-            tickspeed: new Decimal(1000),
-            firstCost: new Decimal(10),
-            secondCost: new Decimal(100),
-            thirdCost: new Decimal(10000),
-            fourthCost: new Decimal(1000000),
-            fifthCost: new Decimal(1e9),
-            sixthCost: new Decimal(1e13),
-            seventhCost: new Decimal(1e18),
-            eightCost: new Decimal(1e24),
-            firstAmount: new Decimal(0),
-            secondAmount: new Decimal(0),
-            thirdAmount: new Decimal(0),
-            fourthAmount: new Decimal(0),
-            firstBought: 0,
-            secondBought: 0,
-            thirdBought: 0,
-            fourthBought: 0,
-            fifthAmount: new Decimal(0),
-            sixthAmount: new Decimal(0),
-            seventhAmount: new Decimal(0),
-            eightAmount: new Decimal(0),
-            fifthBought: 0,
-            sixthBought: 0,
-            seventhBought: 0,
-            eightBought: 0,
-            firstPow: new Decimal(1),
-            secondPow: new Decimal(1),
-            thirdPow: new Decimal(1),
-            fourthPow: new Decimal(1),
-            fifthPow: new Decimal(1),
-            sixthPow: new Decimal(1),
-            seventhPow: new Decimal(1),
-            eightPow: new Decimal(1),
-            sacrificed: new Decimal(0),
-            achievements: player.achievements,
-            challenges: player.reality.upg.includes(10) ? ["challenge1", "challenge2", "challenge3", "challenge4", "challenge5", "challenge6", "challenge7", "challenge8", "challenge9", "challenge10", "challenge11", "challenge12"] : [],
-            currentChallenge: "",
-            infinityUpgrades: player.reality.upg.includes(10) ? player.infinityUpgrades : [],
-            infinityPoints: new Decimal(0),
-            infinitied: 0,
-            infinitiedBank: 0,
-            totalTimePlayed: player.totalTimePlayed,
-            realTimePlayed: player.realTimePlayed,
-            bestInfinityTime: 999999999999,
-            thisInfinityTime: 0,
-            resets: player.reality.upg.includes(10) ? 4 : 0,
-            galaxies: player.reality.upg.includes(10) ? 1 : 0,
-            tickDecrease: 0.9,
-            totalmoney: player.totalmoney,
-            interval: null,
-            lastUpdate: player.lastUpdate,
-            achPow: player.achPow,
-            autobuyers: player.reality.upg.includes(10) ? player.autobuyers : [1, 2, 3, 4, 5, 6, 7, 8, 9, 10, 11, 12],
-            partInfinityPoint: 0,
-            partInfinitied: 0,
-            break: player.reality.upg.includes(10) ? player.break :false,
-            costMultipliers: [new Decimal(1e3), new Decimal(1e4), new Decimal(1e5), new Decimal(1e6), new Decimal(1e8), new Decimal(1e10), new Decimal(1e12), new Decimal(1e15)],
-            tickspeedMultiplier: new Decimal(10),
-            chall2Pow: 1,
-            chall3Pow: new Decimal(0.01),
-            newsArray: player.newsArray,
-            matter: new Decimal(0),
-            chall11Pow: new Decimal(1),
-            challengeTimes: player.challengeTimes,
-            infchallengeTimes: player.infchallengeTimes,
-            lastTenRuns: [[600*60*24*31, new Decimal(1)], [600*60*24*31, new Decimal(1)], [600*60*24*31, new Decimal(1)], [600*60*24*31, new Decimal(1)], [600*60*24*31, new Decimal(1)], [600*60*24*31, new Decimal(1)], [600*60*24*31, new Decimal(1)], [600*60*24*31, new Decimal(1)], [600*60*24*31, new Decimal(1)], [600*60*24*31, new Decimal(1)]],
-            lastTenEternities: [[600*60*24*31, new Decimal(1)], [600*60*24*31, new Decimal(1)], [600*60*24*31, new Decimal(1)], [600*60*24*31, new Decimal(1)], [600*60*24*31, new Decimal(1)], [600*60*24*31, new Decimal(1)], [600*60*24*31, new Decimal(1)], [600*60*24*31, new Decimal(1)], [600*60*24*31, new Decimal(1)], [600*60*24*31, new Decimal(1)]],
-            lastTenRealities: player.lastTenRealities,
-            infMult: new Decimal(1),
-            infMultCost: new Decimal(10),
-            tickSpeedMultDecrease: player.reality.upg.includes(10) ? Math.max(player.tickSpeedMultDecrease, 2) : 10,
-            tickSpeedMultDecreaseCost: player.reality.upg.includes(10) ? player.tickSpeedMultDecreaseCost : 3e6,
-            dimensionMultDecrease: player.reality.upg.includes(10) ? Math.max(player.dimensionMultDecrease, 3) : 10,
-            dimensionMultDecreaseCost: player.reality.upg.includes(10) ? player.dimensionMultDecreaseCost : 1e8,
-            version: player.version,
-            postChallUnlocked: 0,
-            postC4Tier: 1,
-            postC3Reward: new Decimal(1),
-            overXGalaxies: player.overXGalaxies,
-            spreadingCancer: player.spreadingCancer,
-            infDimensionsUnlocked: [false, false, false, false, false, false, false, false],
-            infinityPower: new Decimal(1),
-            infinityDimension1 : {
-                cost: new Decimal(1e8),
-                amount: new Decimal(0),
-                bought: 0,
-                power: new Decimal(1),
-                baseAmount: 0
-            },
-            infinityDimension2 : {
-                cost: new Decimal(1e9),
-                amount: new Decimal(0),
-                bought: 0,
-                power: new Decimal(1),
-                baseAmount: 0
-            },
-            infinityDimension3 : {
-                cost: new Decimal(1e10),
-                amount: new Decimal(0),
-                bought: 0,
-                power: new Decimal(1),
-                baseAmount: 0
-            },
-            infinityDimension4 : {
-                cost: new Decimal(1e20),
-                amount: new Decimal(0),
-                bought: 0,
-                power: new Decimal(1),
-                baseAmount: 0
-            },
-            infinityDimension5 : {
-                cost: new Decimal(1e140),
-                amount: new Decimal(0),
-                bought: 0,
-                power: new Decimal(1),
-                baseAmount: 0
-            },
-            infinityDimension6 : {
-                cost: new Decimal(1e200),
-                amount: new Decimal(0),
-                bought: 0,
-                power: new Decimal(1),
-                baseAmount: 0
-            },
-            infinityDimension7 : {
-                cost: new Decimal(1e250),
-                amount: new Decimal(0),
-                bought: 0,
-                power: new Decimal(1),
-                baseAmount: 0
-            },
-            infinityDimension8 : {
-                cost: new Decimal(1e280),
-                amount: new Decimal(0),
-                bought: 0,
-                power: new Decimal(1),
-                baseAmount: 0
-            },
-            infDimBuyers: [false, false, false, false, false, false, false, false],
-            timeShards: new Decimal(0),
-            tickThreshold: new Decimal(1),
-            totalTickGained: 0,
-            timeDimension1: {
-                cost: new Decimal(1),
-                amount: new Decimal(0),
-                power: new Decimal(1),
-                bought: 0
-            },
-            timeDimension2: {
-                cost: new Decimal(5),
-                amount: new Decimal(0),
-                power: new Decimal(1),
-                bought: 0
-            },
-            timeDimension3: {
-                cost: new Decimal(100),
-                amount: new Decimal(0),
-                power: new Decimal(1),
-                bought: 0
-            },
-            timeDimension4: {
-                cost: new Decimal(1000),
-                amount: new Decimal(0),
-                power: new Decimal(1),
-                bought: 0
-            },
-            timeDimension5: {
-                cost: new Decimal("1e2350"),
-                amount: new Decimal(0),
-                power: new Decimal(1),
-                bought: 0
-            },
-            timeDimension6: {
-                cost: new Decimal("1e2650"),
-                amount: new Decimal(0),
-                power: new Decimal(1),
-                bought: 0
-            },
-            timeDimension7: {
-                cost: new Decimal("1e3000"),
-                amount: new Decimal(0),
-                power: new Decimal(1),
-                bought: 0
-            },
-            timeDimension8: {
-                cost: new Decimal("1e3350"),
-                amount: new Decimal(0),
-                power: new Decimal(1),
-                bought: 0
-            },
-            eternityPoints: new Decimal(0),
-            eternities: 0,
-            thisEternity: 0,
-            bestEternity: 999999999999,
-            eternityUpgrades: [],
-            epmult: new Decimal(1),
-            epmultCost: new Decimal(500),
-            totalTickGained: 0,
-            offlineProd: player.reality.upg.includes(10) ? player.offlineProd : 0,
-            offlineProdCost: player.reality.upg.includes(10) ? player.offlineProdCost : 1e7,
-            challengeTarget: 0,
-            autoSacrifice: player.reality.upg.includes(10) ? player.autoSacrifice : 1,
-            replicanti: {
-                amount: player.reality.upg.includes(10) ? new Decimal(1) : new Decimal(0),
-                unl: player.reality.upg.includes(10) ? true : false,
-                chance: 0.01,
-                chanceCost: new Decimal(1e150),
-                interval: 1000,
-                intervalCost: new Decimal(1e140),
-                gal: 0,
-                galaxies: 0,
-                galCost: new Decimal(1e170),
-                galaxybuyer: player.reality.upg.includes(10) ? player.replicanti.galaxybuyer : undefined,
-                auto: [player.reality.upg.includes(10) ? player.replicanti.auto[0] : false, player.reality.upg.includes(10) ? player.replicanti.auto[1] : false, player.reality.upg.includes(10) ? player.replicanti.auto[2] : false]
-            },
-            timestudy: {
-                theorem: 0,
-                amcost: new Decimal("1e20000"),
-                ipcost: new Decimal(1),
-                epcost: new Decimal(1),
-                studies: [],
-            },
-            eternityChalls: {},
-            eternityChallGoal: new Decimal(Number.MAX_VALUE),
-            currentEternityChall: "",
-            eternityChallUnlocked: 0,
-            etercreq: 0,
-            autoIP: new Decimal(0),
-            autoTime: 1e300,
-            infMultBuyer: player.reality.upg.includes(10) ? player.infMultBuyer : false,
-            autoCrunchMode: "amount",
-            autoEternityMode: player.autoEternityMode,
-            respec: false,
-            eternityBuyer: {
-                limit: new Decimal(0),
-                isOn: false
-            },
-            eterc8ids: 50,
-            eterc8repl: 40,
-            dimlife: true,
-            dead: true,
-            dilation: {
-                studies: [],
-                active: false,
-                tachyonParticles: new Decimal(0),
-                dilatedTime: new Decimal(0),
-                totalTachyonParticles: new Decimal(0),
-                nextThreshold: new Decimal(1000),
-                freeGalaxies: 0,
-                upgrades: [],
-                rebuyables: {
-                    1: 0,
-                    2: 0,
-                    3: 0,
-                }
-            },
-            secretUnlocks: player.secretUnlocks,
-            realities: player.realities+1,
-            thisReality: 0,
-            bestReality: Math.min(player.thisReality, player.bestReality),
-            reality: player.reality,
-            wormhole: player.wormhole,
-            options: player.options
-        };
-
-        if (player.reality.upg.includes(10)) player.eternities = 100
-        
-        if (player.eternities <= 30) {
-            document.getElementById("secondRow").style.display = "none";
-            document.getElementById("thirdRow").style.display = "none";
-            document.getElementById("tickSpeed").style.visibility = "hidden";
-            document.getElementById("tickSpeedMax").style.visibility = "hidden";
-            document.getElementById("tickLabel").style.visibility = "hidden";
-            document.getElementById("tickSpeedAmount").style.visibility = "hidden";
-            document.getElementById("fourthRow").style.display = "none";
-            document.getElementById("fifthRow").style.display = "none";
-            document.getElementById("sixthRow").style.display = "none";
-            document.getElementById("seventhRow").style.display = "none";
-            document.getElementById("eightRow").style.display = "none";
-        }
-
-        for (i in player.reality.glyphs.active) {
-            var glyph = player.reality.glyphs.active[i];
-            if (glyph.type == "power" && glyph.effects.autochall !== undefined) {
-                player.challenges = ["challenge1", "challenge2", "challenge3", "challenge4", "challenge5", "challenge6", "challenge7", "challenge8", "challenge9", "challenge10", "challenge11", "challenge12", "postc1", "postc2", "postc3", "postc4", "postc5", "postc6", "postc7", "postc8"];
-            }
-        }
-        document.getElementById("matter").style.display = "none";
-        document.getElementById("quickReset").style.display = "none";
-        if (player.infinitied >= 1 && !player.challenges.includes("challenge1")) player.challenges.push("challenge1");
-        var autobuyers = document.getElementsByClassName('autoBuyerDiv')
-        if (player.eternities < 2) {
-            for (var i=0; i<autobuyers.length;i++) autobuyers.item(i).style.display = "none"
-            document.getElementById("buyerBtnDimBoost").style.display = "inline-block"
-            document.getElementById("buyerBtnGalaxies").style.display = "inline-block"
-            document.getElementById("buyerBtnInf").style.display = "inline-block"
-            document.getElementById("buyerBtnTickSpeed").style.display = "inline-block"
-        }
-
-        if (player.realities == 4) player.reality.automatorCommands = [12, 23, 24]
-        player.reality.upgReqChecks = [true]
-        updateAutobuyers();
-        resetInfDimensions();
-        updateChallenges();
-        updateChallengeTimes()
-        updateLastTenRuns()
-        updateLastTenEternities()
-        updateLastTenRealities()
-        IPminpeak = new Decimal(0)
-        EPminpeak = new Decimal(0)
-        updateMilestones()
-        resetTimeDimensions()
-        if (player.eternities < 20) player.autobuyers[9].bulk = 1
-        if (player.eternities < 20) document.getElementById("bulkDimboost").value = player.autobuyers[9].bulk
-        if (player.eternities < 50) {
-            document.getElementById("replicantidiv").style.display="none"
-            document.getElementById("replicantiunlock").style.display="inline-block"
-        } else if (document.getElementById("replicantidiv").style.display === "none" && player.eternities >= 50) {
-            document.getElementById("replicantidiv").style.display="inline-block"
-            document.getElementById("replicantiunlock").style.display="none"
-        }
-        try {
-            kongregate.stats.submit('Eternities', player.eternities);
-        } catch (err) {console.log("Couldn't load Kongregate API")}
-        if (player.eternities > 2 && player.replicanti.galaxybuyer === undefined) player.replicanti.galaxybuyer = false
-        document.getElementById("infinityPoints1").innerHTML = "You have <span class=\"IPAmount1\">"+shortenDimensions(player.infinityPoints)+"</span> Infinity points."
-        document.getElementById("infinityPoints2").innerHTML = "You have <span class=\"IPAmount2\">"+shortenDimensions(player.infinityPoints)+"</span> Infinity points."
-        if (player.eternities < 2) document.getElementById("break").textContent = "BREAK INFINITY"
-        document.getElementById("replicantireset").innerHTML = "Reset replicanti amount, but get a free galaxy<br>"+player.replicanti.galaxies + " replicated galaxies created."
-        document.getElementById("eternitybtn").style.display = player.infinityPoints.gte(player.eternityChallGoal) ? "inline-block" : "none"
-        document.getElementById("infiMult").innerHTML = "Multiply infinity points from all sources by 2 <br>currently: "+shorten(player.infMult.times(kongIPMult)) +"x<br>Cost: "+shortenCosts(player.infMultCost)+" IP"
-        updateEternityUpgrades()
-        document.getElementById("totaltickgained").textContent = "You've gained "+Math.max(player.totalTickGained, 0).toString().replace(/\B(?=(\d{3})+(?!\d))/g, ",")+" tickspeed upgrades."
-        updateTickSpeed();
-        playerInfinityUpgradesOnEternity()
-        document.getElementById("eternityPoints2").innerHTML = "You have <span class=\"EPAmount2\">"+shortenDimensions(player.eternityPoints)+"</span> Eternity point"+((player.eternityPoints.eq(1)) ? "." : "s.")
-        updateEternityChallenges()
-        if (player.eternities <= 1) {
-            showTab("dimensions")
-            showDimTab("antimatterdimensions")
-            loadAutoBuyerSettings()
-        }
-        Marathon2 = 0;
-        toggleCrunchMode()
-        toggleCrunchMode()
-        toggleCrunchMode()
-
-        toggleEternityMode()
-        toggleEternityMode()
-        toggleEternityMode()
-        updateTimeStudyButtons()
-        if (!player.reality.upg.includes(10)) {
-            document.getElementById("infmultbuyer").textContent = "Autobuy IP mult OFF"
-            document.getElementById("replauto1").textContent = "Auto: OFF"
-            document.getElementById("replauto2").textContent = "Auto: OFF"
-            document.getElementById("replauto3").textContent = "Auto: OFF"
-        }
-        generateGlyphTable();
-        updateWormholeUpgrades()
-        updateAutomatorRows()
-        updateAutomatorTree()
-    }
-}
-
-function exitChallenge() {
-    if (player.currentChallenge !== "") {
-        document.getElementById(player.currentChallenge).textContent = "Start"
-        startChallenge("");
-        updateChallenges();
-    } else if (player.currentEternityChall !== "") {
-        player.currentEternityChall = ""
-        player.eternityChallGoal = new Decimal(Number.MAX_VALUE)
-        eternity(true)
-        updateEternityChallenges();
-    }
-}
-
-function startChallenge(name, target) {
-  if(!player.options.confirmations.challenges || name == "" ? true : (name.includes("post")) ? confirm("You will start over with just your infinity upgrades, and achievements. You need to reach a set goal with special conditions. NOTE: The rightmost infinity upgrade column doesn't work on challenges.") : confirm("You will start over with just your infinity upgrades, and achievements. You need to reach infinity with special conditions. NOTE: The rightmost infinity upgrade column doesn't work on challenges.")) {
-    if (player.currentChallenge != "") document.getElementById(player.currentChallenge).textContent = "Start"
-    player = {
-        money: new Decimal(10),
-        tickSpeedCost: new Decimal(1000),
-        tickspeed: new Decimal(1000),
-        firstCost: new Decimal(10),
-        secondCost: new Decimal(100),
-        thirdCost: new Decimal(10000),
-        fourthCost: new Decimal(1000000),
-        fifthCost: new Decimal(1e9),
-        sixthCost: new Decimal(1e13),
-        seventhCost: new Decimal(1e18),
-        eightCost: new Decimal(1e24),
-        firstAmount: new Decimal(0),
-        secondAmount: new Decimal(0),
-        thirdAmount: new Decimal(0),
-        fourthAmount: new Decimal(0),
-        firstBought: 0,
-        secondBought: 0,
-        thirdBought: 0,
-        fourthBought: 0,
-        fifthAmount: new Decimal(0),
-        sixthAmount: new Decimal(0),
-        seventhAmount: new Decimal(0),
-        eightAmount: new Decimal(0),
-        fifthBought: 0,
-        sixthBought: 0,
-        seventhBought: 0,
-        eightBought: 0,
-        firstPow: new Decimal(1),
-        secondPow: new Decimal(1),
-        thirdPow: new Decimal(1),
-        fourthPow: new Decimal(1),
-        fifthPow: new Decimal(1),
-        sixthPow: new Decimal(1),
-        seventhPow: new Decimal(1),
-        eightPow: new Decimal(1),
-        sacrificed: new Decimal(0),
-      achievements: player.achievements,
-      challenges: player.challenges,
-      currentChallenge: name,
-      infinityUpgrades: player.infinityUpgrades,
-      infinityPoints: player.infinityPoints,
-      infinitied: player.infinitied,
-      infinitiedBank: player.infinitiedBank,
-      totalTimePlayed: player.totalTimePlayed,
-      realTimePlayed: player.realTimePlayed,
-      bestInfinityTime: player.bestInfinityTime,
-      thisInfinityTime: 0,
-      resets: 0,
-      galaxies: 0,
-      tickDecrease: 0.9,
-      totalmoney: player.totalmoney,
-      interval: null,
-      lastUpdate: player.lastUpdate,
-      achPow: player.achPow,
-      autobuyers: player.autobuyers,
-      costMultipliers: [new Decimal(1e3), new Decimal(1e4), new Decimal(1e5), new Decimal(1e6), new Decimal(1e8), new Decimal(1e10), new Decimal(1e12), new Decimal(1e15)],
-      tickspeedMultiplier: new Decimal(10),
-      chall2Pow: 1,
-      chall3Pow: new Decimal(0.01),
-      matter: new Decimal(0),
-      newsArray: player.newsArray,
-      chall11Pow: new Decimal(1),
-      partInfinityPoint: player.partInfinityPoint,
-      partInfinitied: player.partInfinitied,
-      break: player.break,
-      challengeTimes: player.challengeTimes,
-      infchallengeTimes: player.infchallengeTimes,
-      lastTenRuns: player.lastTenRuns,
-      lastTenEternities: player.lastTenEternities,
-      lastTenRealities: player.lastTenRealities,
-      infMult: player.infMult,
-      infMultCost: player.infMultCost,
-      tickSpeedMultDecrease: player.tickSpeedMultDecrease,
-      tickSpeedMultDecreaseCost: player.tickSpeedMultDecreaseCost,
-      dimensionMultDecrease: player.dimensionMultDecrease,
-      dimensionMultDecreaseCost: player.dimensionMultDecreaseCost,
-      version: player.version,
-      postChallUnlocked: player.postChallUnlocked,
-      postC4Tier: 1,
-      postC3Reward: new Decimal(1),
-      overXGalaxies: player.overXGalaxies,
-      spreadingCancer: player.spreadingCancer,
-      infDimensionsUnlocked: player.infDimensionsUnlocked,
-      infinityPower: player.infinityPower,
-      infinityDimension1: player.infinityDimension1,
-      infinityDimension2: player.infinityDimension2,
-      infinityDimension3: player.infinityDimension3,
-      infinityDimension4: player.infinityDimension4,
-      infinityDimension5: player.infinityDimension5,
-      infinityDimension6: player.infinityDimension6,
-      infinityDimension7: player.infinityDimension7,
-      infinityDimension8: player.infinityDimension8,
-      infDimBuyers: player.infDimBuyers,
-      timeShards: player.timeShards,
-      tickThreshold: player.tickThreshold,
-      timeDimension1: player.timeDimension1,
-      timeDimension2: player.timeDimension2,
-      timeDimension3: player.timeDimension3,
-      timeDimension4: player.timeDimension4,
-      timeDimension5: player.timeDimension5,
-      timeDimension6: player.timeDimension6,
-      timeDimension7: player.timeDimension7,
-      timeDimension8: player.timeDimension8,
-      eternityPoints: player.eternityPoints,
-      eternities: player.eternities,
-      thisEternity: player.thisEternity,
-      bestEternity: player.bestEternity,
-      eternityUpgrades: player.eternityUpgrades,
-      epmult: player.epmult,
-      epmultCost: player.epmultCost,
-      totalTickGained: player.totalTickGained,
-      offlineProd: player.offlineProd,
-      offlineProdCost: player.offlineProdCost,
-      challengeTarget: target,
-      autoSacrifice: player.autoSacrifice,
-      replicanti: player.replicanti,
-      timestudy: player.timestudy,
-      eternityChalls: player.eternityChalls,
-      eternityChallGoal: player.eternityChallGoal,
-      currentEternityChall: player.currentEternityChall,
-      eternityChallUnlocked: player.eternityChallUnlocked,
-      etercreq: player.etercreq,
-      autoIP: player.autoIP,
-      autoTime: player.autoTime,
-      infMultBuyer: player.infMultBuyer,
-      autoCrunchMode: player.autoCrunchMode,
-      autoEternityMode: player.autoEternityMode,
-      respec: player.respec,
-      eternityBuyer: player.eternityBuyer,
-      eterc8ids: player.eterc8ids,
-      eterc8repl: player.eterc8repl,
-      dimlife: player.dimlife,
-      dead: player.dead,
-      dilation: player.dilation,
-      secretUnlocks: player.secretUnlocks,
-      realities: player.realities,
-      thisReality: player.thisReality,
-      bestReality: player.bestReality,
-      reality: player.reality,
-      wormhole: player.wormhole,
-      options: player.options
-    };
-	if (player.currentChallenge == "challenge10" || player.currentChallenge == "postc1") {
-        player.thirdCost = new Decimal(100)
-        player.fourthCost = new Decimal(500)
-        player.fifthCost = new Decimal(2500)
-        player.sixthCost = new Decimal(2e4)
-        player.seventhCost = new Decimal(2e5)
-        player.eightCost = new Decimal(4e6)
-    }
-    if (player.currentChallenge == "postc1") player.costMultipliers = [new Decimal(1e3),new Decimal(5e3),new Decimal(1e4),new Decimal(1.2e4),new Decimal(1.8e4),new Decimal(2.6e4),new Decimal(3.2e4),new Decimal(4.2e4)];
-    if (player.currentChallenge == "postc2") {
-        player.eightAmount = new Decimal(1);
-        player.eightBought = 1;
-        player.resets = 4;
-    }
-
-    if (player.replicanti.unl) player.replicanti.amount = new Decimal(1)
-    player.replicanti.galaxies = 0
-
-    // even if we're in a challenge, apparently if it's challenge 2 we might have four resets anyway.
-    setInitialDimensionPower();
-
-    IPminpeak = new Decimal(0)
-    if (player.currentChallenge.includes("post")) player.break = true
-    if (isAchEnabled("r36")) player.tickspeed = player.tickspeed.times(0.98);
-    if (isAchEnabled("r45")) player.tickspeed = player.tickspeed.times(0.98);
-    if (isAchEnabled("r66")) player.tickspeed = player.tickspeed.times(0.98);
-    if (isAchEnabled("r83")) player.tickspeed = player.tickspeed.times(Decimal.pow(0.95,player.galaxies));
-
-    if (player.eternities < 30) {
-        document.getElementById("secondRow").style.display = "none";
-        document.getElementById("thirdRow").style.display = "none";
-        document.getElementById("tickSpeed").style.visibility = "hidden";
-        document.getElementById("tickSpeedMax").style.visibility = "hidden";
-        document.getElementById("tickLabel").style.visibility = "hidden";
-        document.getElementById("tickSpeedAmount").style.visibility = "hidden";
-        document.getElementById("fourthRow").style.display = "none";
-    }
-    document.getElementById("fifthRow").style.display= "none";
-    document.getElementById("sixthRow").style.display= "none";
-    document.getElementById("seventhRow").style.display= "none";
-    document.getElementById("eightRow").style.display= "none";
-    if (name == "challenge12" || player.currentChallenge == "postc1" || player.currentChallenge == "postc6") document.getElementById("matter").style.display = "block";
-    else document.getElementById("matter").style.display = "none";
-
-    if (name == "challenge12" || name == "challenge9" || name == "challenge5" || player.currentChallenge == "postc1" || player.currentChallenge == "postc4" || player.currentChallenge == "postc5" || player.currentChallenge == "postc6" || player.currentChallenge == "postc8") document.getElementById("quickReset").style.display = "inline-block";
-    else document.getElementById("quickReset").style.display = "none";
-
-    showTab('dimensions');
-    updateChallenges();
-    if (isAchEnabled("r21")) player.money = new Decimal(100).max(player.money);
-    if (isAchEnabled("r37")) player.money = new Decimal(1000);
-    if (isAchEnabled("r54")) player.money = new Decimal(2e5);
-    if (isAchEnabled("r55")) player.money = new Decimal(1e10);
-    if (isAchEnabled("r78")) player.money = new Decimal(1e25);
-    showTab("dimensions")
-    try {
-        kongregate.stats.submit('Infinitied', getInfinitied());
-        kongregate.stats.submit('Fastest Infinity time (ms)', Math.floor(player.bestInfinityTime))
-    } catch (err) {console.log("Couldn't load Kongregate API")}
-
-    if (player.infinitied >= 10) giveAchievement("That's a lot of infinites");
-
-    document.getElementById("replicantireset").innerHTML = "Reset replicanti amount, but get a free galaxy<br>"+player.replicanti.galaxies + " replicated galaxies created."
-
-    resetInfDimensions();
-    player.tickspeed = player.tickspeed.times(Decimal.pow(getTickSpeedMultiplier(), player.totalTickGained))
-    updateTickSpeed();
-
-    if (player.resets == 0 && player.currentChallenge == "") {
-        if (player.infinityUpgrades.includes("skipReset1")) player.resets++;
-        if (player.infinityUpgrades.includes("skipReset2")) player.resets++;
-        if (player.infinityUpgrades.includes("skipReset3")) player.resets++;
-        if (player.infinityUpgrades.includes("skipResetGalaxy")) {
-            player.resets++;
-            if (player.galaxies == 0) player.galaxies = 1
-        }
-    }
-    if (player.currentChallenge.includes("post") && player.currentEternityChall !== "") giveAchievement("I wish I had gotten 7 eternities")
-    Marathon2 = 0;
-}
-}
-
-function unlockEChall(idx) {
-    if (player.eternityChallUnlocked == 0) {
-        player.eternityChallUnlocked = idx
-        document.getElementById("eterc"+player.eternityChallUnlocked+"div").style.display = "inline-block"
-        if (!justImported) showTab("challenges")
-        if (!justImported) showChallengesTab("eternitychallenges")
-        if (idx !== 12 && idx !== 13) player.etercreq = idx
-    }
-    updateEternityChallenges()
-    updateTimeStudyButtons()
-}
-
-function ECTimesCompleted(name) {
-    if (player.eternityChalls[name] === undefined) return 0
-    else return player.eternityChalls[name]
-}
-
-function canUnlockEC(idx, cost, study, study2) {
-    study2 = (study2 !== undefined) ? study2 : 0;
-    if (player.eternityChallUnlocked !== 0) return false
-    if (!player.timestudy.studies.includes(study) && (player.study2 == 0 || !player.timestudy.studies.includes(study2))) return false
-    if (player.timestudy.theorem < cost) return false
-    if (player.etercreq == idx && idx !== 11 && idx !== 12) return true
-
-    switch(idx) {
-        case 1:
-        if (player.eternities >= 20000+(ECTimesCompleted("eterc1")*20000)) return true
-        break;
-
-        case 2:
-        if (player.totalTickGained >= 1300+(ECTimesCompleted("eterc2")*150)) return true
-        break;
-
-        case 3:
-        if (player.eightAmount.gte(17300+(ECTimesCompleted("eterc3")*1250))) return true
-        break;
-
-        case 4:
-        if (1e8 + (ECTimesCompleted("eterc4")*5e7) <= getInfinitied()) return true
-        break;
-
-        case 5:
-        if (160 + (ECTimesCompleted("eterc5")*14) <= player.galaxies) return true
-        break;
-
-        case 6:
-        if (40 + (ECTimesCompleted("eterc6")*5) <= player.replicanti.galaxies) return true
-        break;
-
-        case 7:
-        if (player.money.gte(new Decimal("1e500000").times(new Decimal("1e300000").pow(ECTimesCompleted("eterc7"))))) return true
-        break;
-
-        case 8:
-        if (player.infinityPoints.gte(new Decimal("1e4000").times(new Decimal("1e1000").pow(ECTimesCompleted("eterc8"))))) return true
-        break;
-
-        case 9:
-        if (player.infinityPower.gte(new Decimal("1e17500").times(new Decimal("1e2000").pow(ECTimesCompleted("eterc9"))))) return true
-        break;
-
-        case 10:
-        if (player.eternityPoints.gte(new Decimal("1e100").times(new Decimal("1e20").pow(ECTimesCompleted("eterc10"))))) return true
-        break;
-
-        case 11:
-        if (player.timestudy.studies.includes(71) && !player.timestudy.studies.includes(72) && !player.timestudy.studies.includes(73)) return true
-        break;
-
-        case 12:
-        if (player.timestudy.studies.includes(73) && !player.timestudy.studies.includes(71) && !player.timestudy.studies.includes(72)) return true
-        break;
-    }
-}
-
-function updateECUnlockButtons() {
-    if (canUnlockEC(1, 30, 171)) {
-        document.getElementById("ec1unl").className = "eternitychallengestudy"
-    } else {
-        document.getElementById("ec1unl").className = "eternitychallengestudylocked"
-    }
-
-    if (canUnlockEC(2, 35, 171)) {
-        document.getElementById("ec2unl").className = "eternitychallengestudy"
-    } else {
-        document.getElementById("ec2unl").className = "eternitychallengestudylocked"
-    }
-
-    if (canUnlockEC(3, 40, 171)) {
-        document.getElementById("ec3unl").className = "eternitychallengestudy"
-    } else {
-        document.getElementById("ec3unl").className = "eternitychallengestudylocked"
-    }
-
-    if (canUnlockEC(4, 70, 143)) {
-        document.getElementById("ec4unl").className = "eternitychallengestudy"
-    } else {
-        document.getElementById("ec4unl").className = "eternitychallengestudylocked"
-    }
-
-    if (canUnlockEC(5, 130, 42)) {
-        document.getElementById("ec5unl").className = "eternitychallengestudy"
-    } else {
-        document.getElementById("ec5unl").className = "eternitychallengestudylocked"
-    }
-
-    if (canUnlockEC(6, 85, 121)) {
-        document.getElementById("ec6unl").className = "eternitychallengestudy"
-    } else {
-        document.getElementById("ec6unl").className = "eternitychallengestudylocked"
-    }
-
-    if (canUnlockEC(7, 115, 111)) {
-        document.getElementById("ec7unl").className = "eternitychallengestudy"
-    } else {
-        document.getElementById("ec7unl").className = "eternitychallengestudylocked"
-    }
-
-    if (canUnlockEC(8, 115, 123)) {
-        document.getElementById("ec8unl").className = "eternitychallengestudy"
-    } else {
-        document.getElementById("ec8unl").className = "eternitychallengestudylocked"
-    }
-
-    if (canUnlockEC(9, 415, 151)) {
-        document.getElementById("ec9unl").className = "eternitychallengestudy"
-    } else {
-        document.getElementById("ec9unl").className = "eternitychallengestudylocked"
-    }
-
-    if (canUnlockEC(10, 550, 181)) {
-        document.getElementById("ec10unl").className = "eternitychallengestudy"
-    } else {
-        document.getElementById("ec10unl").className = "eternitychallengestudylocked"
-    }
-
-    if (canUnlockEC(11, 1, 231, 232)) {
-        document.getElementById("ec11unl").className = "eternitychallengestudy"
-    } else {
-        document.getElementById("ec11unl").className = "eternitychallengestudylocked"
-    }
-
-    if (canUnlockEC(12, 1, 233, 234)) {
-        document.getElementById("ec12unl").className = "eternitychallengestudy"
-    } else {
-        document.getElementById("ec12unl").className = "eternitychallengestudylocked"
-    }
-
-    if (player.eternityChallUnlocked !== 0 )document.getElementById("ec"+player.eternityChallUnlocked+"unl").className = "eternitychallengestudybought"
-}
-
-document.getElementById("ec1unl").onclick = function() {
-    if (canUnlockEC(1, 30, 171)) {
-        unlockEChall(1)
-        player.timestudy.theorem -= 30
-        updateTheoremButtons()
-        updateTimeStudyButtons()
-        drawStudyTree()
-        return true
-    } else return false
-}
-
-document.getElementById("ec2unl").onclick = function() {
-    if (canUnlockEC(2, 35, 171)) {
-        unlockEChall(2)
-        player.timestudy.theorem -= 35
-        updateTheoremButtons()
-        updateTimeStudyButtons()
-        drawStudyTree()
-        return true
-    } else return false
-}
-
-document.getElementById("ec3unl").onclick = function() {
-    if (canUnlockEC(3, 40, 171)) {
-        unlockEChall(3)
-        player.timestudy.theorem -= 40
-        updateTheoremButtons()
-        updateTimeStudyButtons()
-        drawStudyTree()
-        return true
-    } else return false
-}
-
-document.getElementById("ec4unl").onclick = function() {
-    if (canUnlockEC(4, 70, 143)) {
-        unlockEChall(4)
-        player.timestudy.theorem -= 70
-        updateTheoremButtons()
-        updateTimeStudyButtons()
-        drawStudyTree()
-        return true
-    } else return false
-}
-
-document.getElementById("ec5unl").onclick = function() {
-    if (canUnlockEC(5, 130, 42)) {
-        unlockEChall(5)
-        player.timestudy.theorem -= 130
-        updateTheoremButtons()
-        updateTimeStudyButtons()
-        drawStudyTree()
-        return true
-    } else return false
-}
-
-document.getElementById("ec6unl").onclick = function() {
-    if (canUnlockEC(6, 85, 121)) {
-        unlockEChall(6)
-        player.timestudy.theorem -= 85
-        updateTheoremButtons()
-        updateTimeStudyButtons()
-        drawStudyTree()
-        return true
-    } else return false
-}
-
-document.getElementById("ec7unl").onclick = function() {
-    if (canUnlockEC(7, 115, 111)) {
-        unlockEChall(7)
-        player.timestudy.theorem -= 115
-        updateTheoremButtons()
-        updateTimeStudyButtons()
-        drawStudyTree()
-        return true
-    } else return false
-}
-
-document.getElementById("ec8unl").onclick = function() {
-    if (canUnlockEC(8, 115, 123)) {
-        unlockEChall(8)
-        player.timestudy.theorem -= 115
-        updateTheoremButtons()
-        updateTimeStudyButtons()
-        drawStudyTree()
-        return true
-    } else return false
-}
-
-document.getElementById("ec9unl").onclick = function() {
-    if (canUnlockEC(9, 415, 151)) {
-        unlockEChall(9)
-        player.timestudy.theorem -= 415
-        updateTheoremButtons()
-        updateTimeStudyButtons()
-        drawStudyTree()
-        return true
-    } else return false
-}
-
-document.getElementById("ec10unl").onclick = function() {
-    if (canUnlockEC(10, 550, 181)) {
-        unlockEChall(10)
-        player.timestudy.theorem -= 550
-        updateTheoremButtons()
-        updateTimeStudyButtons()
-        drawStudyTree()
-        return true
-    } else return false
-}
-
-document.getElementById("ec11unl").onclick = function() {
-    if (canUnlockEC(11, 1, 231, 232)) {
-        unlockEChall(11)
-        player.timestudy.theorem -= 1
-        updateTheoremButtons()
-        updateTimeStudyButtons()
-        drawStudyTree()
-        return true
-    } else return false
-}
-
-document.getElementById("ec12unl").onclick = function() {
-    if (canUnlockEC(12, 1, 233, 234)) {
-        unlockEChall(12)
-        player.timestudy.theorem -= 1
-        updateTheoremButtons()
-        updateTimeStudyButtons()
-        drawStudyTree()
-        return true
-    } else return false
-}
-
-function startEternityChallenge(name, startgoal, goalIncrease) {
-    if (player.eternityChallUnlocked == 0 || parseInt(name.split("c")[1]) !== player.eternityChallUnlocked) return false
-    if((!player.options.confirmations.challenges) || name == "" ? true :  (confirm("You will start over with just your time studies, eternity upgrades and achievements. You need to reach a set IP with special conditions."))) {
-        player = {
-            money: new Decimal(10),
-            tickSpeedCost: new Decimal(1000),
-            tickspeed: new Decimal(1000),
-            firstCost: new Decimal(10),
-            secondCost: new Decimal(100),
-            thirdCost: new Decimal(10000),
-            fourthCost: new Decimal(1000000),
-            fifthCost: new Decimal(1e9),
-            sixthCost: new Decimal(1e13),
-            seventhCost: new Decimal(1e18),
-            eightCost: new Decimal(1e24),
-            firstAmount: new Decimal(0),
-            secondAmount: new Decimal(0),
-            thirdAmount: new Decimal(0),
-            fourthAmount: new Decimal(0),
-            firstBought: 0,
-            secondBought: 0,
-            thirdBought: 0,
-            fourthBought: 0,
-            fifthAmount: new Decimal(0),
-            sixthAmount: new Decimal(0),
-            seventhAmount: new Decimal(0),
-            eightAmount: new Decimal(0),
-            fifthBought: 0,
-            sixthBought: 0,
-            seventhBought: 0,
-            eightBought: 0,
-            firstPow: new Decimal(1),
-            secondPow: new Decimal(1),
-            thirdPow: new Decimal(1),
-            fourthPow: new Decimal(1),
-            fifthPow: new Decimal(1),
-            sixthPow: new Decimal(1),
-            seventhPow: new Decimal(1),
-            eightPow: new Decimal(1),
-            sacrificed: new Decimal(0),
-            achievements: player.achievements,
-            challenges: (player.eternities >= 2 && isAchEnabled("r133")) ? ["challenge1", "challenge2", "challenge3", "challenge4", "challenge5", "challenge6", "challenge7", "challenge8", "challenge9", "challenge10", "challenge11", "challenge12", "postc1", "postc2", "postc3", "postc4", "postc5", "postc6", "postc7", "postc8"] : (player.eternities >= 2) ? ["challenge1", "challenge2", "challenge3", "challenge4", "challenge5", "challenge6", "challenge7", "challenge8", "challenge9", "challenge10", "challenge11", "challenge12"] : [],
-            currentChallenge: "",
-            infinityUpgrades: player.infinityUpgrades,
-            infinityPoints: new Decimal(0),
-            infinitied: 0,
-            infinitiedBank: player.infinitiedBank,
-            totalTimePlayed: player.totalTimePlayed,
-            realTimePlayed: player.realTimePlayed,
-            bestInfinityTime: 9999999999,
-            thisInfinityTime: 0,
-            resets: (player.eternities >= 4) ? 4 : 0,
-            galaxies: (player.eternities >= 4) ? 1 : 0,
-            tickDecrease: 0.9,
-            totalmoney: player.totalmoney,
-            interval: null,
-            lastUpdate: player.lastUpdate,
-            achPow: player.achPow,
-            autobuyers: player.autobuyers,
-            partInfinityPoint: 0,
-            partInfinitied: 0,
-            break: player.break,
-            costMultipliers: [new Decimal(1e3), new Decimal(1e4), new Decimal(1e5), new Decimal(1e6), new Decimal(1e8), new Decimal(1e10), new Decimal(1e12), new Decimal(1e15)],
-            tickspeedMultiplier: new Decimal(10),
-            chall2Pow: 1,
-            chall3Pow: new Decimal(0.01),
-            newsArray: player.newsArray,
-            matter: new Decimal(0),
-            chall11Pow: new Decimal(1),
-            challengeTimes: player.challengeTimes,
-            infchallengeTimes: player.infchallengeTimes,
-            lastTenRuns: [[600*60*24*31, new Decimal(1)], [600*60*24*31, new Decimal(1)], [600*60*24*31, new Decimal(1)], [600*60*24*31, new Decimal(1)], [600*60*24*31, new Decimal(1)], [600*60*24*31, new Decimal(1)], [600*60*24*31, new Decimal(1)], [600*60*24*31, new Decimal(1)], [600*60*24*31, new Decimal(1)], [600*60*24*31, new Decimal(1)]],
-            lastTenEternities: player.lastTenEternities,
-            lastTenRealities: player.lastTenRealities,
-            infMult: new Decimal(1),
-            infMultCost: new Decimal(10),
-            tickSpeedMultDecrease: player.eternities >= 20 ? player.tickSpeedMultDecrease : 10,
-            tickSpeedMultDecreaseCost: player.eternities >= 20 ? player.tickSpeedMultDecreaseCost : 3e6,
-            dimensionMultDecrease: player.eternities >= 20 ? player.dimensionMultDecrease : 10,
-            dimensionMultDecreaseCost: player.eternities >= 20 ? player.dimensionMultDecreaseCost : 1e8,
-            version: player.version,
-            postChallUnlocked: (isAchEnabled("r133")) ? 8 : 0,
-            postC4Tier: 1,
-            postC3Reward: new Decimal(1),
-            overXGalaxies: player.overXGalaxies,
-            spreadingCancer: player.spreadingCancer,
-            infDimensionsUnlocked: [false, false, false, false, false, false, false, false],
-            infinityPower: new Decimal(1),
-            infinityDimension1 : {
-                cost: new Decimal(1e8),
-                amount: new Decimal(0),
-                bought: 0,
-                power: new Decimal(1),
-                baseAmount: 0
-            },
-            infinityDimension2 : {
-                cost: new Decimal(1e9),
-                amount: new Decimal(0),
-                bought: 0,
-                power: new Decimal(1),
-                baseAmount: 0
-            },
-            infinityDimension3 : {
-                cost: new Decimal(1e10),
-                amount: new Decimal(0),
-                bought: 0,
-                power: new Decimal(1),
-                baseAmount: 0
-            },
-            infinityDimension4 : {
-                cost: new Decimal(1e20),
-                amount: new Decimal(0),
-                bought: 0,
-                power: new Decimal(1),
-                baseAmount: 0
-            },
-            infinityDimension5 : {
-                cost: new Decimal(1e140),
-                amount: new Decimal(0),
-                bought: 0,
-                power: new Decimal(1),
-                baseAmount: 0
-            },
-            infinityDimension6 : {
-                cost: new Decimal(1e200),
-                amount: new Decimal(0),
-                bought: 0,
-                power: new Decimal(1),
-                baseAmount: 0
-            },
-            infinityDimension7 : {
-                cost: new Decimal(1e250),
-                amount: new Decimal(0),
-                bought: 0,
-                power: new Decimal(1),
-                baseAmount: 0
-            },
-            infinityDimension8 : {
-                cost: new Decimal(1e280),
-                amount: new Decimal(0),
-                bought: 0,
-                power: new Decimal(1),
-                baseAmount: 0
-            },
-            infDimBuyers: player.infDimBuyers,
-            timeShards: new Decimal(0),
-            tickThreshold: new Decimal(1),
-            totalTickGained: 0,
-            timeDimension1: player.timeDimension1,
-            timeDimension2: player.timeDimension2,
-            timeDimension3: player.timeDimension3,
-            timeDimension4: player.timeDimension4,
-            timeDimension5: player.timeDimension5,
-            timeDimension6: player.timeDimension6,
-            timeDimension7: player.timeDimension7,
-            timeDimension8: player.timeDimension8,
-            eternityPoints: player.eternityPoints,
-            eternities: player.eternities,
-            thisEternity: 0,
-            bestEternity: player.bestEternity,
-            eternityUpgrades: player.eternityUpgrades,
-            epmult: player.epmult,
-            epmultCost: player.epmultCost,
-            totalTickGained: 0,
-            offlineProd: player.eternities >= 20 ? player.offlineProd : 0,
-            offlineProdCost: player.eternities >= 20 ? player.offlineProdCost : 1e7,
-            challengeTarget: 0,
-            autoSacrifice: player.eternities >= 7 ? player.autoSacrifice : 1,
-            replicanti: {
-                amount: player.eternities >= 50 ? 1 : 0,
-                unl: player.eternities >= 50 ? true : false,
-                chance: 0.01,
-                chanceCost: new Decimal(1e150),
-                interval: 1000,
-                intervalCost: new Decimal(1e140),
-                gal: 0,
-                galaxies: 0,
-                galCost: new Decimal(1e170),
-                galaxybuyer: (player.eternities >= 3) ? player.replicanti.galaxybuyer : undefined,
-                auto: player.replicanti.auto
-            },
-            timestudy: player.timestudy,
-            eternityChalls: player.eternityChalls,
-            eternityChallGoal: startgoal.times(goalIncrease.pow(ECTimesCompleted(name))).max(startgoal),
-            currentEternityChall: name,
-            eternityChallUnlocked: player.eternityChallUnlocked,
-            etercreq: player.etercreq,
-            autoIP: new Decimal(0),
-            autoTime: 1e300,
-            infMultBuyer: player.infMultBuyer,
-            autoCrunchMode: player.autoCrunchMode,
-            autoEternityMode: player.autoEternityMode,
-            respec: player.respec,
-            eternityBuyer: player.eternityBuyer,
-            eterc8ids: 50,
-            eterc8repl: 40,
-            dimlife: true,
-            dead: true,
-            dilation: {
-                studies: player.dilation.studies,
-                active: false,
-                tachyonParticles: player.dilation.tachyonParticles,
-                dilatedTime: player.dilation.dilatedTime,
-                totalTachyonParticles: player.dilation.totalTachyonParticles,
-                nextThreshold: player.dilation.nextThreshold,
-                freeGalaxies: player.dilation.freeGalaxies,
-                upgrades: player.dilation.upgrades,
-                rebuyables: player.dilation.rebuyables
-            },
-            secretUnlocks: player.secretUnlocks,
-            realities: player.realities,
-            thisReality: player.thisReality,
-            bestReality: player.bestReality,
-            reality: player.reality,
-            wormhole: player.wormhole,
-            options: player.options
-        };
-
-        if (player.replicanti.unl) player.replicanti.amount = new Decimal(1)
-        player.replicanti.galaxies = 0
-        if (isAchEnabled("r36")) player.tickspeed = player.tickspeed.times(0.98);
-        if (isAchEnabled("r45")) player.tickspeed = player.tickspeed.times(0.98);
-        if (player.eternities < 30) {
-            document.getElementById("secondRow").style.display = "none";
-            document.getElementById("thirdRow").style.display = "none";
-            document.getElementById("tickSpeed").style.visibility = "hidden";
-            document.getElementById("tickSpeedMax").style.visibility = "hidden";
-            document.getElementById("tickLabel").style.visibility = "hidden";
-            document.getElementById("tickSpeedAmount").style.visibility = "hidden";
-            document.getElementById("fourthRow").style.display = "none";
-        }
-        document.getElementById("fifthRow").style.display = "none";
-        document.getElementById("sixthRow").style.display = "none";
-        document.getElementById("seventhRow").style.display = "none";
-        document.getElementById("eightRow").style.display = "none";
-        document.getElementById("matter").style.display = "none";
-        document.getElementById("quickReset").style.display = "none";
-        var autobuyers = document.getElementsByClassName('autoBuyerDiv')
-        if (player.eternities < 2) {
-            for (var i=0; i<autobuyers.length;i++) autobuyers.item(i).style.display = "none"
-            document.getElementById("buyerBtnDimBoost").style.display = "inline-block"
-            document.getElementById("buyerBtnGalaxies").style.display = "inline-block"
-            document.getElementById("buyerBtnInf").style.display = "inline-block"
-            document.getElementById("buyerBtnTickSpeed").style.display = "inline-block"
-        }
-        updateAutobuyers();
-        if (isAchEnabled("r21")) player.money = new Decimal(100).max(player.money);
-        if (isAchEnabled("r37")) player.money = new Decimal(1000);
-        if (isAchEnabled("r54")) player.money = new Decimal(2e5);
-        if (isAchEnabled("r55")) player.money = new Decimal(1e10);
-        if (isAchEnabled("r78")) player.money = new Decimal(1e25);
-        if (isAchEnabled("r104")) player.infinityPoints = new Decimal(2e25);
-        resetInfDimensions();
-        updateChallenges();
-        updateChallengeTimes()
-        updateLastTenRuns()
-        updateLastTenEternities()
-        var infchalls = Array.from(document.getElementsByClassName('infchallengediv'))
-        for (var i = 0; i< infchalls.length; i++) infchalls[i].style.display = "none"
-        IPminpeak = new Decimal(0)
-        EPminpeak = new Decimal(0)
-        updateMilestones()
-        resetTimeDimensions()
-        if (player.eternities < 20) player.autobuyers[9].bulk = 1
-        if (player.eternities < 20) document.getElementById("bulkDimboost").value = player.autobuyers[9].bulk
-        if (player.eternities < 50) {
-            document.getElementById("replicantidiv").style.display="none"
-            document.getElementById("replicantiunlock").style.display="inline-block"
-        }
-        try {
-            kongregate.stats.submit('Eternities', player.eternities);
-        } catch (err) {console.log("Couldn't load Kongregate API")}
-        if (player.eternities > 2 && player.replicanti.galaxybuyer === undefined) player.replicanti.galaxybuyer = false
-        document.getElementById("infinityPoints1").innerHTML = "You have <span class=\"IPAmount1\">"+shortenDimensions(player.infinityPoints)+"</span> Infinity points."
-        document.getElementById("infinityPoints2").innerHTML = "You have <span class=\"IPAmount2\">"+shortenDimensions(player.infinityPoints)+"</span> Infinity points."
-        if (player.eternities < 2) document.getElementById("break").textContent = "BREAK INFINITY"
-        document.getElementById("replicantireset").innerHTML = "Reset replicanti amount, but get a free galaxy<br>"+player.replicanti.galaxies + " replicated galaxies created."
-        document.getElementById("eternitybtn").style.display = player.infinityPoints.gte(player.eternityChallGoal) ? "inline-block" : "none"
-        document.getElementById("infiMult").innerHTML = "Multiply infinity points from all sources by 2 <br>currently: "+shorten(player.infMult.times(kongIPMult)) +"x<br>Cost: "+shortenCosts(player.infMultCost)+" IP"
-        updateEternityUpgrades()
-        document.getElementById("totaltickgained").textContent = "You've gained "+Math.max(player.totalTickGained, 0).toString().replace(/\B(?=(\d{3})+(?!\d))/g, ",")+" tickspeed upgrades."
-        updateTickSpeed();
-        playerInfinityUpgradesOnEternity()
-        document.getElementById("eternityPoints2").innerHTML = "You have <span class=\"EPAmount2\">"+shortenDimensions(player.eternityPoints)+"</span> Eternity point"+((player.eternityPoints.eq(1)) ? "." : "s.")
-        updateChallenges()
-        updateEternityChallenges()
-        Marathon2 = 0;
-
-        return true
-    } else return false
-}
-
-function startDilatedEternity() {
-    if (!player.dilation.studies.includes(1)) return false
-    clearInterval(gameLoopIntervalId);
-    if (player.dilation.active) {
-        eternity(true)
-        setTimeout(function() {
-            gameLoopIntervalId = setInterval(gameLoop, player.options.updateRate);
-        }, 250)
-        return false
-    }
-    if (player.options.confirmations.dilation && !confirm("Dilating time will start a new eternity, and all of your Dimension/Infinity Dimension/Time Dimension multiplier's exponents and tickspeed multiplier's exponent will be reduced to ^ 0.75. If you can eternity while dilated, you'll be rewarded with tachyon particles based on your antimatter and tachyon particles.")) {
-        setTimeout(function() {
-            gameLoopIntervalId = setInterval(gameLoop, player.options.updateRate);
-        }, 250)
-        return false
-    }
-    giveAchievement("I told you already, time is relative")
-    eternity(true)
-    player.dilation.active = true;
-    totalMult = 1
-    currentMult = 1
-    infinitiedMult = 1
-    achievementMult = 1
-    challengeMult = 1
-    unspentBonus = 1
-    postc8Mult = new Decimal(0)
-    mult18 = new Decimal(1)
-    ec10bonus = new Decimal(1)
-    setTimeout(function() {
-        gameLoopIntervalId = setInterval(gameLoop, player.options.updateRate);
-    }, 250)
-    return true
-}
-
-function unlockDilation() {
-    if (player.dilation.studies.includes(1)) return false
-    if (player.timestudy.theorem < 5000) return false
-    if (ECTimesCompleted("eterc12") !== 5) return false
-    if (ECTimesCompleted("eterc11") !== 5) return false
-    player.timestudy.theorem -= 5000
-    document.getElementById("dilationunlock").className = "dilationupgbought"
-    updateTimeStudyButtons()
-    showEternityTab("dilation")
-    document.getElementById("dilationunlock").innerHTML = "Unlock time dilation<span>Cost: 5000 Time Theorems"
-    return true
-}
-
-
-/**
- *
- * @param {Name of the ugrade} id
- * @param {Cost of the upgrade} cost
- * @param {Cost increase for the upgrade, only for rebuyables} costInc
- *
- * id 1-3 are rebuyables
- *
- * id 2 resets your dilated time and free galaxies
- *
- */
-
- const DIL_UPG_COSTS = [null, [1e5, 10], [1e6, 100], [1e7, 20],
-                              5e6,        1e9,         5e7,
-                              2e12,        1e10,         1e11,
-                                            1e15]
-
-
-function buyDilationUpgrade(id, costInc) {
-    if (id > 3) { // Not rebuyable
-        if (player.dilation.dilatedTime < DIL_UPG_COSTS[id]) return // Not enough dilated time
-        if (player.dilation.upgrades.includes(id)) return // Has the upgrade
-        player.dilation.dilatedTime = player.dilation.dilatedTime.minus(DIL_UPG_COSTS[id])
-        player.dilation.upgrades.push(id)
-        if (id == 4) player.dilation.freeGalaxies *= 2 // Double the current galaxies
-    } else { // Is rebuyable
-        let upgAmount = player.dilation.rebuyables[id];
-        let realCost = new Decimal(DIL_UPG_COSTS[id][0]).times( Decimal.pow(DIL_UPG_COSTS[id][1], (upgAmount)) )
-        if (player.dilation.dilatedTime.lt(realCost)) return
-
-        player.dilation.dilatedTime = player.dilation.dilatedTime.minus(realCost)
-        player.dilation.rebuyables[id] += 1
-        if (id == 2) {
-            player.dilation.dilatedTime = new Decimal(0)
-            player.dilation.nextThreshold = new Decimal(1000)
-            player.dilation.freeGalaxies = 0
-        }
-    }
-
-    updateDilationUpgradeCosts()
-    updateDilationUpgradeButtons()
-    updateTimeStudyButtons()
-}
-
-function updateDilationUpgradeButtons() {
-    for (var i = 1; i <= 10; i++) {
-        if (i <= 3) {
-            document.getElementById("dil"+i).className = ( new Decimal(DIL_UPG_COSTS[i][0]).times(Decimal.pow(DIL_UPG_COSTS[i][1],(player.dilation.rebuyables[i]))).gt(player.dilation.dilatedTime) ) ? "dilationupgrebuyablelocked" : "dilationupgrebuyable";
-        } else if (player.dilation.upgrades.includes(i)) {
-            document.getElementById("dil"+i).className = "dilationupgbought"
-        } else {
-            document.getElementById("dil"+i).className = ( DIL_UPG_COSTS[i] > player.dilation.dilatedTime ) ? "dilationupglocked" : "dilationupg";
-        }
-    }
-    document.getElementById("dil7desc").textContent = "Currently: "+shortenMoney(player.dilation.dilatedTime.pow(1000).max(1))+"x"
-    document.getElementById("dil10desc").textContent = "Currently: "+shortenMoney(Math.floor(player.dilation.tachyonParticles.div(20000).max(1)))+"/s"
-}
-
-function updateDilationUpgradeCosts() {
-    document.getElementById("dil1cost").textContent = "Cost: " + shortenCosts( new Decimal(DIL_UPG_COSTS[1][0]).times(Decimal.pow(DIL_UPG_COSTS[1][1],(player.dilation.rebuyables[1]))) ) + " dilated time"
-    document.getElementById("dil2cost").textContent = "Cost: " + shortenCosts( new Decimal(DIL_UPG_COSTS[2][0]).times(Decimal.pow(DIL_UPG_COSTS[2][1],(player.dilation.rebuyables[2]))) ) + " dilated time"
-    document.getElementById("dil3cost").textContent = "Cost: " + formatValue(player.options.notation, new Decimal(DIL_UPG_COSTS[3][0]).times(Decimal.pow(DIL_UPG_COSTS[3][1],(player.dilation.rebuyables[3]))), 1, 1) + " dilated time"
-    document.getElementById("dil4cost").textContent = "Cost: " + shortenCosts(DIL_UPG_COSTS[4]) + " dilated time"
-    document.getElementById("dil5cost").textContent = "Cost: " + shortenCosts(DIL_UPG_COSTS[5]) + " dilated time"
-    document.getElementById("dil6cost").textContent = "Cost: " + shortenCosts(DIL_UPG_COSTS[6]) + " dilated time"
-    document.getElementById("dil7cost").textContent = "Cost: " + shortenCosts(DIL_UPG_COSTS[7]) + " dilated time"
-    document.getElementById("dil8cost").textContent = "Cost: " + shortenCosts(DIL_UPG_COSTS[8]) + " dilated time"
-    document.getElementById("dil9cost").textContent = "Cost: " + shortenCosts(DIL_UPG_COSTS[9]) + " dilated time"
-    document.getElementById("dil10cost").textContent = "Cost: " + shortenCosts(DIL_UPG_COSTS[10]) + " dilated time"
-}
-
-
-function getDilationGainPerSecond() {
-    var ret = new Decimal(player.dilation.tachyonParticles*Math.pow(2, player.dilation.rebuyables[1]))
-    if (isAchEnabled("r132")) ret = ret.times(Math.max(Math.pow(player.galaxies, 0.04), 1))
-    if (player.reality.upg.includes(1)) ret = ret.times(3)
-    for (i in player.reality.glyphs.active) {
-      var glyph = player.reality.glyphs.active[i]
-      if (glyph.type == "dilation" && glyph.effects.dilationMult !== undefined) ret = ret.times(glyph.effects.dilationMult)
-    }
-    for (i in player.reality.glyphs.active) {
-      var glyph = player.reality.glyphs.active[i]
-      if (glyph.type == "replication" && glyph.effects.dtgain !== undefined) ret = ret.times(player.replicanti.amount.e * glyph.effects.dtgain)
-    }
-    return ret
-}
-
-function getTachyonGain() {
-    let mult = Math.pow(3, player.dilation.rebuyables[3])
-    if (player.reality.upg.includes(4)) mult *= 3
-    if (player.reality.upg.includes(8)) mult *= Math.sqrt(player.achPow)
-    if (player.reality.upg.includes(15)) mult *= Math.sqrt(Decimal.log10(player.epmult))
-
-    let tachyonGain = Math.max(Math.pow(Decimal.log10(player.money) / 400, 1.5) * (mult) - player.dilation.totalTachyonParticles, 0)            
-    return tachyonGain
-}
-
-function getTachyonReq() {
-    let mult = Math.pow(3, player.dilation.rebuyables[3])
-    if (player.reality.upg.includes(4)) mult *= 3
-    if (player.reality.upg.includes(8)) mult *= Math.sqrt(player.achPow)
-
-    let req = Decimal.pow(10, Math.pow(player.dilation.tachyonParticles * Math.pow(400, 1.5) / mult, 2/3))
-    return req
-}
-
-
-
-
-
-function calcPerSec(amount, pow, hasMult) {
-    if (!hasMult) return Decimal.floor(amount).times(pow).times(player.achPow).times(timeMult()).times(player.chall2Pow).dividedBy(player.tickspeed.dividedBy(1000));
-    else return Decimal.floor(amount).times(pow).times(player.achPow).times(dimMults()).times(timeMult()).times(player.chall2Pow).dividedBy(player.tickspeed.dividedBy(1000));
-}
-
-document.getElementById("quickReset").onclick = function () {
-    if (player.resets == 0) player.resets--;
-    else player.resets -= 2;
-    softReset(1);
-}
-
-
-function updateInfPower() {
-    document.getElementById("infPowAmount").textContent = shortenMoney(player.infinityPower)
-    if (player.currentEternityChall == "eterc9") document.getElementById("infDimMultAmount").textContent = shortenMoney((Decimal.pow(Math.max(player.infinityPower.log2(), 1), 4)).max(1))
-    else {
-        var conversionRate = 7
-        for (i in player.reality.glyphs.active) {
-          var glyph = player.reality.glyphs.active[i]
-          if (glyph.type == "infinity" && glyph.effects.rate !== undefined) conversionRate += glyph.effects.rate
-        }
-        document.getElementById("infDimMultAmount").textContent = shortenMoney(player.infinityPower.pow(conversionRate).max(1))
-    }
-    if (player.currentEternityChall == "eterc7") document.getElementById("infPowPerSec").textContent = "You are getting " +shortenDimensions(DimensionProduction(1))+" Seventh Dimensions per second."
-    else document.getElementById("infPowPerSec").textContent = "You are getting " +shortenDimensions(DimensionProduction(1))+" Infinity Power per second."
-}
-
-function updateTimeShards() {
-    if (document.getElementById("timedimensions").style.display == "block" && document.getElementById("dimensions").style.display == "block") {
-        document.getElementById("timeShardAmount").textContent = shortenMoney(player.timeShards)
-        document.getElementById("tickThreshold").textContent = shortenMoney(player.tickThreshold)
-        if (player.currentEternityChall == "eterc7") document.getElementById("timeShardsPerSec").textContent = "You are getting "+shortenDimensions(getTimeDimensionProduction(1))+" Eighth Infinity Dimensions per second."
-        else document.getElementById("timeShardsPerSec").textContent = "You are getting "+shortenDimensions(getTimeDimensionProduction(1))+" Timeshards per second."
-    }
-}
-
-function updateDilation() {
-    if (document.getElementById("dilation").style.display == "block" && document.getElementById("eternitystore").style.display == "block") {
-        document.getElementById("tachyonParticleAmount").textContent = shortenMoney(player.dilation.tachyonParticles)
-        document.getElementById("dilatedTimeAmount").textContent = shortenMoney(player.dilation.dilatedTime)
-        document.getElementById("dilatedTimePerSecond").textContent = "+" + shortenMoney(getDilationGainPerSecond()) + "/s"
-        document.getElementById("galaxyThreshold").textContent = shortenMoney(player.dilation.nextThreshold)
-        document.getElementById("dilatedGalaxies").textContent = player.dilation.freeGalaxies
-    }
-}
-
-
-function getNewInfReq() {
-    if (!player.infDimensionsUnlocked[0]) return new Decimal("1e1100")
-    else if (!player.infDimensionsUnlocked[1]) return new Decimal("1e1900")
-    else if (!player.infDimensionsUnlocked[2]) return new Decimal("1e2400")
-    else if (!player.infDimensionsUnlocked[3]) return new Decimal("1e10500")
-    else if (!player.infDimensionsUnlocked[4]) return new Decimal("1e30000")
-    else if (!player.infDimensionsUnlocked[5]) return new Decimal("1e45000")
-    else if (!player.infDimensionsUnlocked[6]) return new Decimal("1e54000")
-    else return new Decimal("1e60000")
-}
-
-
-function newDimension() {
-    if (player.money.gte(getNewInfReq())) {
-        if (!player.infDimensionsUnlocked[0]) player.infDimensionsUnlocked[0] = true
-        else if (!player.infDimensionsUnlocked[1]) player.infDimensionsUnlocked[1] = true
-        else if (!player.infDimensionsUnlocked[2]) player.infDimensionsUnlocked[2] = true
-        else if (!player.infDimensionsUnlocked[3]) {
-            player.infDimensionsUnlocked[3] = true
-            giveAchievement("NEW DIMENSIONS???")
-        }
-        else if (!player.infDimensionsUnlocked[4]) player.infDimensionsUnlocked[4] = true
-        else if (!player.infDimensionsUnlocked[5]) player.infDimensionsUnlocked[5] = true
-        else if (!player.infDimensionsUnlocked[6]) player.infDimensionsUnlocked[6] = true
-        else if (!player.infDimensionsUnlocked[7]) {
-            player.infDimensionsUnlocked[7] = true
-            giveAchievement("0 degrees from infinity")
-        }
-    }
-}
-var blink = true
-setInterval(function() {
-    $.getJSON('version.txt', function(data){
-        //data is actual content of version.txt, so
-        //do whatever you need with it
-        //I'd compare it with last result and if it's different
-        //show the message received and nag for attention
-        //like this:
-        if (data.version > player.version) {
-            player.version = data.version
-            document.getElementById("update").style.display = "block"
-            document.getElementById("updatePopup").innerHTML = data.message
-            //or some more resilient method
-            //like forced news bar with message running over and over
-        }
-    })
-}, 60000)
-
-
-const ETERNITY_CHALLS = {
-    ec1: {
-        start: new Decimal("1e1800"),
-        inc: new Decimal("1e200")
-    },
-    ec2: {
-        start: new Decimal("1e975"),
-        inc: new Decimal("1e175")
-    },
-    ec3: {
-        start: new Decimal("1e600"),
-        inc: new Decimal("1e75")
-    },
-    ec4: {
-        start: new Decimal("1e2750"),
-        inc: new Decimal("1e550")
-    },
-    ec5: {
-        start: new Decimal("1e750"),
-        inc: new Decimal("1e400")
-    },
-    ec6: {
-        start: new Decimal("1e850"),
-        inc: new Decimal("1e250")
-    },
-    ec7: {
-        start: new Decimal("1e2000"),
-        inc: new Decimal("1e530")
-    },
-    ec8: {
-        start: new Decimal("1e1300"),
-        inc: new Decimal("1e900")
-    },
-    ec9: {
-        start: new Decimal("1e1750"),
-        inc: new Decimal("1e250")
-    },
-    ec10: {
-        start: new Decimal("1e3000"),
-        inc: new Decimal("1e300")
-    },
-    ec11: {
-        start: new Decimal("1e500"),
-        inc: new Decimal("1e200")
-    },
-    ec12: {
-        start: new Decimal("1e110000"),
-        inc: new Decimal("1e12000")
-    },
-}
-
-
-
-
-
-setInterval(function() {
-    try {
-        kongregate.stats.submit('Log10 of total antimatter', player.totalmoney.e);
-        kongregate.stats.submit('Log10 of Infinity Points', player.infinityPoints.e);
-        kongregate.stats.submit('Log10 of Eternity Points', player.eternityPoints.e);
-    } catch (err) {console.log("Couldn't load Kongregate API")}
-}, 10000)
-
-var nextAt = [new Decimal("1e2000"), new Decimal("1e5000"), new Decimal("1e12000"), new Decimal("1e14000"), new Decimal("1e18000"), new Decimal("1e20000"), new Decimal("1e23000"), new Decimal("1e28000")]
-
-var goals = [new Decimal("1e850"), new Decimal("1e10500"), new Decimal("1e5000"), new Decimal("1e13000"), new Decimal("1e11111"), new Decimal("2e22222"), new Decimal("1e10000"), new Decimal("1e27000")]
-setInterval(function() {
-    if (getDimensionFinalMultiplier(1).gte(new Decimal("1e308")) &&
-        getDimensionFinalMultiplier(2).gte(new Decimal("1e308")) &&
-        getDimensionFinalMultiplier(3).gte(new Decimal("1e308")) &&
-        getDimensionFinalMultiplier(4).gte(new Decimal("1e308")) &&
-        getDimensionFinalMultiplier(5).gte(new Decimal("1e308")) &&
-        getDimensionFinalMultiplier(6).gte(new Decimal("1e308")) &&
-        getDimensionFinalMultiplier(7).gte(new Decimal("1e308")) &&
-        getDimensionFinalMultiplier(8).gte(new Decimal("1e308"))) giveAchievement("Can't hold all these infinities")
-
-    if (getDimensionFinalMultiplier(1).lt(getDimensionFinalMultiplier(2)) &&
-        getDimensionFinalMultiplier(2).lt(getDimensionFinalMultiplier(3)) &&
-        getDimensionFinalMultiplier(3).lt(getDimensionFinalMultiplier(4)) &&
-        getDimensionFinalMultiplier(4).lt(getDimensionFinalMultiplier(5)) &&
-        getDimensionFinalMultiplier(5).lt(getDimensionFinalMultiplier(6)) &&
-        getDimensionFinalMultiplier(6).lt(getDimensionFinalMultiplier(7)) &&
-        getDimensionFinalMultiplier(7).lt(getDimensionFinalMultiplier(8))) giveAchievement("How the antitables have turned")
-
-
-
-    if (player.infinitied == 0 && player.infinityPoints.lt(new Decimal(1e50)) && player.eternities <= 0) document.getElementById("infinityPoints2").style.display = "none"
-    else document.getElementById("infinityPoints2").style.display = "inline-block"
-
-    if (blink && !isAchEnabled("r78")) {
-        document.getElementById("Blink of an eye").style.display = "none"
-        blink = false
-    }
-    else {
-        document.getElementById("Blink of an eye").style.display = "block"
-        blink = true
-    }
-    if (player.challenges.includes("postc1")) {
-        let temp = 1
-        for (var i=0; i < player.challenges.length; i++) {
-            if (player.challenges[i].includes("post")) {
-                temp *= 1.3
-                document.getElementById("infchallengetimes").style.display = "inline-block"
-            }
-        }
-        infDimPow = temp
-    } else {
-        document.getElementById("infchallengetimes").style.display = "none"
-    }
-
-    if (player.money.gte(new Decimal("1e2000")) || Object.keys(player.eternityChalls).length > 0 || player.eternityChallUnlocked !== 0) document.getElementById("challTabButtons").style.display = "table"
-
-    document.getElementById("kongip").textContent = "Double your IP gain from all sources (additive). Forever. Currently: x"+kongIPMult+", next: x"+(kongIPMult==1? 2: kongIPMult+2)
-    document.getElementById("kongep").textContent = "Triple your EP gain from all sources (additive). Forever. Currently: x"+kongEPMult+", next: x"+(kongEPMult==1? 3: kongEPMult+3)
-    document.getElementById("kongdim").textContent = "Double all your normal dimension multipliers (multiplicative). Forever. Currently: x"+kongDimMult+", next: x"+(kongDimMult*2)
-    document.getElementById("kongalldim").textContent = "Double ALL the dimension multipliers (Normal, Infinity, Time) (multiplicative until 32x). Forever. Currently: x"+kongAllDimMult+", next: x"+((kongAllDimMult < 32) ? kongAllDimMult * 2 : kongAllDimMult + 32)
-    document.getElementById("eternityPoints2").innerHTML = "You have <span class=\"EPAmount2\">"+shortenDimensions(player.eternityPoints)+"</span> Eternity point"+((player.eternityPoints.eq(1)) ? "." : "s.")
-
-    document.getElementById("eternitybtn").style.display = (player.infinityPoints.gte(player.eternityChallGoal) && (player.infDimensionsUnlocked[7] || player.eternities > 24)) ? "inline-block" : "none"
-
-
-    if (player.eternities !== 0) document.getElementById("eternitystorebtn").style.display = "inline-block"
-    else document.getElementById("eternitystorebtn").style.display = "none"
-    for (var i=1; i <=8; i++) {
-        document.getElementById("postc"+i+"goal").textContent = "Goal: "+shortenCosts(goals[i-1])
-    }
-
-    if (player.replicanti.galaxybuyer !== undefined) document.getElementById("replicantiresettoggle").style.display = "inline-block"
-    else document.getElementById("replicantiresettoggle").style.display = "none"
-
-    if (player.eternities > 0) document.getElementById("infmultbuyer").style.display = "inline-block"
-    else document.getElementById("infmultbuyer").style.display = "none"
-    if (player.eternities > 4) document.getElementById("togglecrunchmode").style.display = "inline-block"
-    else document.getElementById("togglecrunchmode").style.display = "none"
-    if (player.eternities > 8) document.getElementById("galaxybulk").style.display = "inline-block"
-    else document.getElementById("galaxybulk").style.display = "none"
-
-    document.getElementById("replicantichance").className = (player.infinityPoints.gte(player.replicanti.chanceCost) && player.replicanti.chance < 1) ? "storebtn" : "unavailablebtn"
-    document.getElementById("replicantiinterval").className = (player.infinityPoints.gte(player.replicanti.intervalCost) && ((player.replicanti.interval !== 50) || player.timestudy.studies.includes(22)) && (player.replicanti.interval !== 1)) ? "storebtn" : "unavailablebtn"
-    document.getElementById("replicantimax").className = (player.infinityPoints.gte(player.replicanti.galCost)) ? "storebtn" : "unavailablebtn"
-    document.getElementById("replicantireset").className = (player.replicanti.galaxies < player.replicanti.gal && player.replicanti.amount.gte(Number.MAX_VALUE)) ? "storebtn" : "unavailablebtn"
-    document.getElementById("replicantiunlock").className = (player.infinityPoints.gte(1e140)) ? "storebtn" : "unavailablebtn"
-    updateTheoremButtons()
-
-    if (getTickSpeedMultiplier() < 0.001) giveAchievement("Do you even bend time bro?")
-
-    if (player.eternities > 9) document.getElementById("bulklabel").textContent = "Buy max dimboosts every X seconds:"
-    else document.getElementById("bulklabel").textContent = "Bulk DimBoost Amount:"
-
-    if (player.eternities > 10) {
-        for (var i=1;i<player.eternities-9 && i < 9; i++) {
-            document.getElementById("infauto"+i).style.visibility = "visible"
-        }
-        document.getElementById("toggleallinfdims").style.visibility = "visible"
-    } else {
-        for (var i=1; i<9; i++) {
-            document.getElementById("infauto"+i).style.visibility = "hidden"
-        }
-        document.getElementById("toggleallinfdims").style.visibility = "hidden"
-    }
-
-    if (player.eternities >= 40) document.getElementById("replauto1").style.visibility = "visible"
-    else document.getElementById("replauto1").style.visibility = "hidden"
-    if (player.eternities >= 60) document.getElementById("replauto2").style.visibility = "visible"
-    else document.getElementById("replauto2").style.visibility = "hidden"
-    if (player.eternities >= 80) document.getElementById("replauto3").style.visibility = "visible"
-    else document.getElementById("replauto3").style.visibility = "hidden"
-    if (player.eternities >= 100) document.getElementById("autoBuyerEter").style.display = "inline-block"
-
-    if (player.eternities == 0 && player.realities == 0) document.getElementById("pasteternities").style.display = "none"
-    else document.getElementById("pasteternities").style.display = "inline-block"
-    if (player.realities == 0) document.getElementById("pastrealities").style.display = "none"
-    else document.getElementById("pastrealities").style.display = "inline-block"
-    if (player.challenges.length > 1) document.getElementById("challengetimesbtn").style.display = "inline-block"
-    else document.getElementById("challengetimesbtn").style.display = "none"
-    if (player.infinitied > 0 || player.eternities > 0 || player.realities > 0) document.getElementById("pastinfs").style.display = "inline-block"
-    else document.getElementById("pastinfs").style.display = "none"
-
-    if (player.infinitied !== 0 || player.eternities !== 0 || player.realities !== 0) document.getElementById("bigCrunchAnimBtn").style.display = "inline-block"
-    else document.getElementById("bigCrunchAnimBtn").style.display = "none"
-    if (!player.dilation.tachyonParticles.eq(0) || player.realities !== 0) document.getElementById("tachyonParticleAnimBtn").style.display = "inline-block"
-    else document.getElementById("tachyonParticleAnimBtn").style.display = "none"
-    if (player.realities !== 0 ) document.getElementById("realityAnimBtn").style.display = "inline-block"
-    else document.getElementById("realityAnimBtn").style.display = "none"
-
-    if (player.eternities !== 0 || player.realities !== 0) document.getElementById("eternityConfBtn").style.display = "inline-block"
-    else document.getElementById("eternityConfBtn").style.display = "none"
-    if (!player.dilation.tachyonParticles.eq(0) || player.realities !== 0) document.getElementById("dilationConfBtn").style.display = "inline-block"
-    else document.getElementById("dilationConfBtn").style.display = "none"
-    if (player.realities !== 0) document.getElementById("realityConfBtn").style.display = "inline-block"
-    else document.getElementById("realityConfBtn").style.display = "none"
-
-    if (player.eternities > 10 && player.currentEternityChall !== "eterc8") {
-        for (var i=1;i<player.eternities-9 && i < 9; i++) {
-            if (player.infDimBuyers[i-1]) {
-                buyMaxInfDims(i)
-                buyManyInfinityDimension(i)
-            }
-        }
-    }
-
-    if (player.eternities >= 40 && player.replicanti.auto[0] && player.currentEternityChall !== "eterc8") {
-        while (player.infinityPoints.gte(player.replicanti.chanceCost) && player.currentEternityChall !== "eterc8" && player.replicanti.chance < 1) upgradeReplicantiChance()
-    }
-
-    if (player.eternities >= 60 && player.replicanti.auto[1] && player.currentEternityChall !== "eterc8") {
-        while (player.infinityPoints.gte(player.replicanti.intervalCost) && player.currentEternityChall !== "eterc8" && ((player.timestudy.studies.includes(22)) ? player.replicanti.interval > 1 : player.replicanti.interval > 50)) upgradeReplicantiInterval()
-    }
-
-    if (player.eternities >= 80 && player.replicanti.auto[2] && player.currentEternityChall !== "eterc8") {
-        while (upgradeReplicantiGalaxy()) continue
-    }
-
-    document.getElementById("eterc1goal").textContent = "Goal: "+shortenCosts(new Decimal("1e1800").times(new Decimal("1e200").pow(ECTimesCompleted("eterc1"))).max(new Decimal("1e1800"))) + " IP"
-    document.getElementById("eterc1completed").textContent = "Completed "+ECTimesCompleted("eterc1")+((player.eternityChalls.eterc1 === 1) ? " time." : " times.")
-
-    document.getElementById("eterc2goal").textContent = "Goal: "+shortenCosts(new Decimal("1e975").times(new Decimal("1e175").pow(ECTimesCompleted("eterc2"))).max(new Decimal("1e975"))) + " IP"
-    document.getElementById("eterc2completed").textContent = "Completed "+ECTimesCompleted("eterc2")+((player.eternityChalls.eterc2 === 1) ? " time." : " times.")
-
-    document.getElementById("eterc3goal").textContent = "Goal: "+shortenCosts(new Decimal("1e600").times(new Decimal("1e75").pow(ECTimesCompleted("eterc3"))).max(new Decimal("1e575"))) + " IP"
-    document.getElementById("eterc3completed").textContent = "Completed "+ECTimesCompleted("eterc3")+((player.eternityChalls.eterc3 === 1) ? " time." : " times.")
-
-    document.getElementById("eterc4goal").textContent = "Goal: "+shortenCosts(new Decimal("1e2750").times(new Decimal("1e550").pow(ECTimesCompleted("eterc4"))).max(new Decimal("1e2750"))) + " IP in "+Math.max((16 - (ECTimesCompleted("eterc4")*4)), 0)+" infinities or less."
-    document.getElementById("eterc4completed").textContent = "Completed "+ECTimesCompleted("eterc4")+((player.eternityChalls.eterc4 === 1) ? " time." : " times.")
-
-    document.getElementById("eterc5goal").textContent = "Goal: "+shortenCosts(new Decimal("1e750").times(new Decimal("1e400").pow(ECTimesCompleted("eterc5"))).max(new Decimal("1e750"))) + " IP"
-    document.getElementById("eterc5completed").textContent = "Completed "+ECTimesCompleted("eterc5")+((player.eternityChalls.eterc5 === 1) ? " time." : " times.")
-
-    document.getElementById("eterc6goal").textContent = "Goal: "+shortenCosts(new Decimal("1e850").times(new Decimal("1e250").pow(ECTimesCompleted("eterc6"))).max(new Decimal("1e850"))) + " IP"
-    document.getElementById("eterc6completed").textContent = "Completed "+ECTimesCompleted("eterc6")+((player.eternityChalls.eterc6 === 1) ? " time." : " times.")
-
-    document.getElementById("eterc7goal").textContent = "Goal: "+shortenCosts(new Decimal("1e2000").times(new Decimal("1e530").pow(ECTimesCompleted("eterc7"))).max(new Decimal("1e2000"))) + " IP"
-    document.getElementById("eterc7completed").textContent = "Completed "+ECTimesCompleted("eterc7")+((player.eternityChalls.eterc7 === 1) ? " time." : " times.")
-
-    document.getElementById("eterc8goal").textContent = "Goal: "+shortenCosts(new Decimal("1e1300").times(new Decimal("1e900").pow(ECTimesCompleted("eterc8"))).max(new Decimal("1e1300"))) + " IP"
-    document.getElementById("eterc8completed").textContent = "Completed "+ECTimesCompleted("eterc8")+((player.eternityChalls.eterc8 === 1) ? " time." : " times.")
-
-    document.getElementById("eterc9goal").textContent = "Goal: "+shortenCosts(new Decimal("1e1750").times(new Decimal("1e250").pow(ECTimesCompleted("eterc9"))).max(new Decimal("1e1750"))) + " IP"
-    document.getElementById("eterc9completed").textContent = "Completed "+ECTimesCompleted("eterc9")+((player.eternityChalls.eterc9 === 1) ? " time." : " times.")
-
-    document.getElementById("eterc10goal").textContent = "Goal: "+shortenCosts(new Decimal("1e3000").times(new Decimal("1e300").pow(ECTimesCompleted("eterc10"))).max(new Decimal("1e3000"))) + " IP"
-    document.getElementById("eterc10completed").textContent = "Completed "+ECTimesCompleted("eterc10")+((player.eternityChalls.eterc10 === 1) ? " time." : " times.")
-
-    document.getElementById("eterc11goal").textContent = "Goal: "+shortenCosts(new Decimal("1e500").times(new Decimal("1e200").pow(ECTimesCompleted("eterc11"))).max(new Decimal("1e500"))) + " IP"
-    document.getElementById("eterc11completed").textContent = "Completed "+ECTimesCompleted("eterc11")+((player.eternityChalls.eterc11 === 1) ? " time." : " times.")
-
-    document.getElementById("eterc12goal").textContent = "Goal: "+shortenCosts(new Decimal("1e110000").times(new Decimal("1e12000").pow(ECTimesCompleted("eterc12"))).max(new Decimal("1e110000"))) + " IP in "+(Math.max(10 - ECTimesCompleted("eterc12")*2, 1)/10) + ((ECTimesCompleted("eterc12") === 0) ? " second or less." :" seconds or less." )
-    document.getElementById("eterc12completed").textContent = "Completed "+ECTimesCompleted("eterc12")+((player.eternityChalls.eterc12 === 1) ? " time." : " times.")
-    updateECUnlockButtons()
-
-
-
-
-    if (player.currentEternityChall == "eterc8") {
-        document.getElementById("eterc8repl").style.display = "block"
-        document.getElementById("eterc8ids").style.display = "block"
-        document.getElementById("eterc8repl").textContent = "You have "+player.eterc8repl+" purchases left."
-        document.getElementById("eterc8ids").textContent = "You have "+player.eterc8ids+" purchases left."
-    } else {
-        document.getElementById("eterc8repl").style.display = "none"
-        document.getElementById("eterc8ids").style.display = "none"
-    }
-
-    if (player.currentEternityChall == "eterc12" && player.thisEternity >= Math.max(200 * (5 - ECTimesCompleted("eterc12")), 100)) {
-        document.getElementById("challfail").style.display = "block"
-        setTimeout(exitChallenge, 500)
-        giveAchievement("You're a mistake")
-        failureCount++
-        if (failureCount > 9) giveAchievement("You're a failure")
-    }
-
-    document.getElementById("infinitiedBank").style.display = (player.infinitiedBank > 0) ? "block" : "none"
-    document.getElementById("infinitiedBank").textContent = "You have " + player.infinitiedBank.toString().replace(/\B(?=(\d{3})+(?!\d))/g, ",") + " banked infinities."
-
-    if (infchallengeTimes < 750) giveAchievement("Never again")
-    if (player.infinityPoints.gte(new Decimal("1e22000")) && player.timestudy.studies.length == 0) giveAchievement("What do I have to do to get rid of you")
-    if (player.replicanti.galaxies >= 180*player.galaxies && player.galaxies > 0) giveAchievement("Popular music")
-    if (player.eternityPoints.gte(Number.MAX_VALUE)) giveAchievement("But I wanted another prestige layer...")
-    if (player.infinityPoints.gte(1e100) && player.firstAmount.equals(0) && player.infinitied == 0 && player.resets <= 4 && player.galaxies <= 1 && player.replicanti.galaxies == 0) giveAchievement("Like feasting on a behind")
-    if (player.infinityPoints.gte('9.99999e999')) giveAchievement("This achievement doesn't exist II");
-    if (player.infinityPoints.gte('1e30008')) giveAchievement("Can you get infinite IP?");
-    if (player.infinitied > 2e6) giveAchievement("2 Million Infinities")
-    if (player.money.gte("9.9999e9999")) giveAchievement("This achievement doesn't exist")
-    if (player.money.gte("1e35000")) giveAchievement("I got a few to spare")
-    if (player.infinityPower.gt(1)) giveAchievement("A new beginning.");
-    if (player.infinityPower.gt(1e6)) giveAchievement("1 million is a lot"); //TBD
-    if (player.infinityPower.gt(1e260)) giveAchievement("4.3333 minutes of Infinity"); //TBD
-    if (player.totalTickGained >= 308) giveAchievement("Infinite time");
-    if (player.firstPow >= 10e30) giveAchievement("I forgot to nerf that")
-    if (player.money >= 10e79) giveAchievement("Antimatter Apocalypse")
-    if (player.totalTimePlayed >= 1000 * 60 * 60 * 24 * 8) giveAchievement("One for each dimension")
-    if (player.seventhAmount > 1e12) giveAchievement("Multidimensional");
-    if (player.tickspeed.lt(1e-26)) giveAchievement("Faster than a potato");
-    if (player.tickspeed.lt(1e-55)) giveAchievement("Faster than a squared potato");
-    if (Math.random() < 0.00001) giveAchievement("Do you feel lucky? Well do ya punk?")
-    if ((player.matter.gte(2.586e15) && player.currentChallenge == "postc6") || player.matter.gte(Number.MAX_VALUE)) giveAchievement("It's not called matter dimensions is it?")
-
-    document.getElementById("dilationTabbtn").style.display = (player.dilation.studies.includes(1)) ? "inline-block" : "none"
-    updateDilationUpgradeButtons()
-
-    if (player.infinityDimension1.baseAmount == 0 &&
-        player.infinityDimension2.baseAmount == 0 &&
-        player.infinityDimension3.baseAmount == 0 &&
-        player.infinityDimension4.baseAmount == 0 &&
-        player.infinityDimension5.baseAmount == 0 &&
-        player.infinityDimension6.baseAmount == 0 &&
-        player.infinityDimension7.baseAmount == 0 &&
-        player.infinityDimension8.baseAmount == 0 &&
-        player.infMultCost.equals(10) &&
-        player.infinityPoints.gt(new Decimal("1e200000"))) {
-        giveAchievement("I never liked this infinity stuff anyway")
-    }
-
-    if (player.replicanti.amount.gt(new Decimal("1e20000"))) giveAchievement("When will it be enough?")
-    if (player.tickspeed.e < -8296262) giveAchievement("Faster than a potato^286078")
-    if (player.timestudy.studies.length == 0 && player.dilation.active && player.infinityPoints.e >= 28000) giveAchievement("This is what I have to do to get rid of you.")
-    if (player.secretUnlocks.why >= 1e5) giveAchievement("Should we tell them about buy max...")
-    if ( player.realities > 0 || player.dilation.studies.includes(6)) $("#realitybtn").show()
-    else $("#realitybtn").hide()
-
-    updateAchievements()
-    if (player.realities > 0) document.getElementById("nextAchAt").textContent = "Next achievement in " + timeDisplay(nextAchIn(), false)
-    else document.getElementById("nextAchAt").textContent = ""
-
-    $("#timeForAchievements").text("You will gain your achievements back over the span of " + timeDisplay(60000 * 24 * DAYS_FOR_ALL_ACHS * 60 * Math.pow(0.9, Math.max(player.realities-1, 0)) ) )
-    if (player.realities == 0) $("#timeForAchievements").text("")
-    if (player.realities > 3) {
-        $("#automatorUnlock").hide()
-        $(".automator-container").show()
-    } else {
-        $("#automatorUnlock").show()
-        $(".automator-container").hide()
-    }
-
-    $("#rupg12").html("<b>Requires: 1e70 EP without EC1</b><br>EP mult based on realities and TT, Currently "+shorten(Decimal.max(Decimal.pow(Math.max(player.timestudy.theorem - 1e3, 2), Math.log2(player.realities)), 1))+"x<br>Cost: 50 RM")
-    $("#rupg15").html("<b>Requires: Reach 1e10 EP without EP multipliers (test)</b><br>Multiply TP gain based on EP mult, Currently "+shorten(Math.sqrt(Decimal.log10(player.epmult)))+"x<br>Cost: 50 RM")
-
-    if (player.reality.upg.includes(13)) document.getElementById("toggleeternitymode").style.display = "inline-block"
-    else document.getElementById("toggleeternitymode").style.display = "none"
-
-    updateRealityUpgrades()
-
-}, 1000)
-
-var postC2Count = 0;
-var IPminpeak = new Decimal(0)
-var EPminpeak = new Decimal(0)
-var replicantiTicks = 0
-var eternitiesGain = 0
-
-
-function gameLoop(diff) {
-    var thisUpdate = new Date().getTime();
-    if (thisUpdate - player.lastUpdate >= 21600000) giveAchievement("Don't you dare to sleep")
-    if (typeof diff === 'undefined') var diff = Math.min(thisUpdate - player.lastUpdate, 21600000);
-    if (diff < 0) diff = 1;
-    if (player.wormhole.active) diff *= player.wormhole.power
-    if (player.currentEternityChall === "eterc12") diff = diff / 1000;
-    var speedMod = 1
-    for (i in player.reality.glyphs.active) {
-        var glyph = player.reality.glyphs.active[i]
-        if (glyph.type == "time" && glyph.effects.speed !== undefined) {
-            diff *= glyph.effects.speed
-            speedMod = glyph.effects.speed
-        }
-    }
-    if (player.wormhole.active) speedMod *= player.wormhole.power
-    if (player.thisInfinityTime < -10) player.thisInfinityTime = Infinity
-    if (player.bestInfinityTime < -10) player.bestInfinityTime = Infinity
-    if (diff/100 > player.autoTime && !player.break) player.infinityPoints = player.infinityPoints.plus(player.autoIP.times((diff/100)/player.autoTime))
-    /*if (player.currentChallenge == "postc6" && player.matter.gte(1)) player.matter = player.matter.plus(diff/10)
-    else */
-    player.matter = player.matter.times(Decimal.pow((1.03 + player.resets/200 + player.galaxies/100), diff/100));
-    if (player.matter.gt(player.money) && (player.currentChallenge == "challenge12" || player.currentChallenge == "postc1")) {
-        if (player.resets > 0) player.resets--;
-        softReset(0);
-    }
-
-    if (player.currentChallenge == "postc8") postc8Mult = postc8Mult.times(Math.pow(0.000000046416, diff/100))
-
-    if (player.currentChallenge == "challenge3" || player.matter.gte(1)) player.chall3Pow = player.chall3Pow.times(Decimal.pow(1.00038, diff/100));
-    player.chall2Pow = Math.min(player.chall2Pow + diff/100/1800, 1);
-    if (player.currentChallenge == "postc2") {
-        postC2Count++;
-        if (postC2Count >= 8 || diff > 8000) {
-            sacrifice();
-            postC2Count = 0;
-        }
-    }
-    if (player.infinityUpgrades.includes("passiveGen")) player.partInfinityPoint += diff / player.bestInfinityTime;
-    if (player.partInfinityPoint >= 100) {
-        player.infinityPoints = player.infinityPoints.plus(player.infMult.times(kongIPMult * (isAchEnabled("r85") ? 4 : 1) * (isAchEnabled("r93") ? 4 : 1) * (player.partInfinityPoint/10)));
-        player.partInfinityPoint = 0;
-    }
-
-    if (player.partInfinityPoint >= 10) {
-        player.partInfinityPoint -= 10;
-        player.infinityPoints = player.infinityPoints.plus(player.infMult.times(kongIPMult * (isAchEnabled("r85") ? 4 : 1) * (isAchEnabled("r93") ? 4 : 1)));
-    }
-
-
-
-    if (player.infinityUpgrades.includes("infinitiedGeneration") && player.currentEternityChall !== "eterc4") {
-        if (player.reality.upg.includes(11)) {
-            player.infinitied += Math.floor(gainedInfinities() * 0.1)
-        } else player.partInfinitied += diff / player.bestInfinityTime;
-    }
-    if (player.partInfinitied >= 50) {
-        player.infinitied += Math.floor(player.partInfinitied/5)
-        player.partInfinitied = 0;
-    }
-
-    if (player.partInfinitied >= 5) {
-        player.partInfinitied -= 5;
-        player.infinitied ++;
-    }
-
-    if (player.reality.upg.includes(14) && player.eternities > 0) {
-        eternitiesGain += diff * player.realities / 1000
-        if (eternitiesGain < 2) {
-            player.eternities += 1
-            player.eternitiesGain -= 1
-        } else {
-            player.eternities += Math.floor(eternitiesGain)
-            eternitiesGain -= Math.floor(eternitiesGain)
-        }
-    }
-
-    player.infinityPoints = player.infinityPoints.plus(bestRunIppm.times(player.offlineProd/100).times(diff/60000))
-
-    if (player.money.lte(Number.MAX_VALUE) || (player.break && player.currentChallenge == "") || (player.currentChallenge != "" && player.money.lte(player.challengeTarget))) {
-
-        if (player.currentChallenge != "challenge7" && player.currentEternityChall != "eterc3") {
-            for (let tier = 7; tier >= 1; --tier) {
-                var name = TIER_NAMES[tier];
-
-                player[name + 'Amount'] = player[name + 'Amount'].plus(getDimensionProductionPerSecond(tier + 1).times(diff / 10000));
-            }
-        } else if (player.currentEternityChall != "eterc3") {
-            for (let tier = 6; tier >= 1; --tier) {
-                var name = TIER_NAMES[tier];
-
-                player[name + 'Amount'] = player[name + 'Amount'].plus(getDimensionProductionPerSecond(tier + 2).times(diff / 10000));
-            }
-        } else {
-            for (let tier = 3; tier >= 1; --tier) {
-                var name = TIER_NAMES[tier];
-
-                player[name + 'Amount'] = player[name + 'Amount'].plus(getDimensionProductionPerSecond(tier + 1).times(diff / 10000));
-            }
-        }
-
-        if (player.currentChallenge == "challenge3" || player.currentChallenge == "postc1") {
-            player.money = player.money.plus(getDimensionProductionPerSecond(1).times(diff/1000).times(player.chall3Pow));
-            player.totalmoney = player.totalmoney.plus(getDimensionProductionPerSecond(1).times(diff/1000).times(player.chall3Pow));
-        } else {
-            player.money = player.money.plus(getDimensionProductionPerSecond(1).times(diff/1000));
-            player.totalmoney = player.totalmoney.plus(getDimensionProductionPerSecond(1).times(diff/1000));
-        }
-        if (player.currentChallenge == "challenge7") {
-            player.money = player.money.plus(getDimensionProductionPerSecond(2).times(diff/1000));
-            player.totalmoney = player.totalmoney.plus(getDimensionProductionPerSecond(2).times(diff/1000))
-        }
-    }
-
-    document.getElementById("dimTabButtons").style.display = "none"
-
-    if (player.currentEternityChall === "eterc12") player.realTimePlayed += diff*1000 / speedMod
-    else player.realTimePlayed += diff / speedMod
-    player.totalTimePlayed += diff
-    player.thisInfinityTime += diff
-    player.thisEternity += diff
-    player.thisReality += diff
-
-    if (player.eternities > 0) document.getElementById("tdtabbtn").style.display = "inline-block"
-
-    for (let tier=1;tier<9;tier++) {
-        if (tier != 8 && (player.infDimensionsUnlocked[tier-1] || ECTimesCompleted("eterc7") > 0)) player["infinityDimension"+tier].amount = player["infinityDimension"+tier].amount.plus(DimensionProduction(tier+1).times(diff/10000))
-        if (player.infDimensionsUnlocked[tier-1]) {
-            document.getElementById("infRow"+tier).style.display = "inline-block"
-            document.getElementById("dimTabButtons").style.display = "inline-block"
-            var idtabshown = true;
-        } else {
-            document.getElementById("infRow"+tier).style.display = "none"
-            document.getElementById("idtabbtn").style.display = "none"
-        }
-        if (idtabshown === true || player.eternities >= 1) {
-            document.getElementById("idtabbtn").style.display = "inline-block"
-        }
-
-        if (tier <8) player["timeDimension"+tier].amount = player["timeDimension"+tier].amount.plus(getTimeDimensionProduction(tier+1).times(diff/10000))
-    }
-
-    if (player.infinitied > 0 && player.eternities < 1) {
-        document.getElementById("dimTabButtons").style.display = "inline-block"
-        document.getElementById("dtabbtn").style.display = "inline-block"
-        document.getElementById("prodtabbtn").style.display = "inline-block"
-    }
-    if (player.eternities > 0) document.getElementById("dimTabButtons").style.display = "inline-block"
-
-    if (player.currentEternityChall !== "eterc7") player.infinityPower = player.infinityPower.plus(DimensionProduction(1).times(diff/1000))
-    else if (player.currentChallenge !== "challenge4" && player.currentChallenge !== "postc1") player.seventhAmount = player.seventhAmount.plus(DimensionProduction(1).times(diff/1000))
-
-
-
-
-    if (player.currentEternityChall == "eterc7") player.infinityDimension8.amount = player.infinityDimension8.amount.plus(getTimeDimensionProduction(1).times(diff/1000))
-    else player.timeShards = player.timeShards.plus(getTimeDimensionProduction(1).times(diff/1000))
-
-    if (getTimeDimensionProduction(1).gt(0) && ECTimesCompleted("eterc7") > 0 && player.currentEternityChall !== "eterc12") player.infinityDimension8.amount = player.infinityDimension8.amount.plus(getTimeDimensionProduction(1).pow(ECTimesCompleted("eterc7")*0.2).minus(1).times(diff/1000))
-
-    let gain;
-    var tickmult = 1.33;
-    if (player.timestudy.studies.includes(171)) tickmult = 1.25;
-    for (i in player.reality.glyphs.active) {
-        var glyph = player.reality.glyphs.active[i];
-        if (glyph.type == "time" && glyph.effects.freeTickMult !== undefined) tickmult = 1+(tickmult-1)*glyph.effects.freeTickMult;
-    }
-    if (player.timeShards.gt(0)) {
-        gain = Math.ceil(new Decimal(player.timeShards).dividedBy(player.tickThreshold).log10() / Math.log10(tickmult))
-        player.totalTickGained += gain
-        player.tickspeed = player.tickspeed.times(Decimal.pow(getTickSpeedMultiplier(), gain))
-        player.tickThreshold = new Decimal(1).times(tickmult).pow(player.totalTickGained)
-        document.getElementById("totaltickgained").textContent = "You've gained "+Math.max(player.totalTickGained, 0).toString().replace(/\B(?=(\d{3})+(?!\d))/g, ",")+" tickspeed upgrades."
-        updateTickSpeed();
-    }
-
-    if (player.eternities == 0) {
-        document.getElementById("eternityPoints2").style.display = "none"
-    }
-    else {
-        document.getElementById("eternityPoints2").style.display = "inline-block"
-    }
-
-
-    if (player.money.gte(Number.MAX_VALUE) && (!player.break || (player.currentChallenge != "" && player.money.gte(player.challengeTarget)))) {
-        document.getElementById("bigcrunch").style.display = 'inline-block';
-        if ((player.currentChallenge == "" || player.options.retryChallenge) && (player.bestInfinityTime <= 60000 || player.break)) {}
-        else showTab('emptiness');
-    } else document.getElementById("bigcrunch").style.display = 'none';
-
-    if (player.break && player.money.gte(Number.MAX_VALUE) && player.currentChallenge == "") {
-        document.getElementById("postInfinityButton").style.display = "inline-block"
-    } else {
-        document.getElementById("postInfinityButton").style.display = "none"
-    }
-
-
-    if (player.break) document.getElementById("iplimit").style.display = "inline"
-    else document.getElementById("iplimit").style.display = "none"
-
-    var currentIPmin = gainedInfinityPoints().dividedBy(player.thisInfinityTime/60000)
-    if (currentIPmin.gt(IPminpeak)) IPminpeak = currentIPmin
-    if (IPminpeak.lte("1e100000")) document.getElementById("postInfinityButton").innerHTML = "<b>Big Crunch for "+shortenDimensions(gainedInfinityPoints())+" Infinity Points.</b><br>"+shortenDimensions(currentIPmin) + " IP/min"+"<br>Peaked at "+shortenDimensions(IPminpeak)+" IP/min"
-    else document.getElementById("postInfinityButton").innerHTML = "<b>Big Crunch for "+shortenDimensions(gainedInfinityPoints())+" Infinity Points.</b>"
-
-    if (nextAt[player.postChallUnlocked] === undefined) document.getElementById("nextchall").textContent = " "
-    else document.getElementById("nextchall").textContent = "Next challenge unlocks at "+ shortenCosts(nextAt[player.postChallUnlocked]) + " antimatter."
-    while (player.money.gte(nextAt[player.postChallUnlocked]) && player.challenges.includes("postc8") === false && player.postChallUnlocked != 8) {
-        if (player.postChallUnlocked != 8) player.postChallUnlocked += 1
-        if (player.eternities > 6) player.challenges.push("postc"+player.postChallUnlocked)
-        updateChallenges()
-    }
-    replicantiLoop(diff)
-
-
-    if (player.infMultBuyer) {
-        if (player.infMultCost.gte("1e2000000")) var dif = Math.floor((player.infinityPoints.e - player.infMultCost.e) / 10) + 1;
-        else var dif = player.infinityPoints.e - player.infMultCost.e + 1
-        if (dif > 0) {
-            if (player.infMultCost.lt("1e2000000")) {
-                if (player.infMultCost.e + dif > 2000000) dif = Math.max(2000000 - player.infMultCost.e, 1)
-            }
-            player.infMult = player.infMult.times(Decimal.pow(2, dif))
-            if (player.infMultCost.gte("1e2000000")) player.infMultCost = player.infMultCost.times(Decimal.pow("1e10", dif))
-            else player.infMultCost = player.infMultCost.times(Decimal.pow(10, dif))
-            document.getElementById("infiMult").innerHTML = "Multiply infinity points from all sources by 2 <br>currently: "+shorten(player.infMult.times(kongIPMult)) +"x<br>Cost: "+shortenCosts(player.infMultCost)+" IP"
-            if (player.infMultCost.gte("1e2000000")) player.infinityPoints = player.infinityPoints.minus(player.infMultCost.dividedBy(1e10))
-            else player.infinityPoints = player.infinityPoints.minus(player.infMultCost.dividedBy(10))
-            if (player.autobuyers[11].priority !== undefined && player.autobuyers[11].priority !== null && player.autoCrunchMode == "amount") player.autobuyers[11].priority = player.autobuyers[11].priority.times(Decimal.pow(2, dif));
-            if (player.autoCrunchMode == "amount") document.getElementById("priority12").value = player.autobuyers[11].priority
-        }
-    }
-
-    var currentEPmin = gainedEternityPoints().dividedBy(player.thisEternity/60000)
-    if (currentEPmin.gt(EPminpeak) && player.infinityPoints.gte(Number.MAX_VALUE)) EPminpeak = currentEPmin
-    document.getElementById("eternitybtn").innerHTML = (player.eternities == 0) ? "Other times await.. I need to become Eternal" : "<b>I need to become Eternal.</b><br>"+"Gain <b>"+shortenDimensions(gainedEternityPoints())+"</b> Eternity points.<br>"+shortenDimensions(currentEPmin)+ " EP/min<br>Peaked at "+shortenDimensions(EPminpeak)+" EP/min"
-    if (gainedEternityPoints().gte(1e6)) document.getElementById("eternitybtn").innerHTML = "Gain <b>"+shortenDimensions(gainedEternityPoints())+"</b> Eternity points.<br>"+shortenDimensions(currentEPmin)+ " EP/min<br>Peaked at "+shortenDimensions(EPminpeak)+" EP/min"
-    if (player.dilation.active) document.getElementById("eternitybtn").innerHTML = "Gain <b>"+shortenDimensions(gainedEternityPoints())+"</b> Eternity points.<br>"+"+"+shortenMoney(getTachyonGain()) +" Tachyon particles."
-    if (player.currentEternityChall !== "") document.getElementById("eternitybtn").textContent = "Other challenges await.. I need to become Eternal"
-    updateMoney();
-    updateCoinPerSec();
-    updateDimensions()
-    updateInfCosts()
-    updateInfinityDimensions();
-    updateInfPower();
-    updateTimeDimensions()
-    updateTimeShards()
-    updateDilation()
-    if (getDimensionProductionPerSecond(1).gt(player.money) && !isAchEnabled("r44")) {
-        Marathon+=player.options.updateRate/1000;
-        if (Marathon >= 30) giveAchievement("Over in 30 seconds");
-    } else {
-        Marathon = 0;
-    }
-    if (DimensionProduction(1).gt(player.infinityPower) && player.currentEternityChall != "eterc7" && !isAchEnabled("r113")) {
-        Marathon2+=player.options.updateRate/1000;
-        if (Marathon2 >= 60) giveAchievement("Long lasting relationship");
-    } else {
-        Marathon2 = 0;
-    }
-    if (player.eternities >= 1 && (player.options.notation == "Standard" || player.options.notation == "Cancer" || player.options.notation == "Brackets")) {
-        player.secretUnlocks.painTimer += player.options.updateRate/1000;
-        if (player.secretUnlocks.painTimer >= 600) giveAchievement("Do you enjoy pain?");
-    }
-    if (document.getElementById("statistics").style.display !== "none") {
-        statsTimer += player.options.updateRate/1000;
-        if (statsTimer >= 900) giveAchievement("Are you statisfied now?");
-    }
-
-    if(player.money.gt(Math.pow(10,63))) giveAchievement("Supersanic");
-
-    for (let tier = 1; tier <= 8; ++tier) {
-        var name = TIER_NAMES[tier];
-        if (player.currentChallenge != "challenge10" && player.currentChallenge != "postc1") {
-            document.getElementById(name).className = canAfford(player[name + 'Cost']) ? 'storebtn' : 'unavailablebtn';
-            document.getElementById(name + 'Max').className = canAfford(player[name + 'Cost'].times(10 - dimBought(tier))) ? 'storebtn' : 'unavailablebtn';
-        } else {
-            if (tier >= 3) {
-                document.getElementById(name).className = player[TIER_NAMES[tier-2] + 'Amount'].gte(player[name + 'Cost']) ? 'storebtn' : 'unavailablebtn';
-                document.getElementById(name + 'Max').className = player[TIER_NAMES[tier-2] + 'Amount'].gte(player[name + 'Cost'].times(10 - dimBought(tier))) ? 'storebtn' : 'unavailablebtn';
-            } else {
-                document.getElementById(name).className = canAfford(player[name + 'Cost']) ? 'storebtn' : 'unavailablebtn';
-                document.getElementById(name + 'Max').className = canAfford(player[name + 'Cost'].times(10 - dimBought(tier))) ? 'storebtn' : 'unavailablebtn';
-            }
-        }
-    }
-    if (player.firstAmount.lt(1)) document.getElementById("first").className = 'storebtn';
-
-    for (var tier = 1; tier < 9; tier++) {
-        if (player.infinityPoints.gte(player["infinityDimension"+tier].cost)) document.getElementById("infMax"+tier).className = "storebtn"
-        else document.getElementById("infMax"+tier).className = "unavailablebtn"
-    }
-
-    for (var tier = 1; tier < 9; tier++) {
-        if (player.eternityPoints.gte(player["timeDimension"+tier].cost)) document.getElementById("timeMax"+tier).className = "storebtn"
-        else document.getElementById("timeMax"+tier).className = "unavailablebtn"
-    }
-
-    if (player.dilation.studies.includes(1)) player.dilation.dilatedTime = player.dilation.dilatedTime.plus(getDilationGainPerSecond()*diff/1000)
-
-    if (player.dilation.nextThreshold.lte(player.dilation.dilatedTime)) {
-        let thresholdMult = 3.65 * Math.pow(0.8, player.dilation.rebuyables[2])
-        for (i in player.reality.glyphs.active) {
-            var glyph = player.reality.glyphs.active[i]
-            if (glyph.type == "dilation" && glyph.effects.galaxyThreshold !== undefined) thresholdMult *= glyph.effects.galaxyThreshold
-        }
-
-        thresholdMult += 1.35
-        // for (var i = 0; i < player.dilation.rebuyables[2]; i++) {
-        //     thresholdMult *= Math.min( 1 - (Math.pow(0.8, i) / 10), 0.999)
-        // }
-        player.dilation.nextThreshold = player.dilation.nextThreshold.times(thresholdMult)
-        player.dilation.freeGalaxies += 1
-        if (player.dilation.upgrades.includes(4)) player.dilation.freeGalaxies += 1
-    }
-
-    for (i in player.reality.glyphs.active) {
-        var glyph = player.reality.glyphs.active[i]
-        if (glyph.type == "dilation" && glyph.effects.TTgen !== undefined) player.timestudy.theorem += glyph.effects.TTgen*diff/1000
-    }
-
-
-
-    if (canAfford(player.tickSpeedCost)) {
-        document.getElementById("tickSpeed").className = 'storebtn';
-        document.getElementById("tickSpeedMax").className = 'storebtn';
-    } else {
-        document.getElementById("tickSpeed").className = 'unavailablebtn';
-        document.getElementById("tickSpeedMax").className = 'unavailablebtn';
-    }
-
-    if (player.infinityPoints.gt(0) || player.eternities !== 0) {
-        document.getElementById("infinitybtn").style.display = "block";
-        document.getElementById("infi11").className = "infinistorebtn1"
-        document.getElementById("infi21").className = "infinistorebtn2"
-        if (player.infinityUpgrades.includes("timeMult")) document.getElementById("infi12").className = "infinistorebtn1"
-        else document.getElementById("infi12").className = "infinistorebtnlocked"
-        if (player.infinityUpgrades.includes("dimMult")) document.getElementById("infi22").className = "infinistorebtn2"
-        else document.getElementById("infi22").className = "infinistorebtnlocked"
-        if (player.infinityUpgrades.includes("18Mult")) document.getElementById("infi13").className = "infinistorebtn1"
-        else document.getElementById("infi13").className = "infinistorebtnlocked"
-        if (player.infinityUpgrades.includes("27Mult")) document.getElementById("infi23").className = "infinistorebtn2"
-        else document.getElementById("infi23").className = "infinistorebtnlocked"
-        if (player.infinityUpgrades.includes("36Mult")) document.getElementById("infi14").className = "infinistorebtn1"
-        else document.getElementById("infi14").className = "infinistorebtnlocked"
-        if (player.infinityUpgrades.includes("45Mult") && player.infinityPoints.gte(2)) document.getElementById("infi24").className = "infinistorebtn2"
-        else document.getElementById("infi24").className = "infinistorebtnlocked"
-        if (player.infinityPoints.gte(3)) document.getElementById("infi31").className = "infinistorebtn3"
-        else document.getElementById("infi31").className = "infinistorebtnlocked"
-        if (player.infinityUpgrades.includes("timeMult2") && player.infinityPoints.gte(5)) document.getElementById("infi32").className = "infinistorebtn3"
-        else document.getElementById("infi32").className = "infinistorebtnlocked"
-        if (player.infinityUpgrades.includes("unspentBonus") && player.infinityPoints.gte(7)) document.getElementById("infi33").className = "infinistorebtn3"
-        else document.getElementById("infi33").className = "infinistorebtnlocked"
-        if (player.infinityUpgrades.includes("resetMult") && player.infinityPoints.gte(10)) document.getElementById("infi34").className = "infinistorebtn3"
-        else document.getElementById("infi34").className = "infinistorebtnlocked"
-        if (player.infinityPoints.gte(20)) document.getElementById("infi41").className = "infinistorebtn4"
-        else document.getElementById("infi41").className = "infinistorebtnlocked"
-        if (player.infinityUpgrades.includes("skipReset1") && player.infinityPoints.gte(40)) document.getElementById("infi42").className = "infinistorebtn4"
-        else document.getElementById("infi42").className = "infinistorebtnlocked"
-        if (player.infinityUpgrades.includes("skipReset2") && player.infinityPoints.gte(80)) document.getElementById("infi43").className = "infinistorebtn4"
-        else document.getElementById("infi43").className = "infinistorebtnlocked"
-        if (player.infinityUpgrades.includes("skipReset3") && player.infinityPoints.gte(500)) document.getElementById("infi44").className = "infinistorebtn4"
-        else document.getElementById("infi44").className = "infinistorebtnlocked"
-        if (player.infinityUpgrades.includes("skipResetGalaxy") && player.infinityUpgrades.includes("passiveGen") && player.infinityUpgrades.includes("galaxyBoost") && player.infinityUpgrades.includes("resetBoost") && player.infinityPoints.gte(player.infMultCost)) {
-            document.getElementById("infiMult").className = "infinimultbtn"
-        } else document.getElementById("infiMult").className = "infinistorebtnlocked"
-
-        if (player.infinityPoints.gte(1e4)) document.getElementById("postinfi11").className = "infinistorebtn1"
-        else document.getElementById("postinfi11").className = "infinistorebtnlocked"
-
-        if (player.infinityPoints.gte(5e4)) document.getElementById("postinfi21").className = "infinistorebtn1"
-        else document.getElementById("postinfi21").className = "infinistorebtnlocked"
-
-        if (player.infinityPoints.gte(player.tickSpeedMultDecreaseCost)) document.getElementById("postinfi31").className = "infinimultbtn"
-        else document.getElementById("postinfi31").className = "infinistorebtnlocked"
-
-        if (player.infinityPoints.gte(5e11)) document.getElementById("postinfi41").className = "infinistorebtn1"
-        else document.getElementById("postinfi41").className = "infinistorebtnlocked"
-
-        if (player.infinityPoints.gte(1e5)) document.getElementById("postinfi12").className = "infinistorebtn1"
-        else document.getElementById("postinfi12").className = "infinistorebtnlocked"
-
-        if (player.infinityPoints.gte(1e6)) document.getElementById("postinfi22").className = "infinistorebtn1"
-        else document.getElementById("postinfi22").className = "infinistorebtnlocked"
-
-        if (player.infinityPoints.gte(1e7)) document.getElementById("postinfi32").className = "infinistorebtn1"
-        else document.getElementById("postinfi32").className = "infinistorebtnlocked"
-
-        if (player.infinityPoints.gte(player.dimensionMultDecreaseCost)) document.getElementById("postinfi42").className = "infinimultbtn"
-        else document.getElementById("postinfi42").className = "infinistorebtnlocked"
-
-        if (player.infinityPoints.gte(20e6)) document.getElementById("postinfi13").className = "infinistorebtn1"
-        else document.getElementById("postinfi13").className = "infinistorebtnlocked"
-
-        if (player.infinityPoints.gte(5e9)) document.getElementById("postinfi23").className = "infinistorebtn1"
-        else document.getElementById("postinfi23").className = "infinistorebtnlocked"
-
-        if (player.infinityPoints.gte(1e15)) document.getElementById("postinfi33").className = "infinistorebtn1"
-        else document.getElementById("postinfi33").className = "infinistorebtnlocked"
-
-        if (player.infinityPoints.gte(player.offlineProdCost)) document.getElementById("offlineProd").className = "infinimultbtn"
-        else document.getElementById("offlineProd").className = "infinistorebtnlocked"
-
-    }
-    if (player.infinityPoints.equals(0)){
-        document.getElementById("infi11").className = "infinistorebtnlocked"
-        document.getElementById("infi12").className = "infinistorebtnlocked"
-        document.getElementById("infi13").className = "infinistorebtnlocked"
-        document.getElementById("infi14").className = "infinistorebtnlocked"
-        document.getElementById("infi21").className = "infinistorebtnlocked"
-        document.getElementById("infi22").className = "infinistorebtnlocked"
-        document.getElementById("infi23").className = "infinistorebtnlocked"
-        document.getElementById("infi24").className = "infinistorebtnlocked"
-        document.getElementById("infi31").className = "infinistorebtnlocked"
-        document.getElementById("infi32").className = "infinistorebtnlocked"
-        document.getElementById("infi33").className = "infinistorebtnlocked"
-        document.getElementById("infi34").className = "infinistorebtnlocked"
-        document.getElementById("infi41").className = "infinistorebtnlocked"
-        document.getElementById("infi42").className = "infinistorebtnlocked"
-        document.getElementById("infi43").className = "infinistorebtnlocked"
-        document.getElementById("infi44").className = "infinistorebtnlocked"
-        document.getElementById("infiMult").className = "infinistorebtnlocked"
-
-    }
-
-    if (player.autobuyers[11]%1 === 0 || player.autobuyers[11].interval>100) document.getElementById("break").className = "infinistorebtnlocked"
-    else document.getElementById("break").className = "infinistorebtn2"
-
-
-    if (player.resets > 4) {
-        document.getElementById("confirmation").style.display = "inline-block";
-        document.getElementById("sacrifice").style.display = "inline-block";
-    } else {
-        document.getElementById("confirmation").style.display = "none";
-        document.getElementById("sacrifice").style.display = "none";
-    }
-
-    if (player.infinitied > 0) document.getElementById("sacrifice").style.display = "inline-block";
-
-    if (player.eightAmount > 0 && player.resets > 4 && player.currentEternityChall !== "eterc3") document.getElementById("sacrifice").className = "storebtn"
-    else document.getElementById("sacrifice").className = "unavailablebtn"
-
-    if (player.autobuyers[11]%1 !== 0 && player.autobuyers[11].interval == 100) {
-        document.getElementById("postinftable").style.display = "inline-block"
-    } else {
-        document.getElementById("postinftable").style.display = "none"
-    }
-
-    if (player.autobuyers[11].interval == 100) document.getElementById("abletobreak").style.display = "none"
-
-
-    document.getElementById("infinitybtn").style.display = "none";
-    document.getElementById("challengesbtn").style.display = "none";
-
-    if (player.money.gte(Number.MAX_VALUE) && (((player.currentChallenge != "" && player.money.gte(player.challengeTarget)) && !player.options.retryChallenge) || (player.bestInfinityTime > 600 && !player.break))) {
-        document.getElementById("dimensionsbtn").style.display = "none";
-        document.getElementById("optionsbtn").style.display = "none";
-        document.getElementById("statisticsbtn").style.display = "none";
-        document.getElementById("achievementsbtn").style.display = "none";
-        document.getElementById("challengesbtn").style.display = "none";
-        document.getElementById("infinitybtn").style.display = "none";
-        document.getElementById("tickSpeed").style.visibility = "hidden";
-        document.getElementById("tickSpeedMax").style.visibility = "hidden";
-        document.getElementById("tickLabel").style.visibility = "hidden";
-        document.getElementById("tickSpeedAmount").style.visibility = "hidden";
-    } else {
-        document.getElementById("dimensionsbtn").style.display = "inline-block";
-        document.getElementById("optionsbtn").style.display = "inline-block";
-        document.getElementById("statisticsbtn").style.display = "inline-block";
-        document.getElementById("achievementsbtn").style.display = "inline-block";
-        if (player.infinitied > 0) {
-            document.getElementById("infinitybtn").style.display = "inline-block";
-            document.getElementById("challengesbtn").style.display = "inline-block";
-        }
-    }
-
-    document.getElementById("epmult").className = player.eternityPoints.gte(player.epmultCost) ? "eternityupbtn" : "eternityupbtnlocked"
-
-    if (player.infinityUpgrades.includes("bulkBoost")) document.getElementById("bulkdimboost").style.display = "inline"
-    else document.getElementById("bulkdimboost").style.display = "none"
-
-    if (player.infinityUpgrades.includes("timeMult")) document.getElementById("infi11").className = "infinistorebtnbought"
-    if (player.infinityUpgrades.includes("dimMult")) document.getElementById("infi21").className = "infinistorebtnbought"
-    if (player.infinityUpgrades.includes("18Mult")) document.getElementById("infi12").className = "infinistorebtnbought"
-    if (player.infinityUpgrades.includes("27Mult")) document.getElementById("infi22").className = "infinistorebtnbought"
-    if (player.infinityUpgrades.includes("36Mult")) document.getElementById("infi13").className = "infinistorebtnbought"
-    if (player.infinityUpgrades.includes("45Mult")) document.getElementById("infi23").className = "infinistorebtnbought"
-    if (player.infinityUpgrades.includes("resetBoost")) document.getElementById("infi14").className = "infinistorebtnbought"
-    if (player.infinityUpgrades.includes("galaxyBoost")) document.getElementById("infi24").className = "infinistorebtnbought"
-    if (player.infinityUpgrades.includes("timeMult2")) document.getElementById("infi31").className = "infinistorebtnbought"
-    if (player.infinityUpgrades.includes("unspentBonus")) document.getElementById("infi32").className = "infinistorebtnbought"
-    if (player.infinityUpgrades.includes("resetMult")) document.getElementById("infi33").className = "infinistorebtnbought"
-    if (player.infinityUpgrades.includes("passiveGen")) document.getElementById("infi34").className = "infinistorebtnbought"
-    if (player.infinityUpgrades.includes("skipReset1")) document.getElementById("infi41").className = "infinistorebtnbought"
-    if (player.infinityUpgrades.includes("skipReset2")) document.getElementById("infi42").className = "infinistorebtnbought"
-    if (player.infinityUpgrades.includes("skipReset3")) document.getElementById("infi43").className = "infinistorebtnbought"
-    if (player.infinityUpgrades.includes("skipResetGalaxy")) document.getElementById("infi44").className = "infinistorebtnbought"
-
-    if (player.infinityUpgrades.includes("totalMult")) document.getElementById("postinfi11").className = "infinistorebtnbought"
-    if (player.infinityUpgrades.includes("currentMult")) document.getElementById("postinfi21").className = "infinistorebtnbought"
-    if (player.tickSpeedMultDecrease <= 2) document.getElementById("postinfi31").className = "infinistorebtnbought"
-    if (player.infinityUpgrades.includes("achievementMult")) document.getElementById("postinfi22").className = "infinistorebtnbought"
-    if (player.infinityUpgrades.includes("infinitiedMult")) document.getElementById("postinfi12").className = "infinistorebtnbought"
-    if (player.infinityUpgrades.includes("postGalaxy")) document.getElementById("postinfi41").className = "infinistorebtnbought"
-    if (player.infinityUpgrades.includes("challengeMult")) document.getElementById("postinfi32").className = "infinistorebtnbought"
-    if (player.dimensionMultDecrease <= 3) document.getElementById("postinfi42").className = "infinistorebtnbought"
-    if (player.offlineProd == 50) document.getElementById("offlineProd").className = "infinistorebtnbought"
-
-
-    if (player.infinityUpgrades.includes("infinitiedGeneration")) document.getElementById("postinfi13").className = "infinistorebtnbought"
-    if (player.infinityUpgrades.includes("bulkBoost")) document.getElementById("postinfi23").className = "infinistorebtnbought"
-    if (player.infinityUpgrades.includes("autoBuyerUpgrade")) document.getElementById("postinfi33").className = "infinistorebtnbought"
-
-    if (player.currentChallenge !== "") {
-        document.getElementById("progressbar").style.width = Decimal.min((Decimal.log10(player.money.plus(1)) / Decimal.log10(player.challengeTarget) * 100), 100).toFixed(2) + "%"
-        document.getElementById("progresspercent").textContent = Decimal.min((Decimal.log10(player.money.plus(1)) / Decimal.log10(player.challengeTarget) * 100), 100).toFixed(2) + "%"
-        document.getElementById("progresspercent").setAttribute('ach-tooltip',"Percentage to challenge goal")
-    } else if (!player.break) {
-        document.getElementById("progressbar").style.width = Decimal.min((Decimal.log10(player.money.plus(1)) / Decimal.log10(Number.MAX_VALUE) * 100), 100).toFixed(2) + "%"
-        document.getElementById("progresspercent").textContent = Decimal.min((Decimal.log10(player.money.plus(1)) / Decimal.log10(Number.MAX_VALUE) * 100), 100).toFixed(2) + "%"
-        document.getElementById("progresspercent").setAttribute('ach-tooltip',"Percentage to Infinity")
-    } else if (player.infDimensionsUnlocked.includes(false)) {
-        document.getElementById("progressbar").style.width = Decimal.min(player.money.e / getNewInfReq().e * 100, 100).toFixed(2) + "%"
-        document.getElementById("progresspercent").textContent = Decimal.min(player.money.e / getNewInfReq().e * 100, 100).toFixed(2) + "%"
-        document.getElementById("progresspercent").setAttribute('ach-tooltip',"Percentage to next dimension unlock")
-    } else {
-        document.getElementById("progressbar").style.width = Decimal.min(Decimal.log10(player.infinityPoints.plus(1)) / Decimal.log10(Number.MAX_VALUE)  * 100, 100).toFixed(2) + "%"
-        document.getElementById("progresspercent").textContent = Decimal.min(Decimal.log10(player.infinityPoints.plus(1)) / Decimal.log10(Number.MAX_VALUE)  * 100, 100).toFixed(2) + "%"
-        document.getElementById("progresspercent").setAttribute('ach-tooltip',"Percentage to Eternity")
-    }
-
-    if (player.eternities > 0) {
-        document.getElementById("infinitybtn").style.display = "inline-block";
-        document.getElementById("challengesbtn").style.display = "inline-block";
-    }
-
-    document.getElementById("ec1reward").textContent = "Reward: "+shortenMoney(Math.pow(Math.max(player.thisEternity*10, 1), 0.3+(ECTimesCompleted("eterc1")*0.05)))+"x on all Time Dimensions (based on time spent this Eternity)"
-    document.getElementById("ec2reward").textContent = "Reward: Infinity power affects 1st Infinity Dimension with reduced effect, Currently: "+shortenMoney(player.infinityPower.pow(1.5/(700 - ECTimesCompleted("eterc2")*100)).min(new Decimal("1e100")).max(1))+"x"
-    document.getElementById("ec3reward").textContent = "Reward: Increase the multiplier for buying 10 dimensions, Currently: "+getDimensionPowerMultiplier().toFixed(2)+"x"
-    document.getElementById("ec4reward").textContent = "Reward: Infinity Dimension multiplier from unspent IP, Currently: "+shortenMoney(player.infinityPoints.pow(0.003 + ECTimesCompleted("eterc4")*0.002).min(new Decimal("1e200")))+"x"
-    document.getElementById("ec5reward").textContent = "Reward: Galaxy cost scaling starts "+((ECTimesCompleted("eterc5")*5))+" galaxies later."
-    document.getElementById("ec6reward").textContent = "Reward: Further reduce the dimension cost multiplier increase, Currently: "+player.dimensionMultDecrease.toFixed(1)+"x "
-    document.getElementById("ec7reward").textContent = "Reward: First Time dimension produces Eighth Infinity Dimensions, Currently: "+shortenMoney(getTimeDimensionProduction(1).pow(ECTimesCompleted("eterc7")*0.2).minus(1).max(0))+" per second. "
-    document.getElementById("ec8reward").textContent = "Reward: Infinity power powers up replicanti galaxies, Currently: " + (Math.max(Math.pow(Math.log10(player.infinityPower.plus(1).log10()+1), 0.03 * ECTimesCompleted("eterc8"))-1, 0) * 100).toFixed(2) + "%"
-    document.getElementById("ec9reward").textContent = "Reward: Infinity Dimension multiplier based on time shards, Currently: "+shortenMoney(player.timeShards.pow(ECTimesCompleted("eterc9")*0.1).min(new Decimal("1e400")))+"x "
-    document.getElementById("ec10reward").textContent = "Reward: Time dimensions gain a multiplier from infinitied stat, Currently: "+shortenMoney(new Decimal(Math.max(Math.pow(getInfinitied(), 0.9) * ECTimesCompleted("eterc10") * 0.000002+1, 1)).pow((player.timestudy.studies.includes(31)) ? 4 : 1))+"x "
-    document.getElementById("ec11reward").textContent = "Reward: Further reduce the tickspeed cost multiplier increase, Currently: "+player.tickSpeedMultDecrease.toFixed(2)+"x "
-    document.getElementById("ec12reward").textContent = "Reward: Infinity Dimension cost multipliers are reduced. (x^"+(1-ECTimesCompleted("eterc12")*0.008)+")"
-
-    // let extraGals = 0
-    // if (player.timestudy.studies.includes(225)) extraGals += Math.floor(player.replicanti.amount.e / 2500)
-    // if (player.timestudy.studies.includes(226)) extraGals += Math.floor(player.replicanti.gal / 40)
-    // if (extraGals !== 0) document.getElementById("replicantireset").innerHTML = "Reset replicanti amount, but get a free galaxy<br>"+player.replicanti.galaxies + "+"+extraGals+ " replicated galaxies created."
-    // else document.getElementById("replicantireset").innerHTML = "Reset replicanti amount, but get a free galaxy<br>"+player.replicanti.galaxies + " replicated galaxies created."
-
-    document.getElementById("ec10span").textContent = shortenMoney(ec10bonus) + "x"
-    var scale1 = [2.82e-45,1e-42,7.23e-30,5e-21,9e-17,6.2e-11,5e-8,3.555e-6,7.5e-4,1,2.5e3,2.6006e6,3.3e8,5e12,4.5e17,1.08e21,1.53e24,1.41e27,5e32,8e36,1.7e45,1.7e48,3.3e55,3.3e61,5e68,1e73,3.4e80,1e113,Number.MAX_VALUE,new Decimal("1e65000")];
-    var scale2 = [" protons."," nucleui."," Hydrogen atoms."," viruses."," red blood cells."," grains of sand."," grains of rice."," teaspoons."," wine bottles."," fridge-freezers."," Olympic-sized swimming pools."," Great Pyramids of Giza."," Great Walls of China."," large asteroids.",
-                " dwarf planets."," Earths."," Jupiters."," Suns."," red giants."," hypergiant stars."," nebulas."," Oort clouds."," Local Bubbles."," galaxies."," Local Groups."," Sculptor Voids."," observable universes."," Dimensions.", " Infinity Dimensions.", " Time Dimensions."];
-    var id = 0;
-    if (player.money.times(4.22419e-105).gt(2.82e-45)) {
-        if (player.money.times(4.22419e-105).gt(scale1[scale1.length - 1])) id = scale1.length - 1;
-        else {
-            while (player.money.times(4.22419e-105).gt(scale1[id])) id++;
-            if (id > 0) id--;
-        }
-        if (id >= 7 && id < 11) document.getElementById("infoScale").textContent = "If every antimatter were a planck volume, you would have enough to fill " + formatValue(player.options.notation, player.money * 4.22419e-105 / scale1[id], 2, 1) + scale2[id];
-        else document.getElementById("infoScale").textContent = "If every antimatter were a planck volume, you would have enough to make " + formatValue(player.options.notation, player.money.times(4.22419e-105).dividedBy(scale1[id]), 2, 1) + scale2[id];
-    } else { //does this part work correctly? i doubt it does
-        if (player.money.times(1e-54) < 2.82e-45) document.getElementById("infoScale").textContent = "If every antimatter were " + formatValue(player.options.notation,2.82e-45 / 1e-54 / player.money, 2, 1) + " attometers cubed, you would have enough to make a proton."
-        else if (player.money * 1e-63 < 2.82e-45) document.getElementById("infoScale").textContent = "If every antimatter were " + formatValue(player.options.notation,2.82e-45 / 1e-63 / player.money, 2, 1) + " zeptometers cubed, you would have enough to make a proton."
-        else if (player.money * 1e-72 < 2.82e-45) document.getElementById("infoScale").textContent = "If every antimatter were " + formatValue(player.options.notation,2.82e-45 / 1e-72 / player.money, 2, 1) + " yoctometers cubed, you would have enough to make a proton."
-        else document.getElementById("infoScale").textContent = "If every antimatter were " + formatValue(player.options.notation,2.82e-45 / 4.22419e-105 / player.money, 2, 1) + " planck volumes, you would have enough to make a proton."
-    }
-    if (player.money.gt(new Decimal("1e100000"))) {
-        document.getElementById("infoScale").innerHTML = "<br>If you wrote 3 numbers a second, it would take you <br>" + timeDisplay(player.money.log10()*1000/3) + "<br> to write down your antimatter amount.";
-    }
-
-    var shiftRequirement = getShiftRequirement(0);
-
-    if (player[TIER_NAMES[shiftRequirement.tier] + 'Amount'] >= shiftRequirement.amount) {
-        document.getElementById("softReset").className = 'storebtn';
-    } else {
-        document.getElementById("softReset").className = 'unavailablebtn';
-    }
-
-    if (player.eightAmount >= getGalaxyRequirement()) {
-        document.getElementById("secondSoftReset").className = 'storebtn';
-    } else {
-        document.getElementById("secondSoftReset").className = 'unavailablebtn';
-    }
-
-    if (player.currentChallenge == "challenge4" && player.sixthAmount >= getGalaxyRequirement()) {
-        document.getElementById("secondSoftReset").className = 'storebtn';
-    }
-
-    if (player.currentChallenge == "challenge2" || player.currentChallenge == "postc1") document.getElementById("chall2Pow").style.display = "inline-block"
-    else document.getElementById("chall2Pow").style.display = "none"
-    if (player.currentChallenge == "challenge3" || player.currentChallenge == "postc1") document.getElementById("chall3Pow").style.display = "inline-block"
-    else document.getElementById("chall3Pow").style.display = "none"
-
-    document.getElementById("chall2Pow").textContent = (player.chall2Pow*100).toFixed(2) + "%"
-    document.getElementById("chall3Pow").textContent = shorten(player.chall3Pow*100) + "%"
-
-
-    if (player.infDimensionsUnlocked[7] == false && player.break && player.eternities <= 24) {
-        document.getElementById("newDimensionButton").style.display = "inline-block"
-    } else document.getElementById("newDimensionButton").style.display = "none"
-
-    if (player.money.gte(getNewInfReq())) document.getElementById("newDimensionButton").className = "newdim"
-    else document.getElementById("newDimensionButton").className = "newdimlocked"
-
-    var infdimpurchasewhileloop = 1;
-    while (player.eternities > 24 && getNewInfReq().lt(player.money) && player.infDimensionsUnlocked[7] === false) {
-        for (i=0; i<8; i++) {
-            if (player.infDimensionsUnlocked[i]) infdimpurchasewhileloop++
-        }
-        newDimension()
-        if (player.infDimBuyers[i-1] && player.currentEternityChall !== "eterc2" && player.currentEternityChall !== "eterc8" && player.currentEternityChall !== "eterc10") buyMaxInfDims(infdimpurchasewhileloop)
-        infdimpurchasewhileloop = 1;
-    }
-
-    document.getElementById("newDimensionButton").textContent = "Get " + shortenCosts(getNewInfReq()) + " antimatter to unlock a new Dimension."
-
-    document.getElementById("sacrifice").setAttribute('ach-tooltip', "Boosts 8th Dimension by " + formatValue(player.options.notation, calcSacrificeBoost(), 2, 2) + "x");
-
-    document.getElementById("sacrifice").textContent = "Dimensional Sacrifice ("+formatValue(player.options.notation, calcSacrificeBoost(), 2, 2)+"x)"
-    if (isNaN(player.totalmoney)) player.totalmoney = new Decimal(10)
-    if (player.timestudy.studies.includes(181)) player.infinityPoints = player.infinityPoints.plus(gainedInfinityPoints().times(diff/100000))
-    if (player.dilation.upgrades.includes(10)) {
-        player.timestudy.theorem += parseFloat(player.dilation.tachyonParticles.div(20000).times(diff/1000).toString())
-        if (document.getElementById("timestudies").style.display != "none" && document.getElementById("eternitystore").style.display != "none") {
-            if (player.timestudy.theorem>99999) document.getElementById("timetheorems").innerHTML = "You have <span style='display:inline' class=\"TheoremAmount\">"+shortenMoney(player.timestudy.theorem)+"</span> Time "+"Theorems."
-            else document.getElementById("timetheorems").innerHTML = "You have <span style='display:inline' class=\"TheoremAmount\">"+Math.floor(player.timestudy.theorem).toFixed(0)+"</span> Time "+ (player.timestudy.theorem == 1 ? "Theorem." : "Theorems.")
-            updateTimeStudyButtons()
-        }
-    }
-
-    document.getElementById("infinityPoints1").innerHTML = "You have <span class=\"IPAmount1\">"+shortenDimensions(player.infinityPoints)+"</span> Infinity point" + ((player.infinityPoints.eq(1)) ? "." : "s.")
-    document.getElementById("infinityPoints2").innerHTML = "You have <span class=\"IPAmount2\">"+shortenDimensions(player.infinityPoints)+"</span> Infinity point" + ((player.infinityPoints.eq(1)) ? "." : "s.")
-    document.getElementById("realitymachine").innerHTML = "Make a new reality<br>Machines gained: "+shortenDimensions(gainedRealityMachines())+" ("+percentToNextRealityMachine()+"%)<br>Glyph level: "+shortenDimensions(gainedGlyphLevel())+" ("+percentToNextGlyphLevel()+"%)"
-    document.getElementById("realitymachines").innerHTML = "You have <span class=\"RMAmount1\">"+shortenDimensions(player.reality.realityMachines)+"</span> Reality Machine" + ((player.reality.realityMachines.eq(1)) ? "." : "s.")
-    if (player.wormhole.unlocked) wormHoleLoop(diff)
-
-    player.lastUpdate = thisUpdate;
-}
-
-function simulateTime(seconds, real, fast) {
-
-    //the game is simulated at a base 50ms update rate, with a max of 1000 ticks. additional ticks are converted into a higher diff per tick
-    //warning: do not call this function with real unless you know what you're doing
-    //calling it with fast will only simulate it with a max of 50 ticks
-    document.getElementById("offlineprogress").style.display = "block"
-    var ticks = seconds * 20;
-    var bonusDiff = 0;
-    var playerStart = Object.assign({}, player);
-    if (ticks > 1000 && !real && !fast) {
-        bonusDiff = (ticks - 1000) / 20;
-        ticks = 1000;
-    } else if (ticks > 50 && fast) {
-        bonusDiff = (ticks - 50);
-        ticks = 50;
-    }
-    let ticksDone = 0
-    for (ticksDone=0; ticksDone<ticks; ticksDone++) {
-        gameLoop(50+bonusDiff)
-        autoBuyerTick();
-        if (real) console.log(ticksDone)
-    }
-    var popupString = "While you were away"
-    if (player.money.gt(playerStart.money)) popupString+= ",<br> your antimatter increased "+shortenMoney(player.money.log10() - (playerStart.money).log10())+" orders of magnitude"
-    if (player.infinityPower.gt(playerStart.infinityPower)) popupString+= ",<br> infinity power increased "+shortenMoney(player.infinityPower.log10() - (Decimal.max(playerStart.infinityPower, 1)).log10())+" orders of magnitude"
-    if (player.timeShards.gt(playerStart.timeShards)) popupString+= ",<br> time shards increased "+shortenMoney(player.timeShards.log10() - (Decimal.max(playerStart.timeShards, 1)).log10())+" orders of magnitude"
-    if (player.infinitied > playerStart.infinitied || player.eternities > playerStart.eternities) popupString+= ","
-    else popupString+= "."
-    if (player.infinitied > playerStart.infinitied) popupString+= "<br>you infinitied "+(player.infinitied-playerStart.infinitied)+((player.infinitied-playerStart.infinitied === 1) ? " time." : " times.")
-    if (player.eternities > playerStart.eternities) popupString+= " <br>you eternitied "+(player.eternities-playerStart.eternities)+((player.eternities-playerStart.eternities === 1) ? " time." : " times.")
-    if (popupString === "While you were away.") {
-        popupString+= ".. Nothing happened."
-        giveAchievement("While you were away... Nothing happened.")
-    }
-
-    document.getElementById("offlinePopup").innerHTML = popupString
-}
-
-function startInterval() {
-    gameLoopIntervalId = setInterval(gameLoop, player.options.updateRate);
-}
-
-function enableChart() {
-    if (document.getElementById("chartOnOff").checked) {
-        player.options.chart.on = true;
-        if (player.options.chart.warning < 1) alert("Warning: the chart can cause performance issues. Please disable it if you're experiencing lag.")
-    } else {
-        player.options.chart.on = false;
-    }
-}
-
-function enableChartDips() {
-    if (document.getElementById("chartDipsOnOff").checked) {
-        player.options.chart.dips = true;
-    } else {
-        player.options.chart.dips = false;
-    }
-}
-
-function updateChart(first) {
-    if (first !== true && (player.infinitied >= 1 || player.eternities >= 1) && player.options.chart.on === true) {
-        if (player.currentChallenge == "challenge3" || player.currentChallenge == "postc1") {
-            addData(normalDimChart, "0", getDimensionProductionPerSecond(1).times(player.chall3Pow));
-        } else {
-            addData(normalDimChart, "0", getDimensionProductionPerSecond(1));
-        }
-    }
-    if (player.options.chart.updateRate) {
-        setTimeout(updateChart, player.options.chart.updateRate);
-    } else {
-        setTimeout(updateChart, 1000);
-    }
-}
-updateChart(true);
-
-var slider = document.getElementById("updaterateslider");
-var sliderText = document.getElementById("updaterate");
-
-slider.oninput = function() {
-    player.options.updateRate = parseInt(this.value);
-    sliderText.textContent = "Update rate: " + this.value + "ms"
-    if (player.options.updateRate === 200) giveAchievement("You should download some more RAM")
-    clearInterval(gameLoopIntervalId);
-    gameLoopIntervalId = setInterval(gameLoop, player.options.updateRate);
-}
-
-function dimBoolean() {
-    var name = TIER_NAMES[getShiftRequirement(0).tier]
-    if (!player.autobuyers[9].isOn) return false
-    if (player.autobuyers[9].ticks*100 < player.autobuyers[9].interval) return false
-    if (player[name + "Amount"] > getShiftRequirement(0)) return true
-    if (player.eternities < 10 && player[name + "Amount"] < getShiftRequirement(player.autobuyers[9].bulk-1).amount) return false
-    if (player.overXGalaxies <= player.galaxies) return true
-    if ((player.currentChallenge =="challenge4" || player.currentChallenge == "postc1") && player.autobuyers[9].priority < getShiftRequirement(0).amount && getShiftRequirement(0).tier == 6) return false
-    if (player.autobuyers[9].priority < getShiftRequirement(0).amount && getShiftRequirement(0).tier == 8) return false
-    return true
-}
-
-
-function maxBuyGalaxies(manual) {
-    if (player.currentEternityChall == "eterc6" || player.currentChallenge == "challenge11" || player.currentChallenge == "postc1" || player.currentChallenge == "postc7") return
-    if (player.autobuyers[10].priority > player.galaxies || manual) {
-        while(player.eightAmount >= getGalaxyRequirement() && (player.autobuyers[10].priority > player.galaxies || manual)) {
-            if (player.options.notation == "Cancer") player.spreadingCancer+=1;
-            player.galaxies++
-        }
-        player.galaxies--
-        galaxyReset()
-    }
-}
-
-function maxBuyDimBoosts(manual) {
-    if (player.autobuyers[9].priority > player.resets || player.overXGalaxies <= player.galaxies || getShiftRequirement(0).tier < 8 || manual == true) {
-        var r = 0;
-        while(player[TIER_NAMES[getShiftRequirement(r).tier]+"Amount"] >= getShiftRequirement(r).amount && (player.autobuyers[9].priority > player.resets+r || player.overXGalaxies <= player.galaxies || getShiftRequirement(r).tier < 8 || manual == true)) r+=1;
-
-        if (r >= 750) giveAchievement("Costco sells dimboosts now")
-        if (r > 0) softReset(r)
-    }
-
-}
-
-var timer = 0
-function autoBuyerTick() {
-    if ( player.eternities >= 100 && player.eternityBuyer.isOn ) {
-        if (player.autoEternityMode == "amount") {
-            if (gainedEternityPoints().gte(player.eternityBuyer.limit)) eternity(false, true)
-        } else if (player.autoEternityMode == "time") {
-            if (player.thisEternity / 1000 > player.eternityBuyer.limit) eternity(false, true)
-        } else {
-            if (gainedEternityPoints().gte(player.lastTenEternities[0][1].times(player.eternityBuyer.limit))) eternity(false, true)
-        }   
-    }
-
-    if (player.autobuyers[11]%1 !== 0) {
-    if (player.autobuyers[11].ticks*100 >= player.autobuyers[11].interval && player.money.gte(Number.MAX_VALUE)) {
-        if (player.autobuyers[11].isOn) {
-            if (player.autoCrunchMode == "amount") {
-                if (!player.break || player.currentChallenge != "" || player.autobuyers[11].priority.lt(gainedInfinityPoints())) {
-                    autoS = false;
-                    document.getElementById("bigcrunch").click()
-                }
-            } else if (player.autoCrunchMode == "time"){
-                if (!player.break || player.currentChallenge != "" || player.autobuyers[11].priority.lt(player.thisInfinityTime/1000)) {
-                    autoS = false;
-                    document.getElementById("bigcrunch").click()
-                }
-            } else {
-                if (!player.break || player.currentChallenge != "" || gainedInfinityPoints().gte(player.lastTenRuns[0][1].times(player.autobuyers[11].priority))) {
-                    autoS = false;
-                    document.getElementById("bigcrunch").click()
-                }
-            }
-            player.autobuyers[11].ticks = 1;
-        }
-    } else player.autobuyers[11].ticks += 1;
-
-    }
-
-
-    if (player.autobuyers[10]%1 !== 0) {
-        if (player.autobuyers[10].ticks*100 >= player.autobuyers[10].interval && (player.currentChallenge == "challenge4" ? player.sixthAmount >= getGalaxyRequirement() : player.eightAmount >= getGalaxyRequirement())) {
-            if (player.eternities < 9 || player.autobuyers[10].bulk == 0) {
-                if (player.autobuyers[10].isOn && player.autobuyers[10].priority > player.galaxies) {
-                    autoS = false;
-                    document.getElementById("secondSoftReset").click()
-                    player.autobuyers[10].ticks = 1;
-                }
-            } else if (player.autobuyers[10].isOn && (Math.round(timer * 100))%(Math.round(player.autobuyers[10].bulk * 100)) == 0){
-                maxBuyGalaxies()
-            }
-        } else player.autobuyers[10].ticks += 1;
-    }
-
-
-    if (player.autobuyers[9]%1 !== 0) {
-        if (player.autobuyers[9].isOn && dimBoolean()) {
-            if (player.resets < 4) softReset(1)
-            else if (player.eternities < 10) softReset(player.autobuyers[9].bulk)
-            else if ((Math.round(timer * 100))%(Math.round(player.autobuyers[9].bulk * 100)) == 0 && player.eightAmount >= getShiftRequirement(0).amount) maxBuyDimBoosts()
-            player.autobuyers[9].ticks = 0
-        }
-        player.autobuyers[9].ticks += 1;
-    }
-
-    if (player.autoSacrifice%1 !== 0) {
-        if (calcSacrificeBoost().gte(player.autoSacrifice.priority) && player.autoSacrifice.isOn) {
-            sacrifice(true)
-        }
-    }
-
-
-
-
-    for (var i=0; i<priority.length; i++) {
-        if (priority[i].ticks*100 >= priority[i].interval || priority[i].interval == 100) {
-            if ((priority[i].isOn && canBuyDimension(priority[i].tier)) ) {
-                if (priority[i] == player.autobuyers[8] ) {
-                    if (priority[i].target == 10) buyMaxTickSpeed()
-                    else buyTickSpeed()
-                } else {
-                    if (priority[i].target > 10) {
-
-                        if (player.options.bulkOn) buyManyDimensionAutobuyer(priority[i].target-10, priority[i].bulk)
-                        else buyManyDimensionAutobuyer(priority[i].target-10, 1)
-                    }
-                    else {
-                        buyOneDimension(priority[i].target)
-                    }
-                }
-                priority[i].ticks = 0;
-            }
-        } else priority[i].ticks += 1;
-    }
-    updateCosts()
-
-}
-
-
-setInterval(function() {
-    timer += 0.05
-    if (!player.infinityUpgrades.includes("autoBuyerUpgrade")) autoBuyerTick()
-}, 100)
-
-setInterval(function() {
-    if (player.infinityUpgrades.includes("autoBuyerUpgrade")) autoBuyerTick()
-}, 50)
-
-
-  //start scrolling
-  scrollNextMessage();
-
-document.getElementById("challenge2").onclick = function () {
-  startChallenge("challenge2", Number.MAX_VALUE)
-}
-
-document.getElementById("challenge3").onclick = function () {
-  startChallenge("challenge3", Number.MAX_VALUE)
-}
-
-document.getElementById("challenge4").onclick = function () {
-  startChallenge("challenge4", Number.MAX_VALUE)
-}
-
-document.getElementById("challenge5").onclick = function () {
-  startChallenge("challenge5", Number.MAX_VALUE);
-}
-
-document.getElementById("challenge6").onclick = function () {
-  startChallenge("challenge6", Number.MAX_VALUE);
-}
-
-document.getElementById("challenge7").onclick = function () {
-  startChallenge("challenge7", Number.MAX_VALUE);
-}
-
-document.getElementById("challenge8").onclick = function () {
-  startChallenge("challenge8", Number.MAX_VALUE);
-}
-
-document.getElementById("challenge9").onclick = function () {
-  startChallenge("challenge9", Number.MAX_VALUE);
-}
-
-document.getElementById("challenge10").onclick = function () {
-  startChallenge("challenge10", Number.MAX_VALUE);
-}
-
-document.getElementById("challenge11").onclick = function () {
-    startChallenge("challenge11", Number.MAX_VALUE);
-  }
-
-document.getElementById("challenge12").onclick = function () {
-  startChallenge("challenge12", Number.MAX_VALUE);
-}
-
-
-
-function showInfTab(tabName) {
-    //iterate over all elements in div_tab class. Hide everything that's not tabName and show tabName
-    var tabs = document.getElementsByClassName('inftab');
-    var tab;
-    for (var i = 0; i < tabs.length; i++) {
-        tab = tabs.item(i);
-        if (tab.id === tabName) {
-            tab.style.display = 'block';
-        } else {
-            tab.style.display = 'none';
-        }
-    }
-}
-
-function showStatsTab(tabName) {
-    //iterate over all elements in div_tab class. Hide everything that's not tabName and show tabName
-    var tabs = document.getElementsByClassName('statstab');
-    var tab;
-    for (var i = 0; i < tabs.length; i++) {
-        tab = tabs.item(i);
-        if (tab.id === tabName && tab.id === "challengetimes") {
-            tab.style.display = 'flex';
-        } else if (tab.id === tabName) {
-            tab.style.display = 'block';
-        } else {
-            tab.style.display = 'none';
-        }
-    }
-}
-
-function showDimTab(tabName) {
-    //iterate over all elements in div_tab class. Hide everything that's not tabName and show tabName
-    var tabs = document.getElementsByClassName('dimtab');
-    var tab;
-    for (var i = 0; i < tabs.length; i++) {
-        tab = tabs.item(i);
-        if (tab.id === tabName) {
-            tab.style.display = 'block';
-        } else {
-            tab.style.display = 'none';
-        }
-    }
-}
-
-function showChallengesTab(tabName) {
-    //iterate over all elements in div_tab class. Hide everything that's not tabName and show tabName
-    var tabs = document.getElementsByClassName('challengeTab');
-    var tab;
-    for (var i = 0; i < tabs.length; i++) {
-        tab = tabs.item(i);
-        if (tab.id === tabName) {
-            tab.style.display = 'block';
-        } else {
-            tab.style.display = 'none';
-        }
-    }
-}
-
-function showEternityTab(tabName, init) {
-    //iterate over all elements in div_tab class. Hide everything that's not tabName and show tabName
-    var tabs = document.getElementsByClassName('eternitytab');
-    var tab;
-    for (var i = 0; i < tabs.length; i++) {
-        tab = tabs.item(i);
-        if (tab.id === tabName) {
-            tab.style.display = 'block';
-        } else {
-            tab.style.display = 'none';
-        }
-    }
-    if (tabName === 'timestudies' && !init) document.getElementById("TTbuttons").style.display = "block"
-    else document.getElementById("TTbuttons").style.display = "none"
-    resizeCanvas()
-}
-
-function showRealityTab(tabName) {
-    //iterate over all elements in div_tab class. Hide everything that's not tabName and show tabName
-    var tabs = document.getElementsByClassName('realitytab');
-    var tab;
-    for (var i = 0; i < tabs.length; i++) {
-        tab = tabs.item(i);
-        if (tab.id === tabName) {
-            tab.style.display = 'block';
-        } else {
-            tab.style.display = 'none';
-        }
-    }
-    resizeCanvas()
-}
-
-function showAchTab(tabName) {
-    //iterate over all elements in div_tab class. Hide everything that's not tabName and show tabName
-    var tabs = document.getElementsByClassName('achtab');
-    var tab;
-    for (var i = 0; i < tabs.length; i++) {
-        tab = tabs.item(i);
-        if (tab.id === tabName) {
-            tab.style.display = 'block';
-        } else {
-            tab.style.display = 'none';
-        }
-    }
-}
-
-
-
-
-function init() {
-    console.log('init');
-
-    //setup the onclick callbacks for the buttons
-    document.getElementById('dimensionsbtn').onclick = function () {
-        showTab('dimensions');
-    };
-    document.getElementById('optionsbtn').onclick = function () {
-        showTab('options');
-    };
-    document.getElementById('statisticsbtn').onclick = function () {
-        showTab('statistics');
-    };
-    document.getElementById('achievementsbtn').onclick = function () {
-        showTab('achievements');
-    };
-    document.getElementById('challengesbtn').onclick=function () {
-      showTab('challenges');
-    };
-    document.getElementById('infinitybtn').onclick = function () {
-        showTab('infinity');
-    };
-    document.getElementById("eternitystorebtn").onclick = function () {
-        showTab('eternitystore')
-    }
-    document.getElementById("realitybtn").onclick = function () {
-        showTab('reality')
-    }
-    document.getElementById("shopbtn").onclick = function () {
-        showTab('shop')
-        updateKongPurchases()
-    }
-    //show one tab during init or they'll all start hidden
-    showTab('dimensions')
-    showInfTab('preinf')
-    showStatsTab('stats')
-    showDimTab('antimatterdimensions')
-    showChallengesTab('challenges')
-    showEternityTab('timestudies', true)
-    load_game();
-    updateTickSpeed();
-    updateAutobuyers();
-    updateChallengeTimes()
-    try {
-        kongregateAPI.loadAPI(function () {
-            window.kongregate = kongregateAPI.getAPI();
-        });
-        updateKongPurchases()
-    } catch (err) {console.log("Couldn't load Kongregate API")}
-
-    //if (typeof kongregate === 'undefined') document.getElementById("shopbtn").style.display = "none"
-
-}
-
-
-
-
-
-
-
-
-
-//Playfab stuff
-
-
-
-function closeToolTip() {
-    var elements = document.getElementsByClassName("popup")
-    for (var i=0; i<elements.length; i++) elements[i].style.display = "none"
-}
-
-function tooltipLoad() {
-    loadFromPlayFab()
-    closeToolTip()
-}
-
-function tooltipSave() {
-    saveToPlayFab()
-    closeToolTip()
-}
-
-
-
-setInterval(function () {
-    save_game()
-}, 30000);
-
-setInterval(function () {
-    if (playFabId != -1 && player.options.cloud) playFabSaveCheck();
-}, 1000*60*5)
-updateCosts();
-//updateInterval();
-updateDimensions();
-document.getElementById("hiddenheader").style.display = "none";
-
-
-window.onload = function() {
-    startInterval()
-    setTimeout(function() {
-        playFabLogin();
-        updateKongPurchases()
-        try {
-            if (kongregate.services.getGameAuthToken() === undefined) document.getElementById("shopbtn").style.display = "none"
-        } catch(e) {
-            console.log(e)
-            document.getElementById("shopbtn").style.display = "none"
-        }
-        document.getElementById("container").style.display = "block"
-        document.getElementById("loading").style.display = "none"
-    }, 1000)
-
-}
-
-window.addEventListener('keydown', function(event) {
-    if (keySequence == 0 && event.keyCode == 38) {
-        keySequence++
-    } else if (keySequence == 1 && event.keyCode == 38) {
-        keySequence++
-    } else if (keySequence == 2 && event.keyCode == 40) {
-        keySequence++
-    } else if (keySequence == 3 && event.keyCode == 40) {
-        keySequence++
-    } else if (keySequence == 4 && event.keyCode == 37) {
-        keySequence++
-    } else if (keySequence == 5 && event.keyCode == 39) {
-        keySequence++
-    } else if (keySequence == 6 && event.keyCode == 37) {
-        keySequence++
-    } else if (keySequence == 7 && event.keyCode == 39) {
-        keySequence++
-    } else if (keySequence == 8 && event.keyCode == 66) {
-        keySequence++
-    } else if (keySequence == 9 && event.keyCode == 65) {
-        giveAchievement("30 Lives")
-        if (player.money.lt(30)) player.money = new Decimal(30)
-    } else {
-        keySequence = 0;
-    }
-    if (event.keyCode == 17) controlDown = true;
-    if (event.keyCode == 16) {
-        shiftDown = true;
-        document.getElementById("studytreeloadsavetext").textContent = "save:"
-        document.getElementById("automatorloadsavetext").textContent = "save:"
-        drawStudyTree()
-    }
-    if ((controlDown && shiftDown && (event.keyCode == 67 || event.keyCode == 73 || event.keyCode == 74)) || event.keyCode == 123) {
-        giveAchievement("Stop right there criminal scum!")
-    }
-}, false);
-
-window.addEventListener('keyup', function(event) {
-    if (event.keyCode == 17) controlDown = false;
-    if (event.keyCode == 16) {
-        shiftDown = false;
-        document.getElementById("studytreeloadsavetext").textContent = "load:"
-        document.getElementById("automatorloadsavetext").textContent = "load:"
-        drawStudyTree()
-    }
-}, false);
-
-window.onfocus = function() {
-    controlDown = false;
-    shiftDown = false;
-    document.getElementById("studytreeloadsavetext").textContent = "load:"
-    document.getElementById("automatorloadsavetext").textContent = "load:"
-    drawStudyTree();
-    drawAutomatorTree();
-}
-
-window.addEventListener('keydown', function(event) {
-    if (!player.options.hotkeys || controlDown === true || document.activeElement.type === "text" || document.activeElement.type === "textarea") return false
-    const tmp = event.keyCode;
-    if (tmp >= 49 && tmp <= 56) {
-        if (shiftDown) buyOneDimension(tmp-48)
-        else buyManyDimension(tmp-48)
-        return false;
-    } else if (tmp >= 97 && tmp <= 104) {
-        if (shiftDown) buyOneDimension(tmp-96)
-        else buyManyDimension(tmp-96)
-        return false;
-    }
-    switch (event.keyCode) {
-        case 57: // D
-            giveAchievement("That dimension doesn’t exist")
-        break;
-
-        case 65: // A
-            toggleAutoBuyers();
-        break;
-
-        case 68: // D
-            document.getElementById("softReset").onclick()
-        break;
-
-        case 71: // G
-            document.getElementById("secondSoftReset").onclick()
-        break;
-
-        case 77: // M
-            document.getElementById("maxall").onclick()
-        break;
-
-        case 83: // S
-            document.getElementById("sacrifice").onclick()
-        break;
-
-        case 84: // T
-            if (shiftDown) buyTickSpeed()
-            else buyMaxTickSpeed()
-        break;
-
-        case 82: //R
-            replicantiGalaxy()
-        break;
-    }
-  }, false);
-
-  window.addEventListener('keyup', function(event) {
-    if (event.keyCode === 70) {
-        $.notify("Paying respects", "info")
-        giveAchievement("It pays to have respect")
-    }
-    if (!player.options.hotkeys || controlDown === true || document.activeElement.type === "text"  || document.activeElement.type === "textarea") return false
-    switch (event.keyCode) {
-        case 67: // C
-            document.getElementById("bigcrunch").onclick()
-        break;
-
-        case 69: // E, also, nice.
-        document.getElementById("eternitybtn").onclick();
-        break;
-
-    }
-  }, false);
-
-
-
-var totalMult = 1
-var currentMult = 1
-var infinitiedMult = 1
-var achievementMult = 1
-var challengeMult = 1
-var unspentBonus = 1
-var postc8Mult = new Decimal(0)
-var mult18 = 1
-var ec10bonus = new Decimal(1)
-init();
-setInterval( function() {
-    totalMult = Math.pow(player.totalmoney.e+1, 0.5)
-    currentMult = Math.pow(player.money.e+1, 0.5)
-    if (player.timestudy.studies.includes(31)) infinitiedMult = 1 + Math.pow(Math.log10(getInfinitied()+1)*10, 4)
-    else infinitiedMult = 1+Math.log10(getInfinitied()+1)*10
-    achievementMult = Math.max(Math.pow((player.achievements.length-30-getSecretAchAmount()), 3)/40,1)
-    challengeMult = Decimal.max(10*3000/worstChallengeTime, 1)
-    unspentBonus = player.infinityPoints.dividedBy(2).pow(1.5).plus(1)
-    mult18 = getDimensionFinalMultiplier(1).times(getDimensionFinalMultiplier(8)).pow(0.02)
-    if (player.currentEternityChall == "eterc10") {
-        ec10bonus = Decimal.pow(getInfinitied(), 1000).max(1)
-        if (player.timestudy.studies.includes(31)) ec10bonus = ec10bonus.pow(4)
-    } else {
-        ec10bonus = new Decimal(1)
-    }
-}, 100)
+//test
+var gameLoopIntervalId;
+var Marathon = 0;
+var Marathon2 = 0;
+var auto = false;
+var autoS = true;
+var shiftDown = false;
+var controlDown = false;
+var justImported = false;
+var saved = 0;
+var keySequence = 0;
+var failureCount = 0;
+var implosionCheck = 0;
+var realizationCheck = 0;
+var statsTimer = 0;
+var TIER_NAMES = [ null, "first", "second", "third", "fourth", "fifth", "sixth", "seventh", "eight" ];
+var DISPLAY_NAMES = [ null, "First", "Second", "Third", "Fourth", "Fifth", "Sixth", "Seventh", "Eighth" ];
+var forceHardReset = false;
+var player = {
+    money: new Decimal(10),
+    tickSpeedCost: new Decimal(1000),
+    tickspeed: new Decimal(1000),
+    firstCost: new Decimal(10),
+    secondCost: new Decimal(100),
+    thirdCost: new Decimal(10000),
+    fourthCost: new Decimal(1000000),
+    fifthCost: new Decimal(1e9),
+    sixthCost: new Decimal(1e13),
+    seventhCost: new Decimal(1e18),
+    eightCost: new Decimal(1e24),
+    firstAmount: new Decimal(0),
+    secondAmount: new Decimal(0),
+    thirdAmount: new Decimal(0),
+    fourthAmount: new Decimal(0),
+    firstBought: 0,
+    secondBought: 0,
+    thirdBought: 0,
+    fourthBought: 0,
+    fifthAmount: new Decimal(0),
+    sixthAmount: new Decimal(0),
+    seventhAmount: new Decimal(0),
+    eightAmount: new Decimal(0),
+    fifthBought: 0,
+    sixthBought: 0,
+    seventhBought: 0,
+    eightBought: 0,
+    firstPow: new Decimal(1),
+    secondPow: new Decimal(1),
+    thirdPow: new Decimal(1),
+    fourthPow: new Decimal(1),
+    fifthPow: new Decimal(1),
+    sixthPow: new Decimal(1),
+    seventhPow: new Decimal(1),
+    eightPow: new Decimal(1),
+    sacrificed: new Decimal(0),
+    achievements: [],
+    infinityUpgrades: [],
+    challenges: [],
+    currentChallenge: "",
+    infinityPoints: new Decimal(0),
+    infinitied: 0,
+    infinitiedBank: 0,
+    totalTimePlayed: 0,
+    realTimePlayed: 0,
+    bestInfinityTime: 999999999999,
+    thisInfinityTime: 0,
+    resets: 0,
+    galaxies: 0,
+    tickDecrease: 0.9,
+    totalmoney: new Decimal(0),
+    achPow: 1,
+    newsArray: [],
+    interval: null,
+    lastUpdate: new Date().getTime(),
+    autobuyers: [1, 2, 3, 4, 5, 6, 7, 8, 9, 10, 11, 12],
+    costMultipliers: [new Decimal(1e3), new Decimal(1e4), new Decimal(1e5), new Decimal(1e6), new Decimal(1e8), new Decimal(1e10), new Decimal(1e12), new Decimal(1e15)],
+    tickspeedMultiplier: new Decimal(10),
+    chall2Pow: 1,
+    chall3Pow: new Decimal(0.01),
+    matter: new Decimal(0),
+    chall11Pow: new Decimal(1),
+    partInfinityPoint: 0,
+    partInfinitied: 0,
+    break: false,
+    challengeTimes: [60000*60*24*31, 60000*60*24*31, 60000*60*24*31, 60000*60*24*31, 60000*60*24*31, 60000*60*24*31, 60000*60*24*31, 60000*60*24*31, 60000*60*24*31, 60000*60*24*31, 60000*60*24*31],
+    infchallengeTimes: [60000*60*24*31, 60000*60*24*31, 60000*60*24*31, 60000*60*24*31, 60000*60*24*31, 60000*60*24*31, 60000*60*24*31, 60000*60*24*31],
+    lastTenRuns: [[60000*60*24*31, 1], [60000*60*24*31, 1], [60000*60*24*31, 1], [60000*60*24*31, 1], [60000*60*24*31, 1], [60000*60*24*31, 1], [60000*60*24*31, 1], [60000*60*24*31, 1], [60000*60*24*31, 1], [60000*60*24*31, 1]],
+    lastTenEternities: [[60000*60*24*31, 1], [60000*60*24*31, 1], [60000*60*24*31, 1], [60000*60*24*31, 1], [60000*60*24*31, 1], [60000*60*24*31, 1], [60000*60*24*31, 1], [60000*60*24*31, 1], [60000*60*24*31, 1], [60000*60*24*31, 1]],
+    lastTenRealities: [[60000*60*24*31, 1, 0], [60000*60*24*31, 1, 0], [60000*60*24*31, 1, 0], [60000*60*24*31, 1, 0], [60000*60*24*31, 1, 0], [60000*60*24*31, 1, 0], [60000*60*24*31, 1, 0], [60000*60*24*31, 1, 0], [60000*60*24*31, 1, 0], [60000*60*24*31, 1, 0]],
+    infMult: new Decimal(1),
+    infMultCost: new Decimal(10),
+    tickSpeedMultDecrease: 10,
+    tickSpeedMultDecreaseCost: 3e6,
+    dimensionMultDecrease: 10,
+    dimensionMultDecreaseCost: 1e8,
+    overXGalaxies: 10,
+    version: 10,
+    infDimensionsUnlocked: [false, false, false, false, false, false, false, false],
+    infinityPower: new Decimal(1),
+    spreadingCancer: 0,
+    postChallUnlocked: 0,
+    postC4Tier: 0,
+    postC3Reward: new Decimal(1),
+    eternityPoints: new Decimal(0),
+    eternities: 0,
+    thisEternity: 0,
+    bestEternity: 999999999999,
+    eternityUpgrades: [],
+    epmult: new Decimal(1),
+    epmultCost: new Decimal(500),
+    infinityDimension1 : {
+        cost: new Decimal(1e8),
+        amount: new Decimal(0),
+        bought: 0,
+        power: new Decimal(1),
+        baseAmount: 0
+    },
+    infinityDimension2 : {
+        cost: new Decimal(1e9),
+        amount: new Decimal(0),
+        bought: 0,
+        power: new Decimal(1),
+        baseAmount: 0
+    },
+    infinityDimension3 : {
+        cost: new Decimal(1e10),
+        amount: new Decimal(0),
+        bought: 0,
+        power: new Decimal(1),
+        baseAmount: 0
+    },
+    infinityDimension4 : {
+        cost: new Decimal(1e20),
+        amount: new Decimal(0),
+        bought: 0,
+        power: new Decimal(1),
+        baseAmount: 0
+    },
+    infinityDimension5 : {
+        cost: new Decimal(1e140),
+        amount: new Decimal(0),
+        bought: 0,
+        power: new Decimal(1),
+        baseAmount: 0
+    },
+    infinityDimension6 : {
+        cost: new Decimal(1e200),
+        amount: new Decimal(0),
+        bought: 0,
+        power: new Decimal(1),
+        baseAmount: 0
+    },
+    infinityDimension7 : {
+        cost: new Decimal(1e250),
+        amount: new Decimal(0),
+        bought: 0,
+        power: new Decimal(1),
+        baseAmount: 0
+    },
+    infinityDimension8 : {
+        cost: new Decimal(1e280),
+        amount: new Decimal(0),
+        bought: 0,
+        power: new Decimal(1),
+        baseAmount: 0
+    },
+    infDimBuyers: [false, false, false, false, false, false, false, false],
+    timeShards: new Decimal(0),
+    tickThreshold: new Decimal(1),
+    totalTickGained: 0,
+    timeDimension1: {
+        cost: new Decimal(1),
+        amount: new Decimal(0),
+        power: new Decimal(1),
+        bought: 0
+    },
+    timeDimension2: {
+        cost: new Decimal(5),
+        amount: new Decimal(0),
+        power: new Decimal(1),
+        bought: 0
+    },
+    timeDimension3: {
+        cost: new Decimal(100),
+        amount: new Decimal(0),
+        power: new Decimal(1),
+        bought: 0
+    },
+    timeDimension4: {
+        cost: new Decimal(1000),
+        amount: new Decimal(0),
+        power: new Decimal(1),
+        bought: 0
+    },
+    timeDimension5: {
+        cost: new Decimal("1e2350"),
+        amount: new Decimal(0),
+        power: new Decimal(1),
+        bought: 0
+    },
+    timeDimension6: {
+        cost: new Decimal("1e2650"),
+        amount: new Decimal(0),
+        power: new Decimal(1),
+        bought: 0
+    },
+    timeDimension7: {
+        cost: new Decimal("1e3000"),
+        amount: new Decimal(0),
+        power: new Decimal(1),
+        bought: 0
+    },
+    timeDimension8: {
+        cost: new Decimal("1e3350"),
+        amount: new Decimal(0),
+        power: new Decimal(1),
+        bought: 0
+    },
+    offlineProd: 0,
+    offlineProdCost: 1e7,
+    challengeTarget: 0,
+    autoSacrifice: 1,
+    replicanti: {
+        amount: new Decimal(0),
+        unl: false,
+        chance: 0.01,
+        chanceCost: new Decimal(1e150),
+        interval: 1000,
+        intervalCost: new Decimal(1e140),
+        gal: 0,
+        galaxies: 0,
+        galCost: new Decimal(1e170),
+        auto: [false, false, false]
+    },
+    timestudy: {
+        theorem: 0,
+        amcost: new Decimal("1e20000"),
+        ipcost: new Decimal(1),
+        epcost: new Decimal(1),
+        studies: [],
+    },
+    eternityChalls: {},
+    eternityChallGoal: new Decimal(Number.MAX_VALUE),
+    currentEternityChall: "",
+    eternityChallUnlocked: 0,
+    etercreq: 0,
+    autoIP: new Decimal(0),
+    autoTime: 1e300,
+    infMultBuyer: false,
+    autoCrunchMode: "amount",
+    autoEternityMode: "amount",
+    respec: false,
+    eternityBuyer: {
+        limit: new Decimal(0),
+        isOn: false
+    },
+    eterc8ids: 50,
+    eterc8repl: 40,
+    dimlife: true,
+    dead: true,
+    dilation: {
+        studies: [],
+        active: false,
+        tachyonParticles: new Decimal(0),
+        dilatedTime: new Decimal(0),
+        totalTachyonParticles: new Decimal(0),
+        nextThreshold: new Decimal(1000),
+        freeGalaxies: 0,
+        upgrades: [],
+        rebuyables: {
+            1: 0,
+            2: 0,
+            3: 0,
+        }
+    },
+    why: 0,
+    realities: 0,
+    thisReality: 0,
+    bestReality: 999999999999,
+    reality: {
+        realityMachines: new Decimal(0),
+        glyphs: {
+            active: [],
+            inventory: [],
+            slots: 3,
+            last: ""
+        },
+        seed: Math.floor(Date.now() * Math.random()+1),
+        upg: [],
+        upgReqs: [null, true, true, true, true, true, false, false, false, false, false, false, false, false, false, false], 
+        upgReqChecks: [false],
+        automatorRows: 0,
+        automatorCommands: [],
+        respec: false
+    },
+    wormhole: {
+        speed: 60 * 60, // Seconds to fill
+        power: 5, // Multiplier from the wormhole
+        duration: 10, // How long it lasts.
+        phase: 0,
+        active: false,
+        unlocked: false
+    },
+    options: {
+        newsHidden: false,
+        notation: "Mixed scientific",
+        //Standard = normal prefixed numbers, Scientific = standard form, Engineering = powers of 3.
+        scientific: false,
+        sacrificeConfirmation: true,
+        retryChallenge: false,
+        bulkOn: true,
+        cloud: true,
+        hotkeys: true,
+        theme: undefined,
+        secretThemeKey: 0,
+        commas: true,
+        updateRate: 50,
+        chart: {
+            updateRate: 1000,
+            duration: 10,
+            warning: 0,
+        },
+        animations: {
+            floatingText: true,
+            bigCrunch: true,
+            eternity: true,
+            tachyonParticles: true,
+        }
+    }
+
+};
+
+
+var defaultStart = $.extend(true, {}, player);
+
+
+
+
+
+function setTheme(name) {
+    document.querySelectorAll("link").forEach( function(e) {
+        if (e.href.includes("theme")) e.remove();
+    });
+
+    if(name !== undefined && name.length < 3) giveAchievement("Shhh... It's a secret")
+    if(name === undefined) {
+        document.getElementById("theme").textContent = "Current theme: Normal"
+    } else if(name === "S1") {
+        document.getElementById("theme").textContent="Current theme: " + player.options.secretThemeKey;
+        Chart.defaults.global.defaultFontColor = 'black';
+        normalDimChart.data.datasets[0].borderColor = '#000'
+    } else if(name === "S2") {
+        document.getElementById("theme").textContent="Current theme: " + player.options.secretThemeKey;
+        Chart.defaults.global.defaultFontColor = 'black';
+        normalDimChart.data.datasets[0].borderColor = '#000'
+    } else if(name === "S3") {
+        document.getElementById("theme").textContent="Current theme: " + player.options.secretThemeKey;
+        Chart.defaults.global.defaultFontColor = 'black';
+        normalDimChart.data.datasets[0].borderColor = '#000'
+    } else if(name === "S4") {
+        document.getElementById("theme").textContent="Current theme: " + player.options.secretThemeKey;
+        Chart.defaults.global.defaultFontColor = 'black';
+        normalDimChart.data.datasets[0].borderColor = '#000'
+    } else if(name === "S5") {
+        document.getElementById("theme").textContent="Current theme: " + player.options.secretThemeKey;
+        Chart.defaults.global.defaultFontColor = 'black';
+        normalDimChart.data.datasets[0].borderColor = '#000'
+    } else if(name === "S6") {
+        document.getElementById("theme").textContent="Current theme: " + player.options.secretThemeKey;
+        Chart.defaults.global.defaultFontColor = 'white';
+        normalDimChart.data.datasets[0].borderColor = '#FFF'
+    } else if(name === "S7") {
+        document.getElementById("theme").textContent="Current theme: " + player.options.secretThemeKey;
+        Chart.defaults.global.defaultFontColor = 'black';
+        normalDimChart.data.datasets[0].borderColor = '#000'
+    } else {
+        document.getElementById("theme").textContent="Current theme: " + name;
+    }
+
+    if (name === undefined) return;
+
+    var head = document.head;
+    var link = document.createElement('link');
+
+    link.type = 'text/css';
+    link.rel = 'stylesheet';
+    link.href = "stylesheets/theme-" + name + ".css";
+
+    head.appendChild(link);
+}
+
+document.getElementById("theme").onclick = function () {
+    if (player.options.theme === undefined) {
+        player.options.theme = "Metro";
+    } else if (player.options.theme === "Metro") {
+        player.options.theme = "Dark";
+        Chart.defaults.global.defaultFontColor = '#888';
+        normalDimChart.data.datasets[0].borderColor = '#888'
+    } else if (player.options.theme === "Dark") {
+        player.options.theme = "Dark Metro";
+    } else if (player.options.theme === "Dark Metro") {
+        player.options.theme = "Inverted";
+        Chart.defaults.global.defaultFontColor = 'black';
+        normalDimChart.data.datasets[0].borderColor = '#000'
+    } else if (player.options.theme === "Inverted") {
+        player.options.theme = "Inverted Metro";
+    } else {
+        player.options.theme = getNextSecretTheme();
+    }
+
+    setTheme(player.options.theme);
+
+}
+
+function getNextSecretTheme() {
+    if (player.options.theme === "Inverted Metro") var currentThemeNum = 0
+    else var currentThemeNum = parseInt(player.options.theme[1])
+    var lowestThemeNum = 100;
+    for (i in player.secretUnlocks.themes) {
+        if (currentThemeNum < 1 && sha512_256(player.secretUnlocks.themes[i].split(player.secretUnlocks.themes[i][1])[1].toUpperCase()) === "ef853879b60fa6755d9599fd756c94d112f987c0cd596abf48b08f33af5ff537") {
+            if (lowestThemeNum > 1) {
+                lowestThemeNum = 1;
+                player.options.secretThemeKey = player.secretUnlocks.themes[i].split(player.secretUnlocks.themes[i][1])[1]
+            }
+        } else if (currentThemeNum < 2 && sha512_256(player.secretUnlocks.themes[i].split(player.secretUnlocks.themes[i][1])[1].toUpperCase()) === "078570d37e6ffbf06e079e07c3c7987814e03436d00a17230ef5f24b1cb93290") {
+            if (lowestThemeNum > 2) {
+                lowestThemeNum = 2;
+                player.options.secretThemeKey = player.secretUnlocks.themes[i].split(player.secretUnlocks.themes[i][1])[1]
+            }
+        } else if (currentThemeNum < 3 && sha512_256(player.secretUnlocks.themes[i].split(player.secretUnlocks.themes[i][1])[1].toUpperCase()) === "a3d64c3d1e1749b60b2b3dba10ed5ae9425300e9600ca05bcbafe4df6c69941f") {
+            if (lowestThemeNum > 3) {
+                lowestThemeNum = 3;
+                player.options.secretThemeKey = player.secretUnlocks.themes[i].split(player.secretUnlocks.themes[i][1])[1]
+            }
+        } else if (currentThemeNum < 4 && sha512_256(player.secretUnlocks.themes[i].split(player.secretUnlocks.themes[i][1])[1].toUpperCase()) === "d910565e1664748188b313768c370649230ca348cb6330fe9df73bcfa68d974d") {
+            if (lowestThemeNum > 4) {
+                lowestThemeNum = 4;
+                player.options.secretThemeKey = player.secretUnlocks.themes[i].split(player.secretUnlocks.themes[i][1])[1]
+            }
+        } else if (currentThemeNum < 5 && sha512_256(player.secretUnlocks.themes[i].split(player.secretUnlocks.themes[i][1])[1].toUpperCase()) === "cb72e4a679254df5f99110dc7a93924628b916d2e069e3ad206db92068cb0883") {
+            if (lowestThemeNum > 5) {
+                lowestThemeNum = 5;
+                player.options.secretThemeKey = player.secretUnlocks.themes[i].split(player.secretUnlocks.themes[i][1])[1]
+            }
+        } else if (currentThemeNum < 6 && sha512_256(player.secretUnlocks.themes[i].split(player.secretUnlocks.themes[i][1])[1].toUpperCase()) === "c8fac64da08d674123c32c936b14115ab384fe556fd24e431eb184a8dde21137") {
+            if (lowestThemeNum > 6) {
+                lowestThemeNum = 6;
+                player.options.secretThemeKey = player.secretUnlocks.themes[i].split(player.secretUnlocks.themes[i][1])[1]
+            }
+        } else if (currentThemeNum < 7 && sha512_256(player.secretUnlocks.themes[i].split(player.secretUnlocks.themes[i][1])[1].toUpperCase()) === "da3b3c152083f0c70245f104f06331497b97b52ac80edec05e26a33ee704cae7") {
+            if (lowestThemeNum > 7) {
+                lowestThemeNum = 7;
+                player.options.secretThemeKey = player.secretUnlocks.themes[i].split(player.secretUnlocks.themes[i][1])[1]
+            }
+        }
+    }
+    if (lowestThemeNum === 100) {
+        Chart.defaults.global.defaultFontColor = 'black';
+        normalDimChart.data.datasets[0].borderColor = '#000'
+        return undefined
+    } else {
+        return "S"+lowestThemeNum
+    }
+}
+
+
+let kongIPMult = 1
+let kongDimMult = 1
+let kongAllDimMult = 1
+let kongEPMult = 1
+
+
+
+
+
+
+
+
+function showTab(tabName) {
+    //iterate over all elements in div_tab class. Hide everything that's not tabName and show tabName
+    var tabs = document.getElementsByClassName('tab');
+    var tab;
+    for (var i = 0; i < tabs.length; i++) {
+        tab = tabs.item(i);
+        if (tab.id === tabName) {
+            tab.style.display = 'block';
+        } else {
+            tab.style.display = 'none';
+        }
+    }
+    if (document.getElementById("timestudies").style.display != "none" && document.getElementById("eternitystore").style.display != "none") document.getElementById("TTbuttons").style.display = "block";
+    else document.getElementById("TTbuttons").style.display = "none"
+    resizeCanvas();
+    closeToolTip();
+    if (tabName !== "statistics") statsTimer = 0
+}
+
+
+
+
+function updateMoney() {
+    var element = document.getElementById("coinAmount");
+    element.textContent = formatValue(player.options.notation, player.money, 2, 1);
+    var element2 = document.getElementById("matter");
+    if (player.currentChallenge == "challenge12" || player.currentChallenge == "postc1") element2.textContent = "There is " + formatValue(player.options.notation, player.matter, 2, 1) + " matter."
+    if (player.currentChallenge == "postc6") element2.textContent = "There is " + formatValue(player.options.notation, Decimal.pow(player.matter,20), 2, 1) + " matter."; //TODO
+}
+
+function updateCoinPerSec() {
+    var element = document.getElementById("coinsPerSec");
+    if (player.currentChallenge == "challenge3" || player.currentChallenge == "postc1") {
+      element.textContent = 'You are getting ' + shortenDimensions(getDimensionProductionPerSecond(1).times(player.chall3Pow)) + ' antimatter per second.'
+    } else if (player.currentChallenge == "challenge7") {
+      element.textContent = 'You are getting ' + (shortenDimensions(getDimensionProductionPerSecond(1).plus(getDimensionProductionPerSecond(2)))) + ' antimatter per second.'
+    } else {
+      element.textContent = 'You are getting ' + shortenDimensions(getDimensionProductionPerSecond(1)) + ' antimatter per second.'
+    }
+}
+
+function getInfinitied() {return Math.max(player.infinitied + player.infinitiedBank, 0)}
+
+function getETA(cost) {
+    var a = 100;
+    if (player.money.gte(cost)) return 0
+    while (ETACalc(a).lt(cost)) {
+        a *= 10;
+        if (a > 1e20) return Infinity;
+    }
+    var b = a / 10;
+    var q = ETACalc((a+b)/2);
+    while (q.gt(cost.times(1.0001)) || q.lt(cost.dividedBy(1.0001))) {
+        console.log("q = "+q)
+        console.log("a = "+a)
+        console.log("b = "+b)
+        if (q.lt(cost)) a = (a+b)/2;
+        else b = (a+b)/2;
+        q = ETACalc((a+b)/2);
+    }
+    return (a+b)/2;
+}
+
+function ETACalc(t) {
+    var value = player.money.plus(getDimensionProductionPerSecond(1).times(t));
+    var div = 1;
+    for (let tier = 2; tier <= 8; ++tier) {
+        var name = TIER_NAMES[tier-1]
+        div *= tier;
+        value = value.plus(getDimensionProductionPerSecond(tier).times(getDimensionProductionPerSecond(tier-1)).times(Decimal.pow(t,tier)).dividedBy(Decimal.max(player[name+"Amount"].times(div).times(10), 1))) ;
+    }
+    return value
+}
+
+
+
+var worstChallengeTime = 1
+
+function updateWorstChallengeTime() {
+    worstChallengeTime = 1
+    for (var i=0; i<10; i++) {
+        if (player.challengeTimes[i]/100 > worstChallengeTime) worstChallengeTime = player.challengeTimes[i]/100
+    }
+}
+
+
+function sacrificeConf() {
+    player.options.sacrificeConfirmation = !player.options.sacrificeConfirmation
+}
+
+
+
+
+function updateDimensions() {
+    if (document.getElementById("antimatterdimensions").style.display == "block" && document.getElementById("dimensions").style.display == "block") {
+
+        for (let tier = 1; tier <= 8; ++tier) {
+            var name = TIER_NAMES[tier];
+            if (!canBuyDimension(tier) && document.getElementById(name + "Row").style.display !== "table-row") {
+                break;
+            }
+            document.getElementById(name + "D").childNodes[0].nodeValue = DISPLAY_NAMES[tier] + " Dimension x" + formatValue(player.options.notation, getDimensionFinalMultiplier(tier), 1, 1);
+            document.getElementById(name + "Amount").textContent = getDimensionDescription(tier);
+        }
+
+
+
+        for (let tier = 1; tier <= 8; ++tier) {
+            var name = TIER_NAMES[tier];
+            if (!canBuyDimension(tier)) {
+                break;
+            }
+
+            document.getElementById(name + "Row").style.display = "table-row";
+            document.getElementById(name + "Row").style.visibility = "visible";
+
+
+        }
+
+        var shiftRequirement = getShiftRequirement(0);
+        if (player.currentChallenge == "challenge4" ? shiftRequirement.tier < 6 : shiftRequirement.tier < 8) {
+            document.getElementById("resetLabel").textContent = 'Dimension Shift ('+ player.resets +'): requires ' + shiftRequirement.amount + " " + DISPLAY_NAMES[shiftRequirement.tier] + " Dimensions"
+        }
+        else document.getElementById("resetLabel").textContent = 'Dimension Boost ('+ player.resets +'): requires ' + shiftRequirement.amount + " " + DISPLAY_NAMES[shiftRequirement.tier] + " Dimensions"
+
+        if (player.currentChallenge == "challenge4" ? player.resets > 2 : player.resets > 3) {
+            document.getElementById("softReset").textContent = "Reset the game for a boost"
+        } else {
+            document.getElementById("softReset").textContent = "Reset the game for a new Dimension"
+        }
+        let extraGals = player.replicanti.galaxies
+        if (player.timestudy.studies.includes(225)) extraGals += Math.floor(player.replicanti.amount.e / 1000)
+        if (player.timestudy.studies.includes(226)) extraGals += Math.floor(player.replicanti.gal / 15)
+        var galString = ""
+        if (player.galaxies >= 800) galString += "Remote Antimatter Galaxies (";
+        else if (player.galaxies >= getGalaxyCostScalingStart() || player.currentEternityChall === "eterc5") galString += "Distant Antimatter Galaxies (";
+        else galString += "Antimatter Galaxies (";
+        galString += player.galaxies;
+        if (extraGals > 0) galString += " + "+extraGals;
+        if (player.dilation.freeGalaxies > 0) galString += " + "+player.dilation.freeGalaxies;
+        galString += "): requires " + getGalaxyRequirement()
+        if (player.currentChallenge == "challenge4") galString +=  " Sixth Dimensions";
+        else galString +=  " Eighth Dimensions";
+        document.getElementById("secondResetLabel").textContent = galString;
+    }
+
+    if (canBuyTickSpeed() || player.currentEternityChall == "eterc9") {
+        var tickmult = getTickSpeedMultiplier()
+        if (tickmult < 1e-9) document.getElementById("tickLabel").textContent = "Divide the tick interval by " + shortenDimensions(1 / tickmult) + '.'
+        else {
+            var places = 0
+            if (tickmult < 0.2) places = Math.floor(Math.log10(Math.round(1/tickmult)))
+            document.getElementById("tickLabel").textContent = 'Reduce the tick interval by ' + ((1 - tickmult) * 100).toFixed(places) + '%.'
+        }
+
+        document.getElementById("tickSpeed").style.visibility = "visible";
+        document.getElementById("tickSpeedMax").style.visibility = "visible";
+        document.getElementById("tickLabel").style.visibility = "visible";
+        document.getElementById("tickSpeedAmount").style.visibility = "visible";
+    } else {
+        document.getElementById("tickSpeed").style.visibility = "hidden";
+        document.getElementById("tickSpeedMax").style.visibility = "hidden";
+        document.getElementById("tickLabel").style.visibility = "hidden";
+        document.getElementById("tickSpeedAmount").style.visibility = "hidden";
+    }
+
+    if (getInfinitied() === 0 && player.realities === 0 && player.eternities === 0) {
+        $("#infinityStatistics").hide()
+    } else {
+        $("#infinityStatistics").show()
+        if (player.bestInfinityTime === 999999999999) $("#bestInfinity").hide()
+        else $("#bestInfinity").show()
+        document.getElementById("bestInfinity").textContent = "Your fastest Infinity is in " + timeDisplay(player.bestInfinityTime) + "."
+        document.getElementById("thisInfinity").textContent = "You have spent " + timeDisplay(player.thisInfinityTime) + " in this Infinity."
+        if (player.infinityPoints.equals(1)) {
+            document.getElementById("infinityPoints1").textContent = "You have 1 Infinity point."
+            document.getElementById("infinityPoints2").textContent = "You have 1 Infinity point."
+        }
+        else {
+            document.getElementById("infinityPoints1").innerHTML = "You have <span class=\"IPAmount1\">"+shortenDimensions(player.infinityPoints)+"</span> Infinity points."
+            document.getElementById("infinityPoints2").innerHTML = "You have <span class=\"IPAmount2\">"+shortenDimensions(player.infinityPoints)+"</span> Infinity points."
+        }
+        if (player.infinitied == 1) document.getElementById("infinitied").textContent = "You have infinitied 1 time."
+        else document.getElementById("infinitied").textContent = "You have infinitied " + player.infinitied.toString().replace(/\B(?=(\d{3})+(?!\d))/g, ",") + ((player.infinitied === 1) ? " time." : " times.")
+        if (player.infinitiedBank > 0) document.getElementById("infinitied").textContent = "You have infinitied " + player.infinitied.toString().replace(/\B(?=(\d{3})+(?!\d))/g, ",") + " times this eternity."
+
+    }
+
+    if (document.getElementById("stats").style.display == "block" && document.getElementById("statistics").style.display == "block") {
+        document.getElementById("totalmoney").textContent = 'You have made a total of ' + shortenMoney(player.totalmoney) + ' antimatter.'
+        document.getElementById("totalresets").textContent = 'You have done ' + player.resets + ' dimensional boosts/shifts.'
+        document.getElementById("galaxies").textContent = 'You have ' + Math.round(player.galaxies) + ' Antimatter Galaxies.'
+        document.getElementById("totalRealTime").textContent = "You have played for " + timeDisplay(player.realTimePlayed) + "."
+        
+        if (player.realities == 0 ) {
+            $("#totalTime").hide()
+        } else {
+            $("#totalTime").show()
+            document.getElementById("totalTime").textContent = "Your existence has spanned " + timeDisplay(player.totalTimePlayed) + " of time."
+        }
+
+        if (player.eternities == 0 && player.realities === 0) {
+            $("#eternityStatistics").hide()
+        } else {
+            $("#eternityStatistics").show()
+            if (player.bestEternity === 999999999999) $("#besteternity").hide()
+            else $("#besteternity").show()
+            document.getElementById("eternitied").textContent = "You have Eternitied " + player.eternities.toString().replace(/\B(?=(\d{3})+(?!\d))/g, ",") + ((player.eternities === 1) ? " time." : " times.")
+            document.getElementById("besteternity").textContent = "Your fastest Eternity is in "+timeDisplay(player.bestEternity)+"."
+            document.getElementById("thiseternity").textContent = "You have spent "+timeDisplay(player.thisEternity)+" in this Eternity."
+        }
+
+        if (player.realities == 0) {
+            $("#realityStatistics").hide()
+        } else {
+            $("#realityStatistics").show()
+            document.getElementById("realitied").textContent = "You have Realitied " + player.realities.toString().replace(/\B(?=(\d{3})+(?!\d))/g, ",") + ((player.realities === 1) ? " time." : " times.")
+            document.getElementById("bestreality").textContent = "Your fastest Reality is in "+timeDisplay(player.bestReality)+"."
+            document.getElementById("thisreality").textContent = "You have spent "+timeDisplay(player.thisReality)+" in this Reality."
+        }
+    }
+
+    if (document.getElementById("infinity").style.display == "block") {
+        if (document.getElementById("preinf").style.display == "block") {
+            document.getElementById("infi11").innerHTML = "Normal dimensions gain a multiplier based on time played <br>Currently: " + (Math.pow(0.5 * player.totalTimePlayed / 60000, 0.15)).toFixed(2) + "x<br>Cost: 1 IP"
+            document.getElementById("infi12").innerHTML = "First and Eighth Dimensions gain a multiplier based on infinitied stat<br>Currently: " + formatValue(player.options.notation, dimMults(), 1, 1) + "x<br>Cost: 1 IP"
+            document.getElementById("infi13").innerHTML = "Third and Sixth Dimensions gain a multiplier based on infinitied stat<br>Currently: " + formatValue(player.options.notation, dimMults(), 1, 1) + "x<br>Cost: 1 IP"
+            document.getElementById("infi22").innerHTML = "Second and seventh Dimensions gain a multiplier based on infinitied stat<br>Currently: " + formatValue(player.options.notation, dimMults(), 1, 1) + "x<br>Cost: 1 IP"
+            document.getElementById("infi23").innerHTML = "Fourth and Fifth Dimensions gain a multiplier based on infinitied stat<br>Currently: " + formatValue(player.options.notation, dimMults(), 1, 1) + "x<br>Cost: 1 IP"
+            document.getElementById("infi31").innerHTML = "Normal dimensions gain a multiplier based on time spent in current infinity<br>Currently: " + Decimal.max(Math.pow(player.thisInfinityTime / 240000, 0.25), 1).toFixed(2) + "x<br>Cost: 3 IP"
+            document.getElementById("infi32").innerHTML = "Multiplier for unspent Infinity Points on 1st Dimension<br>Currently: " + formatValue(player.options.notation, player.infinityPoints.dividedBy(2).pow(1.5).plus(1), 2, 2) + "x<br>Cost: 5 IP"
+            document.getElementById("infi34").innerHTML = "Infinity Point generation based on fastest infinity <br>Currently: "+shortenDimensions(player.infMult.times(kongIPMult * (isAchEnabled("r85") ? 4 : 1) * (isAchEnabled("r93") ? 4 : 1)))+" every " + timeDisplay(player.bestInfinityTime*10) + "<br>Cost: 10 IP"
+        }
+        else if (document.getElementById("postinf").style.display == "block") {
+            document.getElementById("postinfi11").innerHTML = "Normal dimensions gain a multiplier based on total antimatter produced<br>Currently: "+ Math.pow(player.totalmoney.e+1, 0.5).toFixed(2)+"x<br>Cost: "+shortenCosts(1e4)+" IP"
+            document.getElementById("postinfi21").innerHTML = "Normal dimensions gain a multiplier based on current antimatter<br>Currently: "+ Math.pow(player.money.e+1, 0.5).toFixed(2)+"x<br>Cost: "+shortenCosts(5e4)+" IP"
+            document.getElementById("postinfi31").innerHTML = "Tickspeed cost multiplier increase <br>"+player.tickSpeedMultDecrease+"x -> "+(player.tickSpeedMultDecrease-1)+"x<br>Cost: "+shortenDimensions(player.tickSpeedMultDecreaseCost) +" IP"
+            if (player.tickSpeedMultDecrease <= 2) document.getElementById("postinfi31").innerHTML = "Tickspeed cost multiplier increase <br>"+player.tickSpeedMultDecrease+"x"
+            document.getElementById("postinfi22").innerHTML = "Normal dimensions gain a multiplier based on non-secret achievements completed <br>Currently: "+achievementMult.toFixed(2)+"x<br>Cost: "+shortenCosts(1e6)+" IP"
+            document.getElementById("postinfi12").innerHTML = "Normal dimensions gain a multiplier based on amount infinitied <br>Currently: "+(1+Math.log10(getInfinitied()+1)*10).toFixed(2)+"x<br>Cost: "+shortenCosts(1e5)+" IP"
+            if (player.timestudy.studies.includes(31)) document.getElementById("postinfi12").innerHTML = "Normal dimensions gain a multiplier based on amount infinitied <br>Currently: "+shortenMoney(Math.pow((Math.log10(getInfinitied()+1)*10).toFixed(2), 4))+"x<br>Cost: "+shortenCosts(1e5)+" IP"
+            document.getElementById("postinfi41").innerHTML = "Make galaxies 50% stronger <br>Cost: "+shortenCosts(5e11)+" IP"
+            document.getElementById("postinfi32").innerHTML = "Normal dimensions gain a multiplier based on slowest challenge run<br>Currently:"+Decimal.max(10*3000/worstChallengeTime, 1).toFixed(2)+"x<br>Cost: "+shortenCosts(1e7)+" IP"
+            document.getElementById("postinfi42").innerHTML = "Dimension cost multiplier increase <br>"+player.dimensionMultDecrease+"x -> "+(player.dimensionMultDecrease-1)+"x<br>Cost: "+shortenCosts(player.dimensionMultDecreaseCost) +" IP"
+
+            document.getElementById("postinfi13").innerHTML = "You passively generate Infinitied stat based on your fastest infinity.<br>1 Infinity every "+timeDisplay(player.bestInfinityTime*5)+ " <br>Cost: "+shortenCosts(20e6)+" IP"
+            document.getElementById("postinfi23").innerHTML = "Option to bulk buy Dimension Boosts <br>Cost: "+shortenCosts(5e9)+" IP"
+            document.getElementById("postinfi33").innerHTML = "Autobuyers work twice as fast <br>Cost:"+shortenCosts(1e15)+" IP"
+            if (player.dimensionMultDecrease <= 3) document.getElementById("postinfi42").innerHTML = "Dimension cost multiplier increase <br>"+player.dimensionMultDecrease.toFixed(1)+"x"
+
+            document.getElementById("offlineProd").innerHTML = "Generate "+player.offlineProd+"% > "+Math.max(Math.max(5, player.offlineProd + 5), Math.min(50, player.offlineProd + 5))+"% of your best IP/min from last 10 infinities, works offline<br>Currently: "+shortenMoney(bestRunIppm.times(player.offlineProd/100)) +"IP/min<br> Cost: "+shortenCosts(player.offlineProdCost)+" IP"
+            if (player.offlineProd == 50) document.getElementById("offlineProd").innerHTML = "Generate "+player.offlineProd+"% of your best IP/min from last 10 infinities, works offline<br>Currently: "+shortenMoney(bestRunIppm.times(player.offlineProd/100)) +" IP/min"
+        }
+    }
+
+    if (document.getElementById("eternityupgrades").style.display == "block" && document.getElementById("eternitystore").style.display == "block") {
+        document.getElementById("eter1").innerHTML = "Infinity Dimensions multiplier based on unspent EP (x+1)<br>Currently: "+shortenMoney(player.eternityPoints.plus(1))+"x<br>Cost: 5 EP"
+        document.getElementById("eter2").innerHTML = "Infinity Dimension multiplier based on eternities ((x/200)^log4(2x))<br>Currently: "+shortenMoney(Decimal.pow(Math.min(player.eternities, 100000)/200 + 1, Math.log(Math.min(player.eternities, 100000)*2+1)/Math.log(4)).times(new Decimal((player.eternities-100000)/200 + 1).times(Math.log((player.eternities- 100000)*2+1)/Math.log(4)).max(1)))+"x<br>Cost: 10 EP"
+        document.getElementById("eter3").innerHTML = "Infinity Dimensions multiplier based on sum of Infinity Challenge times<br>Currently: "+shortenMoney(Decimal.pow(2,30000/Math.max(infchallengeTimes, isAchEnabled("r112") ? 610 : 750)))+"x<br>Cost: "+shortenCosts(50e3)+" EP"
+        document.getElementById("eter4").innerHTML = "Your achievement bonus affects Time Dimensions"+"<br>Cost: "+shortenCosts(1e16)+" EP"
+        document.getElementById("eter5").innerHTML = "Time Dimensions are multiplied by your unspent time theorems"+"<br>Cost: "+shortenCosts(1e40)+" EP"
+        document.getElementById("eter6").innerHTML = "Time Dimensions are multiplied by days played"+"<br>Cost: "+shortenCosts(1e50)+" EP"
+    }
+
+    if (document.getElementById("dilation").style.display == "block") {
+        if (player.dilation.active) {
+            if (getTachyonGain() <= 0) {
+                document.getElementById("enabledilation").innerHTML = "Disable dilation.<br>Reach " + shortenMoney(getTachyonReq()) + " antimatter to gain more Tachyon Particles."
+            } else {
+                document.getElementById("enabledilation").textContent = "Disable dilation."
+            }
+        }
+        else document.getElementById("enabledilation").textContent = "Dilate time."
+    }
+}
+
+function updateCosts() {
+    document.getElementById("first").textContent = 'Cost: ' + shortenCosts(player.firstCost);
+    document.getElementById("second").textContent = 'Cost: ' + shortenCosts(player.secondCost);
+    document.getElementById("third").textContent = 'Cost: ' + shortenCosts(player.thirdCost);
+    document.getElementById("fourth").textContent = 'Cost: ' + shortenCosts(player.fourthCost);
+    document.getElementById("fifth").textContent = 'Cost: ' + shortenCosts(player.fifthCost);
+    document.getElementById("sixth").textContent = 'Cost: ' + shortenCosts(player.sixthCost);
+    document.getElementById("seventh").textContent = 'Cost: ' + shortenCosts(player.seventhCost);
+    document.getElementById("eight").textContent = 'Cost: ' + shortenCosts(player.eightCost);
+
+    document.getElementById("firstMax").textContent = 'Until 10, Cost: ' + shortenCosts(player.firstCost.times(10 - dimBought(1)));
+    document.getElementById("secondMax").textContent = 'Until 10, Cost: ' + shortenCosts(player.secondCost.times(10 - dimBought(2)));
+    document.getElementById("thirdMax").textContent = 'Until 10, Cost: ' + shortenCosts(player.thirdCost.times(10 - dimBought(3)));
+    document.getElementById("fourthMax").textContent = 'Until 10, Cost: ' + shortenCosts(player.fourthCost.times(10 - dimBought(4)));
+    document.getElementById("fifthMax").textContent = 'Until 10, Cost: ' + shortenCosts(player.fifthCost.times(10 - dimBought(5)));
+    document.getElementById("sixthMax").textContent = 'Until 10, Cost: ' + shortenCosts(player.sixthCost.times(10 - dimBought(6)));
+    document.getElementById("seventhMax").textContent = 'Until 10, Cost: ' + shortenCosts(player.seventhCost.times(10 - dimBought(7)));
+    document.getElementById("eightMax").textContent = 'Until 10, Cost: ' + shortenCosts(player.eightCost.times(10 - dimBought(8)));
+
+    document.getElementById("tickSpeed").textContent = 'Cost: ' + shortenCosts(player.tickSpeedCost);
+
+
+    for (var i=1; i<=8; i++) {
+
+        document.getElementById("infMax"+i).textContent = "Cost: " + shortenCosts(player["infinityDimension"+i].cost) + " IP"
+    }
+
+    for (var i=1; i<=8; i++) {
+
+        document.getElementById("timeMax"+i).textContent = "Cost: " + shortenDimensions(player["timeDimension"+i].cost) + " EP"
+    }
+}
+
+function floatText(id, text, leftOffset = 150) {
+    if (!player.options.animations.floatingText) return
+    var el = $("#"+id)
+    el.append("<div class='floatingText' style='left: "+leftOffset+"px'>"+text+"</div>")
+    setTimeout(function() {
+        el.children()[0].remove()
+    }, 1000)
+}
+
+
+
+
+function isEterChall(elem) {
+    return !elem.id.includes("eter")
+}
+
+function updateChallenges() {
+    try {
+        var buttons = Array.from(document.getElementsByClassName('onchallengebtn')).filter(isEterChall)
+        for (var i=0; i < buttons.length; i++) {
+            buttons[i].className = "challengesbtn";
+            buttons[i].textContent = "Start"
+        }
+
+        var buttonss = Array.from(document.getElementsByClassName('completedchallengesbtn')).filter(isEterChall)
+        for (var i=0; i < buttonss.length; i++) {
+            buttonss[i].className = "challengesbtn";
+            buttonss[i].textContent = "Start"
+        }
+
+
+        for (var i=0; i < player.challenges.length; i++) {
+            document.getElementById(player.challenges[i]).className = "completedchallengesbtn";
+            document.getElementById(player.challenges[i]).textContent = "Completed"
+        }
+
+        if (player.currentChallenge != "") {
+            document.getElementById(player.currentChallenge).className = "onchallengebtn"
+            document.getElementById(player.currentChallenge).textContent = "Running"
+        }
+
+        if (player.money.gte(new Decimal("1e2000")) || Object.keys(player.eternityChalls).length > 0 || player.eternityChallUnlocked !== 0) document.getElementById("challTabButtons").style.display = "table"
+        for (var i=1; i<9; i++) {
+            if (player.postChallUnlocked >= i) document.getElementById("postc"+i+"div").style.display = "inline-block"
+            else document.getElementById("postc"+i+"div").style.display = "none"
+        }
+
+
+
+    } catch (err) {
+        console.log(err)
+        updateChallenges()
+
+    }
+
+}
+
+
+function updateEternityChallenges() {
+
+    for (var property in player.eternityChalls) {
+        document.getElementById(property+"div").style.display = "inline-block"
+        if (player.eternityChalls[property] < 5) {
+            document.getElementById(property).textContent = "Locked"
+            document.getElementById(property).className = "lockedchallengesbtn"
+        }
+        else {
+            document.getElementById(property).textContent = "Completed"
+            document.getElementById(property).className = "completedchallengesbtn"
+        }
+    }
+
+    if (player.eternityChallUnlocked !== 0) {
+        document.getElementById("eterc"+player.eternityChallUnlocked).textContent = "Start"
+        document.getElementById("eterc"+player.eternityChallUnlocked).className = "challengesbtn"
+        document.getElementById("eterctabbtn").style.display = "block"
+    } else {
+        for (i=1; i<13; i++) {
+            if (player.eternityChalls["eterc"+i] !== 5) {
+                document.getElementById("eterc"+i).textContent = "Locked"
+                document.getElementById("eterc"+i).className = "lockedchallengesbtn"
+            }
+        }
+    }
+
+    if (player.eternityChallUnlocked == 0 && Object.keys(player.eternityChalls).length === 0) {
+        document.getElementById("eterctabbtn").style.display = "none"
+        for (i=1; i<13; i++) {
+            document.getElementById("eterc"+i+"div").style.display = "none"
+        }
+    }
+
+    if (player.eternityChalls.eterc1 !== undefined) document.getElementById("eterctabbtn").style.display = "block"
+    if (player.etercreq !== 0) document.getElementById("eterc"+player.etercreq+"div").style.display = "block"
+
+    if (player.currentEternityChall !== "") {
+        document.getElementById(player.currentEternityChall).textContent = "Running"
+        document.getElementById(player.currentEternityChall).className = "onchallengebtn"
+    }
+}
+
+
+
+
+
+
+
+
+
+function toggleChallengeRetry() {
+    if (player.options.retryChallenge) {
+        player.options.retryChallenge = false
+        document.getElementById("retry").textContent = "Automatically retry challenges OFF"
+    } else {
+        player.options.retryChallenge = true
+        document.getElementById("retry").textContent = "Automatically retry challenges ON"
+    }
+}
+
+document.getElementById("news").onclick = function () {
+    if (document.getElementById("news").textContent === "Click this to unlock a secret achievement.") {
+        giveAchievement("Real news")
+    }
+};
+
+document.getElementById("secretstudy").onclick = function () {
+    document.getElementById("secretstudy").style.opacity = "1";
+    document.getElementById("secretstudy").style.cursor = "default";
+    giveAchievement("Go study in real life instead");
+    setTimeout(drawStudyTree, 2000);
+};
+
+document.getElementById("The first one's always free").onclick = function () {
+    giveAchievement("The first one's always free")
+};
+
+
+
+
+function glowText(id) {
+  var text = document.getElementById(id);
+  text.style.setProperty("-webkit-animation", "glow 1s");
+  text.style.setProperty("animation", "glow 1s");
+}
+
+
+
+
+
+document.getElementById("maxall").onclick = function () {
+    if (!player.break && player.money.gt(Number.MAX_VALUE)) return false;
+    buyMaxTickSpeed();
+
+    for (var tier=1; tier<9;tier++) {
+        var name = TIER_NAMES[tier];
+        var cost = player[name + 'Cost'].times(10 - dimBought(tier))
+        var multBefore = player[name + 'Pow']
+        if (tier >= 3 && (player.currentChallenge == "challenge10" || player.currentChallenge == "postc1")) {
+            if (!canBuyDimension(tier)) continue
+            if (player[TIER_NAMES[tier-2] + 'Amount'].lt(cost)) continue
+                if (canBuyDimension(tier)) {
+                    if (cost.lt(player[TIER_NAMES[tier-2]+"Amount"]) && dimBought(tier) != 0) {
+                        player[TIER_NAMES[tier-2]+"Amount"] = player[TIER_NAMES[tier-2]+"Amount"].minus(cost)
+                        player[name + "Amount"] = Decimal.round(player[name + "Amount"].plus(10 - dimBought(tier)))
+                        player[name + 'Bought'] += (10 - dimBought(tier));
+                        player[name + 'Pow']  = player[name + 'Pow'].times(getDimensionPowerMultiplier(tier))
+                        player[name + "Cost"] = player[name + "Cost"].times(getDimensionCostMultiplier(tier))
+                    }
+                    while (player[TIER_NAMES[tier-2]+"Amount"].gt(player[name + "Cost"].times(10))) {
+                        player[TIER_NAMES[tier-2]+"Amount"] = player[TIER_NAMES[tier-2]+"Amount"].minus(player[name + "Cost"].times(10))
+                        player[name + "Cost"] = player[name + "Cost"].times(getDimensionCostMultiplier(tier))
+                        player[name + "Amount"] = Decimal.round(player[name + "Amount"].plus(10))
+                        player[name + 'Bought'] += 10
+                        player[name + "Pow"] = player[name + "Pow"].times(getDimensionPowerMultiplier(tier))
+                        if (player[name + 'Cost'].gte(Number.MAX_VALUE)) player.costMultipliers[tier-1] = player.costMultipliers[tier-1].times(player.dimensionMultDecrease)
+                    }
+
+
+                    onBuyDimension(tier);
+                }
+        } else {
+        if (!canBuyDimension(tier)) continue
+            if (cost.lt(player.money) && dimBought(tier) != 0) {
+                player.money = player.money.minus(cost)
+                player[name + "Amount"] = Decimal.round(player[name + "Amount"].plus(10 - dimBought(tier)))
+                player[name + 'Bought'] += (10 - dimBought(tier));
+                player[name + 'Pow']  = player[name + 'Pow'].times(getDimensionPowerMultiplier(tier))
+                player[name + "Cost"] = player[name + "Cost"].times(getDimensionCostMultiplier(tier))
+            }
+            if (player.money.lt(player[name + "Cost"].times(10))) continue
+
+            if ((player.dimensionMultDecrease > 3 || player.currentChallenge == "postc5" || player.currentChallenge == "challenge5")) {
+                while ((player.money.gte(player[name + "Cost"].times(10)) && player.money.lte(Number.MAX_VALUE)) || (player.money.gte(player[name + "Cost"].times(10)) && player.currentChallenge != "challenge5")) {
+                        player.money = player.money.minus(player[name + "Cost"].times(10))
+                        if (player.currentChallenge != "challenge5" && player.currentChallenge != "postc5") player[name + "Cost"] = player[name + "Cost"].times(getDimensionCostMultiplier(tier))
+                        else if (player.currentChallenge == "postc5") multiplyPC5Costs(player[name + 'Cost'], tier)
+                        else multiplySameCosts(player[name + 'Cost'])
+                        player[name + "Amount"] = Decimal.round(player[name + "Amount"].plus(10))
+                        player[name + 'Bought'] += 10
+                        player[name + "Pow"] = player[name + "Pow"].times(getDimensionPowerMultiplier(tier))
+                        if (player[name + 'Cost'].gte(Number.MAX_VALUE)) player.costMultipliers[tier-1] = player.costMultipliers[tier-1].times(player.dimensionMultDecrease)
+                        if (player.currentChallenge == "challenge8") clearDimensions(tier-1)
+                }
+            } else {
+                if (player[name + "Cost"].lt(Number.MAX_VALUE)) {
+                    while (player.money.gte(player[name + "Cost"].times(10)) && player[name + "Cost"].lte(Number.MAX_VALUE)) {
+                        player.money = player.money.minus(player[name + "Cost"].times(10))
+                        if (player.currentChallenge != "challenge5" && player.currentChallenge != "postc5") player[name + "Cost"] = player[name + "Cost"].times(getDimensionCostMultiplier(tier))
+                        else if (player.currentChallenge == "postc5") multiplyPC5Costs(player[name + 'Cost'], tier)
+                        else multiplySameCosts(player[name + 'Cost'])
+                        player[name + "Amount"] = Decimal.round(player[name + "Amount"].plus(10))
+                        player[name + 'Bought'] += 10
+                        player[name + "Pow"] = player[name + "Pow"].times(getDimensionPowerMultiplier(tier))
+                        if (player[name + 'Cost'].gte(Number.MAX_VALUE)) player.costMultipliers[tier-1] = player.costMultipliers[tier-1].times(player.dimensionMultDecrease)
+                        if (player.currentChallenge == "challenge8") clearDimensions(tier-1)
+                }
+                }
+
+                if (player[name + "Cost"].gte(Number.MAX_VALUE)) {
+                    var a = Math.log10(Math.sqrt(player.dimensionMultDecrease))
+                    var b = player.costMultipliers[tier-1].dividedBy(Math.sqrt(player.dimensionMultDecrease)).log10()
+                    var c = player[name + "Cost"].dividedBy(player.money).log10()
+                    var discriminant = Math.pow(b, 2) - (c *a* 4)
+                    if (discriminant < 0) continue
+                    var buying = Math.floor((Math.sqrt(Math.pow(b, 2) - (c *a *4))-b)/(2 * a))+1
+                    if (buying <= 0) return false
+                    player[name+"Amount"] = Decimal.round(player[name+"Amount"].plus(10*buying))
+                    preInfBuy = Math.floor(1 + (308 - initCost[tier].log10()) / costMults[tier].log10())
+                    postInfBuy = player[name + 'Bought']/10+buying - preInfBuy - 1
+                    postInfInitCost = initCost[tier].times(Decimal.pow(costMults[tier], preInfBuy))
+                    player[name + 'Bought'] += 10*buying
+                    player[name + "Pow"] = player[name + "Pow"].times(Decimal.pow(getDimensionPowerMultiplier(tier), buying))
+
+                    newCost = postInfInitCost.times(Decimal.pow(costMults[tier], postInfBuy)).times(Decimal.pow(player.dimensionMultDecrease, postInfBuy * (postInfBuy+1)/2))
+                    newMult = costMults[tier].times(Decimal.pow(player.dimensionMultDecrease, postInfBuy+1))
+                    //if (buying > 0 )player[name + "Cost"] = player.costMultipliers[tier-1].times(Decimal.pow(player.dimensionMultDecrease, (buying * buying - buying)/2)).times(player[name + "Cost"])
+
+                    player[name + "Cost"] = newCost
+                    player.costMultipliers[tier-1] = newMult
+                    if (player.money.gte(player[name + "Cost"]))player.money = player.money.minus(player[name + "Cost"])
+                    player[name + "Cost"] = player[name + "Cost"].times(player.costMultipliers[tier-1])
+                    player.costMultipliers[tier-1] = player.costMultipliers[tier-1].times(player.dimensionMultDecrease)
+                }
+
+
+        }
+        }
+        if ((player.currentChallenge == "challenge12" || player.currentChallenge == "postc1" || player.currentChallenge == "postc6") && player.matter.equals(0)) player.matter = new Decimal(1);
+        if (player.currentChallenge == "challenge2" || player.currentChallenge == "postc1") player.chall2Pow = 0;
+        if (player.currentChallenge == "postc1") clearDimensions(tier-1);
+        player.postC4Tier = tier;
+        onBuyDimension(tier)
+        floatText(name + "D", "x" + shortenMoney(player[name + "Pow"].dividedBy(multBefore)))
+    }
+}
+
+function confirmationOnOff(name) {
+    if (player.options.confirmations[name]) player.options.confirmations[name] = false;
+    else player.options.confirmations[name] = true;
+    if (name == "challenges") document.getElementById("challengesConfBtn").textContent = "Challenges: " + ((player.options.confirmations.challenges) ? "ON" : "OFF")
+    else if (name == "eternity") document.getElementById("eternityConfBtn").textContent = "Eternity: " + ((player.options.confirmations.eternity) ? "ON" : "OFF")
+    else if (name == "dilation") document.getElementById("dilationConfBtn").textContent = "Dilation: " + ((player.options.confirmations.dilation) ? "ON" : "OFF")
+    else if (name == "reality") document.getElementById("realityConfBtn").textContent = "Reality: " + ((player.options.confirmations.reality) ? "ON" : "OFF")
+}
+
+function buyInfinityUpgrade(name, cost) {
+    if (player.infinityPoints.gte(cost) && !player.infinityUpgrades.includes(name)) {
+        player.infinityUpgrades.push(name);
+        player.infinityPoints = player.infinityPoints.minus(cost);
+        return true
+    } else return false
+}
+
+document.getElementById("infiMult").onclick = function() {
+    if (player.infinityUpgrades.includes("skipResetGalaxy") && player.infinityUpgrades.includes("passiveGen") && player.infinityUpgrades.includes("galaxyBoost") && player.infinityUpgrades.includes("resetBoost") && player.infinityPoints.gte(player.infMultCost)) {
+        player.infinityPoints = player.infinityPoints.minus(player.infMultCost)
+        player.infMult = player.infMult.times(2);
+        player.autoIP = player.autoIP.times(2);
+        if (player.infMultCost.gte("1e2000000")) player.infMultCost = player.infMultCost.times("1e10")
+        else player.infMultCost = player.infMultCost.times(10)
+        document.getElementById("infiMult").innerHTML = "Multiply infinity points from all sources by 2 <br>currently: "+shorten(player.infMult.times(kongIPMult)) +"x<br>Cost: "+shortenCosts(player.infMultCost)+" IP"
+        if (player.autobuyers[11].priority !== undefined && player.autobuyers[11].priority !== null && player.autoCrunchMode == "amount") player.autobuyers[11].priority = player.autobuyers[11].priority.times(2);
+        if (player.autoCrunchMode == "amount") document.getElementById("priority12").value = formatValue("Scientific", player.autobuyers[11].priority, 2, 0);
+    }
+}
+
+
+function updateEternityUpgrades() {
+    document.getElementById("eter1").className = (player.eternityUpgrades.includes(1)) ? "eternityupbtnbought" : (player.eternityPoints.gte(5)) ? "eternityupbtn" : "eternityupbtnlocked"
+    document.getElementById("eter2").className = (player.eternityUpgrades.includes(2)) ? "eternityupbtnbought" : (player.eternityPoints.gte(10)) ? "eternityupbtn" : "eternityupbtnlocked"
+    document.getElementById("eter3").className = (player.eternityUpgrades.includes(3)) ? "eternityupbtnbought" : (player.eternityPoints.gte(50e3)) ? "eternityupbtn" : "eternityupbtnlocked"
+    document.getElementById("eter4").className = (player.eternityUpgrades.includes(4)) ? "eternityupbtnbought" : (player.eternityPoints.gte(1e16)) ? "eternityupbtn" : "eternityupbtnlocked"
+    document.getElementById("eter5").className = (player.eternityUpgrades.includes(5)) ? "eternityupbtnbought" : (player.eternityPoints.gte(1e40)) ? "eternityupbtn" : "eternityupbtnlocked"
+    document.getElementById("eter6").className = (player.eternityUpgrades.includes(6)) ? "eternityupbtnbought" : (player.eternityPoints.gte(1e50)) ? "eternityupbtn" : "eternityupbtnlocked"
+}
+
+
+function buyEternityUpgrade(name, cost) {
+    if (player.eternityPoints.gte(cost) && !player.eternityUpgrades.includes(name)) {
+        player.eternityUpgrades.push(name)
+        player.eternityPoints = player.eternityPoints.minus(cost)
+        updateEternityUpgrades()
+    }
+}
+
+
+function buyEPMult(upd) {
+    if (upd === undefined) upd = true // this stupid solution because IE can't handle default values in the row above
+    if (player.eternityPoints.gte(player.epmultCost)) {
+        player.epmult = player.epmult.times(5)
+        player.eternityBuyer.limit = player.eternityBuyer.limit.times(5)
+        document.getElementById("priority13").value = formatValue("Scientific", player.eternityBuyer.limit, 2, 0);
+        player.eternityPoints = player.eternityPoints.minus(player.epmultCost)
+        let count = player.epmult.ln()/Math.log(5)
+        if (player.epmultCost.gte(new Decimal("1e4000"))) player.epmultCost = Decimal.pow(1000, count + Math.pow(count-1334, 1.2)).times(500)
+        else if (player.epmultCost.gte(new Decimal("1e1300"))) player.epmultCost = Decimal.pow(1000, count).times(500)
+        else if (player.epmultCost.gte(Number.MAX_VALUE)) player.epmultCost = Decimal.pow(500, count).times(500)
+        else if (player.epmultCost.gte(new Decimal("1e100"))) player.epmultCost = Decimal.pow(100, count).times(500)
+        else player.epmultCost = Decimal.pow(50, count).times(500)
+        document.getElementById("epmult").innerHTML = "You gain 5 times more EP<p>Currently: "+shortenDimensions(player.epmult)+"x<p>Cost: "+shortenDimensions(player.epmultCost)+" EP"
+        if (upd) updateEternityUpgrades()
+    }
+}
+
+function buyMaxEPMult() {
+    while (player.eternityPoints.gte(player.epmultCost)) {
+        buyEPMult(false)
+    }
+}
+
+
+
+
+
+function playerInfinityUpgradesOnEternity() {
+    if (player.eternities < 4) player.infinityUpgrades = []
+    else if (player.eternities < 20) player.infinityUpgrades = ["timeMult", "dimMult", "timeMult2", "skipReset1", "skipReset2", "unspentBonus", "27Mult", "18Mult", "36Mult", "resetMult", "skipReset3", "passiveGen", "45Mult", "resetBoost", "galaxyBoost", "skipResetGalaxy"]
+    else player.infinityUpgrades = player.infinityUpgrades
+}
+
+
+
+document.getElementById("infi11").onclick = function () {
+    buyInfinityUpgrade("timeMult",1);
+}
+
+document.getElementById("infi21").onclick = function () {
+    buyInfinityUpgrade("dimMult",1);
+}
+
+document.getElementById("infi12").onclick = function () {
+    if (player.infinityUpgrades.includes("timeMult")) buyInfinityUpgrade("18Mult",1);
+}
+
+document.getElementById("infi22").onclick = function () {
+    if (player.infinityUpgrades.includes("dimMult")) buyInfinityUpgrade("27Mult",1);
+}
+
+document.getElementById("infi13").onclick = function () {
+    if (player.infinityUpgrades.includes("18Mult")) buyInfinityUpgrade("36Mult",1);
+}
+document.getElementById("infi23").onclick = function () {
+    if (player.infinityUpgrades.includes("27Mult")) buyInfinityUpgrade("45Mult",1);
+}
+
+document.getElementById("infi14").onclick = function () {
+    if (player.infinityUpgrades.includes("36Mult")) buyInfinityUpgrade("resetBoost",1);
+}
+
+document.getElementById("infi24").onclick = function () {
+    if (player.infinityUpgrades.includes("45Mult")) buyInfinityUpgrade("galaxyBoost",2);
+}
+
+document.getElementById("infi31").onclick = function() {
+    buyInfinityUpgrade("timeMult2",3);
+}
+
+document.getElementById("infi32").onclick = function() {
+    if (player.infinityUpgrades.includes("timeMult2")) buyInfinityUpgrade("unspentBonus",5);
+}
+
+document.getElementById("infi33").onclick = function() {
+    if (player.infinityUpgrades.includes("unspentBonus")) buyInfinityUpgrade("resetMult",7);
+}
+
+document.getElementById("infi34").onclick = function() {
+    if (player.infinityUpgrades.includes("resetMult")) buyInfinityUpgrade("passiveGen",10);
+}
+
+document.getElementById("infi41").onclick = function() {
+    buyInfinityUpgrade("skipReset1",20);
+}
+
+document.getElementById("infi42").onclick = function() {
+    if (player.infinityUpgrades.includes("skipReset1")) buyInfinityUpgrade("skipReset2", 40)
+}
+
+document.getElementById("infi43").onclick = function() {
+    if (player.infinityUpgrades.includes("skipReset2")) buyInfinityUpgrade("skipReset3", 80)
+}
+
+document.getElementById("infi44").onclick = function() {
+    if (player.infinityUpgrades.includes("skipReset3")) buyInfinityUpgrade("skipResetGalaxy", 500)
+}
+
+
+document.getElementById("postinfi11").onclick = function() {
+    buyInfinityUpgrade("totalMult",1e4);
+}
+
+document.getElementById("postinfi21").onclick = function() {
+    buyInfinityUpgrade("currentMult",5e4);
+}
+
+document.getElementById("postinfi31").onclick = function() {
+    if (player.infinityPoints.gte(player.tickSpeedMultDecreaseCost) && player.tickSpeedMultDecrease > 2) {
+        player.infinityPoints = player.infinityPoints.minus(player.tickSpeedMultDecreaseCost)
+        player.tickSpeedMultDecreaseCost *= 5
+        player.tickSpeedMultDecrease--;
+        document.getElementById("postinfi31").innerHTML = "Tickspeed cost multiplier increase <br>"+player.tickSpeedMultDecrease+"x -> "+(player.tickSpeedMultDecrease-1)+"x<br>Cost: "+shortenCosts(player.tickSpeedMultDecreaseCost) +" IP"
+        if (player.tickSpeedMultDecrease <= 2) document.getElementById("postinfi31").innerHTML = "Tickspeed cost multiplier increase <br>"+player.tickSpeedMultDecrease+"x"
+    }
+}
+
+document.getElementById("postinfi41").onclick = function() {
+    buyInfinityUpgrade("postGalaxy",5e11);
+}
+
+document.getElementById("postinfi12").onclick = function() {
+    buyInfinityUpgrade("infinitiedMult",1e5);
+}
+
+document.getElementById("postinfi22").onclick = function() {
+    buyInfinityUpgrade("achievementMult",1e6);
+}
+
+document.getElementById("postinfi32").onclick = function() {
+    buyInfinityUpgrade("challengeMult",1e7);
+}
+
+document.getElementById("postinfi42").onclick = function() {
+    if (player.infinityPoints.gte(player.dimensionMultDecreaseCost) && player.dimensionMultDecrease > 3) {
+        player.infinityPoints = player.infinityPoints.minus(player.dimensionMultDecreaseCost)
+        player.dimensionMultDecreaseCost *= 5000
+        player.dimensionMultDecrease--;
+        document.getElementById("postinfi42").innerHTML = "Dimension cost multiplier increase <br>"+player.dimensionMultDecrease+"x -> "+(player.dimensionMultDecrease-1)+"x<br>Cost: "+shortenCosts(player.dimensionMultDecreaseCost) +" IP"
+        if (player.dimensionMultDecrease <= 3) document.getElementById("postinfi42").innerHTML = "Dimension cost multiplier increase <br>"+player.dimensionMultDecrease.toFixed(1)+"x"
+    }
+}
+
+document.getElementById("offlineProd").onclick = function() {
+    if (player.infinityPoints.gte(player.offlineProdCost) && player.offlineProd < 50) {
+        player.infinityPoints = player.infinityPoints.minus(player.offlineProdCost)
+        player.offlineProdCost *= 10
+        player.offlineProd += 5
+
+    }
+}
+
+
+function updateInfCosts() {
+
+    document.getElementById("infiMult").innerHTML = "Multiply infinity points from all sources by 2 <br>currently: "+shorten(player.infMult.times(kongIPMult)) +"x<br>Cost: "+shortenCosts(player.infMultCost)+" IP"
+    if (document.getElementById("replicantis").style.display == "block" && document.getElementById("infinity").style.display == "block") {
+        if (player.replicanti.chance < 1) document.getElementById("replicantichance").innerHTML = "Replicate chance: "+Math.round(player.replicanti.chance*100)+"%<br>+"+1+"% Costs: "+shortenCosts(player.replicanti.chanceCost)+" IP"
+        else document.getElementById("replicantichance").textContent = "Replicate chance: "+Math.round(player.replicanti.chance*100)+"%"
+        let replGalOver = 0
+        if (player.timestudy.studies.includes(131)) replGalOver += Math.floor(player.replicanti.gal / 2)
+        if (player.timestudy.studies.includes(233)) {
+            if (replGalOver !== 0) document.getElementById("replicantimax").innerHTML = "Max Replicanti galaxies: "+player.replicanti.gal+"+"+replGalOver+"<br>+1 Costs: "+shortenCosts(player.replicanti.galCost.dividedBy(player.replicanti.amount.pow(0.3)))+" IP"
+            else document.getElementById("replicantimax").innerHTML = "Max Replicanti galaxies: "+player.replicanti.gal+"<br>+1 Costs: "+shortenCosts(player.replicanti.galCost.dividedBy(player.replicanti.amount.pow(0.3)))+" IP"
+        } else {
+            if (replGalOver !== 0) document.getElementById("replicantimax").innerHTML = "Max Replicanti galaxies: "+player.replicanti.gal+"+"+replGalOver+"<br>+1 Costs: "+shortenCosts(player.replicanti.galCost)+" IP"
+            else document.getElementById("replicantimax").innerHTML = "Max Replicanti galaxies: "+player.replicanti.gal+"<br>+1 Costs: "+shortenCosts(player.replicanti.galCost)+" IP"
+        }
+        document.getElementById("replicantiunlock").innerHTML = "Unlock Replicantis<br>Cost: "+shortenCosts(1e140)+" IP"
+        let extraGals = 0
+        if (player.timestudy.studies.includes(225)) extraGals += Math.floor(player.replicanti.amount.e / 1000)
+        if (player.timestudy.studies.includes(226)) extraGals += Math.floor(player.replicanti.gal / 15)
+        if (extraGals !== 0) document.getElementById("replicantireset").innerHTML = "Reset replicanti amount, but get a free galaxy<br>"+player.replicanti.galaxies + "+"+extraGals+ " replicated galaxies created."
+        else document.getElementById("replicantireset").innerHTML = (player.replicanti.galaxies !== 1) ? "Reset replicanti amount, but get a free galaxy<br>"+player.replicanti.galaxies + " replicated galaxies created." : "Reset replicanti amount, but get a free galaxy<br>"+player.replicanti.galaxies + " replicated galaxy created."
+
+        document.getElementById("replicantichance").className = (player.infinityPoints.gte(player.replicanti.chanceCost) && player.replicanti.chance < 1) ? "storebtn" : "unavailablebtn"
+        document.getElementById("replicantiinterval").className = (player.infinityPoints.gte(player.replicanti.intervalCost) && ((player.replicanti.interval !== 50) || player.timestudy.studies.includes(22)) && (player.replicanti.interval !== 1)) ? "storebtn" : "unavailablebtn"
+        document.getElementById("replicantimax").className = (player.infinityPoints.gte(player.replicanti.galCost)) ? "storebtn" : "unavailablebtn"
+        document.getElementById("replicantireset").className = ((player.replicanti.galaxies < player.replicanti.gal && player.replicanti.amount.gte(Number.MAX_VALUE)) || (player.replicanti.galaxies < Math.floor(player.replicanti.gal * 1.5) && player.replicanti.amount.gte(Number.MAX_VALUE) && player.timestudy.studies.includes(131))) ? "storebtn" : "unavailablebtn"
+        document.getElementById("replicantiunlock").className = (player.infinityPoints.gte(1e140)) ? "storebtn" : "unavailablebtn"
+    }
+
+    if (document.getElementById("timestudies").style.display == "block" && document.getElementById("eternitystore").style.display == "block") {
+        document.getElementById("11desc").textContent = "Currently: "+shortenMoney(Decimal.fromMantissaExponent(10 -player.tickspeed.dividedBy(1000).pow(0.005).times(0.95).plus(player.tickspeed.dividedBy(1000).pow(0.0003).times(0.05)).mantissa, Math.abs(player.tickspeed.dividedBy(1000).pow(0.005).times(0.95).plus(player.tickspeed.dividedBy(1000).pow(0.0003).times(0.05)).e)).min("1e2500").max(1))+"x"
+        document.getElementById("32desc").textContent = "You gain "+Math.max(player.resets, 1)+"x more infinitied stat (based on dimension boosts)"
+        document.getElementById("51desc").textContent = "You gain "+shortenCosts(1e15)+"x more IP"
+        document.getElementById("71desc").textContent = "Currently: "+shortenMoney(calcTotalSacrificeBoost().pow(0.25).max(1).min("1e210000"))+"x"
+        document.getElementById("72desc").textContent = "Currently: "+shortenMoney(calcTotalSacrificeBoost().pow(0.04).max(1).min("1e30000"))+"x"
+        document.getElementById("73desc").textContent = "Currently: "+shortenMoney(calcTotalSacrificeBoost().pow(0.005).max(1).min("1e1300"))+"x"
+        document.getElementById("82desc").textContent = "Currently: "+shortenMoney(Decimal.pow(1.0000109, Decimal.pow(player.resets, 2)))+"x"
+        document.getElementById("83desc").textContent = "Currently: "+shortenMoney(Decimal.pow(1.0004, player.totalTickGained).min("1e30"))+"x"
+        document.getElementById("91desc").textContent = "Currently: "+shortenMoney(Decimal.pow(10, Math.min(player.thisEternity/100, 18000)/60))+"x"
+        document.getElementById("92desc").textContent = "Currently: "+shortenMoney(Decimal.pow(2, 600/Math.max(player.bestEternity/100, 20)))+"x"
+        document.getElementById("93desc").textContent = "Currently: "+shortenMoney(Decimal.pow(player.totalTickGained, 0.25))+"x"
+        document.getElementById("121desc").textContent = "Currently: "+((253 - averageEp.dividedBy(player.epmult).dividedBy(10).min(248).max(3))/5).toFixed(1)+"x"
+        document.getElementById("123desc").textContent = "Currently: "+Math.sqrt(1.39*player.thisEternity/1000).toFixed(1)+"x"
+        document.getElementById("141desc").textContent = "Currently: "+shortenMoney(new Decimal(1e45).dividedBy(Decimal.pow(15, Math.log(player.thisInfinityTime/100)*Math.pow(player.thisInfinityTime/100, 0.125))).max(1))+"x"
+        document.getElementById("142desc").textContent = "You gain "+shortenCosts(1e25)+"x more IP"
+        document.getElementById("143desc").textContent = "Currently: "+shortenMoney(Decimal.pow(15, Math.log(player.thisInfinityTime/100)*Math.pow(player.thisInfinityTime/100, 0.125)))+"x"
+        document.getElementById("151desc").textContent = shortenCosts(1e4)+"x multiplier on all Time dimensions"
+        document.getElementById("161desc").textContent = shortenCosts(new Decimal("1e616"))+"x multiplier on all normal dimensions"
+        document.getElementById("162desc").textContent = shortenCosts(1e11)+"x multiplier on all Infinity dimensions"
+        document.getElementById("192desc").textContent = "You can get beyond "+shortenMoney(Number.MAX_VALUE)+" replicantis, but the interval is increased the more you have"
+        document.getElementById("193desc").textContent = "Currently: "+shortenMoney(Decimal.pow(1.03, player.eternities).min("1e13000"))+"x"
+        document.getElementById("212desc").textContent = "Currently: "+((Math.pow(player.timeShards.max(2).log2(), 0.005)-1)*100).toFixed(2)+"%"
+        document.getElementById("214desc").textContent = "Currently: "+shortenMoney(((calcTotalSacrificeBoost().pow(8)).min("1e46000").times(calcTotalSacrificeBoost().pow(1.1)).div(calcTotalSacrificeBoost())).max(1).min(new Decimal("1e125000")))+"x"
+
+        if (player.etercreq !== 1) document.getElementById("ec1unl").innerHTML = "Eternity Challenge 1<span>Requirement: "+(ECTimesCompleted("eterc1")+1)*20000+" Eternities<span>Cost: 30 Time Theorems"
+        else document.getElementById("ec1unl").innerHTML = "Eternity Challenge 1<span>Cost: 30 Time Theorems"
+        if (player.etercreq !== 2) document.getElementById("ec2unl").innerHTML = "Eternity Challenge 2<span>Requirement: "+(1300+(ECTimesCompleted("eterc2")*150))+" Tickspeed upgrades gained from time dimensions<span>Cost: 35 Time Theorems"
+        else document.getElementById("ec2unl").innerHTML = "Eternity Challenge 2<span>Cost: 35 Time Theorems"
+        if (player.etercreq !== 3) document.getElementById("ec3unl").innerHTML = "Eternity Challenge 3<span>Requirement: "+(17300+(ECTimesCompleted("eterc3")*1250))+" 8th dimensions<span>Cost: 40 Time Theorems"
+        else document.getElementById("ec3unl").innerHTML = "Eternity Challenge 3<span>Cost: 40 Time Theorems"
+        if (player.etercreq !== 4) document.getElementById("ec4unl").innerHTML = "Eternity Challenge 4<span>Requirement: "+(1e8 + (ECTimesCompleted("eterc4")*5e7)).toString().replace(/\B(?=(\d{3})+(?!\d))/g, ",")+" infinities<span>Cost: 70 Time Theorems"
+        else document.getElementById("ec4unl").innerHTML = "Eternity Challenge 4<span>Cost: 70 Time Theorems"
+        if (player.etercreq !== 5) document.getElementById("ec5unl").innerHTML = "Eternity Challenge 5<span>Requirement: "+(160+(ECTimesCompleted("eterc5")*14))+" antimatter galaxies<span>Cost: 130 Time Theorems"
+        else document.getElementById("ec5unl").innerHTML = "Eternity Challenge 5<span>Cost: 130 Time Theorems"
+        if (player.etercreq !== 6) document.getElementById("ec6unl").innerHTML = "Eternity Challenge 6<span>Requirement: "+(40+(ECTimesCompleted("eterc6")*5))+" replicanti galaxies<span>Cost: 85 Time Theorems"
+        else document.getElementById("ec6unl").innerHTML = "Eternity Challenge 6<span>Cost: 85 Time Theorems"
+        if (player.etercreq !== 7) document.getElementById("ec7unl").innerHTML = "Eternity Challenge 7<span>Requirement: "+shortenCosts(new Decimal("1e500000").times(new Decimal("1e300000").pow(ECTimesCompleted("eterc7"))))+" antimatter <span>Cost: 115 Time Theorems"
+        else document.getElementById("ec7unl").innerHTML = "Eternity Challenge 7<span>Cost: 115 Time Theorems"
+        if (player.etercreq !== 8) document.getElementById("ec8unl").innerHTML = "Eternity Challenge 8<span>Requirement: "+shortenCosts(new Decimal("1e4000").times(new Decimal("1e1000").pow(ECTimesCompleted("eterc8"))))+" IP <span>Cost: 115 Time Theorems"
+        else document.getElementById("ec8unl").innerHTML = "Eternity Challenge 8<span>Cost: 115 Time Theorems"
+        if (player.etercreq !== 9) document.getElementById("ec9unl").innerHTML = "Eternity Challenge 9<span>Requirement: "+shortenCosts(new Decimal("1e17500").times(new Decimal("1e2000").pow(ECTimesCompleted("eterc9"))))+" infinity power<span>Cost: 415 Time Theorems"
+        else document.getElementById("ec9unl").innerHTML = "Eternity Challenge 9<span>Cost: 415 Time Theorems"
+        if (player.etercreq !== 10) document.getElementById("ec10unl").innerHTML = "Eternity Challenge 10<span>Requirement: "+shortenCosts(new Decimal("1e100").times(new Decimal("1e20").pow(ECTimesCompleted("eterc10"))))+" EP<span>Cost: 550 Time Theorems"
+        else document.getElementById("ec10unl").innerHTML = "Eternity Challenge 10<span>Cost: 550 Time Theorems"
+
+        document.getElementById("ec11unl").innerHTML = "Eternity Challenge 11<span>Requirement: Use only the Normal Dimension path<span>Cost: 1 Time Theorem"
+        document.getElementById("ec12unl").innerHTML = "Eternity Challenge 12<span>Requirement: Use only the Time Dimension path<span>Cost: 1 Time Theorem"
+
+        if (player.dilation.studies.includes(1)) document.getElementById("dilstudy1").innerHTML = "Unlock time dilation<span>Cost: 5000 Time Theorems"
+        else document.getElementById("dilstudy1").innerHTML = "Unlock time dilation<span>Requirement: 5 EC11 and EC12 completions and 13000 total theorems<span>Cost: 5000 Time Theorems"
+    }
+}
+
+
+
+// Replicanti stuff
+
+
+
+function updateMilestones() {
+    var milestoneRequirements = [1, 2, 3, 4, 5, 7, 9, 10, 11, 12, 13, 14, 15, 16, 17, 18, 20, 25, 30, 40, 50, 60, 80, 100]
+    for (i=0; i<milestoneRequirements.length; i++) {
+        var name = "reward" + i;
+        if (player.eternities >= milestoneRequirements[i]) {
+            document.getElementById(name).className = "milestonereward"
+        } else {
+            document.getElementById(name).className = "milestonerewardlocked"
+        }
+    }
+}
+
+function infMultAutoToggle() {
+    if (player.infMultBuyer) {
+        player.infMultBuyer = false
+        document.getElementById("infmultbuyer").textContent = "Autobuy IP mult OFF"
+    } else {
+        player.infMultBuyer = true
+        document.getElementById("infmultbuyer").textContent = "Autobuy IP mult ON"
+    }
+}
+
+
+function toggleCrunchMode() {
+    if (player.autoCrunchMode == "amount") {
+        player.autoCrunchMode = "time"
+        document.getElementById("togglecrunchmode").textContent = "Auto crunch mode: time"
+        document.getElementById("limittext").textContent = "Seconds between crunches:"
+    } else if (player.autoCrunchMode == "time"){
+        player.autoCrunchMode = "relative"
+        document.getElementById("togglecrunchmode").textContent = "Auto crunch mode: X times last crunch"
+        document.getElementById("limittext").textContent = "X times last crunch:"
+    } else {
+        player.autoCrunchMode = "amount"
+        document.getElementById("togglecrunchmode").textContent = "Auto crunch mode: amount"
+        document.getElementById("limittext").textContent = "Amount of IP to wait until reset:"
+    }
+}
+
+function toggleEternityMode() {
+    if (player.autoEternityMode == "amount") {
+        player.autoEternityMode = "time"
+        document.getElementById("toggleeternitymode").textContent = "Auto eternity mode: time"
+        document.getElementById("eternitylimittext").textContent = "Seconds between eternities:"
+    } else if (player.autoEternityMode == "time"){
+        player.autoEternityMode = "relative"
+        document.getElementById("toggleeternitymode").textContent = "Auto eternity mode: X times last eternity"
+        document.getElementById("eternitylimittext").textContent = "X times last eternity:"
+    } else {
+        player.autoEternityMode = "amount"
+        document.getElementById("toggleeternitymode").textContent = "Auto eternity mode: amount"
+        document.getElementById("eternitylimittext").textContent = "Amount of EP to wait until reset:"
+    }
+}
+
+
+
+
+function toggleCommas() {
+    player.options.commas = !player.options.commas
+
+    if (player.options.commas) document.getElementById("commas").textContent = "Commas on exponents"
+    else document.getElementById("commas").textContent = "Notation on exponents"
+}
+
+
+
+
+
+
+buyAutobuyer = function(id) {
+    if (player.infinityPoints.lt(player.autobuyers[id].cost)) return false;
+    if (player.autobuyers[id].bulk >= 1e100) return false;
+    player.infinityPoints = player.infinityPoints.minus(player.autobuyers[id].cost);
+    if (player.autobuyers[id].interval <= 100) {
+        player.autobuyers[id].bulk = Math.min(player.autobuyers[id].bulk * 2, 1e100);
+        player.autobuyers[id].cost = Math.ceil(2.4*player.autobuyers[id].cost);
+        var b1 = true;
+	    for (let i=0;i<8;i++) {
+            if (player.autobuyers[i].bulk < 512) b1 = false;
+        }
+        if (b1) giveAchievement("Bulked up");
+    } else {
+        player.autobuyers[id].interval = Math.max(player.autobuyers[id].interval*0.6, 100);
+        if (player.autobuyers[id].interval > 120) player.autobuyers[id].cost *= 2; //if your last purchase wont be very strong, dont double the cost
+    }
+    updateAutobuyers();
+}
+
+document.getElementById("buyerBtn1").onclick = function () {
+    buyAutobuyer(0);
+}
+
+document.getElementById("buyerBtn2").onclick = function () {
+
+    buyAutobuyer(1);
+}
+
+document.getElementById("buyerBtn3").onclick = function () {
+    buyAutobuyer(2);
+}
+
+document.getElementById("buyerBtn4").onclick = function () {
+    buyAutobuyer(3);
+}
+
+document.getElementById("buyerBtn5").onclick = function () {
+    buyAutobuyer(4);
+}
+
+document.getElementById("buyerBtn6").onclick = function () {
+    buyAutobuyer(5);
+}
+
+document.getElementById("buyerBtn7").onclick = function () {
+    buyAutobuyer(6);
+}
+
+document.getElementById("buyerBtn8").onclick = function () {
+    buyAutobuyer(7);
+}
+
+document.getElementById("buyerBtnTickSpeed").onclick = function () {
+    buyAutobuyer(8);
+}
+
+document.getElementById("buyerBtnDimBoost").onclick = function () {
+    buyAutobuyer(9);
+}
+
+document.getElementById("buyerBtnGalaxies").onclick = function () {
+    buyAutobuyer(10);
+}
+
+document.getElementById("buyerBtnInf").onclick = function () {
+    buyAutobuyer(11);
+}
+
+toggleAutobuyerTarget = function(id) {
+    if (player.autobuyers[id-1].target == id) {
+        player.autobuyers[id-1].target = 10 + id
+        document.getElementById("toggleBtn" + id).textContent = "Buys until 10"
+    } else {
+        player.autobuyers[id-1].target = id
+        document.getElementById("toggleBtn" + id).textContent = "Buys singles"
+    }
+}
+
+document.getElementById("toggleBtn1").onclick = function () {
+    toggleAutobuyerTarget(1)
+}
+
+document.getElementById("toggleBtn2").onclick = function () {
+    toggleAutobuyerTarget(2)
+}
+
+document.getElementById("toggleBtn3").onclick = function () {
+    toggleAutobuyerTarget(3)
+}
+
+document.getElementById("toggleBtn4").onclick = function () {
+    toggleAutobuyerTarget(4)
+}
+
+document.getElementById("toggleBtn5").onclick = function () {
+    toggleAutobuyerTarget(5)
+}
+
+document.getElementById("toggleBtn6").onclick = function () {
+    toggleAutobuyerTarget(6)
+}
+
+document.getElementById("toggleBtn7").onclick = function () {
+    toggleAutobuyerTarget(7)
+}
+
+document.getElementById("toggleBtn8").onclick = function () {
+    toggleAutobuyerTarget(8)
+}
+
+document.getElementById("toggleBtnTickSpeed").onclick = function () {
+    if (player.autobuyers[8].target == 1) {
+        player.autobuyers[8].target = 10
+        document.getElementById("toggleBtnTickSpeed").textContent = "Buys max"
+    } else {
+        player.autobuyers[8].target = 1
+        document.getElementById("toggleBtnTickSpeed").textContent = "Buys singles"
+    }
+}
+
+document.getElementById("exportbtn").onclick = function () {
+    let output = document.getElementById('exportOutput');
+    let parent = output.parentElement;
+
+    parent.style.display = "";
+    output.value = btoa(JSON.stringify(player, function(k, v) { return (v === Infinity) ? "Infinity" : v; }));
+
+    output.onblur = function() {
+        parent.style.display = "none";
+    }
+
+    output.focus();
+    output.select();
+
+    if (player.pastebinkey) {
+        $.ajax({
+            type: "POST",
+            url: "http://pastebin.com/api/api_post.php",
+            data: {
+                api_option: "paste",
+                api_dev_key: player.pastebinkey,
+                api_paste_name: Date.now(),
+                api_paste_code: encodeURIComponent(output.value)  
+            },
+            success: function(response) {
+                window.open(response)
+            },
+            fail: function(response) {
+                console.log(response)
+            }
+        })
+    }
+
+    try {
+        if (document.execCommand('copy')) {
+            $.notify("exported to clipboard", "info");
+            output.blur();
+        }
+    } catch(ex) {
+        // well, we tried.
+    }
+};
+
+
+document.getElementById("save").onclick = function () {
+    saved++
+    if (saved > 99) giveAchievement("Just in case")
+    save_game();
+};
+
+document.getElementById("load").onclick = function () {
+    closeToolTip();
+	for (var i = 0; i < 3; i++) {
+		var _break = player.break;
+        player.break = true;
+        if (currentSave === i) document.querySelector("#save" + (i + 1) + " .save_antimatter").textContent = "Antimatter: " + shortenMoney(player.money);
+        else document.querySelector("#save" + (i + 1) + " .save_antimatter").textContent = "Antimatter: " + shortenMoney(saves[i] ? new Decimal(saves[i].money) : 10);
+		player.break = _break;
+	}
+
+	document.querySelectorAll(".save_selected").forEach(function(el) {
+		el.style.display = "none";
+	});
+
+	document.querySelector("#save" + (currentSave + 1) + " .save_selected").style.display = "inline";
+
+    document.getElementById("loadmenu").style.display = "flex";
+};
+
+document.getElementById("animationoptionsbtn").onclick = function () {
+    closeToolTip();
+    document.getElementById("animationoptions").style.display = "flex";
+};
+
+document.getElementById("confirmationoptionsbtn").onclick = function () {
+    closeToolTip();
+    document.getElementById("confirmationoptions").style.display = "flex";
+};
+
+function verify_save(obj) {
+    if (typeof obj != 'object') return false;
+
+
+    return true;
+}
+
+document.getElementById("importbtn").onclick = function () {
+    var save_data = prompt("Input your save. (if you import a valid save, your current save file will be overwritten!)");
+    if (save_data.constructor !== String) save_data = "";
+    if (sha512_256(save_data.replace(/\s/g, '').toUpperCase()) === "80b7fdc794f5dfc944da6a445a3f21a2d0f7c974d044f2ea25713037e96af9e3") {
+        document.getElementById("body").style.animation = "barrelRoll 5s 1";
+        giveAchievement("Do a barrel roll!")
+        setTimeout(function(){ document.getElementById("body").style.animation = ""; }, 5000)
+    }
+    if (sha512_256(save_data.replace(/\s/g, '').toUpperCase()) === "857876556a230da15fe1bb6f410ca8dbc9274de47c1a847c2281a7103dd2c274") giveAchievement("So do I");
+    if (sha512_256(save_data.toUpperCase()) === "ef853879b60fa6755d9599fd756c94d112f987c0cd596abf48b08f33af5ff537") {
+        player.options.theme = "S1";
+        player.secretUnlocks.themes.push("S1"+save_data[0].toUpperCase()+save_data.substr(1).toLowerCase())
+        player.options.secretThemeKey = save_data[0].toUpperCase()+save_data.substr(1).toLowerCase()
+        setTheme(player.options.theme);
+    } else if (sha512_256(save_data.toUpperCase()) === "078570d37e6ffbf06e079e07c3c7987814e03436d00a17230ef5f24b1cb93290") {
+        player.options.theme = "S2";
+        player.secretUnlocks.themes.push("S2"+save_data[0].toUpperCase()+save_data.substr(1).toLowerCase())
+        player.options.secretThemeKey = save_data.toLowerCase()[0].toUpperCase()+save_data.substr(1).toLowerCase()
+        setTheme(player.options.theme);
+    } else if (sha512_256(save_data.toUpperCase()) === "a3d64c3d1e1749b60b2b3dba10ed5ae9425300e9600ca05bcbafe4df6c69941f") {
+        player.options.theme = "S3";
+        player.secretUnlocks.themes.push("S3"+save_data[0].toUpperCase()+save_data.substr(1).toLowerCase())
+        player.options.secretThemeKey = save_data.toLowerCase()[0].toUpperCase()+save_data.substr(1).toLowerCase()
+        setTheme(player.options.theme);
+    } else if (sha512_256(save_data.toUpperCase()) === "d910565e1664748188b313768c370649230ca348cb6330fe9df73bcfa68d974d") {
+        player.options.theme = "S4";
+        player.secretUnlocks.themes.push("S4"+save_data[0].toUpperCase()+save_data.substr(1).toLowerCase())
+        player.options.secretThemeKey = save_data.toLowerCase()[0].toUpperCase()+save_data.substr(1).toLowerCase()
+        setTheme(player.options.theme);
+    } else if (sha512_256(save_data.toUpperCase()) === "cb72e4a679254df5f99110dc7a93924628b916d2e069e3ad206db92068cb0883") {
+        player.options.theme = "S5";
+        player.secretUnlocks.themes.push("S5"+save_data[0].toUpperCase()+save_data.substr(1).toLowerCase())
+        player.options.secretThemeKey = save_data.toLowerCase()[0].toUpperCase()+save_data.substr(1).toLowerCase()
+        setTheme(player.options.theme);
+    } else if (sha512_256(save_data.toUpperCase()) === "c8fac64da08d674123c32c936b14115ab384fe556fd24e431eb184a8dde21137") {
+        player.options.theme = "S6";
+        player.secretUnlocks.themes.push("S6"+save_data[0].toUpperCase()+save_data.substr(1).toLowerCase())
+        player.options.secretThemeKey = save_data.toLowerCase()[0].toUpperCase()+save_data.substr(1).toLowerCase()
+        setTheme(player.options.theme);
+    } else if (sha512_256(save_data.toUpperCase()) === "da3b3c152083f0c70245f104f06331497b97b52ac80edec05e26a33ee704cae7") {
+        player.options.theme = "S7";
+        player.secretUnlocks.themes.push("S7"+save_data[0].toUpperCase()+save_data.substr(1).toLowerCase())
+        player.options.secretThemeKey = save_data.toLowerCase()[0].toUpperCase()+save_data.substr(1).toLowerCase()
+        setTheme(player.options.theme);
+    } else {
+        save_data = JSON.parse(atob(save_data), function(k, v) { return (v === Infinity) ? "Infinity" : v; });
+        if(verify_save(save_data)) forceHardReset = true
+        if(verify_save(save_data)) document.getElementById("reset").click();
+        forceHardReset = false
+        if (!save_data || !verify_save(save_data)) {
+            alert('could not load the save..');
+            load_custom_game();
+            return;
+		}
+        saved = 0;
+        totalMult = 1
+        currentMult = 1
+        infinitiedMult = 1
+        achievementMult = 1
+        challengeMult = 1
+        unspentBonus = 1
+        infDimPow = 1
+        postc8Mult = new Decimal(0)
+        mult18 = new Decimal(1)
+        ec10bonus = new Decimal(1)
+        player = save_data;
+        save_game(false, true);
+        load_game();
+        updateChallenges()
+        transformSaveToDecimal()
+    }
+};
+
+
+
+
+document.getElementById("reset").onclick = function () {
+    if (forceHardReset) {
+        if (window.location.href.split("//")[1].length > 20) set_save('dimensionTestSave', currentSave, defaultStart);
+        else set_save('dimensionSave', currentSave, defaultStart);
+        player = defaultStart
+        infDimPow = 1;
+        save_game();
+        load_game();
+        updateCosts();
+
+        document.getElementById("secondRow").style.display = "none";
+        document.getElementById("thirdRow").style.display = "none";
+        document.getElementById("tickSpeed").style.visibility = "hidden";
+        document.getElementById("tickSpeedMax").style.visibility = "hidden";
+        document.getElementById("tickLabel").style.visibility = "hidden";
+        document.getElementById("tickSpeedAmount").style.visibility = "hidden";
+        document.getElementById("fourthRow").style.display = "none";
+        document.getElementById("fifthRow").style.display = "none";
+        document.getElementById("sixthRow").style.display = "none";
+        document.getElementById("seventhRow").style.display = "none";
+        document.getElementById("eightRow").style.display = "none";
+        showDimTab('antimatterdimensions')
+        updateTickSpeed();
+        updateDimensions();
+        updateChallenges();
+        updateAutobuyers();
+    } else if (confirm("Do you really want to erase all your progress?")) {
+        if (window.location.href.split("//")[1].length > 20) set_save('dimensionTestSave', currentSave, defaultStart);
+        else set_save('dimensionSave', currentSave, defaultStart);
+        player = defaultStart
+        infDimPow = 1;
+        save_game();
+        load_game();
+        updateCosts();
+
+        document.getElementById("secondRow").style.display = "none";
+        document.getElementById("thirdRow").style.display = "none";
+        document.getElementById("tickSpeed").style.visibility = "hidden";
+        document.getElementById("tickSpeedMax").style.visibility = "hidden";
+        document.getElementById("tickLabel").style.visibility = "hidden";
+        document.getElementById("tickSpeedAmount").style.visibility = "hidden";
+        document.getElementById("fourthRow").style.display = "none";
+        document.getElementById("fifthRow").style.display = "none";
+        document.getElementById("sixthRow").style.display = "none";
+        document.getElementById("seventhRow").style.display = "none";
+        document.getElementById("eightRow").style.display = "none";
+        showDimTab('antimatterdimensions')
+        updateTickSpeed();
+        updateDimensions();
+        updateChallenges();
+        updateAutobuyers();
+    }
+};
+
+
+function breakInfinity() {
+    if (player.autobuyers[11]%1 === 0 || player.autobuyers[11].interval>100) return false
+    if (player.break && !player.currentChallenge.includes("post")) {
+        player.break = false
+        if (player.dilation.active) giveAchievement("Time fixes everything")
+        document.getElementById("break").textContent = "BREAK INFINITY"
+    } else {
+        player.break = true
+        document.getElementById("break").textContent = "FIX INFINITY"
+        giveAchievement("Limit Break")
+    }
+    setAchieveTooltip()
+}
+
+function gainedInfinityPoints() {
+    let div = 308;
+    if (player.timestudy.studies.includes(111)) div = 285;
+    else if (isAchEnabled("r103")) div = 307.8;
+
+    if(player.break) var ret = Decimal.pow(10, player.money.e/div -0.75).times(player.infMult).times(kongIPMult)
+    else var ret = new Decimal(308/div).times(player.infMult).times(kongIPMult)
+    if (player.timestudy.studies.includes(41)) ret = ret.times(Decimal.pow(1.2, player.galaxies + player.replicanti.galaxies))
+    if (player.timestudy.studies.includes(51)) ret = ret.times(1e15)
+    if (player.timestudy.studies.includes(141)) ret = ret.times(new Decimal(1e45).dividedBy(Decimal.pow(15, Math.log(player.thisInfinityTime/100+1)*Math.pow(player.thisInfinityTime/100+1, 0.125))).max(1))
+    if (player.timestudy.studies.includes(142)) ret = ret.times(1e25)
+    if (player.timestudy.studies.includes(143)) ret = ret.times(Decimal.pow(15, Math.log(player.thisInfinityTime/100+1)*Math.pow(player.thisInfinityTime/100+1, 0.125)))
+    if (isAchEnabled("r85")) ret = ret.times(4);
+    if (isAchEnabled("r93")) ret = ret.times(4);
+    if (isAchEnabled("r116")) ret = ret.times(Decimal.pow(2, Math.log10(getInfinitied()+1)))
+    if (isAchEnabled("r125")) ret = ret.times(Decimal.pow(2, Math.log(player.thisInfinityTime/100+1)*Math.pow(player.thisInfinityTime/100+1, 0.11)))
+    if (player.dilation.upgrades.includes(7)) ret = ret.times(player.dilation.dilatedTime.pow(1000))
+    for (i in player.reality.glyphs.active) {
+      var glyph = player.reality.glyphs.active[i]
+      if (glyph.type == "infinity" && glyph.effects.ipgain !== undefined) ret = ret.times(glyph.effects.ipgain)
+    }
+    return ret.floor()
+}
+
+function gainedEternityPoints() {
+    var ret = Decimal.pow(5, player.infinityPoints.plus(gainedInfinityPoints()).e/308 -0.7).times(player.epmult).times(kongEPMult)
+    if (player.timestudy.studies.includes(61)) ret = ret.times(10)
+    if (player.timestudy.studies.includes(121)) ret = ret.times(((253 - averageEp.dividedBy(player.epmult).dividedBy(10).min(248).max(3))/5)) //x300 if tryhard, ~x60 if not
+    else if (player.timestudy.studies.includes(122)) ret = ret.times(35)
+    else if (player.timestudy.studies.includes(123)) ret = ret.times(Math.sqrt(1.39*player.thisEternity/1000))
+    for (i in player.reality.glyphs.active) {
+      var glyph = player.reality.glyphs.active[i]
+      if (glyph.type == "time" && glyph.effects.eternity !== undefined) ret = ret.times(glyph.effects.eternity)
+    }
+
+    if (player.reality.upg.includes(12)) ret = ret.times(Decimal.max(Decimal.pow(Math.max(player.timestudy.theorem - 1e3, 2), Math.log2(player.realities)), 1))
+
+    return ret.floor()
+}
+
+function gainedRealityMachines() {
+    var ret = Decimal.pow(1000, player.eternityPoints.plus(gainedEternityPoints()).e/4000 -1)
+
+    return Decimal.floor(ret)
+}
+
+function percentToNextRealityMachine() {
+    var ret = Decimal.pow(1000, player.eternityPoints.plus(gainedEternityPoints()).e/4000 -1)
+    return Math.min(((ret - Math.floor(ret)) * 100), 99.9).toFixed(1);
+}
+
+function gainedGlyphLevel() {
+    var replPow = 0.4
+    for (i in player.reality.glyphs.active) {
+      var glyph = player.reality.glyphs.active[i]
+      if (glyph.type == "replication" && glyph.effects.glyphlevel !== undefined) replPow += glyph.effects.glyphlevel
+    }
+    var ret = Math.round(Math.pow(player.eternityPoints.e, 0.5) * Math.pow(player.replicanti.amount.e, replPow) * Math.pow(player.dilation.dilatedTime.log10(), 1.3) / 100000)
+    if (ret == Infinity || isNaN(ret)) return 0
+    return ret
+}
+
+function percentToNextGlyphLevel() {
+    var replPow = 0.4
+    for (i in player.reality.glyphs.active) {
+      var glyph = player.reality.glyphs.active[i]
+      if (glyph.type == "replication" && glyph.effects.glyphlevel !== undefined) replPow += glyph.effects.glyphlevel
+    }
+    var ret = Math.pow(player.eternityPoints.e, 0.5) * Math.pow(player.replicanti.amount.e, replPow) * Math.pow(player.dilation.dilatedTime.log10(), 1.3) / 100000
+    var retOffset = 0;
+    if (Math.round(ret) > ret) {
+        retOffset = 0.5;
+    } else {
+        retOffset = -0.5;
+    }
+    if (ret == Infinity || isNaN(ret)) return 0
+    return Math.min(((ret - Math.floor(ret)-retOffset) * 100), 99.9).toFixed(1)
+}
+
+
+function setAchieveTooltip() {
+    var apocAchieve = document.getElementById("Antimatter Apocalypse");
+    var noPointAchieve = document.getElementById("There's no point in doing that");
+    var sanic = document.getElementById("Supersanic")
+    var forgotAchieve = document.getElementById("I forgot to nerf that")
+    var potato = document.getElementById("Faster than a potato")
+    let potato2 = document.getElementById("Faster than a squared potato")
+    let potato3 = document.getElementById("Faster than a potato^286078")
+    var dimensional = document.getElementById("Multidimensional")
+    var IPBelongs = document.getElementById("All your IP are belong to us")
+    var reference = document.getElementById("Yet another infinity reference")
+    let blink = document.getElementById("Blink of an eye")
+    let exist = document.getElementById("This achievement doesn't exist")
+    let exist2 = document.getElementById("This achievement doesn't exist II")
+    let spare = document.getElementById("I got a few to spare")
+    let speed = document.getElementById("Ludicrous Speed")
+    let speed2 = document.getElementById("I brake for nobody")
+    let overdrive = document.getElementById("MAXIMUM OVERDRIVE")
+    let minute = document.getElementById("4.3333 minutes of Infinity")
+    let infiniteIP = document.getElementById("Can you get infinite IP?")
+    let over9000 = document.getElementById("IT'S OVER 9000")
+    let dawg = document.getElementById("Yo dawg, I heard you liked infinities...")
+    let eatass = document.getElementById("Like feasting on a behind")
+    let layer = document.getElementById("But I wanted another prestige layer...")
+    let fkoff = document.getElementById("What do I have to do to get rid of you")
+    let minaj = document.getElementById("Popular music")
+    let infstuff = document.getElementById("I never liked this infinity stuff anyway")
+    let when = document.getElementById("When will it be enough?")
+    let thinking = document.getElementById("Now you're thinking with dilation!")
+    let thisis = document.getElementById("This is what I have to do to get rid of you.")
+
+    apocAchieve.setAttribute('ach-tooltip', "Get over " + formatValue(player.options.notation, 1e80, 0, 0) + " antimatter.");
+    noPointAchieve.setAttribute('ach-tooltip', "Buy a single First Dimension when you have over " + formatValue(player.options.notation, 1e150, 0, 0) + " of them. Reward: First Dimensions are 10% stronger.");
+    forgotAchieve.setAttribute('ach-tooltip', "Get any Dimension multiplier over " + formatValue(player.options.notation, 1e31, 0, 0)) + ". Reward: First Dimensions are 5% stronger.";
+    sanic.setAttribute('ach-tooltip', "Have antimatter/sec exceed your current antimatter above " + formatValue(player.options.notation, 1e63, 0, 0));
+    potato.setAttribute('ach-tooltip', "Get more than " + formatValue(player.options.notation, 1e29, 0, 0) + " ticks per second. Reward: Reduces starting tick interval by 2%.");
+    potato2.setAttribute('ach-tooltip', "Get more than " + formatValue(player.options.notation, 1e58, 0, 0) + " ticks per second. Reward: Reduces starting tick interval by 2%.");
+    potato3.setAttribute('ach-tooltip', "Get more than "+shortenCosts(new Decimal("1e8296262"))+" ticks per second.")
+    dimensional.setAttribute('ach-tooltip', "Reach " + formatValue(player.options.notation, 1e12, 0, 0) + " of all dimensions except 8th.");
+    IPBelongs.setAttribute('ach-tooltip', "Big Crunch for "+shortenCosts(1e150)+" IP. Reward: Additional 4x multiplier to IP.")
+    reference.setAttribute('ach-tooltip', "Get a x"+shortenDimensions(Number.MAX_VALUE)+" multiplier in a single sacrifice. Reward: Sacrifices are stronger.")
+    blink.setAttribute('ach-tooltip', "Get to Infinity in under 200 milliseconds. Reward: Start with " + formatValue(player.options.notation, 1e25, 0, 0) + " antimatter and all dimensions are stronger in first 300ms of Infinity.");
+    spare.setAttribute('ach-tooltip', "Reach " +formatValue(player.options.notation, new Decimal("1e35000"), 0, 0)+" antimatter. Reward: Dimensions are more powerful the more unspent antimatter you have.");
+    //exist.setAttribute('ach-tooltip', "Reach " + formatValue(player.options.notation, 9.9999e9999, 0, 0) + " antimatter. Reward: Dimensions are more powerful the more unspent antimatter you have."); (i like the 9 9s thing and no one will see it with a formatted value)
+    //exist2.setAttribute('ach-tooltip', "Reach " + formatValue(player.options.notation, 1e35000, 0, 0) + " antimatter. Reward: Dimensions are more powerful the more unspent antimatter you have.")
+    speed.setAttribute('ach-tooltip', "Big Crunch for "+shortenCosts(1e200)+" IP in 2 seconds or less. Reward: All dimensions are significantly stronger in first 5 seconds of infinity.")
+    speed2.setAttribute('ach-tooltip', "Big Crunch for "+shortenCosts(1e250)+" IP in 20 seconds or less. Reward: All dimensions are significantly stronger in first 60 seconds of infinity.")
+    overdrive.setAttribute('ach-tooltip', "Big Crunch with " + shortenCosts(1e300) + " IP/min. Reward: Additional 4x multiplier to IP.")
+    minute.setAttribute('ach-tooltip', "Reach " + shortenCosts(1e260) + " infinity power. Reward: Double infinity power gain.")
+    infiniteIP.setAttribute('ach-tooltip', "Reach "+shortenCosts(new Decimal("1e30008"))+" IP.")
+    over9000.setAttribute('ach-tooltip', "Get a total sacrifice multiplier of "+shortenCosts(new Decimal("1e9000"))+". Reward: Sacrifice doesn't reset your dimensions.")
+    dawg.setAttribute('ach-tooltip', "Have all your infinities in your past 10 infinities be at least "+shortenMoney(Number.MAX_VALUE)+" times higher IP than the previous one. Reward: Your antimatter doesn't reset on dimboost/galaxy.")
+    eatass.setAttribute('ach-tooltip', "Reach "+shortenCosts(1e100)+" IP without any infinities or first dimensions. Reward: IP multiplier based on time spent this infinity.")
+    layer.setAttribute('ach-tooltip', "Reach "+shortenMoney(Number.MAX_VALUE)+" EP.")
+    fkoff.setAttribute('ach-tooltip', "Reach "+shortenCosts(new Decimal("1e22000"))+" IP without any time studies. Reward: Time dimensions are multiplied by the number of studies you have.")
+    minaj.setAttribute('ach-tooltip', "Have 180 times more Replicanti Galaxies than Antimatter Galaxies. Reward: Replicanti galaxies divide your replicanti by "+shortenMoney(Number.MAX_VALUE)+" instead of resetting them to 1.")
+    infstuff.setAttribute('ach-tooltip', "Reach "+shortenCosts(new Decimal("1e200000"))+" IP without buying IDs or IP multipliers. Reward: You start eternities with all Infinity Challenges unlocked and completed.")
+    when.setAttribute('ach-tooltip', "Reach "+shortenCosts( new Decimal("1e20000"))+" replicanti. Reward: You gain replicanti 2 times faster under "+shortenMoney(Number.MAX_VALUE)+" replicanti.")
+    thinking.setAttribute('ach-tooltip', "Eternity for "+shortenCosts( new Decimal("1e600"))+" EP in 1 minute or less while dilated.")
+    thisis.setAttribute('ach-tooltip', "Reach "+shortenCosts(new Decimal('1e28000'))+" IP without any time studies while dilated. Reward: The active time study path doesn't disable your replicanti autobuyer.")
+}
+
+document.getElementById("notation").onclick = function () {
+    player.options.scientific = !player.options.scientific;
+    if (player.options.notation === "Infinity") {
+        player.options.notation = "Scientific";
+        document.getElementById("notation").textContent = ("Notation: Scientific")
+    } else if (player.options.notation === "Scientific") {
+        player.options.notation = "Engineering";
+        document.getElementById("notation").textContent = ("Notation: Engineering")
+    } else if (player.options.notation === "Engineering") {
+        player.options.notation = "Letters";
+        document.getElementById("notation").textContent = ("Notation: Letters")
+    } else if (player.options.notation === "Letters") {
+        player.options.notation = "Standard";
+        document.getElementById("notation").textContent = ("Notation: Standard")
+    } else if (player.options.notation === "Standard") {
+        player.options.notation = "Cancer";
+        document.getElementById("notation").textContent = ("Notation: Cancer")
+    } else if (player.options.notation === "Cancer") {
+        player.options.notation = "Mixed scientific";
+        document.getElementById("notation").textContent = ("Notation: Mixed scientific")
+    } else if (player.options.notation === "Mixed scientific") {
+        player.options.notation = "Mixed engineering";
+        document.getElementById("notation").textContent = ("Notation: Mixed engineering")
+    } else if (player.options.notation === "Mixed engineering") {
+        player.options.notation = "Logarithm";
+        document.getElementById("notation").textContent = ("Notation: Logarithm")
+    } else if (player.options.notation === "Logarithm") {
+        player.options.notation = "Brackets";
+        document.getElementById("notation").textContent = ("Notation: Brackets")
+    } else if (player.options.notation === "Brackets") {
+      player.options.notation = "Infinity";
+      document.getElementById("notation").textContent = ("Notation: Infinity")
+    }
+
+    updateLastTenRuns();
+    updateLastTenEternities();
+    updateLastTenRealities();
+    updateTickSpeed();
+    setAchieveTooltip();
+    updateCosts();
+    updateDilationUpgradeCosts();
+    updateAutobuyers();
+    document.getElementById("epmult").innerHTML = "You gain 5 times more EP<p>Currently: "+shortenDimensions(player.epmult)+"x<p>Cost: "+shortenDimensions(player.epmultCost)+" EP"
+};
+
+
+document.getElementById("newsbtn").onclick = function() {
+  if (!player.options.newsHidden) {
+    document.getElementById("game").style.display = "none";
+    player.options.newsHidden = true
+  } else {
+    document.getElementById("game").style.display = "block";
+    player.options.newsHidden = false
+    scrollNextMessage()
+  }
+}
+
+
+function resetDimensions() {
+    var tiers = [ null, "first", "second", "third", "fourth", "fifth", "sixth", "seventh", "eight" ];
+
+    for (i = 1; i <= 8; i++) {
+        player[tiers[i] + "Amount"] = new Decimal(0)
+        player[tiers[i] + "Pow"] = new Decimal(1)
+    }
+    player.firstCost = new Decimal(10)
+    player.secondCost = new Decimal(100)
+    player.thirdCost = new Decimal(10000)
+    player.fourthCost = new Decimal(1e6)
+    player.fifthCost = new Decimal(1e9)
+    player.sixthCost = new Decimal(1e13)
+    player.seventhCost = new Decimal(1e18)
+    player.eightCost = new Decimal(1e24)
+    player.eightPow = new Decimal(player.chall11Pow)
+}
+
+function calcSacrificeBoost() {
+    if (player.firstAmount == 0) return new Decimal(1);
+    if (player.challenges.includes("postc2")) {
+        if (player.timestudy.studies.includes(228)) return player.firstAmount.dividedBy(player.sacrificed.max(1)).pow(0.013).max(1)
+        if (isAchEnabled("r88")) return player.firstAmount.dividedBy(player.sacrificed.max(1)).pow(0.011).max(1)
+        return player.firstAmount.dividedBy(player.sacrificed.max(1)).pow(0.01).max(1)
+    }
+    if (player.currentChallenge != "challenge11") {
+        var sacrificePow=2;
+        if (isAchEnabled("r32")) sacrificePow += 0.2;
+        if (isAchEnabled("r57")) sacrificePow += 0.2; //this upgrade was too OP lol
+        return Decimal.pow((player.firstAmount.e/10.0), sacrificePow).dividedBy(((Decimal.max(player.sacrificed.e, 1)).dividedBy(10.0)).pow(sacrificePow).max(1)).max(1);
+    } else {
+        return player.firstAmount.pow(0.05).dividedBy(player.sacrificed.pow(0.04).max(1)).max(1);
+    }
+}
+
+function calcTotalSacrificeBoost() {
+    if (player.sacrificed == 0) return new Decimal(1);
+    if (player.challenges.includes("postc2")) {
+        if (player.timestudy.studies.includes(228)) return player.sacrificed.pow(0.013).max(1)
+        if (isAchEnabled("r88")) return player.sacrificed.pow(0.011).max(1)
+        else return player.sacrificed.pow(0.01)
+    }
+    if (player.currentChallenge != "challenge11") {
+        var sacrificePow=2;
+        if (isAchEnabled("r32")) sacrificePow += 0.2;
+        if (isAchEnabled("r57")) sacrificePow += 0.2;
+        return Decimal.pow((player.sacrificed.e/10.0), sacrificePow);
+    } else {
+        return player.sacrificed.pow(0.05) //this is actually off but like im not sure how youd make it good. not that it matters.
+    }
+}
+
+
+function sacrifice(auto = false) {
+    if (player.eightAmount == 0) return false;
+    if (player.resets < 5) return false
+    if (player.currentEternityChall == "eterc3") return false
+    if ((!player.break || (!player.currentChallenge.includes("post") && player.currentChallenge !== "")) && player.money.gte(Number.MAX_VALUE)) return false
+    if (player.currentChallenge == "challenge11" && (calcTotalSacrificeBoost().gte(Number.MAX_VALUE) || player.chall11Pow.gte(Number.MAX_VALUE))) return false
+    if (!auto) floatText("eightD", "x" + shortenMoney(calcSacrificeBoost()))
+    if (calcSacrificeBoost().gte(Number.MAX_VALUE)) giveAchievement("Yet another infinity reference");
+    player.eightPow = player.eightPow.times(calcSacrificeBoost())
+    player.sacrificed = player.sacrificed.plus(player.firstAmount);
+    if (player.currentChallenge != "challenge11") {
+        if (player.currentChallenge == "challenge7" && !isAchEnabled("r118")) clearDimensions(6);
+        else if (!isAchEnabled("r118")) clearDimensions(7);
+    } else {
+        player.chall11Pow = player.chall11Pow.times(calcSacrificeBoost())
+        if (!isAchEnabled("r118")) resetDimensions();
+        player.money = new Decimal(100)
+
+    }
+    if (calcTotalSacrificeBoost() >= 600) giveAchievement("The Gods are pleased");
+    if (calcTotalSacrificeBoost().gte("1e9000")) giveAchievement("IT'S OVER 9000");
+}
+
+
+
+
+document.getElementById("sacrifice").onclick = function () {
+    if (player.resets < 5) return false
+    if (!document.getElementById("confirmation").checked) {
+        if (!confirm("Dimensional Sacrifice will remove all of your first to seventh dimensions (with the cost and multiplier unchanged) for a boost to the Eighth Dimension based on the total amount of first dimensions sacrificed. It will take time to regain production.")) {
+            return false;
+        }
+    }
+
+    auto = false;
+    return sacrifice();
+}
+
+
+function updateAutobuyers() {
+    var autoBuyerDim1 = new Autobuyer (1)
+    var autoBuyerDim2 = new Autobuyer (2)
+    var autoBuyerDim3 = new Autobuyer (3)
+    var autoBuyerDim4 = new Autobuyer (4)
+    var autoBuyerDim5 = new Autobuyer (5)
+    var autoBuyerDim6 = new Autobuyer (6)
+    var autoBuyerDim7 = new Autobuyer (7)
+    var autoBuyerDim8 = new Autobuyer (8)
+    var autoBuyerDimBoost = new Autobuyer (9)
+    var autoBuyerGalaxy = new Autobuyer (document.getElementById("secondSoftReset"))
+    var autoBuyerTickspeed = new Autobuyer (document.getElementById("tickSpeed"))
+    var autoBuyerInf = new Autobuyer (document.getElementById("bigcrunch"))
+    var autoSacrifice = new Autobuyer(13)
+
+
+    autoBuyerDim1.interval = 1500
+    autoBuyerDim2.interval = 2000
+    autoBuyerDim3.interval = 2500
+    autoBuyerDim4.interval = 3000
+    autoBuyerDim5.interval = 4000
+    autoBuyerDim6.interval = 5000
+    autoBuyerDim7.interval = 6000
+    autoBuyerDim8.interval = 7500
+    autoBuyerDimBoost.interval = 8000
+    autoBuyerGalaxy.interval = 150000
+    autoBuyerTickspeed.interval = 5000
+    autoBuyerInf.interval = 300000
+
+    autoSacrifice.interval = 100
+    autoSacrifice.priority = 5
+
+    autoBuyerDim1.tier = 1
+    autoBuyerDim2.tier = 2
+    autoBuyerDim3.tier = 3
+    autoBuyerDim4.tier = 4
+    autoBuyerDim5.tier = 5
+    autoBuyerDim6.tier = 6
+    autoBuyerDim7.tier = 7
+    autoBuyerDim8.tier = 8
+    autoBuyerTickSpeed.tier = 9
+
+    if (player.challenges.includes("challenge1") && player.autobuyers[0] == 1) {
+        player.autobuyers[0] = autoBuyerDim1
+        document.getElementById("autoBuyer1").style.display = "inline-block"
+    }
+    if (player.challenges.includes("challenge2") && player.autobuyers[1] == 2) {
+        player.autobuyers[1] = autoBuyerDim2
+        document.getElementById("autoBuyer2").style.display = "inline-block"
+    }
+    if (player.challenges.includes("challenge3") && player.autobuyers[2] == 3) {
+        player.autobuyers[2] = autoBuyerDim3
+        document.getElementById("autoBuyer3").style.display = "inline-block"
+    }
+    if (player.challenges.includes("challenge4") && player.autobuyers[9] == 10) {
+        player.autobuyers[9] = autoBuyerDimBoost
+        document.getElementById("autoBuyerDimBoost").style.display = "inline-block"
+    }
+    if (player.challenges.includes("challenge5") && player.autobuyers[8] == 9) {
+        player.autobuyers[8] = autoBuyerTickspeed
+        document.getElementById("autoBuyerTickSpeed").style.display = "inline-block"
+    }
+    if (player.challenges.includes("challenge6") && player.autobuyers[4] == 5) {
+        player.autobuyers[4] = autoBuyerDim5
+        document.getElementById("autoBuyer5").style.display = "inline-block"
+    }
+    if (player.challenges.includes("challenge7") && player.autobuyers[11] == 12) {
+        player.autobuyers[11] = autoBuyerInf
+        document.getElementById("autoBuyerInf").style.display = "inline-block"
+    }
+    if (player.challenges.includes("challenge8") && player.autobuyers[3] == 4) {
+        player.autobuyers[3] = autoBuyerDim4
+        document.getElementById("autoBuyer4").style.display = "inline-block"
+    }
+    if (player.challenges.includes("challenge9") && player.autobuyers[6] == 7) {
+        player.autobuyers[6] = autoBuyerDim7
+        document.getElementById("autoBuyer7").style.display = "inline-block"
+    }
+    if (player.challenges.includes("challenge10") && player.autobuyers[5] == 6) {
+        player.autobuyers[5] = autoBuyerDim6
+        document.getElementById("autoBuyer6").style.display = "inline-block"
+    }
+    if (player.challenges.includes("challenge11") && player.autobuyers[7] == 8) {
+        player.autobuyers[7] = autoBuyerDim8
+        document.getElementById("autoBuyer8").style.display = "inline-block"
+    }
+    if (player.challenges.includes("challenge12") && player.autobuyers[10] == 11) {
+        player.autobuyers[10] = autoBuyerGalaxy
+        document.getElementById("autoBuyerGalaxies").style.display = "inline-block"
+    }
+
+    if (player.challenges.includes("postc2") && player.autoSacrifice == 1) {
+        player.autoSacrifice = autoSacrifice
+        document.getElementById("autoBuyerSac").style.display = "inline-block"
+    } else {
+        document.getElementById("autoBuyerSac").style.display = "none"
+    }
+
+    if (player.eternities < 100) {
+        document.getElementById("autoBuyerEter").style.display = "none"
+    }
+
+    if (player.infinityUpgrades.includes("autoBuyerUpgrade")) {
+        document.getElementById("interval1").textContent = "Current interval: " + (player.autobuyers[0].interval/2000).toFixed(2) + " seconds"
+        document.getElementById("interval2").textContent = "Current interval: " + (player.autobuyers[1].interval/2000).toFixed(2) + " seconds"
+        document.getElementById("interval3").textContent = "Current interval: " + (player.autobuyers[2].interval/2000).toFixed(2) + " seconds"
+        document.getElementById("interval4").textContent = "Current interval: " + (player.autobuyers[3].interval/2000).toFixed(2) + " seconds"
+        document.getElementById("interval5").textContent = "Current interval: " + (player.autobuyers[4].interval/2000).toFixed(2) + " seconds"
+        document.getElementById("interval6").textContent = "Current interval: " + (player.autobuyers[5].interval/2000).toFixed(2) + " seconds"
+        document.getElementById("interval7").textContent = "Current interval: " + (player.autobuyers[6].interval/2000).toFixed(2) + " seconds"
+        document.getElementById("interval8").textContent = "Current interval: " + (player.autobuyers[7].interval/2000).toFixed(2) + " seconds"
+        document.getElementById("intervalTickSpeed").textContent = "Current interval: " + (player.autobuyers[8].interval/2000).toFixed(2) + " seconds"
+        document.getElementById("intervalDimBoost").textContent = "Current interval: " + (player.autobuyers[9].interval/2000).toFixed(2) + " seconds"
+        document.getElementById("intervalGalaxies").textContent = "Current interval: " + (player.autobuyers[10].interval/2000).toFixed(2) + " seconds"
+        document.getElementById("intervalInf").textContent = "Current interval: " + (player.autobuyers[11].interval/2000).toFixed(2) + " seconds"
+        document.getElementById("intervalSac").textContent = "Current interval: 0.05 seconds"
+    } else {
+        document.getElementById("interval1").textContent = "Current interval: " + (player.autobuyers[0].interval/1000).toFixed(2) + " seconds"
+        document.getElementById("interval2").textContent = "Current interval: " + (player.autobuyers[1].interval/1000).toFixed(2) + " seconds"
+        document.getElementById("interval3").textContent = "Current interval: " + (player.autobuyers[2].interval/1000).toFixed(2) + " seconds"
+        document.getElementById("interval4").textContent = "Current interval: " + (player.autobuyers[3].interval/1000).toFixed(2) + " seconds"
+        document.getElementById("interval5").textContent = "Current interval: " + (player.autobuyers[4].interval/1000).toFixed(2) + " seconds"
+        document.getElementById("interval6").textContent = "Current interval: " + (player.autobuyers[5].interval/1000).toFixed(2) + " seconds"
+        document.getElementById("interval7").textContent = "Current interval: " + (player.autobuyers[6].interval/1000).toFixed(2) + " seconds"
+        document.getElementById("interval8").textContent = "Current interval: " + (player.autobuyers[7].interval/1000).toFixed(2) + " seconds"
+        document.getElementById("intervalTickSpeed").textContent = "Current interval: " + (player.autobuyers[8].interval/1000).toFixed(2) + " seconds"
+        document.getElementById("intervalDimBoost").textContent = "Current interval: " + (player.autobuyers[9].interval/1000).toFixed(2) + " seconds"
+        document.getElementById("intervalGalaxies").textContent = "Current interval: " + (player.autobuyers[10].interval/1000).toFixed(2) + " seconds"
+        document.getElementById("intervalInf").textContent = "Current interval: " + (player.autobuyers[11].interval/1000).toFixed(2) + " seconds"
+        document.getElementById("intervalSac").textContent = "Current interval: 0.10 seconds"
+    }
+
+    var maxedAutobuy = 0;
+    var e100autobuy = 0;
+    for (let tier = 1; tier <= 8; ++tier) {
+    document.getElementById("toggleBtn" + tier).style.display = "inline-block";
+        if (player.autobuyers[tier-1].bulk >= 1e100) {
+        player.autobuyers[tier-1].bulk = 1e100;
+        document.getElementById("buyerBtn" + tier).textContent = shortenDimensions(player.autobuyers[tier-1].bulk)+"x bulk purchase";
+        e100autobuy++;
+        }
+        else {
+        if (player.autobuyers[tier-1].interval <= 100) {
+            if (player.autobuyers[tier-1].bulk * 2 >= 1e100) {
+                document.getElementById("buyerBtn" + tier).innerHTML = shortenDimensions(1e100)+"x bulk purchase<br>Cost: " + shortenDimensions(player.autobuyers[tier-1].cost) + " IP";
+            }
+            else {
+                document.getElementById("buyerBtn" + tier).innerHTML = shortenDimensions(player.autobuyers[tier-1].bulk*2)+"x bulk purchase<br>Cost: " + shortenDimensions(player.autobuyers[tier-1].cost) + " IP";
+            }
+            maxedAutobuy++;
+        }
+        else document.getElementById("buyerBtn" + tier).innerHTML = "40% smaller interval <br>Cost: " + shortenDimensions(player.autobuyers[tier-1].cost) + " IP"
+        }
+    }
+
+    if (player.autobuyers[8].interval <= 100) {
+        document.getElementById("buyerBtnTickSpeed").style.display = "none"
+        document.getElementById("toggleBtnTickSpeed").style.display = "inline-block"
+        maxedAutobuy++;
+    }
+    if (player.autobuyers[9].interval <= 100) {
+        document.getElementById("buyerBtnDimBoost").style.display = "none"
+        maxedAutobuy++;
+    }
+    if (player.autobuyers[10].interval <= 100) {
+        document.getElementById("buyerBtnGalaxies").style.display = "none"
+        maxedAutobuy++;
+    }
+    if (player.autobuyers[11].interval <= 100) {
+        document.getElementById("buyerBtnInf").style.display = "none"
+        maxedAutobuy++;
+    }
+
+    if (maxedAutobuy >= 9) giveAchievement("Age of Automation");
+    if (maxedAutobuy >= 12) giveAchievement("Definitely not worth it");
+    if (e100autobuy >= 8) giveAchievement("Professional bodybuilder");
+
+    document.getElementById("buyerBtnTickSpeed").innerHTML = "40% smaller interval <br>Cost: " + shortenDimensions(player.autobuyers[8].cost) + " IP"
+    document.getElementById("buyerBtnDimBoost").innerHTML = "40% smaller interval <br>Cost: " + shortenDimensions(player.autobuyers[9].cost) + " IP"
+    document.getElementById("buyerBtnGalaxies").innerHTML = "40% smaller interval <br>Cost: " + shortenDimensions(player.autobuyers[10].cost) + " IP"
+    document.getElementById("buyerBtnInf").innerHTML = "40% smaller interval <br>Cost: " + shortenDimensions(player.autobuyers[11].cost) + " IP"
+
+
+    for (var i=0; i<8; i++) {
+        if (player.autobuyers[i]%1 !== 0) document.getElementById("autoBuyer"+(i+1)).style.display = "inline-block"
+    }
+    if (player.autobuyers[8]%1 !== 0) document.getElementById("autoBuyerTickSpeed").style.display = "inline-block"
+    if (player.autobuyers[9]%1 !== 0) document.getElementById("autoBuyerDimBoost").style.display = "inline-block"
+    if (player.autobuyers[10]%1 !== 0) document.getElementById("autoBuyerGalaxies").style.display = "inline-block"
+    if (player.autobuyers[11]%1 !== 0) document.getElementById("autoBuyerInf").style.display = "inline-block"
+    if (player.autoSacrifice%1 !== 0) document.getElementById("autoBuyerSac").style.display = "inline-block"
+
+    for (var i=1; i<=12; i++) {
+        player.autobuyers[i-1].isOn = document.getElementById(i + "ison").checked;
+    }
+
+    player.autoSacrifice.isOn = document.getElementById("13ison").checked
+    player.eternityBuyer.isOn = document.getElementById("eternityison").checked
+    priorityOrder()
+}
+
+
+/*function loadAutoBuyers() {
+    for (var i=0; i<12; i++) {
+        if (player.autobuyers[i]%1 !== 0 ) {
+            switch(i) {
+                case 8: player.autobuyers[i].target = "buyTickSpeed()";
+                case 9: player.autobuyers[i].target = "document.getElementById('softReset').click";
+                case 10: player.autobuyers[i].target = "document.getElementById('secondSoftReset').click";
+                case 11: player.autobuyers[i].target = "document.getElementById('bigcrunch').click";
+                default: player.autobuyers[i].target = "buyOneDimension(" + i+1 + ")";
+            }
+        }
+    }
+
+}*/
+
+
+function autoBuyerArray() {
+    var tempArray = []
+    for (var i=0; i<player.autobuyers.length && i<9; i++) {
+        if (player.autobuyers[i]%1 !== 0 ) {
+            tempArray.push(player.autobuyers[i])
+        }
+    }
+    return tempArray;
+}
+
+
+var priority = []
+
+
+function priorityOrder() {
+    var tempArray = []
+    var i = 1;
+    while(tempArray.length != autoBuyerArray().length) {
+
+        for (var x=0 ; x< autoBuyerArray().length; x++) {
+            if (autoBuyerArray()[x].priority == i) tempArray.push(autoBuyerArray()[x])
+        }
+        i++;
+    }
+    priority = tempArray;
+}
+
+function fromValue(value) {
+  value = value.replace(/,/g, '')
+  if (value.toUpperCase().split("E").length > 2 && value.split(" ")[0] !== value) {
+      var temp = new Decimal(0)
+      temp.mantissa = parseFloat(value.toUpperCase().split("E")[0])
+      temp.exponent = parseFloat(value.toUpperCase().split("E")[1]+"e"+value.toUpperCase().split("E")[2])
+      value = temp.toString()
+  }
+  if (value.includes(" ")) {
+    const prefixes = [['', 'U', 'D', 'T', 'Qa', 'Qt', 'Sx', 'Sp', 'O', 'N'],
+    ['', 'Dc', 'Vg', 'Tg', 'Qd', 'Qi', 'Se', 'St', 'Og', 'Nn'],
+    ['', 'Ce', 'Dn', 'Tc', 'Qe', 'Qu', 'Sc', 'Si', 'Oe', 'Ne']]
+    const prefixes2 = ['', 'MI', 'MC', 'NA', 'PC', 'FM', ' ']
+    let e = 0;
+    let m,k,l;
+    if (value.split(" ")[1].length < 5) {
+        for (l=101;l>0;l--) {
+            if (value.includes(FormatList[l])) {
+                e += l*3
+                console.log("caught!"+l)
+
+                break
+            }
+        }
+        return Decimal.fromMantissaExponent(parseInt(value.split(" ")[0]), e)
+    }
+    for (let i=1;i<5;i++) {
+        if (value.includes(prefixes2[i])) {
+            m = value.split(prefixes2[i])[1]
+            for (k=0;k<3;k++) {
+                for (l=1;l<10;l++) {
+                    if (m.includes(prefixes[k][l])) break;
+                }
+                if (l != 10) e += Math.pow(10,k)*l;
+            }
+            break;
+        }
+        return Decimal.fromMantissaExponent(value.split, e*3)
+    }
+    for (let i=1;i<=5;i++) {
+        if (value.includes(prefixes2[i])) {
+            for (let j=1;j+i<6;j++) {
+                if (value.includes(prefixes2[i+j])) {
+                    m=value.split(prefixes2[i+j])[1].split(prefixes2[i])[0]
+                    if (m == "") e += Math.pow(1000,i);
+                    else {
+                        for (k=0;k<3;k++) {
+                            for (l=1;l<10;l++) {
+                                if (m.includes(prefixes[k][l])) break;
+                            }
+                            if (l != 10) e += Math.pow(10,k+i*3)*l;
+                        }
+                    }
+                    break;
+                }
+            }
+        }
+    }
+    return Decimal.fromMantissaExponent(parseFloat(value), i*3+3)
+    //return parseFloat(value) + "e" + (e*3+3)
+  }
+  if (!isFinite(parseFloat(value[value.length-1]))) { //needs testing
+    const l = " abcdefghijklmnopqrstuvwxyz"
+    const v = value.replace(parseFloat(value),"")
+    let e = 0;
+    for (let i=0;i<v.length;i++) {
+        for (let j=1;j<27;j++) {
+            if (v[i] == l[j]) e += Math.pow(26,v.length-i-1)*j
+        }
+    }
+    return Decimal.fromMantissaExponent(parseFloat(value), e*3)
+    //return parseFloat(value) + "e" + (e*3)
+  }
+  value = value.replace(',','')
+  if (value.split("e")[0] === "") return Decimal.fromMantissaExponent(Math.pow(10,parseFloat(value.split("e")[1])%1), parseInt(value.split("e")[1]))
+  return Decimal.fromString(value)
+}
+
+function updatePriorities() {
+    auto = false;
+    for (var x=0 ; x < autoBuyerArray().length; x++) {
+        if (x < 9) autoBuyerArray()[x].priority = parseInt(document.getElementById("priority" + (x+1)).value)
+    }
+    if (parseInt(document.getElementById("priority10").value) === 69
+    || parseInt(document.getElementById("priority11").value) === 69
+    || parseInt(fromValue(document.getElementById("priority12").value).toString()) === 69
+    || parseInt(document.getElementById("bulkDimboost").value) === 69
+    || parseInt(document.getElementById("overGalaxies").value) === 69
+    || parseInt(fromValue(document.getElementById("prioritySac").value).toString()) === 69
+    || parseInt(document.getElementById("bulkgalaxy").value) === 69
+    || parseInt(fromValue(document.getElementById("priority13").value).toString()) === 69) giveAchievement("Nice.");
+    player.autobuyers[9].priority = parseInt(document.getElementById("priority10").value)
+    player.autobuyers[10].priority = parseInt(document.getElementById("priority11").value)
+    player.autobuyers[11].priority = fromValue(document.getElementById("priority12").value)
+    if (player.eternities < 10) {
+        var bulk = Math.floor(Math.max(parseFloat(document.getElementById("bulkDimboost").value), 1))
+    } else {
+        var bulk = Math.max(parseFloat(document.getElementById("bulkDimboost").value), 0.05)
+    }
+    player.autobuyers[9].bulk = (isNaN(bulk)) ? 1 : bulk
+    player.overXGalaxies = parseInt(document.getElementById("overGalaxies").value)
+    player.autoSacrifice.priority = fromValue(document.getElementById("prioritySac").value)
+    if (isNaN(player.autoSacrifice.priority) || player.autoSacrifice.priority === null || player.autoSacrifice.priority === undefined || player.autoSacrifice.priority <= 1) player.autoSacrifice.priority = Decimal.fromNumber(1.01)
+    player.autobuyers[10].bulk = parseFloat(document.getElementById("bulkgalaxy").value)
+    const eterValue = fromValue(document.getElementById("priority13").value)
+    if (!isNaN(eterValue)) player.eternityBuyer.limit = eterValue
+
+    priorityOrder()
+}
+
+function updateCheckBoxes() {
+    for (var i = 0; i < 12; i++) {
+        if (player.autobuyers[i]%1 !== 0) {
+            if (player.autobuyers[i].isOn) document.getElementById((i+1) + "ison").checked = "true";
+            else document.getElementById((i+1) + "ison").checked = ""
+        }
+    }
+    if (player.autoSacrifice.isOn) document.getElementById("13ison").checked = "true"
+    else document.getElementById("13ison").checked = ""
+    document.getElementById("eternityison").checked = player.eternityBuyer.isOn
+
+}
+
+
+function toggleAutoBuyers() {
+    var bool = player.autobuyers[0].isOn
+    for (var i = 0; i<12; i++) {
+        if (player.autobuyers[i]%1 !== 0) {
+            player.autobuyers[i].isOn = !bool
+        }
+    }
+    player.autoSacrifice.isOn = !bool
+    player.eternityBuyer.isOn = !bool
+    updateCheckBoxes()
+    updateAutobuyers()
+}
+
+function toggleBulk() {
+
+    if (player.options.bulkOn) {
+        player.options.bulkOn = false
+        document.getElementById("togglebulk").textContent = "Enable bulk buy"
+    } else {
+        player.options.bulkOn = true
+        document.getElementById("togglebulk").textContent = "Disable bulk buy"
+    }
+}
+
+function toggleHotkeys() {
+    if (player.options.hotkeys) {
+        player.options.hotkeys = false
+        document.getElementById("hotkeys").textContent = "Enable hotkeys"
+    } else {
+        player.options.hotkeys = true
+        document.getElementById("hotkeys").textContent = "Disable hotkeys"
+    }
+}
+
+
+
+
+
+
+
+
+function updateChallengeTimes() {
+document.getElementById("challengetime2").textContent = "Challenge  " + 2 + " time record: " + timeDisplayShort(player.challengeTimes[0])
+    document.getElementById("challengetime3").textContent = "Challenge  " + 3 + " time record: " + timeDisplayShort(player.challengeTimes[1])
+    document.getElementById("challengetime4").textContent = "Challenge  " + 4 + " time record: " + timeDisplayShort(player.challengeTimes[6])
+    document.getElementById("challengetime5").textContent = "Challenge  " + 5 + " time record: " + timeDisplayShort(player.challengeTimes[4])
+    document.getElementById("challengetime6").textContent = "Challenge  " + 6 + " time record: " + timeDisplayShort(player.challengeTimes[8])
+    document.getElementById("challengetime7").textContent = "Challenge  " + 7 + " time record: " + timeDisplayShort(player.challengeTimes[7])
+    document.getElementById("challengetime8").textContent = "Challenge  " + 8 + " time record: " + timeDisplayShort(player.challengeTimes[9])
+    document.getElementById("challengetime9").textContent = "Challenge  " + 9 + " time record: " + timeDisplayShort(player.challengeTimes[3])
+    document.getElementById("challengetime10").textContent = "Challenge " + 10 + " time record: " + timeDisplayShort(player.challengeTimes[2])
+    document.getElementById("challengetime11").textContent = "Challenge " + 11 + " time record: " + timeDisplayShort(player.challengeTimes[10])
+    document.getElementById("challengetime12").textContent = "Challenge " + 12 + " time record: " + timeDisplayShort(player.challengeTimes[5])
+	var temp = 0
+	for (var i=0; i<11; i++) {
+		temp += player.challengeTimes[i]
+	}
+	document.getElementById("challengetimesum").textContent = "Sum of challenge time records is " + timeDisplayShort(temp)
+
+	temp = 0
+    for (var i=0; i<8; i++) {
+        document.getElementById("infchallengetime"+(i+1)).textContent = "Infinity Challenge " + (i+1) + " time record: " + timeDisplayShort(player.infchallengeTimes[i])
+		temp += player.infchallengeTimes[i]
+    }
+	document.getElementById("infchallengetimesum").textContent = "Sum of infinity challenge time records is " + timeDisplayShort(temp)
+    updateWorstChallengeTime();
+}
+
+var bestRunIppm = new Decimal(0)
+function updateLastTenRuns() {
+    let tempBest = 0
+    var tempTime = new Decimal(0)
+    var tempIP = new Decimal(0)
+    for (var i=0; i<10;i++) {
+        tempTime = tempTime.plus(player.lastTenRuns[i][0])
+        tempIP = tempIP.plus(player.lastTenRuns[i][1])
+    }
+    tempTime = tempTime.dividedBy(10)
+    tempIP = tempIP.dividedBy(10)
+    for (var i=0; i<10; i++) {
+        var ippm = player.lastTenRuns[i][1].dividedBy(player.lastTenRuns[i][0]/60000)
+        if (ippm.gt(tempBest)) tempBest = ippm
+        var tempstring = shorten(ippm) + " IP/min"
+        if (ippm<1) tempstring = shorten(ippm*60) + " IP/hour"
+        if (i === 0) document.getElementById("run"+(i+1)).textContent = "The infinity "+(i+1)+" infinity ago took " + timeDisplayShort(player.lastTenRuns[i][0]) + " and gave " + shortenDimensions(player.lastTenRuns[i][1]) +" IP. "+ tempstring
+        else document.getElementById("run"+(i+1)).textContent = "The infinity "+(i+1)+" infinities ago took " + timeDisplayShort(player.lastTenRuns[i][0]) + " and gave " + shortenDimensions(player.lastTenRuns[i][1]) +" IP. "+ tempstring
+    }
+
+    var ippm = tempIP.dividedBy(tempTime/60000)
+    var tempstring = shorten(ippm) + " IP/min"
+    if (ippm<1) tempstring = shorten(ippm*60) + " IP/hour"
+    document.getElementById("averagerun").textContent = "Last 10 infinities average time: "+ timeDisplayShort(tempTime)+" Average IP gain: "+shortenDimensions(tempIP)+" IP. "+tempstring
+
+    if (tempBest.gte(1e8)) giveAchievement("Oh hey, you're still here");
+    if (tempBest.gte(1e300)) giveAchievement("MAXIMUM OVERDRIVE");
+
+    bestRunIppm = tempBest
+}
+
+var averageEp = new Decimal(0)
+function updateLastTenEternities() {
+    let tempBest = 0
+    var tempTime = new Decimal(0)
+    var tempEP = new Decimal(0)
+    for (var i=0; i<10;i++) {
+        tempTime = tempTime.plus(player.lastTenEternities[i][0])
+        tempEP = tempEP.plus(player.lastTenEternities[i][1])
+    }
+    tempTime = tempTime.dividedBy(10)
+    tempEP = tempEP.dividedBy(10)
+    for (var i=0; i<10; i++) {
+        var eppm = player.lastTenEternities[i][1].dividedBy(player.lastTenEternities[i][0]/60000)
+        if (eppm.gt(tempBest)) tempBest = eppm
+        var tempstring = shorten(eppm) + " EP/min"
+        if (eppm<1) tempstring = shorten(eppm*60) + " EP/hour"
+        if (i === 0) document.getElementById("eternityrun"+(i+1)).textContent = "The Eternity "+(i+1)+" eternity ago took " + timeDisplayShort(player.lastTenEternities[i][0]) + " and gave " + shortenDimensions(player.lastTenEternities[i][1]) +" EP. "+ tempstring
+        else document.getElementById("eternityrun"+(i+1)).textContent = "The Eternity "+(i+1)+" eternities ago took " + timeDisplayShort(player.lastTenEternities[i][0]) + " and gave " + shortenDimensions(player.lastTenEternities[i][1]) +" EP. "+ tempstring
+    }
+
+    var eppm = tempEP.dividedBy(tempTime/60000)
+    var tempstring = shorten(eppm) + " EP/min"
+    averageEp = tempEP
+    if (eppm<1) tempstring = shorten(eppm*60) + " EP/hour"
+    document.getElementById("averageEternityRun").textContent = "Last 10 eternities average time: "+ timeDisplayShort(tempTime)+" Average EP gain: "+shortenDimensions(tempEP)+" EP. "+tempstring
+}
+
+function addEternityTime(time, ep) {
+    for (var i=player.lastTenEternities.length-1; i>0; i--) {
+        player.lastTenEternities[i] = player.lastTenEternities[i-1]
+    }
+    player.lastTenEternities[0] = [time, ep]
+}
+
+var averageRm = new Decimal(0)
+function updateLastTenRealities() {
+    let tempBest = 0
+    var tempTime = new Decimal(0)
+    var tempRM = new Decimal(0)
+    for (var i=0; i<10;i++) {
+        tempTime = tempTime.plus(player.lastTenRealities[i][0])
+        tempRM = tempRM.plus(player.lastTenRealities[i][1])
+    }
+    tempTime = tempTime.dividedBy(10)
+    tempRM = tempRM.dividedBy(10)
+    for (var i=0; i<10; i++) {
+        var rmpm = player.lastTenRealities[i][1].dividedBy(player.lastTenRealities[i][0]/60000)
+        if (rmpm.gt(tempBest)) tempBest = rmpm
+        var tempstring = shorten(rmpm) + " RM/min"
+        if (rmpm<1) tempstring = shorten(rmpm*60) + " RM/hour"
+        if (i === 0) document.getElementById("realityrun"+(i+1)).textContent = "The Reality "+(i+1)+" reality ago took " + timeDisplayShort(player.lastTenRealities[i][0]) + " and gave " + shortenDimensions(player.lastTenRealities[i][1])+((player.lastTenRealities[i][1].eq(1)) ? " reality machine and a level " : " reality machines and a level ")+player.lastTenRealities[i][2]+" glyph. "+ tempstring
+        else document.getElementById("realityrun"+(i+1)).textContent = "The Reality "+(i+1)+" realities ago took " + timeDisplayShort(player.lastTenRealities[i][0]) + " and gave " + shortenDimensions(player.lastTenRealities[i][1])+((player.lastTenRealities[i][1].eq(1)) ? " reality machine and a level " : " reality machines and a level ")+player.lastTenRealities[i][2]+" glyph. "+ tempstring
+    }
+
+    var rmpm = tempRM.dividedBy(tempTime/60000)
+    var tempstring = shorten(rmpm) + " RM/min"
+    averageRm = tempRM
+    if (rmpm<1) tempstring = shorten(rmpm*60) + " RM/hour"
+    document.getElementById("averageRealityRun").textContent = "Last 10 realities average time: "+ timeDisplayShort(tempTime)+" Average RM gain: "+shortenDimensions(tempRM)+" reality machines. "+tempstring
+}
+
+function addRealityTime(time, rm, level) {
+    for (var i=player.lastTenRealities.length-1; i>0; i--) {
+        player.lastTenRealities[i] = player.lastTenRealities[i-1]
+    }
+    player.lastTenRealities[0] = [time, rm, level]
+}
+
+
+document.getElementById("postInfinityButton").onclick = function() {document.getElementById("bigcrunch").click()}
+
+function addTime(time, ip) {
+    for (var i=player.lastTenRuns.length-1; i>0; i--) {
+        player.lastTenRuns[i] = player.lastTenRuns[i-1]
+    }
+    player.lastTenRuns[0] = [time, ip]
+}
+
+var infchallengeTimes = 999999999
+
+function checkForEndMe() {
+    var temp = 0
+    for (var i=0; i<11; i++) {
+        temp += player.challengeTimes[i]
+    }
+    if (temp <= 180000) giveAchievement("Not-so-challenging")
+    if (temp <= 5000) giveAchievement("End me")
+    var temp2 = 0
+    for (var i=0; i<8;i++) {
+        temp2 += player.infchallengeTimes[i]
+    }
+    infchallengeTimes = temp2
+    if (temp2 <= 6666) giveAchievement("Yes. This is hell.")
+}
+
+function checkForRUPG8() {
+    if ( player.thisReality < 60000 * 24 * DAYS_FOR_ALL_ACHS * 60 * Math.pow(0.9, Math.max(player.realities-1, 0)) ) return false
+
+    for (var row = 1; row <= 13; row++) {
+        for (var col = 1; col <= 8; col++) {
+            if (!player.achievements.includes("r" + (row*10 + col))) return false
+        }
+    }
+
+    return true
+}
+
+function gainedInfinities() {
+    let infGain = 1;
+    if (player.thisInfinityTime > 5000 && isAchEnabled("r87")) infGain = 250;
+    if (player.timestudy.studies.includes(32)) infGain *= Math.max(player.resets,1);
+    if (player.reality.upg.includes(5)) infGain *= 5
+    for (i in player.reality.glyphs.active) {
+        var glyph = player.reality.glyphs.active[i]
+        if (glyph.type == "infinity" && glyph.effects.infmult !== undefined) infGain *= glyph.effects.infmult
+    }
+    if (player.reality.upg.includes(7)) infGain *= 1+(player.galaxies/30)
+
+    if (player.currentEternityChall == "eterc4") {
+        infGain = 1
+    }
+
+    return infGain
+}
+
+
+document.getElementById("bigcrunch").onclick = function () {
+    var challNumber = parseInt(player.currentChallenge[player.currentChallenge.length-1])
+    if (player.currentChallenge.length == 11) challNumber = parseInt("1"+player.currentChallenge[player.currentChallenge.length-1])
+    if ((player.money.gte(Number.MAX_VALUE) && !player.currentChallenge.includes("post")) || (player.currentChallenge !== "" && player.money.gte(player.challengeTarget))) {
+        if ((player.bestInfinityTime > 60000 && !player.break) && implosionCheck === 0 && player.options.animations.bigCrunch) {
+            implosionCheck = 1;
+            document.getElementById("body").style.animation = "implode 2s 1";
+            setTimeout(function(){ document.getElementById("body").style.animation = ""; }, 2000)
+            setTimeout(function(){ document.getElementById("bigcrunch").onclick(); }, 1000)
+            return
+        }
+        implosionCheck = 0;
+        if (player.thisInfinityTime <= 7200000) giveAchievement("That's fast!");
+        if (player.thisInfinityTime <= 600000) giveAchievement("That's faster!")
+        if (player.thisInfinityTime <= 60000) giveAchievement("Forever isn't that long")
+        if (player.thisInfinityTime <= 200) giveAchievement("Blink of an eye")
+        if (player.eightAmount == 0) giveAchievement("You didn't need it anyway");
+        if (player.galaxies == 1) giveAchievement("Claustrophobic");
+        if (player.galaxies == 0 && player.resets == 0) giveAchievement("Zero Deaths")
+        if (player.currentChallenge == "challenge2" && player.thisInfinityTime <= 180000) giveAchievement("Many Deaths")
+        if (player.currentChallenge == "challenge11" && player.thisInfinityTime <= 180000) giveAchievement("Gift from the Gods")
+        if (player.currentChallenge == "challenge5" && player.thisInfinityTime <= 180000) giveAchievement("Is this hell?")
+        if (player.currentChallenge == "challenge3" && player.thisInfinityTime <= 10000) giveAchievement("You did this again just for the achievement right?");
+        if (player.firstAmount == 1 && player.resets == 0 && player.galaxies == 0 && player.currentChallenge == "challenge12") giveAchievement("ERROR 909: Dimension not found")
+        if (player.currentChallenge != "" && player.challengeTimes[challNumber-2] > player.thisInfinityTime) player.challengeTimes[challNumber-2] = player.thisInfinityTime
+        if (player.currentChallenge.includes("post") && player.infchallengeTimes[challNumber-1] > player.thisInfinityTime) player.infchallengeTimes[challNumber-1] = player.thisInfinityTime
+        if (player.currentChallenge == "postc5" && player.thisInfinityTime <= 10000) giveAchievement("Hevipelle did nothing wrong")
+        if ((player.bestInfinityTime > 60000 && !player.break) || (player.currentChallenge != "" && !player.options.retryChallenge)) showTab("dimensions")
+        if (player.currentChallenge == "challenge5") {
+            try {
+                kongregate.stats.submit('Challenge 9 time record (ms)', Math.floor(player.thisInfinityTime));
+
+            } catch (err) {console.log("Couldn't load Kongregate API")}
+        }
+        if (player.currentChallenge != "" && !player.challenges.includes(player.currentChallenge)) {
+            player.challenges.push(player.currentChallenge);
+        }
+        if (player.challenges.length > 12) giveAchievement("Infinitely Challenging");
+        if (player.challenges.length == 20) giveAchievement("Anti-antichallenged");
+        if (!player.break || player.currentChallenge != "") {
+            player.infinityPoints = player.infinityPoints.plus(gainedInfinityPoints());
+            addTime(player.thisInfinityTime, gainedInfinityPoints())
+        }
+        else {
+            player.infinityPoints = player.infinityPoints.plus(gainedInfinityPoints())
+            addTime(player.thisInfinityTime, gainedInfinityPoints())
+            if (gainedInfinityPoints().gte(1e150)) giveAchievement("All your IP are belong to us")
+            if (gainedInfinityPoints().gte(1e200) && player.thisInfinityTime <= 2000) giveAchievement("Ludicrous Speed")
+            if (gainedInfinityPoints().gte(1e250) && player.thisInfinityTime <= 20000) giveAchievement("I brake for nobody")
+        }
+        if (!isAchEnabled("r111") && player.lastTenRuns[9][1] != 1) {
+            var n = 0;
+            for (i=0; i<9; i++) {
+                if (player.lastTenRuns[i][1].gte(player.lastTenRuns[i+1][1].times(Number.MAX_VALUE))) n++;
+            }
+            if (n == 9) giveAchievement("Yo dawg, I heard you liked infinities...")
+        }
+        if (player.realities > 0 && getInfinitied() === 0 && player.eternities === 0 && player.galaxies <= 1) {
+            player.reality.upgReqs[7] = true;
+        }
+        if (player.currentEternityChall == "eterc4") {
+            if (player.infinitied >= 16 - (ECTimesCompleted("eterc4")*4)) {
+                document.getElementById("challfail").style.display = "block"
+                setTimeout(exitChallenge, 500)
+                giveAchievement("You're a mistake")
+                failureCount++
+                if (failureCount > 9) giveAchievement("You're a failure")
+            }
+        }
+
+        if (player.realities > 0 && (player.eternities == 0 || (player.reality.upg.includes(10) && player.eternities == 100)) && player.infinitied == 0) {
+            if ( checkForRUPG8() ) player.reality.upgReqs[8] = true;
+        }
+
+        if (autoS && auto) {
+          if (gainedInfinityPoints().dividedBy(player.thisInfinityTime/100).gt(player.autoIP) && !player.break) player.autoIP = gainedInfinityPoints().dividedBy(player.thisInfinityTime/100);
+          if (player.thisInfinityTime<player.autoTime) player.autoTime = player.thisInfinityTime;
+        }
+
+        
+
+        auto = autoS; //only allow autoing if prev crunch was autoed
+        autoS = true;
+        player = {
+            money: new Decimal(10),
+            tickSpeedCost: new Decimal(1000),
+            tickspeed: new Decimal(1000),
+            firstCost: new Decimal(10),
+            secondCost: new Decimal(100),
+            thirdCost: new Decimal(10000),
+            fourthCost: new Decimal(1000000),
+            fifthCost: new Decimal(1e9),
+            sixthCost: new Decimal(1e13),
+            seventhCost: new Decimal(1e18),
+            eightCost: new Decimal(1e24),
+            firstAmount: new Decimal(0),
+            secondAmount: new Decimal(0),
+            thirdAmount: new Decimal(0),
+            fourthAmount: new Decimal(0),
+            firstBought: 0,
+            secondBought: 0,
+            thirdBought: 0,
+            fourthBought: 0,
+            fifthAmount: new Decimal(0),
+            sixthAmount: new Decimal(0),
+            seventhAmount: new Decimal(0),
+            eightAmount: new Decimal(0),
+            fifthBought: 0,
+            sixthBought: 0,
+            seventhBought: 0,
+            eightBought: 0,
+            firstPow: new Decimal(1),
+            secondPow: new Decimal(1),
+            thirdPow: new Decimal(1),
+            fourthPow: new Decimal(1),
+            fifthPow: new Decimal(1),
+            sixthPow: new Decimal(1),
+            seventhPow: new Decimal(1),
+            eightPow: new Decimal(1),
+            sacrificed: new Decimal(0),
+            achievements: player.achievements,
+            challenges: player.challenges,
+            currentChallenge: player.currentChallenge,
+            infinityUpgrades: player.infinityUpgrades,
+            infinityPoints: player.infinityPoints,
+            infinitied: player.infinitied + Math.round(gainedInfinities()),
+            infinitiedBank: player.infinitiedBank,
+            totalTimePlayed: player.totalTimePlayed,
+            realTimePlayed: player.realTimePlayed,
+            bestInfinityTime: Math.min(player.bestInfinityTime, player.thisInfinityTime),
+            thisInfinityTime: 0,
+            resets: 0,
+            galaxies: 0,
+            tickDecrease: 0.9,
+            totalmoney: player.totalmoney,
+            interval: null,
+            lastUpdate: player.lastUpdate,
+            achPow: player.achPow,
+            autobuyers: player.autobuyers,
+            costMultipliers: [new Decimal(1e3), new Decimal(1e4), new Decimal(1e5), new Decimal(1e6), new Decimal(1e8), new Decimal(1e10), new Decimal(1e12), new Decimal(1e15)],
+            tickspeedMultiplier: new Decimal(10),
+            chall2Pow: 1,
+            chall3Pow: new Decimal(0.01),
+            newsArray: player.newsArray,
+            matter: new Decimal(0),
+            chall11Pow: new Decimal(1),
+            partInfinityPoint: player.partInfinityPoint,
+            partInfinitied: player.partInfinitied,
+            break: player.break,
+            challengeTimes: player.challengeTimes,
+            infchallengeTimes: player.infchallengeTimes,
+            lastTenRuns: player.lastTenRuns,
+            lastTenEternities: player.lastTenEternities,
+            lastTenRealities: player.lastTenRealities,
+            infMult: player.infMult,
+            infMultCost: player.infMultCost,
+            tickSpeedMultDecrease: player.tickSpeedMultDecrease,
+            tickSpeedMultDecreaseCost: player.tickSpeedMultDecreaseCost,
+            dimensionMultDecrease: player.dimensionMultDecrease,
+            dimensionMultDecreaseCost: player.dimensionMultDecreaseCost,
+            version: player.version,
+            postChallUnlocked: player.postChallUnlocked,
+            postC4Tier: 1,
+            postC3Reward: new Decimal(1),
+            overXGalaxies: player.overXGalaxies,
+            spreadingCancer: player.spreadingCancer,
+            infDimensionsUnlocked: player.infDimensionsUnlocked,
+            infinityPower: player.infinityPower,
+            infinityDimension1: player.infinityDimension1,
+            infinityDimension2: player.infinityDimension2,
+            infinityDimension3: player.infinityDimension3,
+            infinityDimension4: player.infinityDimension4,
+            infinityDimension5: player.infinityDimension5,
+            infinityDimension6: player.infinityDimension6,
+            infinityDimension7: player.infinityDimension7,
+            infinityDimension8: player.infinityDimension8,
+            infDimBuyers: player.infDimBuyers,
+            timeShards: player.timeShards,
+            tickThreshold: player.tickThreshold,
+            timeDimension1: player.timeDimension1,
+            timeDimension2: player.timeDimension2,
+            timeDimension3: player.timeDimension3,
+            timeDimension4: player.timeDimension4,
+            timeDimension5: player.timeDimension5,
+            timeDimension6: player.timeDimension6,
+            timeDimension7: player.timeDimension7,
+            timeDimension8: player.timeDimension8,
+            eternityPoints: player.eternityPoints,
+            eternities: player.eternities,
+            thisEternity: player.thisEternity,
+            bestEternity: player.bestEternity,
+            eternityUpgrades: player.eternityUpgrades,
+            epmult: player.epmult,
+            epmultCost: player.epmultCost,
+            totalTickGained: player.totalTickGained,
+            offlineProd: player.offlineProd,
+            offlineProdCost: player.offlineProdCost,
+            challengeTarget: player.challengeTarget,
+            autoSacrifice: player.autoSacrifice,
+            replicanti: player.replicanti,
+            timestudy: player.timestudy,
+            eternityChalls: player.eternityChalls,
+            eternityChallGoal: player.eternityChallGoal,
+            currentEternityChall: player.currentEternityChall,
+            eternityChallUnlocked: player.eternityChallUnlocked,
+            etercreq: player.etercreq,
+            autoIP: player.autoIP,
+            autoTime: player.autoTime,
+            infMultBuyer: player.infMultBuyer,
+            autoCrunchMode: player.autoCrunchMode,
+            autoEternityMode: player.autoEternityMode,
+            respec: player.respec,
+            eternityBuyer: player.eternityBuyer,
+            eterc8ids: player.eterc8ids,
+            eterc8repl: player.eterc8repl,
+            dimlife: player.dimlife,
+            dead: player.dead,
+            dilation: player.dilation,
+            secretUnlocks: player.secretUnlocks,
+            realities: player.realities,
+            thisReality: player.thisReality,
+            bestReality: player.bestReality,
+            reality: player.reality,
+            wormhole: player.wormhole,
+            options: player.options
+        };
+
+        if (player.bestInfinityTime <= 1) giveAchievement("Less than or equal to 0.001");
+
+        if (!player.options.retryChallenge) player.currentChallenge = ""
+
+        if (player.resets == 0 && player.currentChallenge == "") {
+            if (player.infinityUpgrades.includes("skipReset1")) player.resets++;
+            if (player.infinityUpgrades.includes("skipReset2")) player.resets++;
+            if (player.infinityUpgrades.includes("skipReset3")) player.resets++;
+            if (player.infinityUpgrades.includes("skipResetGalaxy")) {
+                player.resets++;
+                if (player.galaxies == 0) player.galaxies = 1
+            }
+        }
+
+        if (player.replicanti.unl && !isAchEnabled("r95")) player.replicanti.amount = new Decimal(1)
+
+        player.replicanti.galaxies = (player.timestudy.studies.includes(33)) ? Math.floor(player.replicanti.galaxies/2) :0
+
+        setInitialDimensionPower();
+
+
+        if (player.currentChallenge == "challenge12" || player.currentChallenge == "postc1" || player.currentChallenge == "postc6") document.getElementById("matter").style.display = "block";
+        else document.getElementById("matter").style.display = "none";
+
+        document.getElementById("replicantireset").innerHTML = "Reset replicanti amount, but get a free galaxy<br>"+player.replicanti.galaxies + " replicated galaxies created."
+
+        if (isAchEnabled("r36")) player.tickspeed = player.tickspeed.times(0.98);
+        if (isAchEnabled("r45")) player.tickspeed = player.tickspeed.times(0.98);
+        if (isAchEnabled("r66")) player.tickspeed = player.tickspeed.times(0.98);
+        if (isAchEnabled("r83")) player.tickspeed = player.tickspeed.times(Decimal.pow(0.95,player.galaxies));
+        if (player.eternities < 30) {
+            document.getElementById("secondRow").style.display = "none";
+            document.getElementById("thirdRow").style.display = "none";
+            document.getElementById("tickSpeed").style.visibility = "hidden";
+            document.getElementById("tickSpeedMax").style.visibility = "hidden";
+            document.getElementById("tickLabel").style.visibility = "hidden";
+            document.getElementById("tickSpeedAmount").style.visibility = "hidden";
+            document.getElementById("fourthRow").style.display = "none";
+            document.getElementById("fifthRow").style.display = "none";
+            document.getElementById("sixthRow").style.display = "none";
+            document.getElementById("seventhRow").style.display = "none";
+            document.getElementById("eightRow").style.display = "none";
+        }
+        document.getElementById("matter").style.display = "none";
+        document.getElementById("quickReset").style.display = "none";
+
+        checkForEndMe()
+
+        try {
+            kongregate.stats.submit('Infinitied', getInfinitied());
+            kongregate.stats.submit('Fastest Infinity time (ms)', Math.floor(player.bestInfinityTime))
+
+        } catch (err) {console.log("Couldn't load Kongregate API")}
+        giveAchievement("To infinity!");
+        if (player.infinitied >= 10) giveAchievement("That's a lot of infinites");
+        if (player.infinitied >= 1 && !player.challenges.includes("challenge1")) player.challenges.push("challenge1");
+
+
+        updateAutobuyers();
+        if (isAchEnabled("r21")) player.money = new Decimal(100).max(player.money);
+        if (isAchEnabled("r37")) player.money = new Decimal(1000);
+        if (isAchEnabled("r54")) player.money = new Decimal(2e5);
+        if (isAchEnabled("r55")) player.money = new Decimal(1e10);
+        if (isAchEnabled("r78")) player.money = new Decimal(1e25);
+        if (player.challenges.length >= 2) giveAchievement("Daredevil");
+        if (player.challenges.length == 12) giveAchievement("AntiChallenged");
+        resetInfDimensions();
+        player.tickspeed = player.tickspeed.times(Decimal.pow(getTickSpeedMultiplier(), player.totalTickGained))
+        updateTickSpeed();
+        if (player.challenges.length == 20) giveAchievement("Anti-antichallenged");
+        IPminpeak = new Decimal(0)
+
+
+        if (player.eternities > 10 && player.currentEternityChall !== "eterc8" && player.currentEternityChall !== "eterc2" && player.currentEternityChall !== "eterc10") {
+            for (var i=1;i<player.eternities-9 && i < 9; i++) {
+                if (player.infDimBuyers[i-1]) {
+                    buyMaxInfDims(i)
+                    buyManyInfinityDimension(i)
+                }
+            }
+        }
+
+        if (player.eternities >= 40 && player.replicanti.auto[0] && player.currentEternityChall !== "eterc8") {
+            while (player.infinityPoints.gte(player.replicanti.chanceCost) && player.currentEternityChall !== "eterc8" && player.replicanti.chance < 1) upgradeReplicantiChance()
+        }
+
+        if (player.eternities >= 60 && player.replicanti.auto[1] && player.currentEternityChall !== "eterc8") {
+            while (player.infinityPoints.gte(player.replicanti.intervalCost) && player.currentEternityChall !== "eterc8" && ((player.timestudy.studies.includes(22)) ? player.replicanti.interval > 1 : player.replicanti.interval > 50)) upgradeReplicantiInterval()
+        }
+
+        if (player.eternities >= 80 && player.replicanti.auto[2] && player.currentEternityChall !== "eterc8") {
+            while (player.infinityPoints.gte(player.replicanti.galCost)) upgradeReplicantiGalaxy()
+        }
+
+        Marathon2 = 0;
+
+
+    }
+  updateChallenges();
+  updateChallengeTimes()
+  updateLastTenRuns()
+
+
+}
+
+
+function respecToggle() {
+    if (player.respec) {
+        player.respec = false
+        document.getElementById("respec").className = "storebtn"
+    } else {
+        player.respec = true
+        document.getElementById("respec").className = "timestudybought"
+    }
+}
+
+function eternity(force, auto) {
+    if ((player.infinityPoints.gte(Number.MAX_VALUE) && (!player.options.confirmations.eternity || force || auto || confirm("Eternity will reset everything except achievements and challenge records. You will also gain an Eternity point and unlock various upgrades."))) || force === true) {
+        if (player.currentEternityChall == "eterc4" && player.infinitied > 16 - (ECTimesCompleted("eterc4")*4)) return false
+        if (force) player.currentEternityChall = "";
+        if (player.currentEternityChall !== "" && player.infinityPoints.lt(player.eternityChallGoal)) return false
+        if (player.thisEternity<player.bestEternity && !force) {
+            player.bestEternity = player.thisEternity
+            if (player.bestEternity < 30000) giveAchievement("That wasn't an eternity");
+            if (player.bestEternity <= 1) giveAchievement("Less than or equal to 0.001");
+        }
+        if (player.thisEternity < 200) giveAchievement("Eternities are the new infinity")
+        if (player.currentEternityChall == "eterc6" && ECTimesCompleted("eterc6") < 5) player.dimensionMultDecrease = parseFloat((player.dimensionMultDecrease - 0.2).toFixed(1))
+        if (player.currentEternityChall == "eterc11" && ECTimesCompleted("eterc11") < 5) player.tickSpeedMultDecrease = parseFloat((player.tickSpeedMultDecrease - 0.07).toFixed(2))
+        if (player.infinitied < 10 && !force) giveAchievement("Do you really need a guide for this?");
+        if (Decimal.round(player.replicanti.amount) == 9) giveAchievement("We could afford 9");
+        if (player.dimlife && !force) giveAchievement("8 nobody got time for that")
+        if (player.dead && !force) giveAchievement("You're already dead.")
+        if (player.infinitied <= 1 && !force) giveAchievement("Do I really need to infinity")
+        if (gainedEternityPoints().gte("1e600") && player.thisEternity <= 60000 && player.dilation.active && !force) giveAchievement("Now you're thinking with dilation!")
+        temp = []
+        player.eternityPoints = player.eternityPoints.plus(gainedEternityPoints())
+        addEternityTime(player.thisEternity, gainedEternityPoints())
+        if (player.currentEternityChall !== "") {
+            if (player.eternityChalls[player.currentEternityChall] === undefined) {
+                player.eternityChalls[player.currentEternityChall] = 1
+            } else if (player.eternityChalls[player.currentEternityChall] < 5) player.eternityChalls[player.currentEternityChall] += 1
+            player.etercreq = 0
+            respecTimeStudies()
+            if (Object.keys(player.eternityChalls).length >= 10) {
+                var eterchallscompletedtotal = 0;
+                for (i=1; i<Object.keys(player.eternityChalls).length+1; i++) {
+                    eterchallscompletedtotal += player.eternityChalls["eterc"+i]
+                }
+                if (eterchallscompletedtotal >= 50) {
+                    giveAchievement("5 more eternities until the update");
+                }
+            }
+        }
+        for (var i=0; i<player.challenges.length; i++) {
+            if (!player.challenges[i].includes("post") && player.eternities > 1) temp.push(player.challenges[i])
+        }
+        if (player.timestudy.studies.includes(191)) player.infinitiedBank += Math.floor(player.infinitied*0.05)
+        if (isAchEnabled("r131")) player.infinitiedBank += Math.floor(player.infinitied*0.05)
+        if (player.infinitiedBank > 5000000000) giveAchievement("No ethical consumption");
+        if (player.realities > 0 && player.eternities === 0 && player.reality.upgReqChecks[0]) {
+            player.reality.upgReqs[6] = true;
+        } 
+        if (player.dilation.active && (!force || player.infinityPoints.gte(Number.MAX_VALUE))) {
+            player.dilation.tachyonParticles = player.dilation.tachyonParticles.plus(getTachyonGain())
+            player.dilation.totalTachyonParticles = player.dilation.totalTachyonParticles.plus(getTachyonGain())
+        }
+        if (player.realities > 0 && player.eternities == 0 && player.infinityPoints.gte(new Decimal("1e400"))) player.reality.upgReqs[10] = true
+        player.challenges = temp
+        if (!force) player.eternities = player.eternities+((player.reality.upg.includes(3)) ? 3 : 1)
+        player = {
+            money: new Decimal(10),
+            tickSpeedCost: new Decimal(1000),
+            tickspeed: new Decimal(1000),
+            firstCost: new Decimal(10),
+            secondCost: new Decimal(100),
+            thirdCost: new Decimal(10000),
+            fourthCost: new Decimal(1000000),
+            fifthCost: new Decimal(1e9),
+            sixthCost: new Decimal(1e13),
+            seventhCost: new Decimal(1e18),
+            eightCost: new Decimal(1e24),
+            firstAmount: new Decimal(0),
+            secondAmount: new Decimal(0),
+            thirdAmount: new Decimal(0),
+            fourthAmount: new Decimal(0),
+            firstBought: 0,
+            secondBought: 0,
+            thirdBought: 0,
+            fourthBought: 0,
+            fifthAmount: new Decimal(0),
+            sixthAmount: new Decimal(0),
+            seventhAmount: new Decimal(0),
+            eightAmount: new Decimal(0),
+            fifthBought: 0,
+            sixthBought: 0,
+            seventhBought: 0,
+            eightBought: 0,
+            firstPow: new Decimal(1),
+            secondPow: new Decimal(1),
+            thirdPow: new Decimal(1),
+            fourthPow: new Decimal(1),
+            fifthPow: new Decimal(1),
+            sixthPow: new Decimal(1),
+            seventhPow: new Decimal(1),
+            eightPow: new Decimal(1),
+            sacrificed: new Decimal(0),
+            achievements: player.achievements,
+            challenges: (player.eternities >= 2 && isAchEnabled("r133")) ? ["challenge1", "challenge2", "challenge3", "challenge4", "challenge5", "challenge6", "challenge7", "challenge8", "challenge9", "challenge10", "challenge11", "challenge12", "postc1", "postc2", "postc3", "postc4", "postc5", "postc6", "postc7", "postc8"] : (player.eternities >= 2) ? ["challenge1", "challenge2", "challenge3", "challenge4", "challenge5", "challenge6", "challenge7", "challenge8", "challenge9", "challenge10", "challenge11", "challenge12"] : [],
+            currentChallenge: "",
+            infinityUpgrades: player.infinityUpgrades,
+            infinityPoints: new Decimal(0),
+            infinitied: 0,
+            infinitiedBank: player.infinitiedBank,
+            totalTimePlayed: player.totalTimePlayed,
+            realTimePlayed: player.realTimePlayed,
+            bestInfinityTime: 999999999999,
+            thisInfinityTime: 0,
+            resets: (player.eternities >= 4) ? 4 : 0,
+            galaxies: (player.eternities >= 4) ? 1 : 0,
+            tickDecrease: 0.9,
+            totalmoney: player.totalmoney,
+            interval: null,
+            lastUpdate: player.lastUpdate,
+            achPow: player.achPow,
+            autobuyers: (player.eternities >= 2) ? player.autobuyers : [1, 2, 3, 4, 5, 6, 7, 8, 9, 10, 11, 12],
+            partInfinityPoint: 0,
+            partInfinitied: 0,
+            break: player.eternities >= 2 ? player.break : false,
+            costMultipliers: [new Decimal(1e3), new Decimal(1e4), new Decimal(1e5), new Decimal(1e6), new Decimal(1e8), new Decimal(1e10), new Decimal(1e12), new Decimal(1e15)],
+            tickspeedMultiplier: new Decimal(10),
+            chall2Pow: 1,
+            chall3Pow: new Decimal(0.01),
+            newsArray: player.newsArray,
+            matter: new Decimal(0),
+            chall11Pow: new Decimal(1),
+            challengeTimes: player.challengeTimes,
+            infchallengeTimes: player.infchallengeTimes,
+            lastTenRuns: [[600*60*24*31, new Decimal(1)], [600*60*24*31, new Decimal(1)], [600*60*24*31, new Decimal(1)], [600*60*24*31, new Decimal(1)], [600*60*24*31, new Decimal(1)], [600*60*24*31, new Decimal(1)], [600*60*24*31, new Decimal(1)], [600*60*24*31, new Decimal(1)], [600*60*24*31, new Decimal(1)], [600*60*24*31, new Decimal(1)]],
+            lastTenEternities: player.lastTenEternities,
+            lastTenRealities: player.lastTenRealities,
+            infMult: new Decimal(1),
+            infMultCost: new Decimal(10),
+            tickSpeedMultDecrease: player.eternities >= 20 ? player.tickSpeedMultDecrease : 10,
+            tickSpeedMultDecreaseCost: player.eternities >= 20 ? player.tickSpeedMultDecreaseCost : 3e6,
+            dimensionMultDecrease: player.eternities >= 20 ? player.dimensionMultDecrease : 10,
+            dimensionMultDecreaseCost: player.eternities >= 20 ? player.dimensionMultDecreaseCost : 1e8,
+            version: player.version,
+            postChallUnlocked: (isAchEnabled("r133")) ? 8 : 0,
+            postC4Tier: 1,
+            postC3Reward: new Decimal(1),
+            overXGalaxies: player.overXGalaxies,
+            spreadingCancer: player.spreadingCancer,
+            infDimensionsUnlocked: [false, false, false, false, false, false, false, false],
+            infinityPower: new Decimal(1),
+            infinityDimension1 : {
+                cost: new Decimal(1e8),
+                amount: new Decimal(0),
+                bought: 0,
+                power: new Decimal(1),
+                baseAmount: 0
+            },
+            infinityDimension2 : {
+                cost: new Decimal(1e9),
+                amount: new Decimal(0),
+                bought: 0,
+                power: new Decimal(1),
+                baseAmount: 0
+            },
+            infinityDimension3 : {
+                cost: new Decimal(1e10),
+                amount: new Decimal(0),
+                bought: 0,
+                power: new Decimal(1),
+                baseAmount: 0
+            },
+            infinityDimension4 : {
+                cost: new Decimal(1e20),
+                amount: new Decimal(0),
+                bought: 0,
+                power: new Decimal(1),
+                baseAmount: 0
+            },
+            infinityDimension5 : {
+                cost: new Decimal(1e140),
+                amount: new Decimal(0),
+                bought: 0,
+                power: new Decimal(1),
+                baseAmount: 0
+            },
+            infinityDimension6 : {
+                cost: new Decimal(1e200),
+                amount: new Decimal(0),
+                bought: 0,
+                power: new Decimal(1),
+                baseAmount: 0
+            },
+            infinityDimension7 : {
+                cost: new Decimal(1e250),
+                amount: new Decimal(0),
+                bought: 0,
+                power: new Decimal(1),
+                baseAmount: 0
+            },
+            infinityDimension8 : {
+                cost: new Decimal(1e280),
+                amount: new Decimal(0),
+                bought: 0,
+                power: new Decimal(1),
+                baseAmount: 0
+            },
+            infDimBuyers: player.infDimBuyers,
+            timeShards: new Decimal(0),
+            tickThreshold: new Decimal(1),
+            totalTickGained: 0,
+            timeDimension1: player.timeDimension1,
+            timeDimension2: player.timeDimension2,
+            timeDimension3: player.timeDimension3,
+            timeDimension4: player.timeDimension4,
+            timeDimension5: player.timeDimension5,
+            timeDimension6: player.timeDimension6,
+            timeDimension7: player.timeDimension7,
+            timeDimension8: player.timeDimension8,
+            eternityPoints: player.eternityPoints,
+            eternities: player.eternities,
+            thisEternity: 0,
+            bestEternity: player.bestEternity,
+            eternityUpgrades: player.eternityUpgrades,
+            epmult: player.epmult,
+            epmultCost: player.epmultCost,
+            totalTickGained: 0,
+            offlineProd: player.eternities >= 20 ? player.offlineProd : 0,
+            offlineProdCost: player.eternities >= 20 ? player.offlineProdCost : 1e7,
+            challengeTarget: 0,
+            autoSacrifice: player.eternities >= 7 ? player.autoSacrifice : 1,
+            replicanti: {
+                amount: player.eternities >= 50 ? new Decimal(1) : new Decimal(0),
+                unl: player.eternities >= 50 ? true : false,
+                chance: 0.01,
+                chanceCost: new Decimal(1e150),
+                interval: 1000,
+                intervalCost: new Decimal(1e140),
+                gal: 0,
+                galaxies: 0,
+                galCost: new Decimal(1e170),
+                galaxybuyer: (player.eternities > 1) ? player.replicanti.galaxybuyer : undefined,
+                auto: player.replicanti.auto
+            },
+            timestudy: player.timestudy,
+            eternityChalls: player.eternityChalls,
+            eternityChallGoal: new Decimal(Number.MAX_VALUE),
+            currentEternityChall: "",
+            eternityChallUnlocked: player.eternityChallUnlocked,
+            etercreq: player.etercreq,
+            autoIP: new Decimal(0),
+            autoTime: 1e300,
+            infMultBuyer: player.infMultBuyer,
+            autoCrunchMode: player.autoCrunchMode,
+            autoEternityMode: player.autoEternityMode,
+            respec: player.respec,
+            eternityBuyer: player.eternityBuyer,
+            eterc8ids: 50,
+            eterc8repl: 40,
+            dimlife: true,
+            dead: true,
+            dilation: {
+                studies: player.dilation.studies,
+                active: false,
+                tachyonParticles: player.dilation.tachyonParticles,
+                dilatedTime: player.dilation.dilatedTime,
+                totalTachyonParticles: player.dilation.totalTachyonParticles,
+                nextThreshold: player.dilation.nextThreshold,
+                freeGalaxies: player.dilation.freeGalaxies,
+                upgrades: player.dilation.upgrades,
+                rebuyables: player.dilation.rebuyables
+            },
+            secretUnlocks: player.secretUnlocks,
+            realities: player.realities,
+            thisReality: player.thisReality,
+            bestReality: player.bestReality,
+            reality: player.reality,
+            wormhole: player.wormhole,
+            options: player.options
+        };
+        
+        if (player.respec) respecTimeStudies()
+        player.respec = false
+        giveAchievement("Time is relative")
+        if (player.eternities >= 100) giveAchievement("This mile took an Eternity");
+        if (player.replicanti.unl) player.replicanti.amount = new Decimal(1)
+        player.replicanti.galaxies = 0
+        document.getElementById("respec").className = "storebtn"
+        if (isAchEnabled("r36")) player.tickspeed = player.tickspeed.times(0.98);
+        if (isAchEnabled("r45")) player.tickspeed = player.tickspeed.times(0.98);
+
+        if (player.eternities <= 30) {
+            document.getElementById("secondRow").style.display = "none";
+            document.getElementById("thirdRow").style.display = "none";
+            document.getElementById("tickSpeed").style.visibility = "hidden";
+            document.getElementById("tickSpeedMax").style.visibility = "hidden";
+            document.getElementById("tickLabel").style.visibility = "hidden";
+            document.getElementById("tickSpeedAmount").style.visibility = "hidden";
+            document.getElementById("fourthRow").style.display = "none";
+            document.getElementById("fifthRow").style.display = "none";
+            document.getElementById("sixthRow").style.display = "none";
+            document.getElementById("seventhRow").style.display = "none";
+            document.getElementById("eightRow").style.display = "none";
+        }
+
+        for (i in player.reality.glyphs.active) {
+            var glyph = player.reality.glyphs.active[i];
+            if (glyph.type == "power" && glyph.effects.autochall !== undefined) {
+                player.challenges = ["challenge1", "challenge2", "challenge3", "challenge4", "challenge5", "challenge6", "challenge7", "challenge8", "challenge9", "challenge10", "challenge11", "challenge12", "postc1", "postc2", "postc3", "postc4", "postc5", "postc6", "postc7", "postc8"];
+            }
+        }
+
+        document.getElementById("matter").style.display = "none";
+        document.getElementById("quickReset").style.display = "none";
+        if (player.infinitied >= 1 && !player.challenges.includes("challenge1")) player.challenges.push("challenge1");
+        var autobuyers = document.getElementsByClassName('autoBuyerDiv')
+        if (player.eternities < 2) {
+            for (var i=0; i<autobuyers.length;i++) autobuyers.item(i).style.display = "none"
+            document.getElementById("buyerBtnDimBoost").style.display = "inline-block"
+            document.getElementById("buyerBtnGalaxies").style.display = "inline-block"
+            document.getElementById("buyerBtnInf").style.display = "inline-block"
+            document.getElementById("buyerBtnTickSpeed").style.display = "inline-block"
+        }
+        
+        updateAutobuyers();
+        if (isAchEnabled("r21")) player.money = new Decimal(100).max(player.money);
+        if (isAchEnabled("r37")) player.money = new Decimal(1000);
+        if (isAchEnabled("r54")) player.money = new Decimal(2e5);
+        if (isAchEnabled("r55")) player.money = new Decimal(1e10);
+        if (isAchEnabled("r78")) player.money = new Decimal(1e25);
+        if (isAchEnabled("r104")) player.infinityPoints = new Decimal(2e25);
+        resetInfDimensions();
+        updateChallenges();
+        updateChallengeTimes()
+        updateLastTenRuns()
+        updateLastTenEternities()
+        if (!isAchEnabled("r133")) {
+            var infchalls = Array.from(document.getElementsByClassName('infchallengediv'))
+            for (var i = 0; i< infchalls.length; i++) infchalls[i].style.display = "none"
+        }
+        IPminpeak = new Decimal(0)
+        EPminpeak = new Decimal(0)
+        updateMilestones()
+        resetTimeDimensions()
+        if (player.eternities < 20) player.autobuyers[9].bulk = 1
+        if (player.eternities < 20) document.getElementById("bulkDimboost").value = player.autobuyers[9].bulk
+        if (player.eternities < 50) {
+            document.getElementById("replicantidiv").style.display="none"
+            document.getElementById("replicantiunlock").style.display="inline-block"
+        } else if (document.getElementById("replicantidiv").style.display === "none" && player.eternities >= 50) {
+            document.getElementById("replicantidiv").style.display="inline-block"
+            document.getElementById("replicantiunlock").style.display="none"
+        }
+        try {
+            kongregate.stats.submit('Eternities', player.eternities);
+        } catch (err) {console.log("Couldn't load Kongregate API")}
+        if (player.eternities > 2 && player.replicanti.galaxybuyer === undefined) player.replicanti.galaxybuyer = false
+        document.getElementById("infinityPoints1").innerHTML = "You have <span class=\"IPAmount1\">"+shortenDimensions(player.infinityPoints)+"</span> Infinity points."
+        document.getElementById("infinityPoints2").innerHTML = "You have <span class=\"IPAmount2\">"+shortenDimensions(player.infinityPoints)+"</span> Infinity points."
+        if (player.eternities < 2) document.getElementById("break").textContent = "BREAK INFINITY"
+        document.getElementById("replicantireset").innerHTML = "Reset replicanti amount, but get a free galaxy<br>"+player.replicanti.galaxies + " replicated galaxies created."
+        document.getElementById("eternitybtn").style.display = player.infinityPoints.gte(player.eternityChallGoal) ? "inline-block" : "none"
+        document.getElementById("infiMult").innerHTML = "Multiply infinity points from all sources by 2 <br>currently: "+shorten(player.infMult.times(kongIPMult)) +"x<br>Cost: "+shortenCosts(player.infMultCost)+" IP"
+        updateEternityUpgrades()
+        document.getElementById("totaltickgained").textContent = "You've gained "+Math.max(player.totalTickGained, 0).toString().replace(/\B(?=(\d{3})+(?!\d))/g, ",")+" tickspeed upgrades."
+        updateTickSpeed();
+        playerInfinityUpgradesOnEternity()
+        document.getElementById("eternityPoints2").innerHTML = "You have <span class=\"EPAmount2\">"+shortenDimensions(player.eternityPoints)+"</span> Eternity point"+((player.eternityPoints.eq(1)) ? "." : "s.")
+        updateEternityChallenges()
+        if (player.eternities <= 1) {
+            showTab("dimensions")
+            showDimTab("timedimensions")
+            loadAutoBuyerSettings()
+        }
+        Marathon2 = 0;
+        if (player.realities > 0 && player.infinitiedBank > 1e12) player.reality.upgReqs[11] = true
+        if (player.eternityPoints.gte(1e70) && ECTimesCompleted("eterc1") == 0) player.reality.upgReqs[12] = true
+        if (player.eternityPoints.gte(new Decimal("1e3500")) && player.timeDimension5.amount.equals(0)) player.reality.upgReqs[13] = true
+        if (player.eternities > 1e6) player.reality.upgReqs[14] = true
+        if (player.epmult.equals(1) && player.eternityPoints.gte(1e10)) player.reality.upgReqs[15] = true
+
+        if (player.reality.upg.includes(13)) {
+            buyMaxEPMult()
+            buyMaxTimeDimensions()
+        }
+
+        return true
+    }
+    else return false
+}
+
+function selectGlyph(idx) {
+    player.reality.glyphs.inventory.push(possibleGlyphs[idx])
+    glyphSelected = true
+    reality(true)
+}
+
+var possibleGlyphs = []
+var glyphSelected = false
+
+function reality(force) {
+    if ((player.eternityPoints.gte("1e4000") && player.dilation.studies.includes(6) && (realizationCheck === 1 || !player.options.confirmations.reality || confirm("Reality will reset everything except achievements and challenge records. You will also gain reality machines based on your EP, a glyph with a power level based on your EP, Replicanti, and Dilated Time, and unlock various upgrades."))) || force === true) {
+        if (!glyphSelected) {
+            possibleGlyphs.push(generateRandomGlyph(gainedGlyphLevel()))
+            setTimeout(function() {
+                possibleGlyphs.push(generateRandomGlyph(gainedGlyphLevel()))
+            }, 50)
+            setTimeout(function() {
+                possibleGlyphs.push(generateRandomGlyph(gainedGlyphLevel()))
+                $("#glyphSelect").show()
+                var html = ""
+                for (let idx = 0; idx< 3; idx++) {
+                    var glyph = possibleGlyphs[idx]
+                    var rarity = getRarity(glyph.strength)
+                    html += "<div id='"+glyph.id+"' class='glyph "+glyph.type+"glyph' style='color: "+rarity.color+" !important; border: 1px solid "+rarity.color+" !important; box-shadow: inset "+rarity.color+" 0px 0px 10px 2px, "+rarity.color+" 0px 0px 10px 2px !important; text-shadow: "+rarity.color+" -1px 1px 2px;' onclick='selectGlyph("+idx+")'><span class='tooltip'>"
+                    html += "<span class='glyphraritytext' style='color: "+rarity.color+"; float:left'>"+rarity.name+" glyph of "+glyph.type+" ("+((glyph.strength-1) / 2 * 100).toFixed(1)+"%)"+"</span> <span style='float: right'> Level: "+glyph.level+"</span><br><br>"
+                    for (i in glyph.effects) {
+                        var effect = glyph.effects[i]
+                        var precision = 3
+                        var formattedAmount = effect
+                        if (effect >= 1 && effect < 2) precision = 4
+                        if (new Decimal(1000).lt(effect)) formattedAmount = formatValue(player.options.notation, effect, 2, 3)
+                        else if (effect === true) formattedAmount = effect
+                        else formattedAmount = effect.toPrecision(precision)
+                        html += getDesc(glyph.type + i, formattedAmount) +" <br><br>"
+                    }
+                    html += "</span>"+GLYPH_SYMBOLS[glyph.type]+"</div>"
+                }
+                $("#glyphsToSelect").html(html)
+                $(".tooltip").parent(".glyph").mousemove(function(e) {
+                    mouseOn.css({"left": e.pageX-150 + "px", "top": e.pageY-mouseOn.height()-35 + "px", "display": "block"})
+                })
+                var that = this
+                $(".tooltip").parent(".glyph").mouseenter(function(e) {
+                    e.stopPropagation();
+                    mouseOn = $(this).find(".tooltip")
+                    mouseOn.appendTo("#body")
+                })
+            
+                $(".tooltip").parent(".glyph").mouseleave(function(e) {
+                    e.stopPropagation();
+                    mouseOn.css({"left": "0", "top": "0px", "display": "none"})
+                    mouseOn.appendTo($(this))
+                    mouseOn = $("document")
+                })
+            }, 100)
+            return
+        }
+
+        if ((player.options.animations.reality) && realizationCheck === 0) {
+            realizationCheck = 1;
+            document.getElementById("container").style.animation = "realize 10s 1";
+            document.getElementById("realityanimbg").style.animation = "realizebg 10s 1";
+            setTimeout(function(){
+                document.getElementById("realityanimbg").play();
+                document.getElementById("realityanimbg").currentTime = 0;
+                document.getElementById("realityanimbg").play();
+            }, 2000)
+            setTimeout(function(){
+                document.getElementById("container").style.animation = "";
+                document.getElementById("realityanimbg").style.animation = "";
+            }, 10000)
+            if (force === true) setTimeout(reality(true), 3000)
+            else setTimeout(reality, 3000)
+            return
+        }
+        realizationCheck = 0;
+        if (player.thisReality<player.bestReality && !force) {
+            player.bestEternity = player.thisEternity
+        }
+        player.reality.realityMachines = player.reality.realityMachines.plus(gainedRealityMachines())
+        //TODO replace 1 with glyph power that you got from that reality
+        addRealityTime(player.thisReality, gainedRealityMachines(), gainedGlyphLevel())
+        if (player.reality.glyphs.active.length == 1 && player.reality.glyphs.active[0].level >= 3) player.reality.upgReqs[9] = true
+        if (player.reality.respec) respecGlyphs()
+        player = {
+            money: new Decimal(10),
+            tickSpeedCost: new Decimal(1000),
+            tickspeed: new Decimal(1000),
+            firstCost: new Decimal(10),
+            secondCost: new Decimal(100),
+            thirdCost: new Decimal(10000),
+            fourthCost: new Decimal(1000000),
+            fifthCost: new Decimal(1e9),
+            sixthCost: new Decimal(1e13),
+            seventhCost: new Decimal(1e18),
+            eightCost: new Decimal(1e24),
+            firstAmount: new Decimal(0),
+            secondAmount: new Decimal(0),
+            thirdAmount: new Decimal(0),
+            fourthAmount: new Decimal(0),
+            firstBought: 0,
+            secondBought: 0,
+            thirdBought: 0,
+            fourthBought: 0,
+            fifthAmount: new Decimal(0),
+            sixthAmount: new Decimal(0),
+            seventhAmount: new Decimal(0),
+            eightAmount: new Decimal(0),
+            fifthBought: 0,
+            sixthBought: 0,
+            seventhBought: 0,
+            eightBought: 0,
+            firstPow: new Decimal(1),
+            secondPow: new Decimal(1),
+            thirdPow: new Decimal(1),
+            fourthPow: new Decimal(1),
+            fifthPow: new Decimal(1),
+            sixthPow: new Decimal(1),
+            seventhPow: new Decimal(1),
+            eightPow: new Decimal(1),
+            sacrificed: new Decimal(0),
+            achievements: player.achievements,
+            challenges: player.reality.upg.includes(10) ? ["challenge1", "challenge2", "challenge3", "challenge4", "challenge5", "challenge6", "challenge7", "challenge8", "challenge9", "challenge10", "challenge11", "challenge12"] : [],
+            currentChallenge: "",
+            infinityUpgrades: player.reality.upg.includes(10) ? player.infinityUpgrades : [],
+            infinityPoints: new Decimal(0),
+            infinitied: 0,
+            infinitiedBank: 0,
+            totalTimePlayed: player.totalTimePlayed,
+            realTimePlayed: player.realTimePlayed,
+            bestInfinityTime: 999999999999,
+            thisInfinityTime: 0,
+            resets: player.reality.upg.includes(10) ? 4 : 0,
+            galaxies: player.reality.upg.includes(10) ? 1 : 0,
+            tickDecrease: 0.9,
+            totalmoney: player.totalmoney,
+            interval: null,
+            lastUpdate: player.lastUpdate,
+            achPow: player.achPow,
+            autobuyers: player.reality.upg.includes(10) ? player.autobuyers : [1, 2, 3, 4, 5, 6, 7, 8, 9, 10, 11, 12],
+            partInfinityPoint: 0,
+            partInfinitied: 0,
+            break: player.reality.upg.includes(10) ? player.break :false,
+            costMultipliers: [new Decimal(1e3), new Decimal(1e4), new Decimal(1e5), new Decimal(1e6), new Decimal(1e8), new Decimal(1e10), new Decimal(1e12), new Decimal(1e15)],
+            tickspeedMultiplier: new Decimal(10),
+            chall2Pow: 1,
+            chall3Pow: new Decimal(0.01),
+            newsArray: player.newsArray,
+            matter: new Decimal(0),
+            chall11Pow: new Decimal(1),
+            challengeTimes: player.challengeTimes,
+            infchallengeTimes: player.infchallengeTimes,
+            lastTenRuns: [[600*60*24*31, new Decimal(1)], [600*60*24*31, new Decimal(1)], [600*60*24*31, new Decimal(1)], [600*60*24*31, new Decimal(1)], [600*60*24*31, new Decimal(1)], [600*60*24*31, new Decimal(1)], [600*60*24*31, new Decimal(1)], [600*60*24*31, new Decimal(1)], [600*60*24*31, new Decimal(1)], [600*60*24*31, new Decimal(1)]],
+            lastTenEternities: [[600*60*24*31, new Decimal(1)], [600*60*24*31, new Decimal(1)], [600*60*24*31, new Decimal(1)], [600*60*24*31, new Decimal(1)], [600*60*24*31, new Decimal(1)], [600*60*24*31, new Decimal(1)], [600*60*24*31, new Decimal(1)], [600*60*24*31, new Decimal(1)], [600*60*24*31, new Decimal(1)], [600*60*24*31, new Decimal(1)]],
+            lastTenRealities: player.lastTenRealities,
+            infMult: new Decimal(1),
+            infMultCost: new Decimal(10),
+            tickSpeedMultDecrease: player.reality.upg.includes(10) ? Math.max(player.tickSpeedMultDecrease, 2) : 10,
+            tickSpeedMultDecreaseCost: player.reality.upg.includes(10) ? player.tickSpeedMultDecreaseCost : 3e6,
+            dimensionMultDecrease: player.reality.upg.includes(10) ? Math.max(player.dimensionMultDecrease, 3) : 10,
+            dimensionMultDecreaseCost: player.reality.upg.includes(10) ? player.dimensionMultDecreaseCost : 1e8,
+            version: player.version,
+            postChallUnlocked: 0,
+            postC4Tier: 1,
+            postC3Reward: new Decimal(1),
+            overXGalaxies: player.overXGalaxies,
+            spreadingCancer: player.spreadingCancer,
+            infDimensionsUnlocked: [false, false, false, false, false, false, false, false],
+            infinityPower: new Decimal(1),
+            infinityDimension1 : {
+                cost: new Decimal(1e8),
+                amount: new Decimal(0),
+                bought: 0,
+                power: new Decimal(1),
+                baseAmount: 0
+            },
+            infinityDimension2 : {
+                cost: new Decimal(1e9),
+                amount: new Decimal(0),
+                bought: 0,
+                power: new Decimal(1),
+                baseAmount: 0
+            },
+            infinityDimension3 : {
+                cost: new Decimal(1e10),
+                amount: new Decimal(0),
+                bought: 0,
+                power: new Decimal(1),
+                baseAmount: 0
+            },
+            infinityDimension4 : {
+                cost: new Decimal(1e20),
+                amount: new Decimal(0),
+                bought: 0,
+                power: new Decimal(1),
+                baseAmount: 0
+            },
+            infinityDimension5 : {
+                cost: new Decimal(1e140),
+                amount: new Decimal(0),
+                bought: 0,
+                power: new Decimal(1),
+                baseAmount: 0
+            },
+            infinityDimension6 : {
+                cost: new Decimal(1e200),
+                amount: new Decimal(0),
+                bought: 0,
+                power: new Decimal(1),
+                baseAmount: 0
+            },
+            infinityDimension7 : {
+                cost: new Decimal(1e250),
+                amount: new Decimal(0),
+                bought: 0,
+                power: new Decimal(1),
+                baseAmount: 0
+            },
+            infinityDimension8 : {
+                cost: new Decimal(1e280),
+                amount: new Decimal(0),
+                bought: 0,
+                power: new Decimal(1),
+                baseAmount: 0
+            },
+            infDimBuyers: [false, false, false, false, false, false, false, false],
+            timeShards: new Decimal(0),
+            tickThreshold: new Decimal(1),
+            totalTickGained: 0,
+            timeDimension1: {
+                cost: new Decimal(1),
+                amount: new Decimal(0),
+                power: new Decimal(1),
+                bought: 0
+            },
+            timeDimension2: {
+                cost: new Decimal(5),
+                amount: new Decimal(0),
+                power: new Decimal(1),
+                bought: 0
+            },
+            timeDimension3: {
+                cost: new Decimal(100),
+                amount: new Decimal(0),
+                power: new Decimal(1),
+                bought: 0
+            },
+            timeDimension4: {
+                cost: new Decimal(1000),
+                amount: new Decimal(0),
+                power: new Decimal(1),
+                bought: 0
+            },
+            timeDimension5: {
+                cost: new Decimal("1e2350"),
+                amount: new Decimal(0),
+                power: new Decimal(1),
+                bought: 0
+            },
+            timeDimension6: {
+                cost: new Decimal("1e2650"),
+                amount: new Decimal(0),
+                power: new Decimal(1),
+                bought: 0
+            },
+            timeDimension7: {
+                cost: new Decimal("1e3000"),
+                amount: new Decimal(0),
+                power: new Decimal(1),
+                bought: 0
+            },
+            timeDimension8: {
+                cost: new Decimal("1e3350"),
+                amount: new Decimal(0),
+                power: new Decimal(1),
+                bought: 0
+            },
+            eternityPoints: new Decimal(0),
+            eternities: 0,
+            thisEternity: 0,
+            bestEternity: 999999999999,
+            eternityUpgrades: [],
+            epmult: new Decimal(1),
+            epmultCost: new Decimal(500),
+            totalTickGained: 0,
+            offlineProd: player.reality.upg.includes(10) ? player.offlineProd : 0,
+            offlineProdCost: player.reality.upg.includes(10) ? player.offlineProdCost : 1e7,
+            challengeTarget: 0,
+            autoSacrifice: player.reality.upg.includes(10) ? player.autoSacrifice : 1,
+            replicanti: {
+                amount: player.reality.upg.includes(10) ? new Decimal(1) : new Decimal(0),
+                unl: player.reality.upg.includes(10) ? true : false,
+                chance: 0.01,
+                chanceCost: new Decimal(1e150),
+                interval: 1000,
+                intervalCost: new Decimal(1e140),
+                gal: 0,
+                galaxies: 0,
+                galCost: new Decimal(1e170),
+                galaxybuyer: player.reality.upg.includes(10) ? player.replicanti.galaxybuyer : undefined,
+                auto: [player.reality.upg.includes(10) ? player.replicanti.auto[0] : false, player.reality.upg.includes(10) ? player.replicanti.auto[1] : false, player.reality.upg.includes(10) ? player.replicanti.auto[2] : false]
+            },
+            timestudy: {
+                theorem: 0,
+                amcost: new Decimal("1e20000"),
+                ipcost: new Decimal(1),
+                epcost: new Decimal(1),
+                studies: [],
+            },
+            eternityChalls: {},
+            eternityChallGoal: new Decimal(Number.MAX_VALUE),
+            currentEternityChall: "",
+            eternityChallUnlocked: 0,
+            etercreq: 0,
+            autoIP: new Decimal(0),
+            autoTime: 1e300,
+            infMultBuyer: player.reality.upg.includes(10) ? player.infMultBuyer : false,
+            autoCrunchMode: "amount",
+            autoEternityMode: player.autoEternityMode,
+            respec: false,
+            eternityBuyer: {
+                limit: new Decimal(0),
+                isOn: false
+            },
+            eterc8ids: 50,
+            eterc8repl: 40,
+            dimlife: true,
+            dead: true,
+            dilation: {
+                studies: [],
+                active: false,
+                tachyonParticles: new Decimal(0),
+                dilatedTime: new Decimal(0),
+                totalTachyonParticles: new Decimal(0),
+                nextThreshold: new Decimal(1000),
+                freeGalaxies: 0,
+                upgrades: [],
+                rebuyables: {
+                    1: 0,
+                    2: 0,
+                    3: 0,
+                }
+            },
+            secretUnlocks: player.secretUnlocks,
+            realities: player.realities+1,
+            thisReality: 0,
+            bestReality: Math.min(player.thisReality, player.bestReality),
+            reality: player.reality,
+            wormhole: player.wormhole,
+            options: player.options
+        };
+
+        if (player.reality.upg.includes(10)) player.eternities = 100
+        
+        if (player.eternities <= 30) {
+            document.getElementById("secondRow").style.display = "none";
+            document.getElementById("thirdRow").style.display = "none";
+            document.getElementById("tickSpeed").style.visibility = "hidden";
+            document.getElementById("tickSpeedMax").style.visibility = "hidden";
+            document.getElementById("tickLabel").style.visibility = "hidden";
+            document.getElementById("tickSpeedAmount").style.visibility = "hidden";
+            document.getElementById("fourthRow").style.display = "none";
+            document.getElementById("fifthRow").style.display = "none";
+            document.getElementById("sixthRow").style.display = "none";
+            document.getElementById("seventhRow").style.display = "none";
+            document.getElementById("eightRow").style.display = "none";
+        }
+
+        for (i in player.reality.glyphs.active) {
+            var glyph = player.reality.glyphs.active[i];
+            if (glyph.type == "power" && glyph.effects.autochall !== undefined) {
+                player.challenges = ["challenge1", "challenge2", "challenge3", "challenge4", "challenge5", "challenge6", "challenge7", "challenge8", "challenge9", "challenge10", "challenge11", "challenge12", "postc1", "postc2", "postc3", "postc4", "postc5", "postc6", "postc7", "postc8"];
+            }
+        }
+        document.getElementById("matter").style.display = "none";
+        document.getElementById("quickReset").style.display = "none";
+        if (player.infinitied >= 1 && !player.challenges.includes("challenge1")) player.challenges.push("challenge1");
+        var autobuyers = document.getElementsByClassName('autoBuyerDiv')
+        if (player.eternities < 2) {
+            for (var i=0; i<autobuyers.length;i++) autobuyers.item(i).style.display = "none"
+            document.getElementById("buyerBtnDimBoost").style.display = "inline-block"
+            document.getElementById("buyerBtnGalaxies").style.display = "inline-block"
+            document.getElementById("buyerBtnInf").style.display = "inline-block"
+            document.getElementById("buyerBtnTickSpeed").style.display = "inline-block"
+        }
+
+        if (player.realities == 4) player.reality.automatorCommands = [12, 23, 24]
+        player.reality.upgReqChecks = [true]
+        updateAutobuyers();
+        resetInfDimensions();
+        updateChallenges();
+        updateChallengeTimes()
+        updateLastTenRuns()
+        updateLastTenEternities()
+        updateLastTenRealities()
+        IPminpeak = new Decimal(0)
+        EPminpeak = new Decimal(0)
+        updateMilestones()
+        resetTimeDimensions()
+        if (player.eternities < 20) player.autobuyers[9].bulk = 1
+        if (player.eternities < 20) document.getElementById("bulkDimboost").value = player.autobuyers[9].bulk
+        if (player.eternities < 50) {
+            document.getElementById("replicantidiv").style.display="none"
+            document.getElementById("replicantiunlock").style.display="inline-block"
+        } else if (document.getElementById("replicantidiv").style.display === "none" && player.eternities >= 50) {
+            document.getElementById("replicantidiv").style.display="inline-block"
+            document.getElementById("replicantiunlock").style.display="none"
+        }
+        try {
+            kongregate.stats.submit('Eternities', player.eternities);
+        } catch (err) {console.log("Couldn't load Kongregate API")}
+        if (player.eternities > 2 && player.replicanti.galaxybuyer === undefined) player.replicanti.galaxybuyer = false
+        document.getElementById("infinityPoints1").innerHTML = "You have <span class=\"IPAmount1\">"+shortenDimensions(player.infinityPoints)+"</span> Infinity points."
+        document.getElementById("infinityPoints2").innerHTML = "You have <span class=\"IPAmount2\">"+shortenDimensions(player.infinityPoints)+"</span> Infinity points."
+        if (player.eternities < 2) document.getElementById("break").textContent = "BREAK INFINITY"
+        document.getElementById("replicantireset").innerHTML = "Reset replicanti amount, but get a free galaxy<br>"+player.replicanti.galaxies + " replicated galaxies created."
+        document.getElementById("eternitybtn").style.display = player.infinityPoints.gte(player.eternityChallGoal) ? "inline-block" : "none"
+        document.getElementById("infiMult").innerHTML = "Multiply infinity points from all sources by 2 <br>currently: "+shorten(player.infMult.times(kongIPMult)) +"x<br>Cost: "+shortenCosts(player.infMultCost)+" IP"
+        updateEternityUpgrades()
+        document.getElementById("totaltickgained").textContent = "You've gained "+Math.max(player.totalTickGained, 0).toString().replace(/\B(?=(\d{3})+(?!\d))/g, ",")+" tickspeed upgrades."
+        updateTickSpeed();
+        playerInfinityUpgradesOnEternity()
+        document.getElementById("eternityPoints2").innerHTML = "You have <span class=\"EPAmount2\">"+shortenDimensions(player.eternityPoints)+"</span> Eternity point"+((player.eternityPoints.eq(1)) ? "." : "s.")
+        updateEternityChallenges()
+        if (player.eternities <= 1) {
+            showTab("dimensions")
+            showDimTab("antimatterdimensions")
+            loadAutoBuyerSettings()
+        }
+        Marathon2 = 0;
+        toggleCrunchMode()
+        toggleCrunchMode()
+        toggleCrunchMode()
+
+        toggleEternityMode()
+        toggleEternityMode()
+        toggleEternityMode()
+        updateTimeStudyButtons()
+        if (!player.reality.upg.includes(10)) {
+            document.getElementById("infmultbuyer").textContent = "Autobuy IP mult OFF"
+            document.getElementById("replauto1").textContent = "Auto: OFF"
+            document.getElementById("replauto2").textContent = "Auto: OFF"
+            document.getElementById("replauto3").textContent = "Auto: OFF"
+        }
+        generateGlyphTable();
+        updateWormholeUpgrades()
+        updateAutomatorRows()
+        updateAutomatorTree()
+    }
+}
+
+function exitChallenge() {
+    if (player.currentChallenge !== "") {
+        document.getElementById(player.currentChallenge).textContent = "Start"
+        startChallenge("");
+        updateChallenges();
+    } else if (player.currentEternityChall !== "") {
+        player.currentEternityChall = ""
+        player.eternityChallGoal = new Decimal(Number.MAX_VALUE)
+        eternity(true)
+        updateEternityChallenges();
+    }
+}
+
+function startChallenge(name, target) {
+  if(!player.options.confirmations.challenges || name == "" ? true : (name.includes("post")) ? confirm("You will start over with just your infinity upgrades, and achievements. You need to reach a set goal with special conditions. NOTE: The rightmost infinity upgrade column doesn't work on challenges.") : confirm("You will start over with just your infinity upgrades, and achievements. You need to reach infinity with special conditions. NOTE: The rightmost infinity upgrade column doesn't work on challenges.")) {
+    if (player.currentChallenge != "") document.getElementById(player.currentChallenge).textContent = "Start"
+    player = {
+        money: new Decimal(10),
+        tickSpeedCost: new Decimal(1000),
+        tickspeed: new Decimal(1000),
+        firstCost: new Decimal(10),
+        secondCost: new Decimal(100),
+        thirdCost: new Decimal(10000),
+        fourthCost: new Decimal(1000000),
+        fifthCost: new Decimal(1e9),
+        sixthCost: new Decimal(1e13),
+        seventhCost: new Decimal(1e18),
+        eightCost: new Decimal(1e24),
+        firstAmount: new Decimal(0),
+        secondAmount: new Decimal(0),
+        thirdAmount: new Decimal(0),
+        fourthAmount: new Decimal(0),
+        firstBought: 0,
+        secondBought: 0,
+        thirdBought: 0,
+        fourthBought: 0,
+        fifthAmount: new Decimal(0),
+        sixthAmount: new Decimal(0),
+        seventhAmount: new Decimal(0),
+        eightAmount: new Decimal(0),
+        fifthBought: 0,
+        sixthBought: 0,
+        seventhBought: 0,
+        eightBought: 0,
+        firstPow: new Decimal(1),
+        secondPow: new Decimal(1),
+        thirdPow: new Decimal(1),
+        fourthPow: new Decimal(1),
+        fifthPow: new Decimal(1),
+        sixthPow: new Decimal(1),
+        seventhPow: new Decimal(1),
+        eightPow: new Decimal(1),
+        sacrificed: new Decimal(0),
+      achievements: player.achievements,
+      challenges: player.challenges,
+      currentChallenge: name,
+      infinityUpgrades: player.infinityUpgrades,
+      infinityPoints: player.infinityPoints,
+      infinitied: player.infinitied,
+      infinitiedBank: player.infinitiedBank,
+      totalTimePlayed: player.totalTimePlayed,
+      realTimePlayed: player.realTimePlayed,
+      bestInfinityTime: player.bestInfinityTime,
+      thisInfinityTime: 0,
+      resets: 0,
+      galaxies: 0,
+      tickDecrease: 0.9,
+      totalmoney: player.totalmoney,
+      interval: null,
+      lastUpdate: player.lastUpdate,
+      achPow: player.achPow,
+      autobuyers: player.autobuyers,
+      costMultipliers: [new Decimal(1e3), new Decimal(1e4), new Decimal(1e5), new Decimal(1e6), new Decimal(1e8), new Decimal(1e10), new Decimal(1e12), new Decimal(1e15)],
+      tickspeedMultiplier: new Decimal(10),
+      chall2Pow: 1,
+      chall3Pow: new Decimal(0.01),
+      matter: new Decimal(0),
+      newsArray: player.newsArray,
+      chall11Pow: new Decimal(1),
+      partInfinityPoint: player.partInfinityPoint,
+      partInfinitied: player.partInfinitied,
+      break: player.break,
+      challengeTimes: player.challengeTimes,
+      infchallengeTimes: player.infchallengeTimes,
+      lastTenRuns: player.lastTenRuns,
+      lastTenEternities: player.lastTenEternities,
+      lastTenRealities: player.lastTenRealities,
+      infMult: player.infMult,
+      infMultCost: player.infMultCost,
+      tickSpeedMultDecrease: player.tickSpeedMultDecrease,
+      tickSpeedMultDecreaseCost: player.tickSpeedMultDecreaseCost,
+      dimensionMultDecrease: player.dimensionMultDecrease,
+      dimensionMultDecreaseCost: player.dimensionMultDecreaseCost,
+      version: player.version,
+      postChallUnlocked: player.postChallUnlocked,
+      postC4Tier: 1,
+      postC3Reward: new Decimal(1),
+      overXGalaxies: player.overXGalaxies,
+      spreadingCancer: player.spreadingCancer,
+      infDimensionsUnlocked: player.infDimensionsUnlocked,
+      infinityPower: player.infinityPower,
+      infinityDimension1: player.infinityDimension1,
+      infinityDimension2: player.infinityDimension2,
+      infinityDimension3: player.infinityDimension3,
+      infinityDimension4: player.infinityDimension4,
+      infinityDimension5: player.infinityDimension5,
+      infinityDimension6: player.infinityDimension6,
+      infinityDimension7: player.infinityDimension7,
+      infinityDimension8: player.infinityDimension8,
+      infDimBuyers: player.infDimBuyers,
+      timeShards: player.timeShards,
+      tickThreshold: player.tickThreshold,
+      timeDimension1: player.timeDimension1,
+      timeDimension2: player.timeDimension2,
+      timeDimension3: player.timeDimension3,
+      timeDimension4: player.timeDimension4,
+      timeDimension5: player.timeDimension5,
+      timeDimension6: player.timeDimension6,
+      timeDimension7: player.timeDimension7,
+      timeDimension8: player.timeDimension8,
+      eternityPoints: player.eternityPoints,
+      eternities: player.eternities,
+      thisEternity: player.thisEternity,
+      bestEternity: player.bestEternity,
+      eternityUpgrades: player.eternityUpgrades,
+      epmult: player.epmult,
+      epmultCost: player.epmultCost,
+      totalTickGained: player.totalTickGained,
+      offlineProd: player.offlineProd,
+      offlineProdCost: player.offlineProdCost,
+      challengeTarget: target,
+      autoSacrifice: player.autoSacrifice,
+      replicanti: player.replicanti,
+      timestudy: player.timestudy,
+      eternityChalls: player.eternityChalls,
+      eternityChallGoal: player.eternityChallGoal,
+      currentEternityChall: player.currentEternityChall,
+      eternityChallUnlocked: player.eternityChallUnlocked,
+      etercreq: player.etercreq,
+      autoIP: player.autoIP,
+      autoTime: player.autoTime,
+      infMultBuyer: player.infMultBuyer,
+      autoCrunchMode: player.autoCrunchMode,
+      autoEternityMode: player.autoEternityMode,
+      respec: player.respec,
+      eternityBuyer: player.eternityBuyer,
+      eterc8ids: player.eterc8ids,
+      eterc8repl: player.eterc8repl,
+      dimlife: player.dimlife,
+      dead: player.dead,
+      dilation: player.dilation,
+      secretUnlocks: player.secretUnlocks,
+      realities: player.realities,
+      thisReality: player.thisReality,
+      bestReality: player.bestReality,
+      reality: player.reality,
+      wormhole: player.wormhole,
+      options: player.options
+    };
+	if (player.currentChallenge == "challenge10" || player.currentChallenge == "postc1") {
+        player.thirdCost = new Decimal(100)
+        player.fourthCost = new Decimal(500)
+        player.fifthCost = new Decimal(2500)
+        player.sixthCost = new Decimal(2e4)
+        player.seventhCost = new Decimal(2e5)
+        player.eightCost = new Decimal(4e6)
+    }
+    if (player.currentChallenge == "postc1") player.costMultipliers = [new Decimal(1e3),new Decimal(5e3),new Decimal(1e4),new Decimal(1.2e4),new Decimal(1.8e4),new Decimal(2.6e4),new Decimal(3.2e4),new Decimal(4.2e4)];
+    if (player.currentChallenge == "postc2") {
+        player.eightAmount = new Decimal(1);
+        player.eightBought = 1;
+        player.resets = 4;
+    }
+
+    if (player.replicanti.unl) player.replicanti.amount = new Decimal(1)
+    player.replicanti.galaxies = 0
+
+    // even if we're in a challenge, apparently if it's challenge 2 we might have four resets anyway.
+    setInitialDimensionPower();
+
+    IPminpeak = new Decimal(0)
+    if (player.currentChallenge.includes("post")) player.break = true
+    if (isAchEnabled("r36")) player.tickspeed = player.tickspeed.times(0.98);
+    if (isAchEnabled("r45")) player.tickspeed = player.tickspeed.times(0.98);
+    if (isAchEnabled("r66")) player.tickspeed = player.tickspeed.times(0.98);
+    if (isAchEnabled("r83")) player.tickspeed = player.tickspeed.times(Decimal.pow(0.95,player.galaxies));
+
+    if (player.eternities < 30) {
+        document.getElementById("secondRow").style.display = "none";
+        document.getElementById("thirdRow").style.display = "none";
+        document.getElementById("tickSpeed").style.visibility = "hidden";
+        document.getElementById("tickSpeedMax").style.visibility = "hidden";
+        document.getElementById("tickLabel").style.visibility = "hidden";
+        document.getElementById("tickSpeedAmount").style.visibility = "hidden";
+        document.getElementById("fourthRow").style.display = "none";
+    }
+    document.getElementById("fifthRow").style.display= "none";
+    document.getElementById("sixthRow").style.display= "none";
+    document.getElementById("seventhRow").style.display= "none";
+    document.getElementById("eightRow").style.display= "none";
+    if (name == "challenge12" || player.currentChallenge == "postc1" || player.currentChallenge == "postc6") document.getElementById("matter").style.display = "block";
+    else document.getElementById("matter").style.display = "none";
+
+    if (name == "challenge12" || name == "challenge9" || name == "challenge5" || player.currentChallenge == "postc1" || player.currentChallenge == "postc4" || player.currentChallenge == "postc5" || player.currentChallenge == "postc6" || player.currentChallenge == "postc8") document.getElementById("quickReset").style.display = "inline-block";
+    else document.getElementById("quickReset").style.display = "none";
+
+    showTab('dimensions');
+    updateChallenges();
+    if (isAchEnabled("r21")) player.money = new Decimal(100).max(player.money);
+    if (isAchEnabled("r37")) player.money = new Decimal(1000);
+    if (isAchEnabled("r54")) player.money = new Decimal(2e5);
+    if (isAchEnabled("r55")) player.money = new Decimal(1e10);
+    if (isAchEnabled("r78")) player.money = new Decimal(1e25);
+    showTab("dimensions")
+    try {
+        kongregate.stats.submit('Infinitied', getInfinitied());
+        kongregate.stats.submit('Fastest Infinity time (ms)', Math.floor(player.bestInfinityTime))
+    } catch (err) {console.log("Couldn't load Kongregate API")}
+
+    if (player.infinitied >= 10) giveAchievement("That's a lot of infinites");
+
+    document.getElementById("replicantireset").innerHTML = "Reset replicanti amount, but get a free galaxy<br>"+player.replicanti.galaxies + " replicated galaxies created."
+
+    resetInfDimensions();
+    player.tickspeed = player.tickspeed.times(Decimal.pow(getTickSpeedMultiplier(), player.totalTickGained))
+    updateTickSpeed();
+
+    if (player.resets == 0 && player.currentChallenge == "") {
+        if (player.infinityUpgrades.includes("skipReset1")) player.resets++;
+        if (player.infinityUpgrades.includes("skipReset2")) player.resets++;
+        if (player.infinityUpgrades.includes("skipReset3")) player.resets++;
+        if (player.infinityUpgrades.includes("skipResetGalaxy")) {
+            player.resets++;
+            if (player.galaxies == 0) player.galaxies = 1
+        }
+    }
+    if (player.currentChallenge.includes("post") && player.currentEternityChall !== "") giveAchievement("I wish I had gotten 7 eternities")
+    Marathon2 = 0;
+}
+}
+
+function unlockEChall(idx) {
+    if (player.eternityChallUnlocked == 0) {
+        player.eternityChallUnlocked = idx
+        document.getElementById("eterc"+player.eternityChallUnlocked+"div").style.display = "inline-block"
+        if (!justImported) showTab("challenges")
+        if (!justImported) showChallengesTab("eternitychallenges")
+        if (idx !== 12 && idx !== 13) player.etercreq = idx
+    }
+    updateEternityChallenges()
+    updateTimeStudyButtons()
+}
+
+function ECTimesCompleted(name) {
+    if (player.eternityChalls[name] === undefined) return 0
+    else return player.eternityChalls[name]
+}
+
+function canUnlockEC(idx, cost, study, study2) {
+    study2 = (study2 !== undefined) ? study2 : 0;
+    if (player.eternityChallUnlocked !== 0) return false
+    if (!player.timestudy.studies.includes(study) && (player.study2 == 0 || !player.timestudy.studies.includes(study2))) return false
+    if (player.timestudy.theorem < cost) return false
+    if (player.etercreq == idx && idx !== 11 && idx !== 12) return true
+
+    switch(idx) {
+        case 1:
+        if (player.eternities >= 20000+(ECTimesCompleted("eterc1")*20000)) return true
+        break;
+
+        case 2:
+        if (player.totalTickGained >= 1300+(ECTimesCompleted("eterc2")*150)) return true
+        break;
+
+        case 3:
+        if (player.eightAmount.gte(17300+(ECTimesCompleted("eterc3")*1250))) return true
+        break;
+
+        case 4:
+        if (1e8 + (ECTimesCompleted("eterc4")*5e7) <= getInfinitied()) return true
+        break;
+
+        case 5:
+        if (160 + (ECTimesCompleted("eterc5")*14) <= player.galaxies) return true
+        break;
+
+        case 6:
+        if (40 + (ECTimesCompleted("eterc6")*5) <= player.replicanti.galaxies) return true
+        break;
+
+        case 7:
+        if (player.money.gte(new Decimal("1e500000").times(new Decimal("1e300000").pow(ECTimesCompleted("eterc7"))))) return true
+        break;
+
+        case 8:
+        if (player.infinityPoints.gte(new Decimal("1e4000").times(new Decimal("1e1000").pow(ECTimesCompleted("eterc8"))))) return true
+        break;
+
+        case 9:
+        if (player.infinityPower.gte(new Decimal("1e17500").times(new Decimal("1e2000").pow(ECTimesCompleted("eterc9"))))) return true
+        break;
+
+        case 10:
+        if (player.eternityPoints.gte(new Decimal("1e100").times(new Decimal("1e20").pow(ECTimesCompleted("eterc10"))))) return true
+        break;
+
+        case 11:
+        if (player.timestudy.studies.includes(71) && !player.timestudy.studies.includes(72) && !player.timestudy.studies.includes(73)) return true
+        break;
+
+        case 12:
+        if (player.timestudy.studies.includes(73) && !player.timestudy.studies.includes(71) && !player.timestudy.studies.includes(72)) return true
+        break;
+    }
+}
+
+function updateECUnlockButtons() {
+    if (canUnlockEC(1, 30, 171)) {
+        document.getElementById("ec1unl").className = "eternitychallengestudy"
+    } else {
+        document.getElementById("ec1unl").className = "eternitychallengestudylocked"
+    }
+
+    if (canUnlockEC(2, 35, 171)) {
+        document.getElementById("ec2unl").className = "eternitychallengestudy"
+    } else {
+        document.getElementById("ec2unl").className = "eternitychallengestudylocked"
+    }
+
+    if (canUnlockEC(3, 40, 171)) {
+        document.getElementById("ec3unl").className = "eternitychallengestudy"
+    } else {
+        document.getElementById("ec3unl").className = "eternitychallengestudylocked"
+    }
+
+    if (canUnlockEC(4, 70, 143)) {
+        document.getElementById("ec4unl").className = "eternitychallengestudy"
+    } else {
+        document.getElementById("ec4unl").className = "eternitychallengestudylocked"
+    }
+
+    if (canUnlockEC(5, 130, 42)) {
+        document.getElementById("ec5unl").className = "eternitychallengestudy"
+    } else {
+        document.getElementById("ec5unl").className = "eternitychallengestudylocked"
+    }
+
+    if (canUnlockEC(6, 85, 121)) {
+        document.getElementById("ec6unl").className = "eternitychallengestudy"
+    } else {
+        document.getElementById("ec6unl").className = "eternitychallengestudylocked"
+    }
+
+    if (canUnlockEC(7, 115, 111)) {
+        document.getElementById("ec7unl").className = "eternitychallengestudy"
+    } else {
+        document.getElementById("ec7unl").className = "eternitychallengestudylocked"
+    }
+
+    if (canUnlockEC(8, 115, 123)) {
+        document.getElementById("ec8unl").className = "eternitychallengestudy"
+    } else {
+        document.getElementById("ec8unl").className = "eternitychallengestudylocked"
+    }
+
+    if (canUnlockEC(9, 415, 151)) {
+        document.getElementById("ec9unl").className = "eternitychallengestudy"
+    } else {
+        document.getElementById("ec9unl").className = "eternitychallengestudylocked"
+    }
+
+    if (canUnlockEC(10, 550, 181)) {
+        document.getElementById("ec10unl").className = "eternitychallengestudy"
+    } else {
+        document.getElementById("ec10unl").className = "eternitychallengestudylocked"
+    }
+
+    if (canUnlockEC(11, 1, 231, 232)) {
+        document.getElementById("ec11unl").className = "eternitychallengestudy"
+    } else {
+        document.getElementById("ec11unl").className = "eternitychallengestudylocked"
+    }
+
+    if (canUnlockEC(12, 1, 233, 234)) {
+        document.getElementById("ec12unl").className = "eternitychallengestudy"
+    } else {
+        document.getElementById("ec12unl").className = "eternitychallengestudylocked"
+    }
+
+    if (player.eternityChallUnlocked !== 0 )document.getElementById("ec"+player.eternityChallUnlocked+"unl").className = "eternitychallengestudybought"
+}
+
+document.getElementById("ec1unl").onclick = function() {
+    if (canUnlockEC(1, 30, 171)) {
+        unlockEChall(1)
+        player.timestudy.theorem -= 30
+        updateTheoremButtons()
+        updateTimeStudyButtons()
+        drawStudyTree()
+        return true
+    } else return false
+}
+
+document.getElementById("ec2unl").onclick = function() {
+    if (canUnlockEC(2, 35, 171)) {
+        unlockEChall(2)
+        player.timestudy.theorem -= 35
+        updateTheoremButtons()
+        updateTimeStudyButtons()
+        drawStudyTree()
+        return true
+    } else return false
+}
+
+document.getElementById("ec3unl").onclick = function() {
+    if (canUnlockEC(3, 40, 171)) {
+        unlockEChall(3)
+        player.timestudy.theorem -= 40
+        updateTheoremButtons()
+        updateTimeStudyButtons()
+        drawStudyTree()
+        return true
+    } else return false
+}
+
+document.getElementById("ec4unl").onclick = function() {
+    if (canUnlockEC(4, 70, 143)) {
+        unlockEChall(4)
+        player.timestudy.theorem -= 70
+        updateTheoremButtons()
+        updateTimeStudyButtons()
+        drawStudyTree()
+        return true
+    } else return false
+}
+
+document.getElementById("ec5unl").onclick = function() {
+    if (canUnlockEC(5, 130, 42)) {
+        unlockEChall(5)
+        player.timestudy.theorem -= 130
+        updateTheoremButtons()
+        updateTimeStudyButtons()
+        drawStudyTree()
+        return true
+    } else return false
+}
+
+document.getElementById("ec6unl").onclick = function() {
+    if (canUnlockEC(6, 85, 121)) {
+        unlockEChall(6)
+        player.timestudy.theorem -= 85
+        updateTheoremButtons()
+        updateTimeStudyButtons()
+        drawStudyTree()
+        return true
+    } else return false
+}
+
+document.getElementById("ec7unl").onclick = function() {
+    if (canUnlockEC(7, 115, 111)) {
+        unlockEChall(7)
+        player.timestudy.theorem -= 115
+        updateTheoremButtons()
+        updateTimeStudyButtons()
+        drawStudyTree()
+        return true
+    } else return false
+}
+
+document.getElementById("ec8unl").onclick = function() {
+    if (canUnlockEC(8, 115, 123)) {
+        unlockEChall(8)
+        player.timestudy.theorem -= 115
+        updateTheoremButtons()
+        updateTimeStudyButtons()
+        drawStudyTree()
+        return true
+    } else return false
+}
+
+document.getElementById("ec9unl").onclick = function() {
+    if (canUnlockEC(9, 415, 151)) {
+        unlockEChall(9)
+        player.timestudy.theorem -= 415
+        updateTheoremButtons()
+        updateTimeStudyButtons()
+        drawStudyTree()
+        return true
+    } else return false
+}
+
+document.getElementById("ec10unl").onclick = function() {
+    if (canUnlockEC(10, 550, 181)) {
+        unlockEChall(10)
+        player.timestudy.theorem -= 550
+        updateTheoremButtons()
+        updateTimeStudyButtons()
+        drawStudyTree()
+        return true
+    } else return false
+}
+
+document.getElementById("ec11unl").onclick = function() {
+    if (canUnlockEC(11, 1, 231, 232)) {
+        unlockEChall(11)
+        player.timestudy.theorem -= 1
+        updateTheoremButtons()
+        updateTimeStudyButtons()
+        drawStudyTree()
+        return true
+    } else return false
+}
+
+document.getElementById("ec12unl").onclick = function() {
+    if (canUnlockEC(12, 1, 233, 234)) {
+        unlockEChall(12)
+        player.timestudy.theorem -= 1
+        updateTheoremButtons()
+        updateTimeStudyButtons()
+        drawStudyTree()
+        return true
+    } else return false
+}
+
+function startEternityChallenge(name, startgoal, goalIncrease) {
+    if (player.eternityChallUnlocked == 0 || parseInt(name.split("c")[1]) !== player.eternityChallUnlocked) return false
+    if((!player.options.confirmations.challenges) || name == "" ? true :  (confirm("You will start over with just your time studies, eternity upgrades and achievements. You need to reach a set IP with special conditions."))) {
+        player = {
+            money: new Decimal(10),
+            tickSpeedCost: new Decimal(1000),
+            tickspeed: new Decimal(1000),
+            firstCost: new Decimal(10),
+            secondCost: new Decimal(100),
+            thirdCost: new Decimal(10000),
+            fourthCost: new Decimal(1000000),
+            fifthCost: new Decimal(1e9),
+            sixthCost: new Decimal(1e13),
+            seventhCost: new Decimal(1e18),
+            eightCost: new Decimal(1e24),
+            firstAmount: new Decimal(0),
+            secondAmount: new Decimal(0),
+            thirdAmount: new Decimal(0),
+            fourthAmount: new Decimal(0),
+            firstBought: 0,
+            secondBought: 0,
+            thirdBought: 0,
+            fourthBought: 0,
+            fifthAmount: new Decimal(0),
+            sixthAmount: new Decimal(0),
+            seventhAmount: new Decimal(0),
+            eightAmount: new Decimal(0),
+            fifthBought: 0,
+            sixthBought: 0,
+            seventhBought: 0,
+            eightBought: 0,
+            firstPow: new Decimal(1),
+            secondPow: new Decimal(1),
+            thirdPow: new Decimal(1),
+            fourthPow: new Decimal(1),
+            fifthPow: new Decimal(1),
+            sixthPow: new Decimal(1),
+            seventhPow: new Decimal(1),
+            eightPow: new Decimal(1),
+            sacrificed: new Decimal(0),
+            achievements: player.achievements,
+            challenges: (player.eternities >= 2 && isAchEnabled("r133")) ? ["challenge1", "challenge2", "challenge3", "challenge4", "challenge5", "challenge6", "challenge7", "challenge8", "challenge9", "challenge10", "challenge11", "challenge12", "postc1", "postc2", "postc3", "postc4", "postc5", "postc6", "postc7", "postc8"] : (player.eternities >= 2) ? ["challenge1", "challenge2", "challenge3", "challenge4", "challenge5", "challenge6", "challenge7", "challenge8", "challenge9", "challenge10", "challenge11", "challenge12"] : [],
+            currentChallenge: "",
+            infinityUpgrades: player.infinityUpgrades,
+            infinityPoints: new Decimal(0),
+            infinitied: 0,
+            infinitiedBank: player.infinitiedBank,
+            totalTimePlayed: player.totalTimePlayed,
+            realTimePlayed: player.realTimePlayed,
+            bestInfinityTime: 9999999999,
+            thisInfinityTime: 0,
+            resets: (player.eternities >= 4) ? 4 : 0,
+            galaxies: (player.eternities >= 4) ? 1 : 0,
+            tickDecrease: 0.9,
+            totalmoney: player.totalmoney,
+            interval: null,
+            lastUpdate: player.lastUpdate,
+            achPow: player.achPow,
+            autobuyers: player.autobuyers,
+            partInfinityPoint: 0,
+            partInfinitied: 0,
+            break: player.break,
+            costMultipliers: [new Decimal(1e3), new Decimal(1e4), new Decimal(1e5), new Decimal(1e6), new Decimal(1e8), new Decimal(1e10), new Decimal(1e12), new Decimal(1e15)],
+            tickspeedMultiplier: new Decimal(10),
+            chall2Pow: 1,
+            chall3Pow: new Decimal(0.01),
+            newsArray: player.newsArray,
+            matter: new Decimal(0),
+            chall11Pow: new Decimal(1),
+            challengeTimes: player.challengeTimes,
+            infchallengeTimes: player.infchallengeTimes,
+            lastTenRuns: [[600*60*24*31, new Decimal(1)], [600*60*24*31, new Decimal(1)], [600*60*24*31, new Decimal(1)], [600*60*24*31, new Decimal(1)], [600*60*24*31, new Decimal(1)], [600*60*24*31, new Decimal(1)], [600*60*24*31, new Decimal(1)], [600*60*24*31, new Decimal(1)], [600*60*24*31, new Decimal(1)], [600*60*24*31, new Decimal(1)]],
+            lastTenEternities: player.lastTenEternities,
+            lastTenRealities: player.lastTenRealities,
+            infMult: new Decimal(1),
+            infMultCost: new Decimal(10),
+            tickSpeedMultDecrease: player.eternities >= 20 ? player.tickSpeedMultDecrease : 10,
+            tickSpeedMultDecreaseCost: player.eternities >= 20 ? player.tickSpeedMultDecreaseCost : 3e6,
+            dimensionMultDecrease: player.eternities >= 20 ? player.dimensionMultDecrease : 10,
+            dimensionMultDecreaseCost: player.eternities >= 20 ? player.dimensionMultDecreaseCost : 1e8,
+            version: player.version,
+            postChallUnlocked: (isAchEnabled("r133")) ? 8 : 0,
+            postC4Tier: 1,
+            postC3Reward: new Decimal(1),
+            overXGalaxies: player.overXGalaxies,
+            spreadingCancer: player.spreadingCancer,
+            infDimensionsUnlocked: [false, false, false, false, false, false, false, false],
+            infinityPower: new Decimal(1),
+            infinityDimension1 : {
+                cost: new Decimal(1e8),
+                amount: new Decimal(0),
+                bought: 0,
+                power: new Decimal(1),
+                baseAmount: 0
+            },
+            infinityDimension2 : {
+                cost: new Decimal(1e9),
+                amount: new Decimal(0),
+                bought: 0,
+                power: new Decimal(1),
+                baseAmount: 0
+            },
+            infinityDimension3 : {
+                cost: new Decimal(1e10),
+                amount: new Decimal(0),
+                bought: 0,
+                power: new Decimal(1),
+                baseAmount: 0
+            },
+            infinityDimension4 : {
+                cost: new Decimal(1e20),
+                amount: new Decimal(0),
+                bought: 0,
+                power: new Decimal(1),
+                baseAmount: 0
+            },
+            infinityDimension5 : {
+                cost: new Decimal(1e140),
+                amount: new Decimal(0),
+                bought: 0,
+                power: new Decimal(1),
+                baseAmount: 0
+            },
+            infinityDimension6 : {
+                cost: new Decimal(1e200),
+                amount: new Decimal(0),
+                bought: 0,
+                power: new Decimal(1),
+                baseAmount: 0
+            },
+            infinityDimension7 : {
+                cost: new Decimal(1e250),
+                amount: new Decimal(0),
+                bought: 0,
+                power: new Decimal(1),
+                baseAmount: 0
+            },
+            infinityDimension8 : {
+                cost: new Decimal(1e280),
+                amount: new Decimal(0),
+                bought: 0,
+                power: new Decimal(1),
+                baseAmount: 0
+            },
+            infDimBuyers: player.infDimBuyers,
+            timeShards: new Decimal(0),
+            tickThreshold: new Decimal(1),
+            totalTickGained: 0,
+            timeDimension1: player.timeDimension1,
+            timeDimension2: player.timeDimension2,
+            timeDimension3: player.timeDimension3,
+            timeDimension4: player.timeDimension4,
+            timeDimension5: player.timeDimension5,
+            timeDimension6: player.timeDimension6,
+            timeDimension7: player.timeDimension7,
+            timeDimension8: player.timeDimension8,
+            eternityPoints: player.eternityPoints,
+            eternities: player.eternities,
+            thisEternity: 0,
+            bestEternity: player.bestEternity,
+            eternityUpgrades: player.eternityUpgrades,
+            epmult: player.epmult,
+            epmultCost: player.epmultCost,
+            totalTickGained: 0,
+            offlineProd: player.eternities >= 20 ? player.offlineProd : 0,
+            offlineProdCost: player.eternities >= 20 ? player.offlineProdCost : 1e7,
+            challengeTarget: 0,
+            autoSacrifice: player.eternities >= 7 ? player.autoSacrifice : 1,
+            replicanti: {
+                amount: player.eternities >= 50 ? 1 : 0,
+                unl: player.eternities >= 50 ? true : false,
+                chance: 0.01,
+                chanceCost: new Decimal(1e150),
+                interval: 1000,
+                intervalCost: new Decimal(1e140),
+                gal: 0,
+                galaxies: 0,
+                galCost: new Decimal(1e170),
+                galaxybuyer: (player.eternities >= 3) ? player.replicanti.galaxybuyer : undefined,
+                auto: player.replicanti.auto
+            },
+            timestudy: player.timestudy,
+            eternityChalls: player.eternityChalls,
+            eternityChallGoal: startgoal.times(goalIncrease.pow(ECTimesCompleted(name))).max(startgoal),
+            currentEternityChall: name,
+            eternityChallUnlocked: player.eternityChallUnlocked,
+            etercreq: player.etercreq,
+            autoIP: new Decimal(0),
+            autoTime: 1e300,
+            infMultBuyer: player.infMultBuyer,
+            autoCrunchMode: player.autoCrunchMode,
+            autoEternityMode: player.autoEternityMode,
+            respec: player.respec,
+            eternityBuyer: player.eternityBuyer,
+            eterc8ids: 50,
+            eterc8repl: 40,
+            dimlife: true,
+            dead: true,
+            dilation: {
+                studies: player.dilation.studies,
+                active: false,
+                tachyonParticles: player.dilation.tachyonParticles,
+                dilatedTime: player.dilation.dilatedTime,
+                totalTachyonParticles: player.dilation.totalTachyonParticles,
+                nextThreshold: player.dilation.nextThreshold,
+                freeGalaxies: player.dilation.freeGalaxies,
+                upgrades: player.dilation.upgrades,
+                rebuyables: player.dilation.rebuyables
+            },
+            secretUnlocks: player.secretUnlocks,
+            realities: player.realities,
+            thisReality: player.thisReality,
+            bestReality: player.bestReality,
+            reality: player.reality,
+            wormhole: player.wormhole,
+            options: player.options
+        };
+
+        if (player.replicanti.unl) player.replicanti.amount = new Decimal(1)
+        player.replicanti.galaxies = 0
+        if (isAchEnabled("r36")) player.tickspeed = player.tickspeed.times(0.98);
+        if (isAchEnabled("r45")) player.tickspeed = player.tickspeed.times(0.98);
+        if (player.eternities < 30) {
+            document.getElementById("secondRow").style.display = "none";
+            document.getElementById("thirdRow").style.display = "none";
+            document.getElementById("tickSpeed").style.visibility = "hidden";
+            document.getElementById("tickSpeedMax").style.visibility = "hidden";
+            document.getElementById("tickLabel").style.visibility = "hidden";
+            document.getElementById("tickSpeedAmount").style.visibility = "hidden";
+            document.getElementById("fourthRow").style.display = "none";
+        }
+        document.getElementById("fifthRow").style.display = "none";
+        document.getElementById("sixthRow").style.display = "none";
+        document.getElementById("seventhRow").style.display = "none";
+        document.getElementById("eightRow").style.display = "none";
+        document.getElementById("matter").style.display = "none";
+        document.getElementById("quickReset").style.display = "none";
+        var autobuyers = document.getElementsByClassName('autoBuyerDiv')
+        if (player.eternities < 2) {
+            for (var i=0; i<autobuyers.length;i++) autobuyers.item(i).style.display = "none"
+            document.getElementById("buyerBtnDimBoost").style.display = "inline-block"
+            document.getElementById("buyerBtnGalaxies").style.display = "inline-block"
+            document.getElementById("buyerBtnInf").style.display = "inline-block"
+            document.getElementById("buyerBtnTickSpeed").style.display = "inline-block"
+        }
+        updateAutobuyers();
+        if (isAchEnabled("r21")) player.money = new Decimal(100).max(player.money);
+        if (isAchEnabled("r37")) player.money = new Decimal(1000);
+        if (isAchEnabled("r54")) player.money = new Decimal(2e5);
+        if (isAchEnabled("r55")) player.money = new Decimal(1e10);
+        if (isAchEnabled("r78")) player.money = new Decimal(1e25);
+        if (isAchEnabled("r104")) player.infinityPoints = new Decimal(2e25);
+        resetInfDimensions();
+        updateChallenges();
+        updateChallengeTimes()
+        updateLastTenRuns()
+        updateLastTenEternities()
+        var infchalls = Array.from(document.getElementsByClassName('infchallengediv'))
+        for (var i = 0; i< infchalls.length; i++) infchalls[i].style.display = "none"
+        IPminpeak = new Decimal(0)
+        EPminpeak = new Decimal(0)
+        updateMilestones()
+        resetTimeDimensions()
+        if (player.eternities < 20) player.autobuyers[9].bulk = 1
+        if (player.eternities < 20) document.getElementById("bulkDimboost").value = player.autobuyers[9].bulk
+        if (player.eternities < 50) {
+            document.getElementById("replicantidiv").style.display="none"
+            document.getElementById("replicantiunlock").style.display="inline-block"
+        }
+        try {
+            kongregate.stats.submit('Eternities', player.eternities);
+        } catch (err) {console.log("Couldn't load Kongregate API")}
+        if (player.eternities > 2 && player.replicanti.galaxybuyer === undefined) player.replicanti.galaxybuyer = false
+        document.getElementById("infinityPoints1").innerHTML = "You have <span class=\"IPAmount1\">"+shortenDimensions(player.infinityPoints)+"</span> Infinity points."
+        document.getElementById("infinityPoints2").innerHTML = "You have <span class=\"IPAmount2\">"+shortenDimensions(player.infinityPoints)+"</span> Infinity points."
+        if (player.eternities < 2) document.getElementById("break").textContent = "BREAK INFINITY"
+        document.getElementById("replicantireset").innerHTML = "Reset replicanti amount, but get a free galaxy<br>"+player.replicanti.galaxies + " replicated galaxies created."
+        document.getElementById("eternitybtn").style.display = player.infinityPoints.gte(player.eternityChallGoal) ? "inline-block" : "none"
+        document.getElementById("infiMult").innerHTML = "Multiply infinity points from all sources by 2 <br>currently: "+shorten(player.infMult.times(kongIPMult)) +"x<br>Cost: "+shortenCosts(player.infMultCost)+" IP"
+        updateEternityUpgrades()
+        document.getElementById("totaltickgained").textContent = "You've gained "+Math.max(player.totalTickGained, 0).toString().replace(/\B(?=(\d{3})+(?!\d))/g, ",")+" tickspeed upgrades."
+        updateTickSpeed();
+        playerInfinityUpgradesOnEternity()
+        document.getElementById("eternityPoints2").innerHTML = "You have <span class=\"EPAmount2\">"+shortenDimensions(player.eternityPoints)+"</span> Eternity point"+((player.eternityPoints.eq(1)) ? "." : "s.")
+        updateChallenges()
+        updateEternityChallenges()
+        Marathon2 = 0;
+
+        return true
+    } else return false
+}
+
+function startDilatedEternity() {
+    if (!player.dilation.studies.includes(1)) return false
+    clearInterval(gameLoopIntervalId);
+    if (player.dilation.active) {
+        eternity(true)
+        setTimeout(function() {
+            gameLoopIntervalId = setInterval(gameLoop, player.options.updateRate);
+        }, 250)
+        return false
+    }
+    if (player.options.confirmations.dilation && !confirm("Dilating time will start a new eternity, and all of your Dimension/Infinity Dimension/Time Dimension multiplier's exponents and tickspeed multiplier's exponent will be reduced to ^ 0.75. If you can eternity while dilated, you'll be rewarded with tachyon particles based on your antimatter and tachyon particles.")) {
+        setTimeout(function() {
+            gameLoopIntervalId = setInterval(gameLoop, player.options.updateRate);
+        }, 250)
+        return false
+    }
+    giveAchievement("I told you already, time is relative")
+    eternity(true)
+    player.dilation.active = true;
+    totalMult = 1
+    currentMult = 1
+    infinitiedMult = 1
+    achievementMult = 1
+    challengeMult = 1
+    unspentBonus = 1
+    postc8Mult = new Decimal(0)
+    mult18 = new Decimal(1)
+    ec10bonus = new Decimal(1)
+    setTimeout(function() {
+        gameLoopIntervalId = setInterval(gameLoop, player.options.updateRate);
+    }, 250)
+    return true
+}
+
+function unlockDilation() {
+    if (player.dilation.studies.includes(1)) return false
+    if (player.timestudy.theorem < 5000) return false
+    if (ECTimesCompleted("eterc12") !== 5) return false
+    if (ECTimesCompleted("eterc11") !== 5) return false
+    player.timestudy.theorem -= 5000
+    document.getElementById("dilationunlock").className = "dilationupgbought"
+    updateTimeStudyButtons()
+    showEternityTab("dilation")
+    document.getElementById("dilationunlock").innerHTML = "Unlock time dilation<span>Cost: 5000 Time Theorems"
+    return true
+}
+
+
+/**
+ *
+ * @param {Name of the ugrade} id
+ * @param {Cost of the upgrade} cost
+ * @param {Cost increase for the upgrade, only for rebuyables} costInc
+ *
+ * id 1-3 are rebuyables
+ *
+ * id 2 resets your dilated time and free galaxies
+ *
+ */
+
+ const DIL_UPG_COSTS = [null, [1e5, 10], [1e6, 100], [1e7, 20],
+                              5e6,        1e9,         5e7,
+                              2e12,        1e10,         1e11,
+                                            1e15]
+
+
+function buyDilationUpgrade(id, costInc) {
+    if (id > 3) { // Not rebuyable
+        if (player.dilation.dilatedTime < DIL_UPG_COSTS[id]) return // Not enough dilated time
+        if (player.dilation.upgrades.includes(id)) return // Has the upgrade
+        player.dilation.dilatedTime = player.dilation.dilatedTime.minus(DIL_UPG_COSTS[id])
+        player.dilation.upgrades.push(id)
+        if (id == 4) player.dilation.freeGalaxies *= 2 // Double the current galaxies
+    } else { // Is rebuyable
+        let upgAmount = player.dilation.rebuyables[id];
+        let realCost = new Decimal(DIL_UPG_COSTS[id][0]).times( Decimal.pow(DIL_UPG_COSTS[id][1], (upgAmount)) )
+        if (player.dilation.dilatedTime.lt(realCost)) return
+
+        player.dilation.dilatedTime = player.dilation.dilatedTime.minus(realCost)
+        player.dilation.rebuyables[id] += 1
+        if (id == 2) {
+            player.dilation.dilatedTime = new Decimal(0)
+            player.dilation.nextThreshold = new Decimal(1000)
+            player.dilation.freeGalaxies = 0
+        }
+    }
+
+    updateDilationUpgradeCosts()
+    updateDilationUpgradeButtons()
+    updateTimeStudyButtons()
+}
+
+function updateDilationUpgradeButtons() {
+    for (var i = 1; i <= 10; i++) {
+        if (i <= 3) {
+            document.getElementById("dil"+i).className = ( new Decimal(DIL_UPG_COSTS[i][0]).times(Decimal.pow(DIL_UPG_COSTS[i][1],(player.dilation.rebuyables[i]))).gt(player.dilation.dilatedTime) ) ? "dilationupgrebuyablelocked" : "dilationupgrebuyable";
+        } else if (player.dilation.upgrades.includes(i)) {
+            document.getElementById("dil"+i).className = "dilationupgbought"
+        } else {
+            document.getElementById("dil"+i).className = ( DIL_UPG_COSTS[i] > player.dilation.dilatedTime ) ? "dilationupglocked" : "dilationupg";
+        }
+    }
+    document.getElementById("dil7desc").textContent = "Currently: "+shortenMoney(player.dilation.dilatedTime.pow(1000).max(1))+"x"
+    document.getElementById("dil10desc").textContent = "Currently: "+shortenMoney(Math.floor(player.dilation.tachyonParticles.div(20000).max(1)))+"/s"
+}
+
+function updateDilationUpgradeCosts() {
+    document.getElementById("dil1cost").textContent = "Cost: " + shortenCosts( new Decimal(DIL_UPG_COSTS[1][0]).times(Decimal.pow(DIL_UPG_COSTS[1][1],(player.dilation.rebuyables[1]))) ) + " dilated time"
+    document.getElementById("dil2cost").textContent = "Cost: " + shortenCosts( new Decimal(DIL_UPG_COSTS[2][0]).times(Decimal.pow(DIL_UPG_COSTS[2][1],(player.dilation.rebuyables[2]))) ) + " dilated time"
+    document.getElementById("dil3cost").textContent = "Cost: " + formatValue(player.options.notation, new Decimal(DIL_UPG_COSTS[3][0]).times(Decimal.pow(DIL_UPG_COSTS[3][1],(player.dilation.rebuyables[3]))), 1, 1) + " dilated time"
+    document.getElementById("dil4cost").textContent = "Cost: " + shortenCosts(DIL_UPG_COSTS[4]) + " dilated time"
+    document.getElementById("dil5cost").textContent = "Cost: " + shortenCosts(DIL_UPG_COSTS[5]) + " dilated time"
+    document.getElementById("dil6cost").textContent = "Cost: " + shortenCosts(DIL_UPG_COSTS[6]) + " dilated time"
+    document.getElementById("dil7cost").textContent = "Cost: " + shortenCosts(DIL_UPG_COSTS[7]) + " dilated time"
+    document.getElementById("dil8cost").textContent = "Cost: " + shortenCosts(DIL_UPG_COSTS[8]) + " dilated time"
+    document.getElementById("dil9cost").textContent = "Cost: " + shortenCosts(DIL_UPG_COSTS[9]) + " dilated time"
+    document.getElementById("dil10cost").textContent = "Cost: " + shortenCosts(DIL_UPG_COSTS[10]) + " dilated time"
+}
+
+
+function getDilationGainPerSecond() {
+    var ret = new Decimal(player.dilation.tachyonParticles*Math.pow(2, player.dilation.rebuyables[1]))
+    if (isAchEnabled("r132")) ret = ret.times(Math.max(Math.pow(player.galaxies, 0.04), 1))
+    if (player.reality.upg.includes(1)) ret = ret.times(3)
+    for (i in player.reality.glyphs.active) {
+      var glyph = player.reality.glyphs.active[i]
+      if (glyph.type == "dilation" && glyph.effects.dilationMult !== undefined) ret = ret.times(glyph.effects.dilationMult)
+    }
+    for (i in player.reality.glyphs.active) {
+      var glyph = player.reality.glyphs.active[i]
+      if (glyph.type == "replication" && glyph.effects.dtgain !== undefined) ret = ret.times(player.replicanti.amount.e * glyph.effects.dtgain)
+    }
+    return ret
+}
+
+function getTachyonGain() {
+    let mult = Math.pow(3, player.dilation.rebuyables[3])
+    if (player.reality.upg.includes(4)) mult *= 3
+    if (player.reality.upg.includes(8)) mult *= Math.sqrt(player.achPow)
+    if (player.reality.upg.includes(15)) mult *= Math.sqrt(Decimal.log10(player.epmult))
+
+    let tachyonGain = Math.max(Math.pow(Decimal.log10(player.money) / 400, 1.5) * (mult) - player.dilation.totalTachyonParticles, 0)            
+    return tachyonGain
+}
+
+function getTachyonReq() {
+    let mult = Math.pow(3, player.dilation.rebuyables[3])
+    if (player.reality.upg.includes(4)) mult *= 3
+    if (player.reality.upg.includes(8)) mult *= Math.sqrt(player.achPow)
+
+    let req = Decimal.pow(10, Math.pow(player.dilation.tachyonParticles * Math.pow(400, 1.5) / mult, 2/3))
+    return req
+}
+
+
+
+
+
+function calcPerSec(amount, pow, hasMult) {
+    if (!hasMult) return Decimal.floor(amount).times(pow).times(player.achPow).times(timeMult()).times(player.chall2Pow).dividedBy(player.tickspeed.dividedBy(1000));
+    else return Decimal.floor(amount).times(pow).times(player.achPow).times(dimMults()).times(timeMult()).times(player.chall2Pow).dividedBy(player.tickspeed.dividedBy(1000));
+}
+
+document.getElementById("quickReset").onclick = function () {
+    if (player.resets == 0) player.resets--;
+    else player.resets -= 2;
+    softReset(1);
+}
+
+
+function updateInfPower() {
+    document.getElementById("infPowAmount").textContent = shortenMoney(player.infinityPower)
+    if (player.currentEternityChall == "eterc9") document.getElementById("infDimMultAmount").textContent = shortenMoney((Decimal.pow(Math.max(player.infinityPower.log2(), 1), 4)).max(1))
+    else {
+        var conversionRate = 7
+        for (i in player.reality.glyphs.active) {
+          var glyph = player.reality.glyphs.active[i]
+          if (glyph.type == "infinity" && glyph.effects.rate !== undefined) conversionRate += glyph.effects.rate
+        }
+        document.getElementById("infDimMultAmount").textContent = shortenMoney(player.infinityPower.pow(conversionRate).max(1))
+    }
+    if (player.currentEternityChall == "eterc7") document.getElementById("infPowPerSec").textContent = "You are getting " +shortenDimensions(DimensionProduction(1))+" Seventh Dimensions per second."
+    else document.getElementById("infPowPerSec").textContent = "You are getting " +shortenDimensions(DimensionProduction(1))+" Infinity Power per second."
+}
+
+function updateTimeShards() {
+    if (document.getElementById("timedimensions").style.display == "block" && document.getElementById("dimensions").style.display == "block") {
+        document.getElementById("timeShardAmount").textContent = shortenMoney(player.timeShards)
+        document.getElementById("tickThreshold").textContent = shortenMoney(player.tickThreshold)
+        if (player.currentEternityChall == "eterc7") document.getElementById("timeShardsPerSec").textContent = "You are getting "+shortenDimensions(getTimeDimensionProduction(1))+" Eighth Infinity Dimensions per second."
+        else document.getElementById("timeShardsPerSec").textContent = "You are getting "+shortenDimensions(getTimeDimensionProduction(1))+" Timeshards per second."
+    }
+}
+
+function updateDilation() {
+    if (document.getElementById("dilation").style.display == "block" && document.getElementById("eternitystore").style.display == "block") {
+        document.getElementById("tachyonParticleAmount").textContent = shortenMoney(player.dilation.tachyonParticles)
+        document.getElementById("dilatedTimeAmount").textContent = shortenMoney(player.dilation.dilatedTime)
+        document.getElementById("dilatedTimePerSecond").textContent = "+" + shortenMoney(getDilationGainPerSecond()) + "/s"
+        document.getElementById("galaxyThreshold").textContent = shortenMoney(player.dilation.nextThreshold)
+        document.getElementById("dilatedGalaxies").textContent = player.dilation.freeGalaxies
+    }
+}
+
+
+function getNewInfReq() {
+    if (!player.infDimensionsUnlocked[0]) return new Decimal("1e1100")
+    else if (!player.infDimensionsUnlocked[1]) return new Decimal("1e1900")
+    else if (!player.infDimensionsUnlocked[2]) return new Decimal("1e2400")
+    else if (!player.infDimensionsUnlocked[3]) return new Decimal("1e10500")
+    else if (!player.infDimensionsUnlocked[4]) return new Decimal("1e30000")
+    else if (!player.infDimensionsUnlocked[5]) return new Decimal("1e45000")
+    else if (!player.infDimensionsUnlocked[6]) return new Decimal("1e54000")
+    else return new Decimal("1e60000")
+}
+
+
+function newDimension() {
+    if (player.money.gte(getNewInfReq())) {
+        if (!player.infDimensionsUnlocked[0]) player.infDimensionsUnlocked[0] = true
+        else if (!player.infDimensionsUnlocked[1]) player.infDimensionsUnlocked[1] = true
+        else if (!player.infDimensionsUnlocked[2]) player.infDimensionsUnlocked[2] = true
+        else if (!player.infDimensionsUnlocked[3]) {
+            player.infDimensionsUnlocked[3] = true
+            giveAchievement("NEW DIMENSIONS???")
+        }
+        else if (!player.infDimensionsUnlocked[4]) player.infDimensionsUnlocked[4] = true
+        else if (!player.infDimensionsUnlocked[5]) player.infDimensionsUnlocked[5] = true
+        else if (!player.infDimensionsUnlocked[6]) player.infDimensionsUnlocked[6] = true
+        else if (!player.infDimensionsUnlocked[7]) {
+            player.infDimensionsUnlocked[7] = true
+            giveAchievement("0 degrees from infinity")
+        }
+    }
+}
+var blink = true
+setInterval(function() {
+    $.getJSON('version.txt', function(data){
+        //data is actual content of version.txt, so
+        //do whatever you need with it
+        //I'd compare it with last result and if it's different
+        //show the message received and nag for attention
+        //like this:
+        if (data.version > player.version) {
+            player.version = data.version
+            document.getElementById("update").style.display = "block"
+            document.getElementById("updatePopup").innerHTML = data.message
+            //or some more resilient method
+            //like forced news bar with message running over and over
+        }
+    })
+}, 60000)
+
+
+const ETERNITY_CHALLS = {
+    ec1: {
+        start: new Decimal("1e1800"),
+        inc: new Decimal("1e200")
+    },
+    ec2: {
+        start: new Decimal("1e975"),
+        inc: new Decimal("1e175")
+    },
+    ec3: {
+        start: new Decimal("1e600"),
+        inc: new Decimal("1e75")
+    },
+    ec4: {
+        start: new Decimal("1e2750"),
+        inc: new Decimal("1e550")
+    },
+    ec5: {
+        start: new Decimal("1e750"),
+        inc: new Decimal("1e400")
+    },
+    ec6: {
+        start: new Decimal("1e850"),
+        inc: new Decimal("1e250")
+    },
+    ec7: {
+        start: new Decimal("1e2000"),
+        inc: new Decimal("1e530")
+    },
+    ec8: {
+        start: new Decimal("1e1300"),
+        inc: new Decimal("1e900")
+    },
+    ec9: {
+        start: new Decimal("1e1750"),
+        inc: new Decimal("1e250")
+    },
+    ec10: {
+        start: new Decimal("1e3000"),
+        inc: new Decimal("1e300")
+    },
+    ec11: {
+        start: new Decimal("1e500"),
+        inc: new Decimal("1e200")
+    },
+    ec12: {
+        start: new Decimal("1e110000"),
+        inc: new Decimal("1e12000")
+    },
+}
+
+
+
+
+
+setInterval(function() {
+    try {
+        kongregate.stats.submit('Log10 of total antimatter', player.totalmoney.e);
+        kongregate.stats.submit('Log10 of Infinity Points', player.infinityPoints.e);
+        kongregate.stats.submit('Log10 of Eternity Points', player.eternityPoints.e);
+    } catch (err) {console.log("Couldn't load Kongregate API")}
+}, 10000)
+
+var nextAt = [new Decimal("1e2000"), new Decimal("1e5000"), new Decimal("1e12000"), new Decimal("1e14000"), new Decimal("1e18000"), new Decimal("1e20000"), new Decimal("1e23000"), new Decimal("1e28000")]
+
+var goals = [new Decimal("1e850"), new Decimal("1e10500"), new Decimal("1e5000"), new Decimal("1e13000"), new Decimal("1e11111"), new Decimal("2e22222"), new Decimal("1e10000"), new Decimal("1e27000")]
+setInterval(function() {
+    if (getDimensionFinalMultiplier(1).gte(new Decimal("1e308")) &&
+        getDimensionFinalMultiplier(2).gte(new Decimal("1e308")) &&
+        getDimensionFinalMultiplier(3).gte(new Decimal("1e308")) &&
+        getDimensionFinalMultiplier(4).gte(new Decimal("1e308")) &&
+        getDimensionFinalMultiplier(5).gte(new Decimal("1e308")) &&
+        getDimensionFinalMultiplier(6).gte(new Decimal("1e308")) &&
+        getDimensionFinalMultiplier(7).gte(new Decimal("1e308")) &&
+        getDimensionFinalMultiplier(8).gte(new Decimal("1e308"))) giveAchievement("Can't hold all these infinities")
+
+    if (getDimensionFinalMultiplier(1).lt(getDimensionFinalMultiplier(2)) &&
+        getDimensionFinalMultiplier(2).lt(getDimensionFinalMultiplier(3)) &&
+        getDimensionFinalMultiplier(3).lt(getDimensionFinalMultiplier(4)) &&
+        getDimensionFinalMultiplier(4).lt(getDimensionFinalMultiplier(5)) &&
+        getDimensionFinalMultiplier(5).lt(getDimensionFinalMultiplier(6)) &&
+        getDimensionFinalMultiplier(6).lt(getDimensionFinalMultiplier(7)) &&
+        getDimensionFinalMultiplier(7).lt(getDimensionFinalMultiplier(8))) giveAchievement("How the antitables have turned")
+
+
+
+    if (player.infinitied == 0 && player.infinityPoints.lt(new Decimal(1e50)) && player.eternities <= 0) document.getElementById("infinityPoints2").style.display = "none"
+    else document.getElementById("infinityPoints2").style.display = "inline-block"
+
+    if (blink && !isAchEnabled("r78")) {
+        document.getElementById("Blink of an eye").style.display = "none"
+        blink = false
+    }
+    else {
+        document.getElementById("Blink of an eye").style.display = "block"
+        blink = true
+    }
+    if (player.challenges.includes("postc1")) {
+        let temp = 1
+        for (var i=0; i < player.challenges.length; i++) {
+            if (player.challenges[i].includes("post")) {
+                temp *= 1.3
+                document.getElementById("infchallengetimes").style.display = "inline-block"
+            }
+        }
+        infDimPow = temp
+    } else {
+        document.getElementById("infchallengetimes").style.display = "none"
+    }
+
+    if (player.money.gte(new Decimal("1e2000")) || Object.keys(player.eternityChalls).length > 0 || player.eternityChallUnlocked !== 0) document.getElementById("challTabButtons").style.display = "table"
+
+    document.getElementById("kongip").textContent = "Double your IP gain from all sources (additive). Forever. Currently: x"+kongIPMult+", next: x"+(kongIPMult==1? 2: kongIPMult+2)
+    document.getElementById("kongep").textContent = "Triple your EP gain from all sources (additive). Forever. Currently: x"+kongEPMult+", next: x"+(kongEPMult==1? 3: kongEPMult+3)
+    document.getElementById("kongdim").textContent = "Double all your normal dimension multipliers (multiplicative). Forever. Currently: x"+kongDimMult+", next: x"+(kongDimMult*2)
+    document.getElementById("kongalldim").textContent = "Double ALL the dimension multipliers (Normal, Infinity, Time) (multiplicative until 32x). Forever. Currently: x"+kongAllDimMult+", next: x"+((kongAllDimMult < 32) ? kongAllDimMult * 2 : kongAllDimMult + 32)
+    document.getElementById("eternityPoints2").innerHTML = "You have <span class=\"EPAmount2\">"+shortenDimensions(player.eternityPoints)+"</span> Eternity point"+((player.eternityPoints.eq(1)) ? "." : "s.")
+
+    document.getElementById("eternitybtn").style.display = (player.infinityPoints.gte(player.eternityChallGoal) && (player.infDimensionsUnlocked[7] || player.eternities > 24)) ? "inline-block" : "none"
+
+
+    if (player.eternities !== 0) document.getElementById("eternitystorebtn").style.display = "inline-block"
+    else document.getElementById("eternitystorebtn").style.display = "none"
+    for (var i=1; i <=8; i++) {
+        document.getElementById("postc"+i+"goal").textContent = "Goal: "+shortenCosts(goals[i-1])
+    }
+
+    if (player.replicanti.galaxybuyer !== undefined) document.getElementById("replicantiresettoggle").style.display = "inline-block"
+    else document.getElementById("replicantiresettoggle").style.display = "none"
+
+    if (player.eternities > 0) document.getElementById("infmultbuyer").style.display = "inline-block"
+    else document.getElementById("infmultbuyer").style.display = "none"
+    if (player.eternities > 4) document.getElementById("togglecrunchmode").style.display = "inline-block"
+    else document.getElementById("togglecrunchmode").style.display = "none"
+    if (player.eternities > 8) document.getElementById("galaxybulk").style.display = "inline-block"
+    else document.getElementById("galaxybulk").style.display = "none"
+
+    document.getElementById("replicantichance").className = (player.infinityPoints.gte(player.replicanti.chanceCost) && player.replicanti.chance < 1) ? "storebtn" : "unavailablebtn"
+    document.getElementById("replicantiinterval").className = (player.infinityPoints.gte(player.replicanti.intervalCost) && ((player.replicanti.interval !== 50) || player.timestudy.studies.includes(22)) && (player.replicanti.interval !== 1)) ? "storebtn" : "unavailablebtn"
+    document.getElementById("replicantimax").className = (player.infinityPoints.gte(player.replicanti.galCost)) ? "storebtn" : "unavailablebtn"
+    document.getElementById("replicantireset").className = (player.replicanti.galaxies < player.replicanti.gal && player.replicanti.amount.gte(Number.MAX_VALUE)) ? "storebtn" : "unavailablebtn"
+    document.getElementById("replicantiunlock").className = (player.infinityPoints.gte(1e140)) ? "storebtn" : "unavailablebtn"
+    updateTheoremButtons()
+
+    if (getTickSpeedMultiplier() < 0.001) giveAchievement("Do you even bend time bro?")
+
+    if (player.eternities > 9) document.getElementById("bulklabel").textContent = "Buy max dimboosts every X seconds:"
+    else document.getElementById("bulklabel").textContent = "Bulk DimBoost Amount:"
+
+    if (player.eternities > 10) {
+        for (var i=1;i<player.eternities-9 && i < 9; i++) {
+            document.getElementById("infauto"+i).style.visibility = "visible"
+        }
+        document.getElementById("toggleallinfdims").style.visibility = "visible"
+    } else {
+        for (var i=1; i<9; i++) {
+            document.getElementById("infauto"+i).style.visibility = "hidden"
+        }
+        document.getElementById("toggleallinfdims").style.visibility = "hidden"
+    }
+
+    if (player.eternities >= 40) document.getElementById("replauto1").style.visibility = "visible"
+    else document.getElementById("replauto1").style.visibility = "hidden"
+    if (player.eternities >= 60) document.getElementById("replauto2").style.visibility = "visible"
+    else document.getElementById("replauto2").style.visibility = "hidden"
+    if (player.eternities >= 80) document.getElementById("replauto3").style.visibility = "visible"
+    else document.getElementById("replauto3").style.visibility = "hidden"
+    if (player.eternities >= 100) document.getElementById("autoBuyerEter").style.display = "inline-block"
+
+    if (player.eternities == 0 && player.realities == 0) document.getElementById("pasteternities").style.display = "none"
+    else document.getElementById("pasteternities").style.display = "inline-block"
+    if (player.realities == 0) document.getElementById("pastrealities").style.display = "none"
+    else document.getElementById("pastrealities").style.display = "inline-block"
+    if (player.challenges.length > 1) document.getElementById("challengetimesbtn").style.display = "inline-block"
+    else document.getElementById("challengetimesbtn").style.display = "none"
+    if (player.infinitied > 0 || player.eternities > 0 || player.realities > 0) document.getElementById("pastinfs").style.display = "inline-block"
+    else document.getElementById("pastinfs").style.display = "none"
+
+    if (player.infinitied !== 0 || player.eternities !== 0 || player.realities !== 0) document.getElementById("bigCrunchAnimBtn").style.display = "inline-block"
+    else document.getElementById("bigCrunchAnimBtn").style.display = "none"
+    if (!player.dilation.tachyonParticles.eq(0) || player.realities !== 0) document.getElementById("tachyonParticleAnimBtn").style.display = "inline-block"
+    else document.getElementById("tachyonParticleAnimBtn").style.display = "none"
+    if (player.realities !== 0 ) document.getElementById("realityAnimBtn").style.display = "inline-block"
+    else document.getElementById("realityAnimBtn").style.display = "none"
+
+    if (player.eternities !== 0 || player.realities !== 0) document.getElementById("eternityConfBtn").style.display = "inline-block"
+    else document.getElementById("eternityConfBtn").style.display = "none"
+    if (!player.dilation.tachyonParticles.eq(0) || player.realities !== 0) document.getElementById("dilationConfBtn").style.display = "inline-block"
+    else document.getElementById("dilationConfBtn").style.display = "none"
+    if (player.realities !== 0) document.getElementById("realityConfBtn").style.display = "inline-block"
+    else document.getElementById("realityConfBtn").style.display = "none"
+
+    if (player.eternities > 10 && player.currentEternityChall !== "eterc8") {
+        for (var i=1;i<player.eternities-9 && i < 9; i++) {
+            if (player.infDimBuyers[i-1]) {
+                buyMaxInfDims(i)
+                buyManyInfinityDimension(i)
+            }
+        }
+    }
+
+    if (player.eternities >= 40 && player.replicanti.auto[0] && player.currentEternityChall !== "eterc8") {
+        while (player.infinityPoints.gte(player.replicanti.chanceCost) && player.currentEternityChall !== "eterc8" && player.replicanti.chance < 1) upgradeReplicantiChance()
+    }
+
+    if (player.eternities >= 60 && player.replicanti.auto[1] && player.currentEternityChall !== "eterc8") {
+        while (player.infinityPoints.gte(player.replicanti.intervalCost) && player.currentEternityChall !== "eterc8" && ((player.timestudy.studies.includes(22)) ? player.replicanti.interval > 1 : player.replicanti.interval > 50)) upgradeReplicantiInterval()
+    }
+
+    if (player.eternities >= 80 && player.replicanti.auto[2] && player.currentEternityChall !== "eterc8") {
+        while (upgradeReplicantiGalaxy()) continue
+    }
+
+    document.getElementById("eterc1goal").textContent = "Goal: "+shortenCosts(new Decimal("1e1800").times(new Decimal("1e200").pow(ECTimesCompleted("eterc1"))).max(new Decimal("1e1800"))) + " IP"
+    document.getElementById("eterc1completed").textContent = "Completed "+ECTimesCompleted("eterc1")+((player.eternityChalls.eterc1 === 1) ? " time." : " times.")
+
+    document.getElementById("eterc2goal").textContent = "Goal: "+shortenCosts(new Decimal("1e975").times(new Decimal("1e175").pow(ECTimesCompleted("eterc2"))).max(new Decimal("1e975"))) + " IP"
+    document.getElementById("eterc2completed").textContent = "Completed "+ECTimesCompleted("eterc2")+((player.eternityChalls.eterc2 === 1) ? " time." : " times.")
+
+    document.getElementById("eterc3goal").textContent = "Goal: "+shortenCosts(new Decimal("1e600").times(new Decimal("1e75").pow(ECTimesCompleted("eterc3"))).max(new Decimal("1e575"))) + " IP"
+    document.getElementById("eterc3completed").textContent = "Completed "+ECTimesCompleted("eterc3")+((player.eternityChalls.eterc3 === 1) ? " time." : " times.")
+
+    document.getElementById("eterc4goal").textContent = "Goal: "+shortenCosts(new Decimal("1e2750").times(new Decimal("1e550").pow(ECTimesCompleted("eterc4"))).max(new Decimal("1e2750"))) + " IP in "+Math.max((16 - (ECTimesCompleted("eterc4")*4)), 0)+" infinities or less."
+    document.getElementById("eterc4completed").textContent = "Completed "+ECTimesCompleted("eterc4")+((player.eternityChalls.eterc4 === 1) ? " time." : " times.")
+
+    document.getElementById("eterc5goal").textContent = "Goal: "+shortenCosts(new Decimal("1e750").times(new Decimal("1e400").pow(ECTimesCompleted("eterc5"))).max(new Decimal("1e750"))) + " IP"
+    document.getElementById("eterc5completed").textContent = "Completed "+ECTimesCompleted("eterc5")+((player.eternityChalls.eterc5 === 1) ? " time." : " times.")
+
+    document.getElementById("eterc6goal").textContent = "Goal: "+shortenCosts(new Decimal("1e850").times(new Decimal("1e250").pow(ECTimesCompleted("eterc6"))).max(new Decimal("1e850"))) + " IP"
+    document.getElementById("eterc6completed").textContent = "Completed "+ECTimesCompleted("eterc6")+((player.eternityChalls.eterc6 === 1) ? " time." : " times.")
+
+    document.getElementById("eterc7goal").textContent = "Goal: "+shortenCosts(new Decimal("1e2000").times(new Decimal("1e530").pow(ECTimesCompleted("eterc7"))).max(new Decimal("1e2000"))) + " IP"
+    document.getElementById("eterc7completed").textContent = "Completed "+ECTimesCompleted("eterc7")+((player.eternityChalls.eterc7 === 1) ? " time." : " times.")
+
+    document.getElementById("eterc8goal").textContent = "Goal: "+shortenCosts(new Decimal("1e1300").times(new Decimal("1e900").pow(ECTimesCompleted("eterc8"))).max(new Decimal("1e1300"))) + " IP"
+    document.getElementById("eterc8completed").textContent = "Completed "+ECTimesCompleted("eterc8")+((player.eternityChalls.eterc8 === 1) ? " time." : " times.")
+
+    document.getElementById("eterc9goal").textContent = "Goal: "+shortenCosts(new Decimal("1e1750").times(new Decimal("1e250").pow(ECTimesCompleted("eterc9"))).max(new Decimal("1e1750"))) + " IP"
+    document.getElementById("eterc9completed").textContent = "Completed "+ECTimesCompleted("eterc9")+((player.eternityChalls.eterc9 === 1) ? " time." : " times.")
+
+    document.getElementById("eterc10goal").textContent = "Goal: "+shortenCosts(new Decimal("1e3000").times(new Decimal("1e300").pow(ECTimesCompleted("eterc10"))).max(new Decimal("1e3000"))) + " IP"
+    document.getElementById("eterc10completed").textContent = "Completed "+ECTimesCompleted("eterc10")+((player.eternityChalls.eterc10 === 1) ? " time." : " times.")
+
+    document.getElementById("eterc11goal").textContent = "Goal: "+shortenCosts(new Decimal("1e500").times(new Decimal("1e200").pow(ECTimesCompleted("eterc11"))).max(new Decimal("1e500"))) + " IP"
+    document.getElementById("eterc11completed").textContent = "Completed "+ECTimesCompleted("eterc11")+((player.eternityChalls.eterc11 === 1) ? " time." : " times.")
+
+    document.getElementById("eterc12goal").textContent = "Goal: "+shortenCosts(new Decimal("1e110000").times(new Decimal("1e12000").pow(ECTimesCompleted("eterc12"))).max(new Decimal("1e110000"))) + " IP in "+(Math.max(10 - ECTimesCompleted("eterc12")*2, 1)/10) + ((ECTimesCompleted("eterc12") === 0) ? " second or less." :" seconds or less." )
+    document.getElementById("eterc12completed").textContent = "Completed "+ECTimesCompleted("eterc12")+((player.eternityChalls.eterc12 === 1) ? " time." : " times.")
+    updateECUnlockButtons()
+
+
+
+
+    if (player.currentEternityChall == "eterc8") {
+        document.getElementById("eterc8repl").style.display = "block"
+        document.getElementById("eterc8ids").style.display = "block"
+        document.getElementById("eterc8repl").textContent = "You have "+player.eterc8repl+" purchases left."
+        document.getElementById("eterc8ids").textContent = "You have "+player.eterc8ids+" purchases left."
+    } else {
+        document.getElementById("eterc8repl").style.display = "none"
+        document.getElementById("eterc8ids").style.display = "none"
+    }
+
+    if (player.currentEternityChall == "eterc12" && player.thisEternity >= Math.max(200 * (5 - ECTimesCompleted("eterc12")), 100)) {
+        document.getElementById("challfail").style.display = "block"
+        setTimeout(exitChallenge, 500)
+        giveAchievement("You're a mistake")
+        failureCount++
+        if (failureCount > 9) giveAchievement("You're a failure")
+    }
+
+    document.getElementById("infinitiedBank").style.display = (player.infinitiedBank > 0) ? "block" : "none"
+    document.getElementById("infinitiedBank").textContent = "You have " + player.infinitiedBank.toString().replace(/\B(?=(\d{3})+(?!\d))/g, ",") + " banked infinities."
+
+    if (infchallengeTimes < 750) giveAchievement("Never again")
+    if (player.infinityPoints.gte(new Decimal("1e22000")) && player.timestudy.studies.length == 0) giveAchievement("What do I have to do to get rid of you")
+    if (player.replicanti.galaxies >= 180*player.galaxies && player.galaxies > 0) giveAchievement("Popular music")
+    if (player.eternityPoints.gte(Number.MAX_VALUE)) giveAchievement("But I wanted another prestige layer...")
+    if (player.infinityPoints.gte(1e100) && player.firstAmount.equals(0) && player.infinitied == 0 && player.resets <= 4 && player.galaxies <= 1 && player.replicanti.galaxies == 0) giveAchievement("Like feasting on a behind")
+    if (player.infinityPoints.gte('9.99999e999')) giveAchievement("This achievement doesn't exist II");
+    if (player.infinityPoints.gte('1e30008')) giveAchievement("Can you get infinite IP?");
+    if (player.infinitied > 2e6) giveAchievement("2 Million Infinities")
+    if (player.money.gte("9.9999e9999")) giveAchievement("This achievement doesn't exist")
+    if (player.money.gte("1e35000")) giveAchievement("I got a few to spare")
+    if (player.infinityPower.gt(1)) giveAchievement("A new beginning.");
+    if (player.infinityPower.gt(1e6)) giveAchievement("1 million is a lot"); //TBD
+    if (player.infinityPower.gt(1e260)) giveAchievement("4.3333 minutes of Infinity"); //TBD
+    if (player.totalTickGained >= 308) giveAchievement("Infinite time");
+    if (player.firstPow >= 10e30) giveAchievement("I forgot to nerf that")
+    if (player.money >= 10e79) giveAchievement("Antimatter Apocalypse")
+    if (player.totalTimePlayed >= 1000 * 60 * 60 * 24 * 8) giveAchievement("One for each dimension")
+    if (player.seventhAmount > 1e12) giveAchievement("Multidimensional");
+    if (player.tickspeed.lt(1e-26)) giveAchievement("Faster than a potato");
+    if (player.tickspeed.lt(1e-55)) giveAchievement("Faster than a squared potato");
+    if (Math.random() < 0.00001) giveAchievement("Do you feel lucky? Well do ya punk?")
+    if ((player.matter.gte(2.586e15) && player.currentChallenge == "postc6") || player.matter.gte(Number.MAX_VALUE)) giveAchievement("It's not called matter dimensions is it?")
+
+    document.getElementById("dilationTabbtn").style.display = (player.dilation.studies.includes(1)) ? "inline-block" : "none"
+    updateDilationUpgradeButtons()
+
+    if (player.infinityDimension1.baseAmount == 0 &&
+        player.infinityDimension2.baseAmount == 0 &&
+        player.infinityDimension3.baseAmount == 0 &&
+        player.infinityDimension4.baseAmount == 0 &&
+        player.infinityDimension5.baseAmount == 0 &&
+        player.infinityDimension6.baseAmount == 0 &&
+        player.infinityDimension7.baseAmount == 0 &&
+        player.infinityDimension8.baseAmount == 0 &&
+        player.infMultCost.equals(10) &&
+        player.infinityPoints.gt(new Decimal("1e200000"))) {
+        giveAchievement("I never liked this infinity stuff anyway")
+    }
+
+    if (player.replicanti.amount.gt(new Decimal("1e20000"))) giveAchievement("When will it be enough?")
+    if (player.tickspeed.e < -8296262) giveAchievement("Faster than a potato^286078")
+    if (player.timestudy.studies.length == 0 && player.dilation.active && player.infinityPoints.e >= 28000) giveAchievement("This is what I have to do to get rid of you.")
+    if (player.secretUnlocks.why >= 1e5) giveAchievement("Should we tell them about buy max...")
+    if ( player.realities > 0 || player.dilation.studies.includes(6)) $("#realitybtn").show()
+    else $("#realitybtn").hide()
+
+    updateAchievements()
+    if (player.realities > 0) document.getElementById("nextAchAt").textContent = "Next achievement in " + timeDisplay(nextAchIn(), false)
+    else document.getElementById("nextAchAt").textContent = ""
+
+    $("#timeForAchievements").text("You will gain your achievements back over the span of " + timeDisplay(60000 * 24 * DAYS_FOR_ALL_ACHS * 60 * Math.pow(0.9, Math.max(player.realities-1, 0)) ) )
+    if (player.realities == 0) $("#timeForAchievements").text("")
+    if (player.realities > 3) {
+        $("#automatorUnlock").hide()
+        $(".automator-container").show()
+    } else {
+        $("#automatorUnlock").show()
+        $(".automator-container").hide()
+    }
+
+    $("#rupg12").html("<b>Requires: 1e70 EP without EC1</b><br>EP mult based on realities and TT, Currently "+shorten(Decimal.max(Decimal.pow(Math.max(player.timestudy.theorem - 1e3, 2), Math.log2(player.realities)), 1))+"x<br>Cost: 50 RM")
+    $("#rupg15").html("<b>Requires: Reach 1e10 EP without EP multipliers (test)</b><br>Multiply TP gain based on EP mult, Currently "+shorten(Math.sqrt(Decimal.log10(player.epmult)))+"x<br>Cost: 50 RM")
+
+    if (player.reality.upg.includes(13)) document.getElementById("toggleeternitymode").style.display = "inline-block"
+    else document.getElementById("toggleeternitymode").style.display = "none"
+
+    updateRealityUpgrades()
+
+}, 1000)
+
+var postC2Count = 0;
+var IPminpeak = new Decimal(0)
+var EPminpeak = new Decimal(0)
+var replicantiTicks = 0
+var eternitiesGain = 0
+
+
+function gameLoop(diff) {
+    var thisUpdate = new Date().getTime();
+    if (thisUpdate - player.lastUpdate >= 21600000) giveAchievement("Don't you dare to sleep")
+    if (typeof diff === 'undefined') var diff = Math.min(thisUpdate - player.lastUpdate, 21600000);
+    if (diff < 0) diff = 1;
+    if (player.wormhole.active) diff *= player.wormhole.power
+    if (player.currentEternityChall === "eterc12") diff = diff / 1000;
+    var speedMod = 1
+    for (i in player.reality.glyphs.active) {
+        var glyph = player.reality.glyphs.active[i]
+        if (glyph.type == "time" && glyph.effects.speed !== undefined) {
+            diff *= glyph.effects.speed
+            speedMod = glyph.effects.speed
+        }
+    }
+    if (player.wormhole.active) speedMod *= player.wormhole.power
+    if (player.thisInfinityTime < -10) player.thisInfinityTime = Infinity
+    if (player.bestInfinityTime < -10) player.bestInfinityTime = Infinity
+    if (diff/100 > player.autoTime && !player.break) player.infinityPoints = player.infinityPoints.plus(player.autoIP.times((diff/100)/player.autoTime))
+    /*if (player.currentChallenge == "postc6" && player.matter.gte(1)) player.matter = player.matter.plus(diff/10)
+    else */
+    player.matter = player.matter.times(Decimal.pow((1.03 + player.resets/200 + player.galaxies/100), diff/100));
+    if (player.matter.gt(player.money) && (player.currentChallenge == "challenge12" || player.currentChallenge == "postc1")) {
+        if (player.resets > 0) player.resets--;
+        softReset(0);
+    }
+
+    if (player.currentChallenge == "postc8") postc8Mult = postc8Mult.times(Math.pow(0.000000046416, diff/100))
+
+    if (player.currentChallenge == "challenge3" || player.matter.gte(1)) player.chall3Pow = player.chall3Pow.times(Decimal.pow(1.00038, diff/100));
+    player.chall2Pow = Math.min(player.chall2Pow + diff/100/1800, 1);
+    if (player.currentChallenge == "postc2") {
+        postC2Count++;
+        if (postC2Count >= 8 || diff > 8000) {
+            sacrifice();
+            postC2Count = 0;
+        }
+    }
+    if (player.infinityUpgrades.includes("passiveGen")) player.partInfinityPoint += diff / player.bestInfinityTime;
+    if (player.partInfinityPoint >= 100) {
+        player.infinityPoints = player.infinityPoints.plus(player.infMult.times(kongIPMult * (isAchEnabled("r85") ? 4 : 1) * (isAchEnabled("r93") ? 4 : 1) * (player.partInfinityPoint/10)));
+        player.partInfinityPoint = 0;
+    }
+
+    if (player.partInfinityPoint >= 10) {
+        player.partInfinityPoint -= 10;
+        player.infinityPoints = player.infinityPoints.plus(player.infMult.times(kongIPMult * (isAchEnabled("r85") ? 4 : 1) * (isAchEnabled("r93") ? 4 : 1)));
+    }
+
+
+
+    if (player.infinityUpgrades.includes("infinitiedGeneration") && player.currentEternityChall !== "eterc4") {
+        if (player.reality.upg.includes(11)) {
+            player.infinitied += Math.floor(gainedInfinities() * 0.1)
+        } else player.partInfinitied += diff / player.bestInfinityTime;
+    }
+    if (player.partInfinitied >= 50) {
+        player.infinitied += Math.floor(player.partInfinitied/5)
+        player.partInfinitied = 0;
+    }
+
+    if (player.partInfinitied >= 5) {
+        player.partInfinitied -= 5;
+        player.infinitied ++;
+    }
+
+    if (player.reality.upg.includes(14) && player.eternities > 0) {
+        eternitiesGain += diff * player.realities / 1000
+        if (eternitiesGain < 2) {
+            player.eternities += 1
+            player.eternitiesGain -= 1
+        } else {
+            player.eternities += Math.floor(eternitiesGain)
+            eternitiesGain -= Math.floor(eternitiesGain)
+        }
+    }
+
+    player.infinityPoints = player.infinityPoints.plus(bestRunIppm.times(player.offlineProd/100).times(diff/60000))
+
+    if (player.money.lte(Number.MAX_VALUE) || (player.break && player.currentChallenge == "") || (player.currentChallenge != "" && player.money.lte(player.challengeTarget))) {
+
+        if (player.currentChallenge != "challenge7" && player.currentEternityChall != "eterc3") {
+            for (let tier = 7; tier >= 1; --tier) {
+                var name = TIER_NAMES[tier];
+
+                player[name + 'Amount'] = player[name + 'Amount'].plus(getDimensionProductionPerSecond(tier + 1).times(diff / 10000));
+            }
+        } else if (player.currentEternityChall != "eterc3") {
+            for (let tier = 6; tier >= 1; --tier) {
+                var name = TIER_NAMES[tier];
+
+                player[name + 'Amount'] = player[name + 'Amount'].plus(getDimensionProductionPerSecond(tier + 2).times(diff / 10000));
+            }
+        } else {
+            for (let tier = 3; tier >= 1; --tier) {
+                var name = TIER_NAMES[tier];
+
+                player[name + 'Amount'] = player[name + 'Amount'].plus(getDimensionProductionPerSecond(tier + 1).times(diff / 10000));
+            }
+        }
+
+        if (player.currentChallenge == "challenge3" || player.currentChallenge == "postc1") {
+            player.money = player.money.plus(getDimensionProductionPerSecond(1).times(diff/1000).times(player.chall3Pow));
+            player.totalmoney = player.totalmoney.plus(getDimensionProductionPerSecond(1).times(diff/1000).times(player.chall3Pow));
+        } else {
+            player.money = player.money.plus(getDimensionProductionPerSecond(1).times(diff/1000));
+            player.totalmoney = player.totalmoney.plus(getDimensionProductionPerSecond(1).times(diff/1000));
+        }
+        if (player.currentChallenge == "challenge7") {
+            player.money = player.money.plus(getDimensionProductionPerSecond(2).times(diff/1000));
+            player.totalmoney = player.totalmoney.plus(getDimensionProductionPerSecond(2).times(diff/1000))
+        }
+    }
+
+    document.getElementById("dimTabButtons").style.display = "none"
+
+    if (player.currentEternityChall === "eterc12") player.realTimePlayed += diff*1000 / speedMod
+    else player.realTimePlayed += diff / speedMod
+    player.totalTimePlayed += diff
+    player.thisInfinityTime += diff
+    player.thisEternity += diff
+    player.thisReality += diff
+
+    if (player.eternities > 0) document.getElementById("tdtabbtn").style.display = "inline-block"
+
+    for (let tier=1;tier<9;tier++) {
+        if (tier != 8 && (player.infDimensionsUnlocked[tier-1] || ECTimesCompleted("eterc7") > 0)) player["infinityDimension"+tier].amount = player["infinityDimension"+tier].amount.plus(DimensionProduction(tier+1).times(diff/10000))
+        if (player.infDimensionsUnlocked[tier-1]) {
+            document.getElementById("infRow"+tier).style.display = "inline-block"
+            document.getElementById("dimTabButtons").style.display = "inline-block"
+            var idtabshown = true;
+        } else {
+            document.getElementById("infRow"+tier).style.display = "none"
+            document.getElementById("idtabbtn").style.display = "none"
+        }
+        if (idtabshown === true || player.eternities >= 1) {
+            document.getElementById("idtabbtn").style.display = "inline-block"
+        }
+
+        if (tier <8) player["timeDimension"+tier].amount = player["timeDimension"+tier].amount.plus(getTimeDimensionProduction(tier+1).times(diff/10000))
+    }
+
+    if (player.infinitied > 0 && player.eternities < 1) {
+        document.getElementById("dimTabButtons").style.display = "inline-block"
+        document.getElementById("dtabbtn").style.display = "inline-block"
+        document.getElementById("prodtabbtn").style.display = "inline-block"
+    }
+    if (player.eternities > 0) document.getElementById("dimTabButtons").style.display = "inline-block"
+
+    if (player.currentEternityChall !== "eterc7") player.infinityPower = player.infinityPower.plus(DimensionProduction(1).times(diff/1000))
+    else if (player.currentChallenge !== "challenge4" && player.currentChallenge !== "postc1") player.seventhAmount = player.seventhAmount.plus(DimensionProduction(1).times(diff/1000))
+
+
+
+
+    if (player.currentEternityChall == "eterc7") player.infinityDimension8.amount = player.infinityDimension8.amount.plus(getTimeDimensionProduction(1).times(diff/1000))
+    else player.timeShards = player.timeShards.plus(getTimeDimensionProduction(1).times(diff/1000))
+
+    if (getTimeDimensionProduction(1).gt(0) && ECTimesCompleted("eterc7") > 0 && player.currentEternityChall !== "eterc12") player.infinityDimension8.amount = player.infinityDimension8.amount.plus(getTimeDimensionProduction(1).pow(ECTimesCompleted("eterc7")*0.2).minus(1).times(diff/1000))
+
+    let gain;
+    var tickmult = 1.33;
+    if (player.timestudy.studies.includes(171)) tickmult = 1.25;
+    for (i in player.reality.glyphs.active) {
+        var glyph = player.reality.glyphs.active[i];
+        if (glyph.type == "time" && glyph.effects.freeTickMult !== undefined) tickmult = 1+(tickmult-1)*glyph.effects.freeTickMult;
+    }
+    if (player.timeShards.gt(0)) {
+        gain = Math.ceil(new Decimal(player.timeShards).dividedBy(player.tickThreshold).log10() / Math.log10(tickmult))
+        player.totalTickGained += gain
+        player.tickspeed = player.tickspeed.times(Decimal.pow(getTickSpeedMultiplier(), gain))
+        player.tickThreshold = new Decimal(1).times(tickmult).pow(player.totalTickGained)
+        document.getElementById("totaltickgained").textContent = "You've gained "+Math.max(player.totalTickGained, 0).toString().replace(/\B(?=(\d{3})+(?!\d))/g, ",")+" tickspeed upgrades."
+        updateTickSpeed();
+    }
+
+    if (player.eternities == 0) {
+        document.getElementById("eternityPoints2").style.display = "none"
+    }
+    else {
+        document.getElementById("eternityPoints2").style.display = "inline-block"
+    }
+
+
+    if (player.money.gte(Number.MAX_VALUE) && (!player.break || (player.currentChallenge != "" && player.money.gte(player.challengeTarget)))) {
+        document.getElementById("bigcrunch").style.display = 'inline-block';
+        if ((player.currentChallenge == "" || player.options.retryChallenge) && (player.bestInfinityTime <= 60000 || player.break)) {}
+        else showTab('emptiness');
+    } else document.getElementById("bigcrunch").style.display = 'none';
+
+    if (player.break && player.money.gte(Number.MAX_VALUE) && player.currentChallenge == "") {
+        document.getElementById("postInfinityButton").style.display = "inline-block"
+    } else {
+        document.getElementById("postInfinityButton").style.display = "none"
+    }
+
+
+    if (player.break) document.getElementById("iplimit").style.display = "inline"
+    else document.getElementById("iplimit").style.display = "none"
+
+    var currentIPmin = gainedInfinityPoints().dividedBy(player.thisInfinityTime/60000)
+    if (currentIPmin.gt(IPminpeak)) IPminpeak = currentIPmin
+    if (IPminpeak.lte("1e100000")) document.getElementById("postInfinityButton").innerHTML = "<b>Big Crunch for "+shortenDimensions(gainedInfinityPoints())+" Infinity Points.</b><br>"+shortenDimensions(currentIPmin) + " IP/min"+"<br>Peaked at "+shortenDimensions(IPminpeak)+" IP/min"
+    else document.getElementById("postInfinityButton").innerHTML = "<b>Big Crunch for "+shortenDimensions(gainedInfinityPoints())+" Infinity Points.</b>"
+
+    if (nextAt[player.postChallUnlocked] === undefined) document.getElementById("nextchall").textContent = " "
+    else document.getElementById("nextchall").textContent = "Next challenge unlocks at "+ shortenCosts(nextAt[player.postChallUnlocked]) + " antimatter."
+    while (player.money.gte(nextAt[player.postChallUnlocked]) && player.challenges.includes("postc8") === false && player.postChallUnlocked != 8) {
+        if (player.postChallUnlocked != 8) player.postChallUnlocked += 1
+        if (player.eternities > 6) player.challenges.push("postc"+player.postChallUnlocked)
+        updateChallenges()
+    }
+    replicantiLoop(diff)
+
+
+    if (player.infMultBuyer) {
+        if (player.infMultCost.gte("1e2000000")) var dif = Math.floor((player.infinityPoints.e - player.infMultCost.e) / 10) + 1;
+        else var dif = player.infinityPoints.e - player.infMultCost.e + 1
+        if (dif > 0) {
+            if (player.infMultCost.lt("1e2000000")) {
+                if (player.infMultCost.e + dif > 2000000) dif = Math.max(2000000 - player.infMultCost.e, 1)
+            }
+            player.infMult = player.infMult.times(Decimal.pow(2, dif))
+            if (player.infMultCost.gte("1e2000000")) player.infMultCost = player.infMultCost.times(Decimal.pow("1e10", dif))
+            else player.infMultCost = player.infMultCost.times(Decimal.pow(10, dif))
+            document.getElementById("infiMult").innerHTML = "Multiply infinity points from all sources by 2 <br>currently: "+shorten(player.infMult.times(kongIPMult)) +"x<br>Cost: "+shortenCosts(player.infMultCost)+" IP"
+            if (player.infMultCost.gte("1e2000000")) player.infinityPoints = player.infinityPoints.minus(player.infMultCost.dividedBy(1e10))
+            else player.infinityPoints = player.infinityPoints.minus(player.infMultCost.dividedBy(10))
+            if (player.autobuyers[11].priority !== undefined && player.autobuyers[11].priority !== null && player.autoCrunchMode == "amount") player.autobuyers[11].priority = player.autobuyers[11].priority.times(Decimal.pow(2, dif));
+            if (player.autoCrunchMode == "amount") document.getElementById("priority12").value = player.autobuyers[11].priority
+        }
+    }
+
+    var currentEPmin = gainedEternityPoints().dividedBy(player.thisEternity/60000)
+    if (currentEPmin.gt(EPminpeak) && player.infinityPoints.gte(Number.MAX_VALUE)) EPminpeak = currentEPmin
+    document.getElementById("eternitybtn").innerHTML = (player.eternities == 0) ? "Other times await.. I need to become Eternal" : "<b>I need to become Eternal.</b><br>"+"Gain <b>"+shortenDimensions(gainedEternityPoints())+"</b> Eternity points.<br>"+shortenDimensions(currentEPmin)+ " EP/min<br>Peaked at "+shortenDimensions(EPminpeak)+" EP/min"
+    if (gainedEternityPoints().gte(1e6)) document.getElementById("eternitybtn").innerHTML = "Gain <b>"+shortenDimensions(gainedEternityPoints())+"</b> Eternity points.<br>"+shortenDimensions(currentEPmin)+ " EP/min<br>Peaked at "+shortenDimensions(EPminpeak)+" EP/min"
+    if (player.dilation.active) document.getElementById("eternitybtn").innerHTML = "Gain <b>"+shortenDimensions(gainedEternityPoints())+"</b> Eternity points.<br>"+"+"+shortenMoney(getTachyonGain()) +" Tachyon particles."
+    if (player.currentEternityChall !== "") document.getElementById("eternitybtn").textContent = "Other challenges await.. I need to become Eternal"
+    updateMoney();
+    updateCoinPerSec();
+    updateDimensions()
+    updateInfCosts()
+    updateInfinityDimensions();
+    updateInfPower();
+    updateTimeDimensions()
+    updateTimeShards()
+    updateDilation()
+    if (getDimensionProductionPerSecond(1).gt(player.money) && !isAchEnabled("r44")) {
+        Marathon+=player.options.updateRate/1000;
+        if (Marathon >= 30) giveAchievement("Over in 30 seconds");
+    } else {
+        Marathon = 0;
+    }
+    if (DimensionProduction(1).gt(player.infinityPower) && player.currentEternityChall != "eterc7" && !isAchEnabled("r113")) {
+        Marathon2+=player.options.updateRate/1000;
+        if (Marathon2 >= 60) giveAchievement("Long lasting relationship");
+    } else {
+        Marathon2 = 0;
+    }
+    if (player.eternities >= 1 && (player.options.notation == "Standard" || player.options.notation == "Cancer" || player.options.notation == "Brackets")) {
+        player.secretUnlocks.painTimer += player.options.updateRate/1000;
+        if (player.secretUnlocks.painTimer >= 600) giveAchievement("Do you enjoy pain?");
+    }
+    if (document.getElementById("statistics").style.display !== "none") {
+        statsTimer += player.options.updateRate/1000;
+        if (statsTimer >= 900) giveAchievement("Are you statisfied now?");
+    }
+
+    if(player.money.gt(Math.pow(10,63))) giveAchievement("Supersanic");
+
+    for (let tier = 1; tier <= 8; ++tier) {
+        var name = TIER_NAMES[tier];
+        if (player.currentChallenge != "challenge10" && player.currentChallenge != "postc1") {
+            document.getElementById(name).className = canAfford(player[name + 'Cost']) ? 'storebtn' : 'unavailablebtn';
+            document.getElementById(name + 'Max').className = canAfford(player[name + 'Cost'].times(10 - dimBought(tier))) ? 'storebtn' : 'unavailablebtn';
+        } else {
+            if (tier >= 3) {
+                document.getElementById(name).className = player[TIER_NAMES[tier-2] + 'Amount'].gte(player[name + 'Cost']) ? 'storebtn' : 'unavailablebtn';
+                document.getElementById(name + 'Max').className = player[TIER_NAMES[tier-2] + 'Amount'].gte(player[name + 'Cost'].times(10 - dimBought(tier))) ? 'storebtn' : 'unavailablebtn';
+            } else {
+                document.getElementById(name).className = canAfford(player[name + 'Cost']) ? 'storebtn' : 'unavailablebtn';
+                document.getElementById(name + 'Max').className = canAfford(player[name + 'Cost'].times(10 - dimBought(tier))) ? 'storebtn' : 'unavailablebtn';
+            }
+        }
+    }
+    if (player.firstAmount.lt(1)) document.getElementById("first").className = 'storebtn';
+
+    for (var tier = 1; tier < 9; tier++) {
+        if (player.infinityPoints.gte(player["infinityDimension"+tier].cost)) document.getElementById("infMax"+tier).className = "storebtn"
+        else document.getElementById("infMax"+tier).className = "unavailablebtn"
+    }
+
+    for (var tier = 1; tier < 9; tier++) {
+        if (player.eternityPoints.gte(player["timeDimension"+tier].cost)) document.getElementById("timeMax"+tier).className = "storebtn"
+        else document.getElementById("timeMax"+tier).className = "unavailablebtn"
+    }
+
+    if (player.dilation.studies.includes(1)) player.dilation.dilatedTime = player.dilation.dilatedTime.plus(getDilationGainPerSecond()*diff/1000)
+
+    if (player.dilation.nextThreshold.lte(player.dilation.dilatedTime)) {
+        let thresholdMult = 3.65 * Math.pow(0.8, player.dilation.rebuyables[2])
+        for (i in player.reality.glyphs.active) {
+            var glyph = player.reality.glyphs.active[i]
+            if (glyph.type == "dilation" && glyph.effects.galaxyThreshold !== undefined) thresholdMult *= glyph.effects.galaxyThreshold
+        }
+
+        thresholdMult += 1.35
+        // for (var i = 0; i < player.dilation.rebuyables[2]; i++) {
+        //     thresholdMult *= Math.min( 1 - (Math.pow(0.8, i) / 10), 0.999)
+        // }
+        player.dilation.nextThreshold = player.dilation.nextThreshold.times(thresholdMult)
+        player.dilation.freeGalaxies += 1
+        if (player.dilation.upgrades.includes(4)) player.dilation.freeGalaxies += 1
+    }
+
+    for (i in player.reality.glyphs.active) {
+        var glyph = player.reality.glyphs.active[i]
+        if (glyph.type == "dilation" && glyph.effects.TTgen !== undefined) player.timestudy.theorem += glyph.effects.TTgen*diff/1000
+    }
+
+
+
+    if (canAfford(player.tickSpeedCost)) {
+        document.getElementById("tickSpeed").className = 'storebtn';
+        document.getElementById("tickSpeedMax").className = 'storebtn';
+    } else {
+        document.getElementById("tickSpeed").className = 'unavailablebtn';
+        document.getElementById("tickSpeedMax").className = 'unavailablebtn';
+    }
+
+    if (player.infinityPoints.gt(0) || player.eternities !== 0) {
+        document.getElementById("infinitybtn").style.display = "block";
+        document.getElementById("infi11").className = "infinistorebtn1"
+        document.getElementById("infi21").className = "infinistorebtn2"
+        if (player.infinityUpgrades.includes("timeMult")) document.getElementById("infi12").className = "infinistorebtn1"
+        else document.getElementById("infi12").className = "infinistorebtnlocked"
+        if (player.infinityUpgrades.includes("dimMult")) document.getElementById("infi22").className = "infinistorebtn2"
+        else document.getElementById("infi22").className = "infinistorebtnlocked"
+        if (player.infinityUpgrades.includes("18Mult")) document.getElementById("infi13").className = "infinistorebtn1"
+        else document.getElementById("infi13").className = "infinistorebtnlocked"
+        if (player.infinityUpgrades.includes("27Mult")) document.getElementById("infi23").className = "infinistorebtn2"
+        else document.getElementById("infi23").className = "infinistorebtnlocked"
+        if (player.infinityUpgrades.includes("36Mult")) document.getElementById("infi14").className = "infinistorebtn1"
+        else document.getElementById("infi14").className = "infinistorebtnlocked"
+        if (player.infinityUpgrades.includes("45Mult") && player.infinityPoints.gte(2)) document.getElementById("infi24").className = "infinistorebtn2"
+        else document.getElementById("infi24").className = "infinistorebtnlocked"
+        if (player.infinityPoints.gte(3)) document.getElementById("infi31").className = "infinistorebtn3"
+        else document.getElementById("infi31").className = "infinistorebtnlocked"
+        if (player.infinityUpgrades.includes("timeMult2") && player.infinityPoints.gte(5)) document.getElementById("infi32").className = "infinistorebtn3"
+        else document.getElementById("infi32").className = "infinistorebtnlocked"
+        if (player.infinityUpgrades.includes("unspentBonus") && player.infinityPoints.gte(7)) document.getElementById("infi33").className = "infinistorebtn3"
+        else document.getElementById("infi33").className = "infinistorebtnlocked"
+        if (player.infinityUpgrades.includes("resetMult") && player.infinityPoints.gte(10)) document.getElementById("infi34").className = "infinistorebtn3"
+        else document.getElementById("infi34").className = "infinistorebtnlocked"
+        if (player.infinityPoints.gte(20)) document.getElementById("infi41").className = "infinistorebtn4"
+        else document.getElementById("infi41").className = "infinistorebtnlocked"
+        if (player.infinityUpgrades.includes("skipReset1") && player.infinityPoints.gte(40)) document.getElementById("infi42").className = "infinistorebtn4"
+        else document.getElementById("infi42").className = "infinistorebtnlocked"
+        if (player.infinityUpgrades.includes("skipReset2") && player.infinityPoints.gte(80)) document.getElementById("infi43").className = "infinistorebtn4"
+        else document.getElementById("infi43").className = "infinistorebtnlocked"
+        if (player.infinityUpgrades.includes("skipReset3") && player.infinityPoints.gte(500)) document.getElementById("infi44").className = "infinistorebtn4"
+        else document.getElementById("infi44").className = "infinistorebtnlocked"
+        if (player.infinityUpgrades.includes("skipResetGalaxy") && player.infinityUpgrades.includes("passiveGen") && player.infinityUpgrades.includes("galaxyBoost") && player.infinityUpgrades.includes("resetBoost") && player.infinityPoints.gte(player.infMultCost)) {
+            document.getElementById("infiMult").className = "infinimultbtn"
+        } else document.getElementById("infiMult").className = "infinistorebtnlocked"
+
+        if (player.infinityPoints.gte(1e4)) document.getElementById("postinfi11").className = "infinistorebtn1"
+        else document.getElementById("postinfi11").className = "infinistorebtnlocked"
+
+        if (player.infinityPoints.gte(5e4)) document.getElementById("postinfi21").className = "infinistorebtn1"
+        else document.getElementById("postinfi21").className = "infinistorebtnlocked"
+
+        if (player.infinityPoints.gte(player.tickSpeedMultDecreaseCost)) document.getElementById("postinfi31").className = "infinimultbtn"
+        else document.getElementById("postinfi31").className = "infinistorebtnlocked"
+
+        if (player.infinityPoints.gte(5e11)) document.getElementById("postinfi41").className = "infinistorebtn1"
+        else document.getElementById("postinfi41").className = "infinistorebtnlocked"
+
+        if (player.infinityPoints.gte(1e5)) document.getElementById("postinfi12").className = "infinistorebtn1"
+        else document.getElementById("postinfi12").className = "infinistorebtnlocked"
+
+        if (player.infinityPoints.gte(1e6)) document.getElementById("postinfi22").className = "infinistorebtn1"
+        else document.getElementById("postinfi22").className = "infinistorebtnlocked"
+
+        if (player.infinityPoints.gte(1e7)) document.getElementById("postinfi32").className = "infinistorebtn1"
+        else document.getElementById("postinfi32").className = "infinistorebtnlocked"
+
+        if (player.infinityPoints.gte(player.dimensionMultDecreaseCost)) document.getElementById("postinfi42").className = "infinimultbtn"
+        else document.getElementById("postinfi42").className = "infinistorebtnlocked"
+
+        if (player.infinityPoints.gte(20e6)) document.getElementById("postinfi13").className = "infinistorebtn1"
+        else document.getElementById("postinfi13").className = "infinistorebtnlocked"
+
+        if (player.infinityPoints.gte(5e9)) document.getElementById("postinfi23").className = "infinistorebtn1"
+        else document.getElementById("postinfi23").className = "infinistorebtnlocked"
+
+        if (player.infinityPoints.gte(1e15)) document.getElementById("postinfi33").className = "infinistorebtn1"
+        else document.getElementById("postinfi33").className = "infinistorebtnlocked"
+
+        if (player.infinityPoints.gte(player.offlineProdCost)) document.getElementById("offlineProd").className = "infinimultbtn"
+        else document.getElementById("offlineProd").className = "infinistorebtnlocked"
+
+    }
+    if (player.infinityPoints.equals(0)){
+        document.getElementById("infi11").className = "infinistorebtnlocked"
+        document.getElementById("infi12").className = "infinistorebtnlocked"
+        document.getElementById("infi13").className = "infinistorebtnlocked"
+        document.getElementById("infi14").className = "infinistorebtnlocked"
+        document.getElementById("infi21").className = "infinistorebtnlocked"
+        document.getElementById("infi22").className = "infinistorebtnlocked"
+        document.getElementById("infi23").className = "infinistorebtnlocked"
+        document.getElementById("infi24").className = "infinistorebtnlocked"
+        document.getElementById("infi31").className = "infinistorebtnlocked"
+        document.getElementById("infi32").className = "infinistorebtnlocked"
+        document.getElementById("infi33").className = "infinistorebtnlocked"
+        document.getElementById("infi34").className = "infinistorebtnlocked"
+        document.getElementById("infi41").className = "infinistorebtnlocked"
+        document.getElementById("infi42").className = "infinistorebtnlocked"
+        document.getElementById("infi43").className = "infinistorebtnlocked"
+        document.getElementById("infi44").className = "infinistorebtnlocked"
+        document.getElementById("infiMult").className = "infinistorebtnlocked"
+
+    }
+
+    if (player.autobuyers[11]%1 === 0 || player.autobuyers[11].interval>100) document.getElementById("break").className = "infinistorebtnlocked"
+    else document.getElementById("break").className = "infinistorebtn2"
+
+
+    if (player.resets > 4) {
+        document.getElementById("confirmation").style.display = "inline-block";
+        document.getElementById("sacrifice").style.display = "inline-block";
+    } else {
+        document.getElementById("confirmation").style.display = "none";
+        document.getElementById("sacrifice").style.display = "none";
+    }
+
+    if (player.infinitied > 0) document.getElementById("sacrifice").style.display = "inline-block";
+
+    if (player.eightAmount > 0 && player.resets > 4 && player.currentEternityChall !== "eterc3") document.getElementById("sacrifice").className = "storebtn"
+    else document.getElementById("sacrifice").className = "unavailablebtn"
+
+    if (player.autobuyers[11]%1 !== 0 && player.autobuyers[11].interval == 100) {
+        document.getElementById("postinftable").style.display = "inline-block"
+    } else {
+        document.getElementById("postinftable").style.display = "none"
+    }
+
+    if (player.autobuyers[11].interval == 100) document.getElementById("abletobreak").style.display = "none"
+
+
+    document.getElementById("infinitybtn").style.display = "none";
+    document.getElementById("challengesbtn").style.display = "none";
+
+    if (player.money.gte(Number.MAX_VALUE) && (((player.currentChallenge != "" && player.money.gte(player.challengeTarget)) && !player.options.retryChallenge) || (player.bestInfinityTime > 600 && !player.break))) {
+        document.getElementById("dimensionsbtn").style.display = "none";
+        document.getElementById("optionsbtn").style.display = "none";
+        document.getElementById("statisticsbtn").style.display = "none";
+        document.getElementById("achievementsbtn").style.display = "none";
+        document.getElementById("challengesbtn").style.display = "none";
+        document.getElementById("infinitybtn").style.display = "none";
+        document.getElementById("tickSpeed").style.visibility = "hidden";
+        document.getElementById("tickSpeedMax").style.visibility = "hidden";
+        document.getElementById("tickLabel").style.visibility = "hidden";
+        document.getElementById("tickSpeedAmount").style.visibility = "hidden";
+    } else {
+        document.getElementById("dimensionsbtn").style.display = "inline-block";
+        document.getElementById("optionsbtn").style.display = "inline-block";
+        document.getElementById("statisticsbtn").style.display = "inline-block";
+        document.getElementById("achievementsbtn").style.display = "inline-block";
+        if (player.infinitied > 0) {
+            document.getElementById("infinitybtn").style.display = "inline-block";
+            document.getElementById("challengesbtn").style.display = "inline-block";
+        }
+    }
+
+    document.getElementById("epmult").className = player.eternityPoints.gte(player.epmultCost) ? "eternityupbtn" : "eternityupbtnlocked"
+
+    if (player.infinityUpgrades.includes("bulkBoost")) document.getElementById("bulkdimboost").style.display = "inline"
+    else document.getElementById("bulkdimboost").style.display = "none"
+
+    if (player.infinityUpgrades.includes("timeMult")) document.getElementById("infi11").className = "infinistorebtnbought"
+    if (player.infinityUpgrades.includes("dimMult")) document.getElementById("infi21").className = "infinistorebtnbought"
+    if (player.infinityUpgrades.includes("18Mult")) document.getElementById("infi12").className = "infinistorebtnbought"
+    if (player.infinityUpgrades.includes("27Mult")) document.getElementById("infi22").className = "infinistorebtnbought"
+    if (player.infinityUpgrades.includes("36Mult")) document.getElementById("infi13").className = "infinistorebtnbought"
+    if (player.infinityUpgrades.includes("45Mult")) document.getElementById("infi23").className = "infinistorebtnbought"
+    if (player.infinityUpgrades.includes("resetBoost")) document.getElementById("infi14").className = "infinistorebtnbought"
+    if (player.infinityUpgrades.includes("galaxyBoost")) document.getElementById("infi24").className = "infinistorebtnbought"
+    if (player.infinityUpgrades.includes("timeMult2")) document.getElementById("infi31").className = "infinistorebtnbought"
+    if (player.infinityUpgrades.includes("unspentBonus")) document.getElementById("infi32").className = "infinistorebtnbought"
+    if (player.infinityUpgrades.includes("resetMult")) document.getElementById("infi33").className = "infinistorebtnbought"
+    if (player.infinityUpgrades.includes("passiveGen")) document.getElementById("infi34").className = "infinistorebtnbought"
+    if (player.infinityUpgrades.includes("skipReset1")) document.getElementById("infi41").className = "infinistorebtnbought"
+    if (player.infinityUpgrades.includes("skipReset2")) document.getElementById("infi42").className = "infinistorebtnbought"
+    if (player.infinityUpgrades.includes("skipReset3")) document.getElementById("infi43").className = "infinistorebtnbought"
+    if (player.infinityUpgrades.includes("skipResetGalaxy")) document.getElementById("infi44").className = "infinistorebtnbought"
+
+    if (player.infinityUpgrades.includes("totalMult")) document.getElementById("postinfi11").className = "infinistorebtnbought"
+    if (player.infinityUpgrades.includes("currentMult")) document.getElementById("postinfi21").className = "infinistorebtnbought"
+    if (player.tickSpeedMultDecrease <= 2) document.getElementById("postinfi31").className = "infinistorebtnbought"
+    if (player.infinityUpgrades.includes("achievementMult")) document.getElementById("postinfi22").className = "infinistorebtnbought"
+    if (player.infinityUpgrades.includes("infinitiedMult")) document.getElementById("postinfi12").className = "infinistorebtnbought"
+    if (player.infinityUpgrades.includes("postGalaxy")) document.getElementById("postinfi41").className = "infinistorebtnbought"
+    if (player.infinityUpgrades.includes("challengeMult")) document.getElementById("postinfi32").className = "infinistorebtnbought"
+    if (player.dimensionMultDecrease <= 3) document.getElementById("postinfi42").className = "infinistorebtnbought"
+    if (player.offlineProd == 50) document.getElementById("offlineProd").className = "infinistorebtnbought"
+
+
+    if (player.infinityUpgrades.includes("infinitiedGeneration")) document.getElementById("postinfi13").className = "infinistorebtnbought"
+    if (player.infinityUpgrades.includes("bulkBoost")) document.getElementById("postinfi23").className = "infinistorebtnbought"
+    if (player.infinityUpgrades.includes("autoBuyerUpgrade")) document.getElementById("postinfi33").className = "infinistorebtnbought"
+
+    if (player.currentChallenge !== "") {
+        document.getElementById("progressbar").style.width = Decimal.min((Decimal.log10(player.money.plus(1)) / Decimal.log10(player.challengeTarget) * 100), 100).toFixed(2) + "%"
+        document.getElementById("progresspercent").textContent = Decimal.min((Decimal.log10(player.money.plus(1)) / Decimal.log10(player.challengeTarget) * 100), 100).toFixed(2) + "%"
+        document.getElementById("progresspercent").setAttribute('ach-tooltip',"Percentage to challenge goal")
+    } else if (!player.break) {
+        document.getElementById("progressbar").style.width = Decimal.min((Decimal.log10(player.money.plus(1)) / Decimal.log10(Number.MAX_VALUE) * 100), 100).toFixed(2) + "%"
+        document.getElementById("progresspercent").textContent = Decimal.min((Decimal.log10(player.money.plus(1)) / Decimal.log10(Number.MAX_VALUE) * 100), 100).toFixed(2) + "%"
+        document.getElementById("progresspercent").setAttribute('ach-tooltip',"Percentage to Infinity")
+    } else if (player.infDimensionsUnlocked.includes(false)) {
+        document.getElementById("progressbar").style.width = Decimal.min(player.money.e / getNewInfReq().e * 100, 100).toFixed(2) + "%"
+        document.getElementById("progresspercent").textContent = Decimal.min(player.money.e / getNewInfReq().e * 100, 100).toFixed(2) + "%"
+        document.getElementById("progresspercent").setAttribute('ach-tooltip',"Percentage to next dimension unlock")
+    } else {
+        document.getElementById("progressbar").style.width = Decimal.min(Decimal.log10(player.infinityPoints.plus(1)) / Decimal.log10(Number.MAX_VALUE)  * 100, 100).toFixed(2) + "%"
+        document.getElementById("progresspercent").textContent = Decimal.min(Decimal.log10(player.infinityPoints.plus(1)) / Decimal.log10(Number.MAX_VALUE)  * 100, 100).toFixed(2) + "%"
+        document.getElementById("progresspercent").setAttribute('ach-tooltip',"Percentage to Eternity")
+    }
+
+    if (player.eternities > 0) {
+        document.getElementById("infinitybtn").style.display = "inline-block";
+        document.getElementById("challengesbtn").style.display = "inline-block";
+    }
+
+    document.getElementById("ec1reward").textContent = "Reward: "+shortenMoney(Math.pow(Math.max(player.thisEternity*10, 1), 0.3+(ECTimesCompleted("eterc1")*0.05)))+"x on all Time Dimensions (based on time spent this Eternity)"
+    document.getElementById("ec2reward").textContent = "Reward: Infinity power affects 1st Infinity Dimension with reduced effect, Currently: "+shortenMoney(player.infinityPower.pow(1.5/(700 - ECTimesCompleted("eterc2")*100)).min(new Decimal("1e100")).max(1))+"x"
+    document.getElementById("ec3reward").textContent = "Reward: Increase the multiplier for buying 10 dimensions, Currently: "+getDimensionPowerMultiplier().toFixed(2)+"x"
+    document.getElementById("ec4reward").textContent = "Reward: Infinity Dimension multiplier from unspent IP, Currently: "+shortenMoney(player.infinityPoints.pow(0.003 + ECTimesCompleted("eterc4")*0.002).min(new Decimal("1e200")))+"x"
+    document.getElementById("ec5reward").textContent = "Reward: Galaxy cost scaling starts "+((ECTimesCompleted("eterc5")*5))+" galaxies later."
+    document.getElementById("ec6reward").textContent = "Reward: Further reduce the dimension cost multiplier increase, Currently: "+player.dimensionMultDecrease.toFixed(1)+"x "
+    document.getElementById("ec7reward").textContent = "Reward: First Time dimension produces Eighth Infinity Dimensions, Currently: "+shortenMoney(getTimeDimensionProduction(1).pow(ECTimesCompleted("eterc7")*0.2).minus(1).max(0))+" per second. "
+    document.getElementById("ec8reward").textContent = "Reward: Infinity power powers up replicanti galaxies, Currently: " + (Math.max(Math.pow(Math.log10(player.infinityPower.plus(1).log10()+1), 0.03 * ECTimesCompleted("eterc8"))-1, 0) * 100).toFixed(2) + "%"
+    document.getElementById("ec9reward").textContent = "Reward: Infinity Dimension multiplier based on time shards, Currently: "+shortenMoney(player.timeShards.pow(ECTimesCompleted("eterc9")*0.1).min(new Decimal("1e400")))+"x "
+    document.getElementById("ec10reward").textContent = "Reward: Time dimensions gain a multiplier from infinitied stat, Currently: "+shortenMoney(new Decimal(Math.max(Math.pow(getInfinitied(), 0.9) * ECTimesCompleted("eterc10") * 0.000002+1, 1)).pow((player.timestudy.studies.includes(31)) ? 4 : 1))+"x "
+    document.getElementById("ec11reward").textContent = "Reward: Further reduce the tickspeed cost multiplier increase, Currently: "+player.tickSpeedMultDecrease.toFixed(2)+"x "
+    document.getElementById("ec12reward").textContent = "Reward: Infinity Dimension cost multipliers are reduced. (x^"+(1-ECTimesCompleted("eterc12")*0.008)+")"
+
+    // let extraGals = 0
+    // if (player.timestudy.studies.includes(225)) extraGals += Math.floor(player.replicanti.amount.e / 2500)
+    // if (player.timestudy.studies.includes(226)) extraGals += Math.floor(player.replicanti.gal / 40)
+    // if (extraGals !== 0) document.getElementById("replicantireset").innerHTML = "Reset replicanti amount, but get a free galaxy<br>"+player.replicanti.galaxies + "+"+extraGals+ " replicated galaxies created."
+    // else document.getElementById("replicantireset").innerHTML = "Reset replicanti amount, but get a free galaxy<br>"+player.replicanti.galaxies + " replicated galaxies created."
+
+    document.getElementById("ec10span").textContent = shortenMoney(ec10bonus) + "x"
+    var scale1 = [2.82e-45,1e-42,7.23e-30,5e-21,9e-17,6.2e-11,5e-8,3.555e-6,7.5e-4,1,2.5e3,2.6006e6,3.3e8,5e12,4.5e17,1.08e21,1.53e24,1.41e27,5e32,8e36,1.7e45,1.7e48,3.3e55,3.3e61,5e68,1e73,3.4e80,1e113,Number.MAX_VALUE,new Decimal("1e65000")];
+    var scale2 = [" protons."," nucleui."," Hydrogen atoms."," viruses."," red blood cells."," grains of sand."," grains of rice."," teaspoons."," wine bottles."," fridge-freezers."," Olympic-sized swimming pools."," Great Pyramids of Giza."," Great Walls of China."," large asteroids.",
+                " dwarf planets."," Earths."," Jupiters."," Suns."," red giants."," hypergiant stars."," nebulas."," Oort clouds."," Local Bubbles."," galaxies."," Local Groups."," Sculptor Voids."," observable universes."," Dimensions.", " Infinity Dimensions.", " Time Dimensions."];
+    var id = 0;
+    if (player.money.times(4.22419e-105).gt(2.82e-45)) {
+        if (player.money.times(4.22419e-105).gt(scale1[scale1.length - 1])) id = scale1.length - 1;
+        else {
+            while (player.money.times(4.22419e-105).gt(scale1[id])) id++;
+            if (id > 0) id--;
+        }
+        if (id >= 7 && id < 11) document.getElementById("infoScale").textContent = "If every antimatter were a planck volume, you would have enough to fill " + formatValue(player.options.notation, player.money * 4.22419e-105 / scale1[id], 2, 1) + scale2[id];
+        else document.getElementById("infoScale").textContent = "If every antimatter were a planck volume, you would have enough to make " + formatValue(player.options.notation, player.money.times(4.22419e-105).dividedBy(scale1[id]), 2, 1) + scale2[id];
+    } else { //does this part work correctly? i doubt it does
+        if (player.money.times(1e-54) < 2.82e-45) document.getElementById("infoScale").textContent = "If every antimatter were " + formatValue(player.options.notation,2.82e-45 / 1e-54 / player.money, 2, 1) + " attometers cubed, you would have enough to make a proton."
+        else if (player.money * 1e-63 < 2.82e-45) document.getElementById("infoScale").textContent = "If every antimatter were " + formatValue(player.options.notation,2.82e-45 / 1e-63 / player.money, 2, 1) + " zeptometers cubed, you would have enough to make a proton."
+        else if (player.money * 1e-72 < 2.82e-45) document.getElementById("infoScale").textContent = "If every antimatter were " + formatValue(player.options.notation,2.82e-45 / 1e-72 / player.money, 2, 1) + " yoctometers cubed, you would have enough to make a proton."
+        else document.getElementById("infoScale").textContent = "If every antimatter were " + formatValue(player.options.notation,2.82e-45 / 4.22419e-105 / player.money, 2, 1) + " planck volumes, you would have enough to make a proton."
+    }
+    if (player.money.gt(new Decimal("1e100000"))) {
+        document.getElementById("infoScale").innerHTML = "<br>If you wrote 3 numbers a second, it would take you <br>" + timeDisplay(player.money.log10()*1000/3) + "<br> to write down your antimatter amount.";
+    }
+
+    var shiftRequirement = getShiftRequirement(0);
+
+    if (player[TIER_NAMES[shiftRequirement.tier] + 'Amount'] >= shiftRequirement.amount) {
+        document.getElementById("softReset").className = 'storebtn';
+    } else {
+        document.getElementById("softReset").className = 'unavailablebtn';
+    }
+
+    if (player.eightAmount >= getGalaxyRequirement()) {
+        document.getElementById("secondSoftReset").className = 'storebtn';
+    } else {
+        document.getElementById("secondSoftReset").className = 'unavailablebtn';
+    }
+
+    if (player.currentChallenge == "challenge4" && player.sixthAmount >= getGalaxyRequirement()) {
+        document.getElementById("secondSoftReset").className = 'storebtn';
+    }
+
+    if (player.currentChallenge == "challenge2" || player.currentChallenge == "postc1") document.getElementById("chall2Pow").style.display = "inline-block"
+    else document.getElementById("chall2Pow").style.display = "none"
+    if (player.currentChallenge == "challenge3" || player.currentChallenge == "postc1") document.getElementById("chall3Pow").style.display = "inline-block"
+    else document.getElementById("chall3Pow").style.display = "none"
+
+    document.getElementById("chall2Pow").textContent = (player.chall2Pow*100).toFixed(2) + "%"
+    document.getElementById("chall3Pow").textContent = shorten(player.chall3Pow*100) + "%"
+
+
+    if (player.infDimensionsUnlocked[7] == false && player.break && player.eternities <= 24) {
+        document.getElementById("newDimensionButton").style.display = "inline-block"
+    } else document.getElementById("newDimensionButton").style.display = "none"
+
+    if (player.money.gte(getNewInfReq())) document.getElementById("newDimensionButton").className = "newdim"
+    else document.getElementById("newDimensionButton").className = "newdimlocked"
+
+    var infdimpurchasewhileloop = 1;
+    while (player.eternities > 24 && getNewInfReq().lt(player.money) && player.infDimensionsUnlocked[7] === false) {
+        for (i=0; i<8; i++) {
+            if (player.infDimensionsUnlocked[i]) infdimpurchasewhileloop++
+        }
+        newDimension()
+        if (player.infDimBuyers[i-1] && player.currentEternityChall !== "eterc2" && player.currentEternityChall !== "eterc8" && player.currentEternityChall !== "eterc10") buyMaxInfDims(infdimpurchasewhileloop)
+        infdimpurchasewhileloop = 1;
+    }
+
+    document.getElementById("newDimensionButton").textContent = "Get " + shortenCosts(getNewInfReq()) + " antimatter to unlock a new Dimension."
+
+    document.getElementById("sacrifice").setAttribute('ach-tooltip', "Boosts 8th Dimension by " + formatValue(player.options.notation, calcSacrificeBoost(), 2, 2) + "x");
+
+    document.getElementById("sacrifice").textContent = "Dimensional Sacrifice ("+formatValue(player.options.notation, calcSacrificeBoost(), 2, 2)+"x)"
+    if (isNaN(player.totalmoney)) player.totalmoney = new Decimal(10)
+    if (player.timestudy.studies.includes(181)) player.infinityPoints = player.infinityPoints.plus(gainedInfinityPoints().times(diff/100000))
+    if (player.dilation.upgrades.includes(10)) {
+        player.timestudy.theorem += parseFloat(player.dilation.tachyonParticles.div(20000).times(diff/1000).toString())
+        if (document.getElementById("timestudies").style.display != "none" && document.getElementById("eternitystore").style.display != "none") {
+            if (player.timestudy.theorem>99999) document.getElementById("timetheorems").innerHTML = "You have <span style='display:inline' class=\"TheoremAmount\">"+shortenMoney(player.timestudy.theorem)+"</span> Time "+"Theorems."
+            else document.getElementById("timetheorems").innerHTML = "You have <span style='display:inline' class=\"TheoremAmount\">"+Math.floor(player.timestudy.theorem).toFixed(0)+"</span> Time "+ (player.timestudy.theorem == 1 ? "Theorem." : "Theorems.")
+            updateTimeStudyButtons()
+        }
+    }
+
+    document.getElementById("infinityPoints1").innerHTML = "You have <span class=\"IPAmount1\">"+shortenDimensions(player.infinityPoints)+"</span> Infinity point" + ((player.infinityPoints.eq(1)) ? "." : "s.")
+    document.getElementById("infinityPoints2").innerHTML = "You have <span class=\"IPAmount2\">"+shortenDimensions(player.infinityPoints)+"</span> Infinity point" + ((player.infinityPoints.eq(1)) ? "." : "s.")
+    document.getElementById("realitymachine").innerHTML = "Make a new reality<br>Machines gained: "+shortenDimensions(gainedRealityMachines())+" ("+percentToNextRealityMachine()+"%)<br>Glyph level: "+shortenDimensions(gainedGlyphLevel())+" ("+percentToNextGlyphLevel()+"%)"
+    document.getElementById("realitymachines").innerHTML = "You have <span class=\"RMAmount1\">"+shortenDimensions(player.reality.realityMachines)+"</span> Reality Machine" + ((player.reality.realityMachines.eq(1)) ? "." : "s.")
+    if (player.wormhole.unlocked) wormHoleLoop(diff)
+
+    player.lastUpdate = thisUpdate;
+}
+
+function simulateTime(seconds, real, fast) {
+
+    //the game is simulated at a base 50ms update rate, with a max of 1000 ticks. additional ticks are converted into a higher diff per tick
+    //warning: do not call this function with real unless you know what you're doing
+    //calling it with fast will only simulate it with a max of 50 ticks
+    document.getElementById("offlineprogress").style.display = "block"
+    var ticks = seconds * 20;
+    var bonusDiff = 0;
+    var playerStart = Object.assign({}, player);
+    if (ticks > 1000 && !real && !fast) {
+        bonusDiff = (ticks - 1000) / 20;
+        ticks = 1000;
+    } else if (ticks > 50 && fast) {
+        bonusDiff = (ticks - 50);
+        ticks = 50;
+    }
+    let ticksDone = 0
+    for (ticksDone=0; ticksDone<ticks; ticksDone++) {
+        gameLoop(50+bonusDiff)
+        autoBuyerTick();
+        if (real) console.log(ticksDone)
+    }
+    var popupString = "While you were away"
+    if (player.money.gt(playerStart.money)) popupString+= ",<br> your antimatter increased "+shortenMoney(player.money.log10() - (playerStart.money).log10())+" orders of magnitude"
+    if (player.infinityPower.gt(playerStart.infinityPower)) popupString+= ",<br> infinity power increased "+shortenMoney(player.infinityPower.log10() - (Decimal.max(playerStart.infinityPower, 1)).log10())+" orders of magnitude"
+    if (player.timeShards.gt(playerStart.timeShards)) popupString+= ",<br> time shards increased "+shortenMoney(player.timeShards.log10() - (Decimal.max(playerStart.timeShards, 1)).log10())+" orders of magnitude"
+    if (player.infinitied > playerStart.infinitied || player.eternities > playerStart.eternities) popupString+= ","
+    else popupString+= "."
+    if (player.infinitied > playerStart.infinitied) popupString+= "<br>you infinitied "+(player.infinitied-playerStart.infinitied)+((player.infinitied-playerStart.infinitied === 1) ? " time." : " times.")
+    if (player.eternities > playerStart.eternities) popupString+= " <br>you eternitied "+(player.eternities-playerStart.eternities)+((player.eternities-playerStart.eternities === 1) ? " time." : " times.")
+    if (popupString === "While you were away.") {
+        popupString+= ".. Nothing happened."
+        giveAchievement("While you were away... Nothing happened.")
+    }
+
+    document.getElementById("offlinePopup").innerHTML = popupString
+}
+
+function startInterval() {
+    gameLoopIntervalId = setInterval(gameLoop, player.options.updateRate);
+}
+
+function enableChart() {
+    if (document.getElementById("chartOnOff").checked) {
+        player.options.chart.on = true;
+        if (player.options.chart.warning < 1) alert("Warning: the chart can cause performance issues. Please disable it if you're experiencing lag.")
+    } else {
+        player.options.chart.on = false;
+    }
+}
+
+function enableChartDips() {
+    if (document.getElementById("chartDipsOnOff").checked) {
+        player.options.chart.dips = true;
+    } else {
+        player.options.chart.dips = false;
+    }
+}
+
+function updateChart(first) {
+    if (first !== true && (player.infinitied >= 1 || player.eternities >= 1) && player.options.chart.on === true) {
+        if (player.currentChallenge == "challenge3" || player.currentChallenge == "postc1") {
+            addData(normalDimChart, "0", getDimensionProductionPerSecond(1).times(player.chall3Pow));
+        } else {
+            addData(normalDimChart, "0", getDimensionProductionPerSecond(1));
+        }
+    }
+    if (player.options.chart.updateRate) {
+        setTimeout(updateChart, player.options.chart.updateRate);
+    } else {
+        setTimeout(updateChart, 1000);
+    }
+}
+updateChart(true);
+
+var slider = document.getElementById("updaterateslider");
+var sliderText = document.getElementById("updaterate");
+
+slider.oninput = function() {
+    player.options.updateRate = parseInt(this.value);
+    sliderText.textContent = "Update rate: " + this.value + "ms"
+    if (player.options.updateRate === 200) giveAchievement("You should download some more RAM")
+    clearInterval(gameLoopIntervalId);
+    gameLoopIntervalId = setInterval(gameLoop, player.options.updateRate);
+}
+
+function dimBoolean() {
+    var name = TIER_NAMES[getShiftRequirement(0).tier]
+    if (!player.autobuyers[9].isOn) return false
+    if (player.autobuyers[9].ticks*100 < player.autobuyers[9].interval) return false
+    if (player[name + "Amount"] > getShiftRequirement(0)) return true
+    if (player.eternities < 10 && player[name + "Amount"] < getShiftRequirement(player.autobuyers[9].bulk-1).amount) return false
+    if (player.overXGalaxies <= player.galaxies) return true
+    if ((player.currentChallenge =="challenge4" || player.currentChallenge == "postc1") && player.autobuyers[9].priority < getShiftRequirement(0).amount && getShiftRequirement(0).tier == 6) return false
+    if (player.autobuyers[9].priority < getShiftRequirement(0).amount && getShiftRequirement(0).tier == 8) return false
+    return true
+}
+
+
+function maxBuyGalaxies(manual) {
+    if (player.currentEternityChall == "eterc6" || player.currentChallenge == "challenge11" || player.currentChallenge == "postc1" || player.currentChallenge == "postc7") return
+    if (player.autobuyers[10].priority > player.galaxies || manual) {
+        while(player.eightAmount >= getGalaxyRequirement() && (player.autobuyers[10].priority > player.galaxies || manual)) {
+            if (player.options.notation == "Cancer") player.spreadingCancer+=1;
+            player.galaxies++
+        }
+        player.galaxies--
+        galaxyReset()
+    }
+}
+
+function maxBuyDimBoosts(manual) {
+    if (player.autobuyers[9].priority > player.resets || player.overXGalaxies <= player.galaxies || getShiftRequirement(0).tier < 8 || manual == true) {
+        var r = 0;
+        while(player[TIER_NAMES[getShiftRequirement(r).tier]+"Amount"] >= getShiftRequirement(r).amount && (player.autobuyers[9].priority > player.resets+r || player.overXGalaxies <= player.galaxies || getShiftRequirement(r).tier < 8 || manual == true)) r+=1;
+
+        if (r >= 750) giveAchievement("Costco sells dimboosts now")
+        if (r > 0) softReset(r)
+    }
+
+}
+
+var timer = 0
+function autoBuyerTick() {
+    if ( player.eternities >= 100 && player.eternityBuyer.isOn ) {
+        if (player.autoEternityMode == "amount") {
+            if (gainedEternityPoints().gte(player.eternityBuyer.limit)) eternity(false, true)
+        } else if (player.autoEternityMode == "time") {
+            if (player.thisEternity / 1000 > player.eternityBuyer.limit) eternity(false, true)
+        } else {
+            if (gainedEternityPoints().gte(player.lastTenEternities[0][1].times(player.eternityBuyer.limit))) eternity(false, true)
+        }   
+    }
+
+    if (player.autobuyers[11]%1 !== 0) {
+    if (player.autobuyers[11].ticks*100 >= player.autobuyers[11].interval && player.money.gte(Number.MAX_VALUE)) {
+        if (player.autobuyers[11].isOn) {
+            if (player.autoCrunchMode == "amount") {
+                if (!player.break || player.currentChallenge != "" || player.autobuyers[11].priority.lt(gainedInfinityPoints())) {
+                    autoS = false;
+                    document.getElementById("bigcrunch").click()
+                }
+            } else if (player.autoCrunchMode == "time"){
+                if (!player.break || player.currentChallenge != "" || player.autobuyers[11].priority.lt(player.thisInfinityTime/1000)) {
+                    autoS = false;
+                    document.getElementById("bigcrunch").click()
+                }
+            } else {
+                if (!player.break || player.currentChallenge != "" || gainedInfinityPoints().gte(player.lastTenRuns[0][1].times(player.autobuyers[11].priority))) {
+                    autoS = false;
+                    document.getElementById("bigcrunch").click()
+                }
+            }
+            player.autobuyers[11].ticks = 1;
+        }
+    } else player.autobuyers[11].ticks += 1;
+
+    }
+
+
+    if (player.autobuyers[10]%1 !== 0) {
+        if (player.autobuyers[10].ticks*100 >= player.autobuyers[10].interval && (player.currentChallenge == "challenge4" ? player.sixthAmount >= getGalaxyRequirement() : player.eightAmount >= getGalaxyRequirement())) {
+            if (player.eternities < 9 || player.autobuyers[10].bulk == 0) {
+                if (player.autobuyers[10].isOn && player.autobuyers[10].priority > player.galaxies) {
+                    autoS = false;
+                    document.getElementById("secondSoftReset").click()
+                    player.autobuyers[10].ticks = 1;
+                }
+            } else if (player.autobuyers[10].isOn && (Math.round(timer * 100))%(Math.round(player.autobuyers[10].bulk * 100)) == 0){
+                maxBuyGalaxies()
+            }
+        } else player.autobuyers[10].ticks += 1;
+    }
+
+
+    if (player.autobuyers[9]%1 !== 0) {
+        if (player.autobuyers[9].isOn && dimBoolean()) {
+            if (player.resets < 4) softReset(1)
+            else if (player.eternities < 10) softReset(player.autobuyers[9].bulk)
+            else if ((Math.round(timer * 100))%(Math.round(player.autobuyers[9].bulk * 100)) == 0 && player.eightAmount >= getShiftRequirement(0).amount) maxBuyDimBoosts()
+            player.autobuyers[9].ticks = 0
+        }
+        player.autobuyers[9].ticks += 1;
+    }
+
+    if (player.autoSacrifice%1 !== 0) {
+        if (calcSacrificeBoost().gte(player.autoSacrifice.priority) && player.autoSacrifice.isOn) {
+            sacrifice(true)
+        }
+    }
+
+
+
+
+    for (var i=0; i<priority.length; i++) {
+        if (priority[i].ticks*100 >= priority[i].interval || priority[i].interval == 100) {
+            if ((priority[i].isOn && canBuyDimension(priority[i].tier)) ) {
+                if (priority[i] == player.autobuyers[8] ) {
+                    if (priority[i].target == 10) buyMaxTickSpeed()
+                    else buyTickSpeed()
+                } else {
+                    if (priority[i].target > 10) {
+
+                        if (player.options.bulkOn) buyManyDimensionAutobuyer(priority[i].target-10, priority[i].bulk)
+                        else buyManyDimensionAutobuyer(priority[i].target-10, 1)
+                    }
+                    else {
+                        buyOneDimension(priority[i].target)
+                    }
+                }
+                priority[i].ticks = 0;
+            }
+        } else priority[i].ticks += 1;
+    }
+    updateCosts()
+
+}
+
+
+setInterval(function() {
+    timer += 0.05
+    if (!player.infinityUpgrades.includes("autoBuyerUpgrade")) autoBuyerTick()
+}, 100)
+
+setInterval(function() {
+    if (player.infinityUpgrades.includes("autoBuyerUpgrade")) autoBuyerTick()
+}, 50)
+
+
+  //start scrolling
+  scrollNextMessage();
+
+document.getElementById("challenge2").onclick = function () {
+  startChallenge("challenge2", Number.MAX_VALUE)
+}
+
+document.getElementById("challenge3").onclick = function () {
+  startChallenge("challenge3", Number.MAX_VALUE)
+}
+
+document.getElementById("challenge4").onclick = function () {
+  startChallenge("challenge4", Number.MAX_VALUE)
+}
+
+document.getElementById("challenge5").onclick = function () {
+  startChallenge("challenge5", Number.MAX_VALUE);
+}
+
+document.getElementById("challenge6").onclick = function () {
+  startChallenge("challenge6", Number.MAX_VALUE);
+}
+
+document.getElementById("challenge7").onclick = function () {
+  startChallenge("challenge7", Number.MAX_VALUE);
+}
+
+document.getElementById("challenge8").onclick = function () {
+  startChallenge("challenge8", Number.MAX_VALUE);
+}
+
+document.getElementById("challenge9").onclick = function () {
+  startChallenge("challenge9", Number.MAX_VALUE);
+}
+
+document.getElementById("challenge10").onclick = function () {
+  startChallenge("challenge10", Number.MAX_VALUE);
+}
+
+document.getElementById("challenge11").onclick = function () {
+    startChallenge("challenge11", Number.MAX_VALUE);
+  }
+
+document.getElementById("challenge12").onclick = function () {
+  startChallenge("challenge12", Number.MAX_VALUE);
+}
+
+
+
+function showInfTab(tabName) {
+    //iterate over all elements in div_tab class. Hide everything that's not tabName and show tabName
+    var tabs = document.getElementsByClassName('inftab');
+    var tab;
+    for (var i = 0; i < tabs.length; i++) {
+        tab = tabs.item(i);
+        if (tab.id === tabName) {
+            tab.style.display = 'block';
+        } else {
+            tab.style.display = 'none';
+        }
+    }
+}
+
+function showStatsTab(tabName) {
+    //iterate over all elements in div_tab class. Hide everything that's not tabName and show tabName
+    var tabs = document.getElementsByClassName('statstab');
+    var tab;
+    for (var i = 0; i < tabs.length; i++) {
+        tab = tabs.item(i);
+        if (tab.id === tabName && tab.id === "challengetimes") {
+            tab.style.display = 'flex';
+        } else if (tab.id === tabName) {
+            tab.style.display = 'block';
+        } else {
+            tab.style.display = 'none';
+        }
+    }
+}
+
+function showDimTab(tabName) {
+    //iterate over all elements in div_tab class. Hide everything that's not tabName and show tabName
+    var tabs = document.getElementsByClassName('dimtab');
+    var tab;
+    for (var i = 0; i < tabs.length; i++) {
+        tab = tabs.item(i);
+        if (tab.id === tabName) {
+            tab.style.display = 'block';
+        } else {
+            tab.style.display = 'none';
+        }
+    }
+}
+
+function showChallengesTab(tabName) {
+    //iterate over all elements in div_tab class. Hide everything that's not tabName and show tabName
+    var tabs = document.getElementsByClassName('challengeTab');
+    var tab;
+    for (var i = 0; i < tabs.length; i++) {
+        tab = tabs.item(i);
+        if (tab.id === tabName) {
+            tab.style.display = 'block';
+        } else {
+            tab.style.display = 'none';
+        }
+    }
+}
+
+function showEternityTab(tabName, init) {
+    //iterate over all elements in div_tab class. Hide everything that's not tabName and show tabName
+    var tabs = document.getElementsByClassName('eternitytab');
+    var tab;
+    for (var i = 0; i < tabs.length; i++) {
+        tab = tabs.item(i);
+        if (tab.id === tabName) {
+            tab.style.display = 'block';
+        } else {
+            tab.style.display = 'none';
+        }
+    }
+    if (tabName === 'timestudies' && !init) document.getElementById("TTbuttons").style.display = "block"
+    else document.getElementById("TTbuttons").style.display = "none"
+    resizeCanvas()
+}
+
+function showRealityTab(tabName) {
+    //iterate over all elements in div_tab class. Hide everything that's not tabName and show tabName
+    var tabs = document.getElementsByClassName('realitytab');
+    var tab;
+    for (var i = 0; i < tabs.length; i++) {
+        tab = tabs.item(i);
+        if (tab.id === tabName) {
+            tab.style.display = 'block';
+        } else {
+            tab.style.display = 'none';
+        }
+    }
+    resizeCanvas()
+}
+
+function showAchTab(tabName) {
+    //iterate over all elements in div_tab class. Hide everything that's not tabName and show tabName
+    var tabs = document.getElementsByClassName('achtab');
+    var tab;
+    for (var i = 0; i < tabs.length; i++) {
+        tab = tabs.item(i);
+        if (tab.id === tabName) {
+            tab.style.display = 'block';
+        } else {
+            tab.style.display = 'none';
+        }
+    }
+}
+
+
+
+
+function init() {
+    console.log('init');
+
+    //setup the onclick callbacks for the buttons
+    document.getElementById('dimensionsbtn').onclick = function () {
+        showTab('dimensions');
+    };
+    document.getElementById('optionsbtn').onclick = function () {
+        showTab('options');
+    };
+    document.getElementById('statisticsbtn').onclick = function () {
+        showTab('statistics');
+    };
+    document.getElementById('achievementsbtn').onclick = function () {
+        showTab('achievements');
+    };
+    document.getElementById('challengesbtn').onclick=function () {
+      showTab('challenges');
+    };
+    document.getElementById('infinitybtn').onclick = function () {
+        showTab('infinity');
+    };
+    document.getElementById("eternitystorebtn").onclick = function () {
+        showTab('eternitystore')
+    }
+    document.getElementById("realitybtn").onclick = function () {
+        showTab('reality')
+    }
+    document.getElementById("shopbtn").onclick = function () {
+        showTab('shop')
+        updateKongPurchases()
+    }
+    //show one tab during init or they'll all start hidden
+    showTab('dimensions')
+    showInfTab('preinf')
+    showStatsTab('stats')
+    showDimTab('antimatterdimensions')
+    showChallengesTab('challenges')
+    showEternityTab('timestudies', true)
+    load_game();
+    updateTickSpeed();
+    updateAutobuyers();
+    updateChallengeTimes()
+    try {
+        kongregateAPI.loadAPI(function () {
+            window.kongregate = kongregateAPI.getAPI();
+        });
+        updateKongPurchases()
+    } catch (err) {console.log("Couldn't load Kongregate API")}
+
+    //if (typeof kongregate === 'undefined') document.getElementById("shopbtn").style.display = "none"
+
+}
+
+
+
+
+
+
+
+
+
+//Playfab stuff
+
+
+
+function closeToolTip() {
+    var elements = document.getElementsByClassName("popup")
+    for (var i=0; i<elements.length; i++) elements[i].style.display = "none"
+}
+
+function tooltipLoad() {
+    loadFromPlayFab()
+    closeToolTip()
+}
+
+function tooltipSave() {
+    saveToPlayFab()
+    closeToolTip()
+}
+
+
+
+setInterval(function () {
+    save_game()
+}, 30000);
+
+setInterval(function () {
+    if (playFabId != -1 && player.options.cloud) playFabSaveCheck();
+}, 1000*60*5)
+updateCosts();
+//updateInterval();
+updateDimensions();
+document.getElementById("hiddenheader").style.display = "none";
+
+
+window.onload = function() {
+    startInterval()
+    setTimeout(function() {
+        playFabLogin();
+        updateKongPurchases()
+        try {
+            if (kongregate.services.getGameAuthToken() === undefined) document.getElementById("shopbtn").style.display = "none"
+        } catch(e) {
+            console.log(e)
+            document.getElementById("shopbtn").style.display = "none"
+        }
+        document.getElementById("container").style.display = "block"
+        document.getElementById("loading").style.display = "none"
+    }, 1000)
+
+}
+
+window.addEventListener('keydown', function(event) {
+    if (keySequence == 0 && event.keyCode == 38) {
+        keySequence++
+    } else if (keySequence == 1 && event.keyCode == 38) {
+        keySequence++
+    } else if (keySequence == 2 && event.keyCode == 40) {
+        keySequence++
+    } else if (keySequence == 3 && event.keyCode == 40) {
+        keySequence++
+    } else if (keySequence == 4 && event.keyCode == 37) {
+        keySequence++
+    } else if (keySequence == 5 && event.keyCode == 39) {
+        keySequence++
+    } else if (keySequence == 6 && event.keyCode == 37) {
+        keySequence++
+    } else if (keySequence == 7 && event.keyCode == 39) {
+        keySequence++
+    } else if (keySequence == 8 && event.keyCode == 66) {
+        keySequence++
+    } else if (keySequence == 9 && event.keyCode == 65) {
+        giveAchievement("30 Lives")
+        if (player.money.lt(30)) player.money = new Decimal(30)
+    } else {
+        keySequence = 0;
+    }
+    if (event.keyCode == 17) controlDown = true;
+    if (event.keyCode == 16) {
+        shiftDown = true;
+        document.getElementById("studytreeloadsavetext").textContent = "save:"
+        document.getElementById("automatorloadsavetext").textContent = "save:"
+        drawStudyTree()
+    }
+    if ((controlDown && shiftDown && (event.keyCode == 67 || event.keyCode == 73 || event.keyCode == 74)) || event.keyCode == 123) {
+        giveAchievement("Stop right there criminal scum!")
+    }
+}, false);
+
+window.addEventListener('keyup', function(event) {
+    if (event.keyCode == 17) controlDown = false;
+    if (event.keyCode == 16) {
+        shiftDown = false;
+        document.getElementById("studytreeloadsavetext").textContent = "load:"
+        document.getElementById("automatorloadsavetext").textContent = "load:"
+        drawStudyTree()
+    }
+}, false);
+
+window.onfocus = function() {
+    controlDown = false;
+    shiftDown = false;
+    document.getElementById("studytreeloadsavetext").textContent = "load:"
+    document.getElementById("automatorloadsavetext").textContent = "load:"
+    drawStudyTree();
+    drawAutomatorTree();
+}
+
+window.addEventListener('keydown', function(event) {
+    if (!player.options.hotkeys || controlDown === true || document.activeElement.type === "text" || document.activeElement.type === "textarea") return false
+    const tmp = event.keyCode;
+    if (tmp >= 49 && tmp <= 56) {
+        if (shiftDown) buyOneDimension(tmp-48)
+        else buyManyDimension(tmp-48)
+        return false;
+    } else if (tmp >= 97 && tmp <= 104) {
+        if (shiftDown) buyOneDimension(tmp-96)
+        else buyManyDimension(tmp-96)
+        return false;
+    }
+    switch (event.keyCode) {
+        case 57: // D
+            giveAchievement("That dimension doesn’t exist")
+        break;
+
+        case 65: // A
+            toggleAutoBuyers();
+        break;
+
+        case 68: // D
+            document.getElementById("softReset").onclick()
+        break;
+
+        case 71: // G
+            document.getElementById("secondSoftReset").onclick()
+        break;
+
+        case 77: // M
+            document.getElementById("maxall").onclick()
+        break;
+
+        case 83: // S
+            document.getElementById("sacrifice").onclick()
+        break;
+
+        case 84: // T
+            if (shiftDown) buyTickSpeed()
+            else buyMaxTickSpeed()
+        break;
+
+        case 82: //R
+            replicantiGalaxy()
+        break;
+    }
+  }, false);
+
+  window.addEventListener('keyup', function(event) {
+    if (event.keyCode === 70) {
+        $.notify("Paying respects", "info")
+        giveAchievement("It pays to have respect")
+    }
+    if (!player.options.hotkeys || controlDown === true || document.activeElement.type === "text"  || document.activeElement.type === "textarea") return false
+    switch (event.keyCode) {
+        case 67: // C
+            document.getElementById("bigcrunch").onclick()
+        break;
+
+        case 69: // E, also, nice.
+        document.getElementById("eternitybtn").onclick();
+        break;
+
+    }
+  }, false);
+
+
+
+var totalMult = 1
+var currentMult = 1
+var infinitiedMult = 1
+var achievementMult = 1
+var challengeMult = 1
+var unspentBonus = 1
+var postc8Mult = new Decimal(0)
+var mult18 = 1
+var ec10bonus = new Decimal(1)
+init();
+setInterval( function() {
+    totalMult = Math.pow(player.totalmoney.e+1, 0.5)
+    currentMult = Math.pow(player.money.e+1, 0.5)
+    if (player.timestudy.studies.includes(31)) infinitiedMult = 1 + Math.pow(Math.log10(getInfinitied()+1)*10, 4)
+    else infinitiedMult = 1+Math.log10(getInfinitied()+1)*10
+    achievementMult = Math.max(Math.pow((player.achievements.length-30-getSecretAchAmount()), 3)/40,1)
+    challengeMult = Decimal.max(10*3000/worstChallengeTime, 1)
+    unspentBonus = player.infinityPoints.dividedBy(2).pow(1.5).plus(1)
+    mult18 = getDimensionFinalMultiplier(1).times(getDimensionFinalMultiplier(8)).pow(0.02)
+    if (player.currentEternityChall == "eterc10") {
+        ec10bonus = Decimal.pow(getInfinitied(), 1000).max(1)
+        if (player.timestudy.studies.includes(31)) ec10bonus = ec10bonus.pow(4)
+    } else {
+        ec10bonus = new Decimal(1)
+    }
+}, 100)