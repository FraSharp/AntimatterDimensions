"use strict";

if (GlobalErrorHandler.handled) {
  throw new Error("Initialization failed");
}
GlobalErrorHandler.cleanStart = true;

const kongIPMult = 1;
const kongDimMult = 1;
const kongAllDimMult = 1;
const kongEPMult = 1;

function playerInfinityUpgradesOnEternity() {
  if (!EternityMilestone.keepInfinityUpgrades.isReached) player.infinityUpgrades.clear();
  else if (!EternityMilestone.keepBreakUpgrades.isReached) {
    player.infinityUpgrades = new Set(["timeMult", "dimMult", "timeMult2", "skipReset1", "skipReset2",
      "unspentBonus", "27Mult", "18Mult", "36Mult", "resetMult", "skipReset3", "passiveGen",
      "45Mult", "resetBoost", "galaxyBoost", "skipResetGalaxy", "ipOffline"]);
  }
}

function breakInfinity() {
  if (!Autobuyer.bigCrunch.hasMaxedInterval) return;
  if (InfinityChallenge.isRunning) return;
  for (const autobuyer of Autobuyers.all) {
    if (autobuyer.data.interval !== undefined) autobuyer.maxIntervalForFree();
  }
  player.break = !player.break;
  EventHub.dispatch(player.break ? GAME_EVENT.BREAK_INFINITY : GAME_EVENT.FIX_INFINITY);
  GameUI.update();
}

function gainedInfinityPoints() {
  const div = Effects.min(
    308,
    Achievement(103),
    TimeStudy(111)
  );
  let ip = player.break
    ? Decimal.pow10(player.thisInfinityMaxAM.log10() / div - 0.75)
    : new Decimal(308 / div);
  ip = ip.times(GameCache.totalIPMult.value);
  if (Teresa.isRunning) {
    ip = ip.pow(0.55);
  } else if (V.isRunning) {
    ip = ip.pow(0.5);
  } else if (Laitela.isRunning) {
    ip = dilatedValueOf(ip, 1);
  }
  if (GlyphAlteration.isAdded("infinity")) {
    ip = ip.pow(getSecondaryGlyphEffect("infinityIP"));
  }
  return ip.floor();
}

function totaEPMult() {
  return new Decimal(getAdjustedGlyphEffect("cursedEP"))
    .times(kongEPMult)
    .timesEffectsOf(
      EternityUpgrade.epMult,
      TimeStudy(61),
      TimeStudy(122),
      TimeStudy(121),
      TimeStudy(123),
      RealityUpgrade(12),
      GlyphEffect.epMult
  );
}

function gainedEternityPoints() {
  let ep = Decimal.pow(5, player.infinityPoints.plus(gainedInfinityPoints()).log10() / 308 - 0.7).times(totaEPMult());

  if (Teresa.isRunning) {
    ep = ep.pow(0.55);
  } else if (V.isRunning) {
    ep = ep.pow(0.5);
  } else if (Laitela.isRunning) {
    ep = dilatedValueOf(ep, 1);
  }
  if (GlyphAlteration.isAdded("time")) {
    ep = ep.pow(getSecondaryGlyphEffect("timeEP"));
  }
  return ep.floor();
}

function requiredIPForEP() {
  return Decimal.pow10(Math.ceil(308 * (Decimal.log(totaEPMult().reciprocal(), 5) + 0.7)));
}

function getRealityMachineMultiplier() {
  return Teresa.rmMultiplier * Effects.max(1, PerkShopUpgrade.rmMult) * getAdjustedGlyphEffect("effarigrm");
}

function gainedRealityMachines() {
  const log10FinalEP = player.eternityPoints.plus(gainedEternityPoints()).log10();
  let rmGain = Decimal.pow(1000, log10FinalEP / 4000 - 1);
  // Increase base RM gain if <10 RM
  if (rmGain.gte(1) && rmGain.lt(10)) rmGain = new Decimal(27 / 4000 * log10FinalEP - 26);
  rmGain = rmGain.times(getRealityMachineMultiplier());
  rmGain = rmGain.plusEffectOf(Perk.realityMachineGain);
  // This happens around ee10 and is necessary to reach e9e15 antimatter without having to deal with the various
  // potential problems associated with having ee9 RM, of which there are lots (both balance-wise and design-wise).
  // The softcap here squishes every additional OoM in the exponent into another factor of e1000 RM, putting e9e15
  // antimatter around e7000 RM instead of e1000000000 RM.
  const softcapRM = new Decimal("1e1000");
  if (rmGain.gt(softcapRM)) {
    const exponentOOMAboveCap = Math.log10(rmGain.log10() / softcapRM.log10());
    rmGain = softcapRM.pow(1 + exponentOOMAboveCap);
  }
  return Decimal.floor(rmGain);
}

function gainedGlyphLevel() {
  const glyphState = getGlyphLevelInputs();
  let rawLevel = Math.floor(glyphState.rawLevel);
  if (!isFinite(rawLevel)) rawLevel = 0;
  let actualLevel = Math.floor(glyphState.actualLevel);
  if (!isFinite(actualLevel)) actualLevel = 0;
  return {
    rawLevel,
    actualLevel
  };
}

function resetChallengeStuff() {
    player.chall2Pow = 1;
    player.chall3Pow = new Decimal(0.01);
    player.matter = new Decimal(0);
    player.chall8TotalSacrifice = new Decimal(1);
    player.postC4Tier = 1;
}

function ratePerMinute(amount, time) {
    return Decimal.divide(amount, time / (60 * 1000));
}

function averageRun(runs) {
  const totalTime = runs
    .map(run => run[0])
    .reduce(Number.sumReducer);
  const totalAmount = runs
    .map(run => run[1])
    .reduce(Decimal.sumReducer);
  const realTime = runs
    .map(run => run[2])
    .reduce(Number.sumReducer);
  return [
    totalTime / runs.length,
    totalAmount.dividedBy(runs.length),
    realTime / runs.length
  ];
}

// eslint-disable-next-line max-params
function addInfinityTime(time, realTime, ip, infinities) {
  player.lastTenRuns.pop();
  player.lastTenRuns.unshift([time, ip, realTime, infinities]);
  GameCache.bestRunIPPM.invalidate();
}

function resetInfinityRuns() {
  player.lastTenRuns = Array.from(
    { length: 10 },
    () => [600 * 60 * 24 * 31, new Decimal(1), 600 * 60 * 24 * 31, new Decimal(1)]
  );
  GameCache.bestRunIPPM.invalidate();
}

// Player gains 50% of infinitied stat they would get based on their best infinitied/hour crunch if they have the
// milestone and turned on infinity autobuyer with 1 minute or less per crunch
function getInfinitiedMilestoneReward(ms) {
  return Autobuyer.bigCrunch.autoInfinitiesAvailable
    ? Decimal.floor(player.bestInfinitiesPerMs.times(ms).dividedBy(2))
    : 0;
}

function addEternityTime(time, realTime, ep) {
  player.lastTenEternities.pop();
  player.lastTenEternities.unshift([time, ep, realTime]);
  GameCache.averageEPPerRun.invalidate();
}

function resetEternityRuns() {
  player.lastTenEternities = Array.from(
    { length: 10 },
    () => [600 * 60 * 24 * 31, new Decimal(1), 600 * 60 * 24 * 31]
  );
  GameCache.averageEPPerRun.invalidate();
}

// Player gains 50% of the eternities they would get if they continuously repeated their fastest eternity, if they
// have the auto-eternity milestone and turned on eternity autobuyer with 0 EP
function getEternitiedMilestoneReward(ms) {
  return Autobuyer.eternity.autoEternitiesAvailable
    ? Decimal.floor(player.bestEternitiesPerMs.times(ms).dividedBy(2))
    : 0;
}

function getOfflineEPGain(ms) {
  if (!EternityMilestone.autoEP.isReached) return new Decimal(0);
  return player.bestEPminThisReality.times(TimeSpan.fromMilliseconds(ms).totalMinutes / 4);
}

// eslint-disable-next-line max-params
function addRealityTime(time, realTime, rm, level) {
  player.lastTenRealities.pop();
  player.lastTenRealities.unshift([time, rm, realTime, level]);
}

function gainedInfinities() {
    if (EternityChallenge(4).isRunning) {
        return new Decimal(1);
    }
    let infGain = Effects.max(
      1,
      Achievement(87)
    ).toDecimal();

    infGain = infGain.timesEffectsOf(
      TimeStudy(32),
      RealityUpgrade(5),
      RealityUpgrade(7)
    );
    infGain = infGain.times(getAdjustedGlyphEffect("infinityinfmult"));
    infGain = infGain.times(RA_UNLOCKS.TT_BOOST.effect.infinity());
    return infGain;
}

setInterval(() => {
  if (isLocalEnvironment()) return;
  fetch("version.txt")
    .then(response => response.json())
    .then(json => {
      if (json.version > player.version) {
        Modal.message.show(json.message, updateRefresh);
      }
    });
}, 60000);

// TODO: remove before release
(function() {
  if (isLocalEnvironment()) return;
  let commit;
  setInterval(() => {
    const url = "https://api.github.com/repos/IvarK/HahaSlabWontGetHere/commits/master";
    const headers = new Headers();
    // Yes, this is my GitHub API key for reading private repo details
    headers.append("Authorization", `Basic ${btoa("Razenpok:9b15284a7c7a1142b5766f81967a96f90b7879a8")}`);

    fetch(url, { method: "GET", headers })
      .then(response => response.json())
      .then(json => {
        if (commit === undefined) {
          commit = json.sha;
          return;
        }
        if (commit === json.sha) return;
        // GH Pages need some time to get rebuilt, so show message after 30 seconds
        setTimeout(() => {
          Modal.message.show(
            "Refresh the page (game will be saved), we've got new stuff: " +
              `"${json.commit.message}" by ${json.author.login}`,
            updateRefresh,
            true
          );
        }, 30000);
      });
  }, 60000);
}());

function updateRefresh() {
  GameStorage.save(true);
  location.reload(true);
}

function kongLog10StatSubmission() {
  kong.submitStats("Log10 of total antimatter", player.totalAntimatter.e);
  kong.submitStats("Log10 of Infinity Points", player.infinityPoints.e);
  kong.submitStats("Log10 of Eternity Points", player.eternityPoints.e);
}

setInterval(kongLog10StatSubmission, 10000)

const GAME_SPEED_EFFECT = {
  FIXED_SPEED: 1,
  TIME_GLYPH: 2,
  BLACK_HOLE: 3,
  TIME_STORAGE: 4,
  MOMENTUM: 5,
  NERFS: 6
};

/**
  * @param {number[]} effectsToConsider A list of various game speed changing effects to apply when calculating
  *   the game speed.  If left undefined, all effects will be applied.
  * @param {number} blackHolesActiveOverride A numerical value which forces all black holes up to its specified index
  *   to be active for the purposes of game speed calculation. This is only used during offline black hole stuff.
  */
function getGameSpeedupFactor(effectsToConsider, blackHolesActiveOverride) {
  let effects;
  if (effectsToConsider === undefined) {
    effects = [GAME_SPEED_EFFECT.FIXED_SPEED, GAME_SPEED_EFFECT.TIME_GLYPH, GAME_SPEED_EFFECT.BLACK_HOLE,
      GAME_SPEED_EFFECT.TIME_STORAGE, GAME_SPEED_EFFECT.MOMENTUM, GAME_SPEED_EFFECT.NERFS];
  } else {
    effects = effectsToConsider;
  }

  if (effects.includes(GAME_SPEED_EFFECT.FIXED_SPEED)) {
    if (EternityChallenge(12).isRunning) {
      return 1 / 1000;
    }
  }

  let factor = 1;
  if (effects.includes(GAME_SPEED_EFFECT.BLACK_HOLE)) {
    if (BlackHoles.arePaused) {
      factor *= player.blackHoleNegative;
    } else {
      for (const blackHole of BlackHoles.list) {
        if (!blackHole.isUnlocked) break;
        const isActive = blackHolesActiveOverride === undefined
          ? blackHole.isActive
          : blackHole.id <= blackHolesActiveOverride;
        if (!isActive) break;
        factor *= Math.pow(blackHole.power, BlackHoles.unpauseAccelerationFactor);
        if (V.has(V_UNLOCKS.ACHIEVEMENT_BH)) {
          factor *= V_UNLOCKS.ACHIEVEMENT_BH.effect();
        }
      }
    }
  }

  if (effects.includes(GAME_SPEED_EFFECT.MOMENTUM)) {
    factor *= Math.clampMax(1e30,
      Math.pow(AlchemyResource.momentum.effectValue, Time.thisRealityRealTime.totalMinutes));
  }

  if (effects.includes(GAME_SPEED_EFFECT.TIME_GLYPH)) {
    factor *= getAdjustedGlyphEffect("timespeed");
    factor = Math.pow(factor, getAdjustedGlyphEffect("effarigblackhole"));
  }

  // Time storage is linearly scaled because exponential scaling is pretty useless in practice
  if (Enslaved.isStoringGameTime && effects.includes(GAME_SPEED_EFFECT.TIME_STORAGE)) {
    const storedTimeWeight = player.celestials.enslaved.storedFraction;
    factor = factor * (1 - storedTimeWeight) + storedTimeWeight;
  }

  // These effects should always be active, but need to be disabled during offline black hole simulations because
  // otherwise it gets applied twice
  if (effects.includes(GAME_SPEED_EFFECT.NERFS)) {
    if (Effarig.isRunning) {
      factor = Effarig.multiplier(factor).toNumber();
    } else if (Laitela.isRunning) {
      const nerfModifier = Math.clampMax(Time.thisRealityRealTime.totalMinutes / 10, 1);
      factor = Math.pow(factor, nerfModifier);
    }
  }

  // Dev speedup should always be active
  if (tempSpeedupToggle) {
    factor *= tempSpeedupFactor;
  }
  return factor;
}

function getGameSpeedupForDisplay() {
  const speedFactor = getGameSpeedupFactor();
<<<<<<< HEAD
  if (Enslaved.isAutoReleasing && Enslaved.canRelease(true) && !BlackHoles.areNegative) {
=======
  if (Enslaved.isAutoReleasing &&
    !(EternityChallenge(12).isRunning ||
      (BlackHoles.arePaused && player.blackHoleNegative < 1))) {
>>>>>>> b184f7dc
    return Math.max(Enslaved.autoReleaseSpeed, speedFactor);
  }
  return speedFactor;
}

// "diff" is in ms.  It is only unspecified when it's being called normally and not due to simulating time, in which
// case it uses the gap between now and the last time the function was called.  This is on average equal to the update
// rate.
function gameLoop(diff, options = {}) {
  PerformanceStats.start("Frame Time");
  PerformanceStats.start("Game Update");
  EventHub.dispatch(GAME_EVENT.GAME_TICK_BEFORE);
  const thisUpdate = Date.now();
  const realDiff = diff === undefined
    ? Math.clamp(thisUpdate - player.lastUpdate, 1, 21600000)
    : diff;

  // Ra memory generation bypasses stored real time, but memory chunk generation is disabled when storing real time.
  // This is in order to prevent players from using time inside of Ra's reality for amplification as well
  Ra.memoryTick(realDiff, !Enslaved.isStoringRealTime);

  // Lai'tela mechanics should bypass stored real time entirely
  Laitela.handleMatterDimensionUnlocks();
  Laitela.tickDarkMatter(realDiff);

  // When storing real time, skip everything else having to do with production once stats are updated
  if (Enslaved.isStoringRealTime) {
    player.realTimePlayed += realDiff;
    player.thisInfinityRealTime += realDiff;
    player.thisEternityRealTime += realDiff;
    player.thisRealityRealTime += realDiff;
    Enslaved.storeRealTime();
    GameUI.update();
    return;
  }

  // Ra-Enslaved auto-release stored time (once every 5 ticks)
  if (Enslaved.isAutoReleasing) {
    Enslaved.autoReleaseTick++;
  }
  if (Enslaved.autoReleaseTick >= 5) {
    Enslaved.autoReleaseTick = 0;
    Enslaved.useStoredTime(true);
    Enslaved.isReleaseTick = true;
  } else if (!Enslaved.isReleaseTick) {
    Enslaved.nextTickDiff = realDiff;
  }
  if (diff === undefined) {
    diff = Enslaved.nextTickDiff;
  }

  slowerAutobuyers(realDiff);
  Autobuyers.tick();

  // We do these after autobuyers, since it's possible something there might
  // change a multiplier.
  GameCache.normalDimensionCommonMultiplier.invalidate();
  GameCache.normalDimensionFinalMultipliers.invalidate();
  GameCache.infinityDimensionCommonMultiplier.invalidate();
  GameCache.timeDimensionCommonMultiplier.invalidate();
  GameCache.totalIPMult.invalidate();

  const blackHoleDiff = realDiff;
  const fixedSpeedActive = EternityChallenge(12).isRunning;
  if (!Enslaved.isReleaseTick && !fixedSpeedActive) {
    let speedFactor;
    if (options.blackHoleSpeedup === undefined) {
      speedFactor = getGameSpeedupFactor();
    } else {
      // This is only called from simulateTime() and is calculated externally in order to avoid weirdness when game
      // speed is directly nerfed
      speedFactor = options.blackHoleSpeedup;
    }

    if (Enslaved.isStoringGameTime && !fixedSpeedActive) {
      // These variables are the actual game speed used and the game speed unaffected by time storage, respectively
      const reducedTimeFactor = getGameSpeedupFactor();
      const totalTimeFactor = getGameSpeedupFactor([GAME_SPEED_EFFECT.FIXED_SPEED, GAME_SPEED_EFFECT.TIME_GLYPH,
        GAME_SPEED_EFFECT.BLACK_HOLE, GAME_SPEED_EFFECT.MOMENTUM]);
      const amplification = Ra.has(RA_UNLOCKS.IMPROVED_STORED_TIME)
        ? RA_UNLOCKS.IMPROVED_STORED_TIME.effect.gameTimeAmplification()
        : 1;
      Enslaved.currentBlackHoleStoreAmountPerMs = Math.pow(totalTimeFactor - reducedTimeFactor, amplification);
      player.celestials.enslaved.stored += diff * Enslaved.currentBlackHoleStoreAmountPerMs;
      speedFactor = reducedTimeFactor;
    }
    diff *= speedFactor;
  } else if (fixedSpeedActive) {
    diff *= getGameSpeedupFactor();
  }
  player.celestials.ra.peakGamespeed = Math.max(player.celestials.ra.peakGamespeed, getGameSpeedupFactor());
  Enslaved.isReleaseTick = false;

  // These need to all be done consecutively in order to minimize the chance of a reset occurring between real time
  // updating and game time updating.  This is only particularly noticeable when game speed is 1 and the player
  // expects to see identical numbers.
  player.realTimePlayed += realDiff;
  player.totalTimePlayed += diff;
  player.thisInfinityRealTime += realDiff;
  player.thisInfinityTime += diff;
  player.thisEternityRealTime += realDiff;
  if (Enslaved.isRunning && Enslaved.feltEternity) {
    player.thisEternity += diff * (1 + player.eternities.clampMax(1e66).toNumber());
  } else {
    player.thisEternity += diff;
  }
  player.thisRealityRealTime += realDiff;
  player.thisReality += diff;

  DeltaTimeState.update(realDiff, diff);

  updateNormalAndInfinityChallenges(diff);

  // IP generation is broken into a couple of places in gameLoop; changing that might change the
  // behavior of eternity farming.
  preProductionGenerateIP(diff);
  
  let eternitiedGain = 0;
  if (RealityUpgrade(14).isBought) {
    eternitiedGain = Effects.product(
      RealityUpgrade(3),
      RealityUpgrade(14)
    );
    eternitiedGain = Decimal.times(eternitiedGain, getAdjustedGlyphEffect("timeetermult"));
    eternitiedGain = new Decimal(Time.deltaTime).times(
      Decimal.pow(eternitiedGain, AlchemyResource.eternity.effectValue));
    player.reality.partEternitied = player.reality.partEternitied.plus(eternitiedGain);
    player.eternities = player.eternities.plus(player.reality.partEternitied.floor());
    player.reality.partEternitied = player.reality.partEternitied.sub(player.reality.partEternitied.floor());
  }

  if (!EternityChallenge(4).isRunning) {
    let infGen = new Decimal(0);
    if (BreakInfinityUpgrade.infinitiedGen.isBought) {
      // Multipliers are done this way to explicitly exclude ach87 and TS32
      infGen = infGen.plus(0.2 * Time.deltaTimeMs / player.bestInfinityTime);
      infGen = infGen.timesEffectsOf(
        RealityUpgrade(5),
        RealityUpgrade(7)
      );
      infGen = infGen.times(getAdjustedGlyphEffect("infinityinfmult"));
      infGen = infGen.times(RA_UNLOCKS.TT_BOOST.effect.infinity());
    }
    if (RealityUpgrade(11).isBought) {
      infGen = infGen.plus(RealityUpgrade(11).effectValue.times(Time.deltaTime));
    }
    if (EffarigUnlock.eternity.isUnlocked) {
      // We consider half of the eternities we gained above this tick
      // to have been gained before the infinities, and thus not to
      // count here. This gives us the desirable behavior that
      // infinities and eternities gained overall will be the same
      // for two ticks as for one tick of twice the length.
      infGen = infGen.plus(gainedInfinities().times(
        player.eternities.minus(eternitiedGain.div(2).floor())).times(Time.deltaTime));
    }
    infGen = infGen.plus(player.partInfinitied);
    player.infinitied = player.infinitied.plus(infGen.floor());
    player.partInfinitied = infGen.minus(infGen.floor()).toNumber();
  }

  applyAutoprestige(realDiff);

  const uncountabilityGain = AlchemyResource.uncountability.effectValue * Time.unscaledDeltaTime.totalSeconds;
  player.realities += uncountabilityGain;
  player.reality.pp += uncountabilityGain;

  if (Perk.autocompleteEC1.isBought && player.reality.autoEC) player.reality.lastAutoEC += realDiff;

  EternityChallenge(12).tryFail();
  Achievements._power.invalidate();

  TimeDimensions.tick(diff);
  InfinityDimensions.tick(diff);
  NormalDimensions.tick(diff);

  const freeTickspeed = FreeTickspeed.fromShards(player.timeShards);
  const gain = Math.max(0, freeTickspeed.newAmount - player.totalTickGained);
  player.totalTickGained += gain;
  player.tickThreshold = freeTickspeed.nextShards;

  const currentIPmin = gainedInfinityPoints().dividedBy(Time.thisInfinityRealTime.totalMinutes);
  if (currentIPmin.gt(player.bestIPminThisInfinity) && canCrunch()) player.bestIPminThisInfinity = currentIPmin;

  tryUnlockInfinityChallenges();

  EternityChallenges.autoComplete.tick();

  replicantiLoop(diff);

  if (player.infMultBuyer) {
    InfinityUpgrade.ipMult.autobuyerTick();
  }

  if (player.reality.epmultbuyer) EternityUpgrade.epMult.buyMax();

  const currentEPmin = gainedEternityPoints().dividedBy(Time.thisEternityRealTime.totalMinutes);
  if (currentEPmin.gt(player.bestEPminThisEternity) && canEternity()) player.bestEPminThisEternity = currentEPmin;

  if (PlayerProgress.dilationUnlocked()) {
    player.dilation.dilatedTime = player.dilation.dilatedTime.plus(getDilationGainPerSecond().times(diff / 1000));
  }

  updateFreeGalaxies();
  player.timestudy.theorem = player.timestudy.theorem.add(getTTPerSecond().times(diff / 1000));
  tryUnlockInfinityDimensions();
  applyAutoprestige();

  BlackHoles.updatePhases(blackHoleDiff);

  // Code to auto-unlock dilation; 16617 is the cost for buying literally all time studies and unlocking dilation
  if (Ra.has(RA_UNLOCKS.INSTANT_AUTOEC) &&
    player.timestudy.theorem.plus(TimeTheorems.calculateTimeStudiesCost()).gte(16617)) {
      TimeStudy.dilation.purchase(true);
  }

  // TD5-8/Reality unlock and TTgen perk autobuy
  autoBuyExtraTimeDims();
  if (Perk.autounlockDilation3.isBought) {
    buyDilationUpgrade(DilationUpgrade.ttGenerator.id);
  }
  if (Perk.autounlockReality.isBought) TimeStudy.reality.purchase(true);

  if (GlyphSelection.active) GlyphSelection.update(gainedGlyphLevel());

  if (player.dilation.active && Ra.has(RA_UNLOCKS.AUTO_TP)) rewardTP();

  if (Enslaved.isRunning && player.thisRealityRealTime > 2 * 3600 * 1000 && !Enslaved.ec6c10timeHint) {
    Enslaved.ec6c10timeHint = true;
    Modal.message.show("... you need ... to look harder ...");
  }

  laitelaRealityTick(realDiff);
  Achievements.autoAchieveUpdate(diff);
  V.checkForUnlocks();
  Ra.updateAlchemyFlow();
  AutomatorBackend.update(realDiff);

  EventHub.dispatch(GAME_EVENT.GAME_TICK_AFTER);
  GameUI.update();
  player.lastUpdate = thisUpdate;
  PerformanceStats.end("Game Update");
}

function laitelaRealityTick(realDiff) {
  const laitelaInfo = player.celestials.laitela;
  if (!Laitela.isRunning) return;
  if (laitelaInfo.entropy >= 0) {
    laitelaInfo.entropy += (realDiff / 1000) * Laitela.entropyGainPerSecond;
  }

  // Setting entropy to -1 on completion prevents the modal from showing up repeatedly
  if (laitelaInfo.entropy >= 1) {
    let completionText = `Lai'tela's Reality has been destabilized after ${Time.thisRealityRealTime.toStringShort()}.`;
    laitelaInfo.entropy = -1;
    laitelaInfo.thisCompletion = Time.thisRealityRealTime.totalSeconds;
    laitelaInfo.fastestCompletion = Math.min(laitelaInfo.thisCompletion, laitelaInfo.fastestCompletion);
    if (Time.thisRealityRealTime.totalSeconds < 30) {
      laitelaInfo.difficultyTier++;
      laitelaInfo.fastestCompletion = 600;
      // This causes display oddities at 3 or lower but I don't expect the player to get that far legitimately (?)
      completionText += `<br><br>Lai'tela's Reality will now disable production from all
        ${Laitela.maxAllowedDimension + 1}th dimensions during future runs, but the reward will be
        ${formatInt(20)} times stronger than before.`;
    }
    Modal.message.show(completionText);
  }
  if (laitelaInfo.entropy < 0) player.antimatter = new Decimal(0);
}

// This gives IP/EP/RM from the respective upgrades that reward the prestige currencies continuously
function applyAutoprestige(diff) {
  player.infinityPoints = player.infinityPoints.plusEffectOf(TimeStudy(181));

  if (Teresa.has(TERESA_UNLOCKS.EPGEN)) {
    player.eternityPoints = player.eternityPoints.plus(player.bestEPminThisEternity.times(0.01)
      .times(getGameSpeedupFactor() * diff / 1000).times(RA_UNLOCKS.TT_BOOST.effect.autoPrestige()));
  }

  if (InfinityUpgrade.ipGen.isCharged) {
    const addedRM = gainedRealityMachines()
      .timesEffectsOf(InfinityUpgrade.ipGen.chargedEffect)
      .times(diff / 1000);
    player.reality.realityMachines = player.reality.realityMachines.add(addedRM);
  }

  if (player.bestEP.lt(player.eternityPoints)) {
    player.bestEP = new Decimal(player.eternityPoints);
    player.bestEPSet = Glyphs.copyForRecords(Glyphs.active.filter(g => g !== null));
  }
}

function updateFreeGalaxies() {
  const freeGalaxyMult = Effects.max(1, DilationUpgrade.doubleGalaxies);
  const freeGalaxyThreshold = 1000;
  const thresholdMult = getFreeGalaxyMult();
  player.dilation.baseFreeGalaxies = Math.max(player.dilation.baseFreeGalaxies,
    1 + Math.floor(Decimal.log(player.dilation.dilatedTime.dividedBy(1000), thresholdMult)));
  player.dilation.nextThreshold = new Decimal(1000).times(new Decimal(thresholdMult)
    .pow(player.dilation.baseFreeGalaxies));
  player.dilation.freeGalaxies = Math.min(player.dilation.baseFreeGalaxies * freeGalaxyMult, freeGalaxyThreshold) +
    Math.max(player.dilation.baseFreeGalaxies * freeGalaxyMult - freeGalaxyThreshold, 0) / freeGalaxyMult;
}

function getTTPerSecond() {
  // All TT multipliers (note that this is equal to 1 pre-Ra)
  let ttMult = RA_UNLOCKS.TT_BOOST.effect.ttGen();
  ttMult *= Achievement(137).effectValue;
  if (Ra.has(RA_UNLOCKS.TT_ACHIEVEMENT)) ttMult *= RA_UNLOCKS.TT_ACHIEVEMENT.effect();
  if (GlyphAlteration.isAdded("dilation")) ttMult *= getSecondaryGlyphEffect("dilationTTgen");

  // Glyph TT generation
  const glyphTT = Teresa.isRunning || Enslaved.isRunning || Laitela.isRunning
    ? 0
    : getAdjustedGlyphEffect("dilationTTgen") * ttMult;

  // Dilation TT generation
  const dilationTT = DilationUpgrade.ttGenerator.isBought
    ? DilationUpgrade.ttGenerator.effectValue.times(ttMult)
    : new Decimal(0);

  return dilationTT.add(glyphTT);
}

function simulateTime(seconds, real, fast) {
  // Don't do asynchronous processing loops nested in simulateTime
  Async.enabled = false;

  // The game is simulated at a base 50ms update rate, with a max of 1000 ticks. additional ticks are converted
  // into a higher diff per tick
  // warning: do not call this function with real unless you know what you're doing
  // calling it with fast will only simulate it with a max of 50 ticks
  let ticks = seconds * 20;
  GameUI.notify.showBlackHoles = false;

  // Limit the tick count (this also applies if the black hole is unlocked)
  if (ticks > 1000 && !real && !fast) {
    ticks = 1000;
  } else if (ticks > 50 && fast) {
    ticks = 50;
  }
  const largeDiff = (1000 * seconds) / ticks;

  const playerStart = deepmerge.all([{}, player]);

  player.infinitied = player.infinitied.plus(getInfinitiedMilestoneReward(seconds * 1000));
  player.eternities = player.eternities.plus(getEternitiedMilestoneReward(seconds * 1000));
  player.eternityPoints = player.eternityPoints.plus(getOfflineEPGain(seconds * 1000));

  if (InfinityUpgrade.ipOffline.isBought) {
    player.infinityPoints = player.infinityPoints.plus(player.bestIpPerMsWithoutMaxAll.times(seconds * 1000 / 2));
  }


  // Simulation code with black hole (doesn't use diff since it splits up based on real time instead)
  if (BlackHoles.areUnlocked && !BlackHoles.arePaused) {
    let remainingRealSeconds = seconds;
    for (let numberOfTicksRemaining = ticks; numberOfTicksRemaining > 0; numberOfTicksRemaining--) {
      const [realTickTime, blackHoleSpeedup] = BlackHoles.calculateOfflineTick(remainingRealSeconds,
        numberOfTicksRemaining, 0.0001);
      remainingRealSeconds -= realTickTime;
      gameLoop(1000 * realTickTime, { blackHoleSpeedup });
    }
  } else {
    for (let ticksDone = 0; ticksDone < ticks; ticksDone++) {
      gameLoop(largeDiff);
      if (real) {
        console.log(ticksDone);
      }
    }
  }
  
  if (seconds > 1000) {
    const offlineIncreases = ["While you were away"];
    // OoM increase
    const oomVarNames = ["antimatter", "infinityPower", "timeShards"];
    const oomResourceNames = ["antimatter", "infinity power", "time shards"];
    for (let i = 0; i < oomVarNames.length; i++) {
      const varName = oomVarNames[i];
      const oomIncrease = player[varName].log10() - playerStart[varName].log10();
      // Needs an isFinite check in case it's zero before or afterwards
      if (player[varName].gt(playerStart[varName]) && Number.isFinite(oomIncrease)) {
        offlineIncreases.push(`your ${oomResourceNames[i]} increased by ` +
          `${format(oomIncrease, 2, 2)} orders of magnitude`);
      }
    }
    // Linear increase
    const linearVarNames = ["infinitied", "eternities"];
    const linearResourceNames = ["infinities", "eternities"];
    const prestigeReset = ["eternitied", "realitied"];
    for (let i = 0; i < linearVarNames.length; i++) {
      const varName = linearVarNames[i];
      const linearIncrease = Decimal.sub(player[varName], playerStart[varName]);
      if (linearIncrease.lessThan(0)) {
        // This happens when a prestige autobuyer triggers offline and resets the value
        offlineIncreases.push(`you ${prestigeReset[i]} and then generated ` +
          `${format(player[varName], 2, 0)} more ${linearResourceNames[i]}`);
      } else if (!Decimal.eq(player[varName], playerStart[varName])) {
        offlineIncreases.push(`you generated ${format(linearIncrease, 2, 0)} ${linearResourceNames[i]}`);
      }
    }
    // Black Hole activations
    for (let i = 0; i < player.blackHole.length; i++) {
      const currentActivations = player.blackHole[i].activations;
      const oldActivations = playerStart.blackHole[i].activations;
      const activationsDiff = currentActivations - oldActivations;
      const pluralSuffix = activationsDiff === 1 ? " time" : " times";
      if (activationsDiff > 0 && !BlackHole(i + 1).isPermanent) {
        offlineIncreases.push(`Black Hole ${i + 1} activated  ${activationsDiff} ${pluralSuffix}`);
      }
    }
    let popupString = `${offlineIncreases.join(", <br>")}.`;
    if (popupString === "While you were away.") {
      popupString += ".. Nothing happened.";
      SecretAchievement(36).unlock();
    }
    Modal.message.show(popupString);
  }
  
  GameUI.notify.showBlackHoles = true;
  Async.enabled = true;
}

function updateChart(first) {
    if (first !== true && (player.infinitied.gte(1) || player.eternities.gte(1)) && player.options.chart.on === true) {
      addChartData(NormalDimension(1).productionPerSecond);
    }
    if (player.options.chart.updateRate) {
        setTimeout(updateChart, player.options.chart.updateRate);
    } else {
        setTimeout(updateChart, 1000);
    }
}
updateChart(true);

function autoBuyDilationUpgrades() {
  if (Perk.autobuyerDilation.isBought) {
    const upgrades = [DilationUpgrade.dtGain, DilationUpgrade.galaxyThreshold, DilationUpgrade.tachyonGain].filter(
      upgrade => upgrade.isAutobuyerOn);
    for (const upgrade of upgrades) {
      upgrade.purchase(true);
    }
  }
}

function autoBuyInfDims() {
  if (EternityMilestone.autobuyerID(1).isReached && !EternityChallenge(8).isRunning) {
    for (let i = 1; i <= player.eternities.sub(10).clampMax(8).toNumber(); i++) {
      if (player.infDimBuyers[i - 1]) {
        buyMaxInfDims(i)
        buyManyInfinityDimension(i)
      }
    }
  }
}

function autoBuyTimeDims() {
  if (RealityUpgrade(13).isBought) {
    for (let i = 1; i < 9; i++) {
      if (player.reality.tdbuyers[i - 1]) {
        buyMaxTimeDimTier(i)
      }
    }
  }
}

function autoBuyExtraTimeDims() {
  if (TimeDimension(8).bought === 0 && Perk.autounlockTD.isBought) {
    for (let dim = 5; dim <= 8; ++dim) TimeStudy.timeDimension(dim).purchase();
  }
}

function slowerAutobuyers(realDiff) {
  const ampDiff = realDiff * PerkShopUpgrade.autoSpeed.effectOrDefault(1);
  player.auto.infDimTimer += ampDiff;
  const infDimPeriod = 1000 * Perk.autobuyerFasterID.effectOrDefault(1);
  if (player.auto.infDimTimer >= infDimPeriod) {
    // Note: we need to reset to a low number here, because we don't want a pile of these accumulating during offline
    // time and then releasing normally.
    player.auto.infDimTimer = Math.min(player.auto.infDimTimer - infDimPeriod, infDimPeriod);
    autoBuyInfDims();
  }
  player.auto.timeDimTimer += ampDiff;
  const timeDimPeriod = 1000;
  if (player.auto.timeDimTimer >= timeDimPeriod) {
    player.auto.timeDimTimer = Math.min(player.auto.timeDimTimer - timeDimPeriod, timeDimPeriod);
    autoBuyTimeDims();
  }
  player.auto.repUpgradeTimer += ampDiff;
  const repUpgradePeriod = 1000 * Perk.autobuyerFasterReplicanti.effectOrDefault(1);
  if (player.auto.repUpgradeTimer >= repUpgradePeriod) {
    player.auto.repUpgradeTimer = Math.min(player.auto.repUpgradeTimer - repUpgradePeriod, repUpgradePeriod);
    autoBuyReplicantiUpgrades();
  }
  player.auto.dilUpgradeTimer += ampDiff;
  const dilUpgradePeriod = 1000 * Perk.autobuyerFasterDilation.effectOrDefault(1);
  if (player.auto.dilUpgradeTimer >= dilUpgradePeriod) {
    player.auto.dilUpgradeTimer = Math.min(player.auto.dilUpgradeTimer - dilUpgradePeriod, dilUpgradePeriod);
    autoBuyDilationUpgrades();
  }
  TimeTheorems.autoBuyMaxTheorems(ampDiff);

  if (Ra.has(RA_UNLOCKS.AUTO_BLACK_HOLE_POWER)) {
    for (let i = 1; i <= 2; i++) {
      if (BlackHole(i).powerUpgrade.isAutobuyerOn) {
        BlackHole(i).powerUpgrade.purchase();
      }
    }
  }

  if (Ra.has(RA_UNLOCKS.AUTO_REALITY_UPGRADES)) {
    for (let i = 1; i <= 5; i++) {
      if (RealityUpgrade(i).isAutobuyerOn) {
        RealityUpgrade(i).purchase();
      }
    }
  }
}

setInterval(function () {
    if (playFabId != -1 && player.options.cloud) playFabSaveCheck();
}, 1000*60*5)

window.onload = function() {
  GameUI.initialized = true;
  ui.view.initialized = true;
  GameIntervals.start();
  setTimeout(() => {
    if (kong.enabled) {
      playFabLogin();
      kong.updatePurchases();
    }
    document.getElementById("loading").style.display = "none";
    document.body.style.overflowY = "auto";
  }, 500);
};

window.onfocus = function() {
    setShiftKey(false);
};

window.onblur = function() {
  GameKeyboard.stopSpins();
};

function setShiftKey(isDown) {
  ui.view.shiftDown = isDown;
}

function init() {
  // eslint-disable-next-line no-console
  console.log("🌌 Antimatter Dimensions: Reality Update 🌌");
  Tab.dimensions.normal.show();
  GameStorage.load();
  kong.init();
}

init();

let tweenTime = 0;
(function() {
    let lastFrame;
    function animateTweens(time) {
        requestAnimationFrame(animateTweens);
        if (time === undefined || lastFrame === undefined) {
            lastFrame = time;
            return;
        }
        let delta = time - lastFrame;
        lastFrame = time;
        if (player.dilation.active) {
            delta /= 10;
        }
        tweenTime += delta;
        TWEEN.update(tweenTime);
    }

    animateTweens();
}());<|MERGE_RESOLUTION|>--- conflicted
+++ resolved
@@ -366,13 +366,7 @@
 
 function getGameSpeedupForDisplay() {
   const speedFactor = getGameSpeedupFactor();
-<<<<<<< HEAD
   if (Enslaved.isAutoReleasing && Enslaved.canRelease(true) && !BlackHoles.areNegative) {
-=======
-  if (Enslaved.isAutoReleasing &&
-    !(EternityChallenge(12).isRunning ||
-      (BlackHoles.arePaused && player.blackHoleNegative < 1))) {
->>>>>>> b184f7dc
     return Math.max(Enslaved.autoReleaseSpeed, speedFactor);
   }
   return speedFactor;
