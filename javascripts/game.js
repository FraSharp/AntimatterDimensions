--- conflicted
+++ resolved
@@ -1021,15 +1021,10 @@
   GameUI.initialized = supportedBrowser;
   ui.view.initialized = supportedBrowser;
   setTimeout(() => {
-<<<<<<< HEAD
     if(Steam){
 			if(Steam.initAPI()){
         playFabLogin();
       }
-=======
-    if (shop.kongEnabled) {
-      playFabLogin();
->>>>>>> 2b53ee72
     }
     document.getElementById("loading").style.display = "none";
   }, 500);
@@ -1065,13 +1060,10 @@
   console.log("🌌 Antimatter Dimensions: Reality Update 🌌");
   GameStorage.load();
   Tabs.all.find(t => t.config.id === player.options.lastOpenTab).show(true);
-<<<<<<< HEAD
   kong.init();
   if(steamOn){SteamFunctions.UIZoom()}
-=======
   shop.init();
   Payments.init();
->>>>>>> 2b53ee72
 }
 
 window.tweenTime = 0;
