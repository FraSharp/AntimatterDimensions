"use strict";

GameDatabase.challenges.eternity = [
  {
    id: 1,
    description: "Time Dimensions are disabled.",
    goal: DC.E1800,
    goalIncrease: DC.E200,
    reward: {
      description: "Time Dimension multiplier based on time spent this Eternity",
      effect: completions =>
        Decimal.pow(Math.max(player.records.thisEternity.time / 10, 0.9), 0.3 + (completions * 0.05)),
      formatEffect: value => formatX(value, 2, 1)
    }
  },
  {
    id: 2,
    description: "Infinity Dimensions are disabled.",
    goal: DC.E975,
    goalIncrease: DC.E175,
    reward: {
      description: "1st Infinity Dimension multiplier based on Infinity Power",
      effect: completions => Currency.infinityPower.value.pow(1.5 / (700 - completions * 100)).clampMin(1),
      cap: DC.E100,
      formatEffect: value => formatX(value, 2, 1)
    }
  },
  {
    id: 3,
    description: "Antimatter Dimensions 5-8 don't produce anything. Dimensional Sacrifice is disabled.",
    goal: DC.E600,
    goalIncrease: DC.E75,
    reward: {
      description: () => `Increase the multiplier for buying ${formatInt(10)} Antimatter Dimensions`,
      effect: completions => completions * 0.72,
      formatEffect: value => `+${format(value, 2, 2)}`
    }
  },
  {
    id: 4,
<<<<<<< HEAD
    description: "All Infinity multipliers and generators are disabled.",
    goal: DC.E2750,
    goalIncrease: DC.E550,
=======
    description: `All Infinity multipliers and generators are disabled. The goal must be reached within a certain
      number of Infinities or else you will fail the Challenge.`,
    goal: new Decimal("1e2750"),
    goalIncrease: new Decimal("1e550"),
>>>>>>> fdc61459
    restriction: completions => Math.max(16 - 4 * completions, 0),
    checkRestriction: restriction => Currency.infinities.lte(restriction),
    formatRestriction: restriction => (restriction === 0
      ? "without any Infinities"
      : `in ${quantifyInt("Infinity", restriction)} or less`),
    failedRestriction: "(Too many Infinities for more)",
    reward: {
      description: "Infinity Dimension multiplier based on unspent Infinity Points",
      effect: completions => Currency.infinityPoints.value.pow(0.003 + completions * 0.002),
      cap: DC.E200,
      formatEffect: value => formatX(value, 2, 1)
    }
  },
  {
    id: 5,
    description: () => `Antimatter Galaxy cost increase scaling starts immediately (normally at ${formatInt(100)}
      Galaxies). Dimension Boost costs scaling is massively increased.`,
    goal: DC.E750,
    goalIncrease: DC.E400,
    reward: {
      description: "Distant Galaxy cost scaling starts later",
      effect: completions => completions * 5,
      formatEffect: value => `${quantifyInt("Antimatter Galaxy", value)} later`
    }
  },
  {
    id: 6,
    description: () => {
      if (Enslaved.isRunning) {
        return Notations.current === Notation.shi
          ? "Y̶o̶u̶ ̶c̶a̶n̶'̶t̶ ̶g̶a̶i̶n̶ ̶A̶n̶t̶i̶m̶a̶t̶t̶e̶r̶ ̶G̶a̶l̶a̶x̶i̶e̶s̶ ̶n̶o̶r̶m̶a̶l̶l̶y̶,̶ ̶b̶u̶t̶ ̶the " +
            " cost of upgrading your max Replicanti Galaxies is massively reduced."
          : "You c㏰'퐚 gai鸭 Ant꟢matterﻪﶓa⁍axie㮾랜䂇rma㦂l the cost of upgrading your max Replicanti" +
            " Galaxies is massively reduced";
      }
      return "You can't gain Antimatter Galaxies normally, but the cost of upgrading your max Replicanti" +
              " Galaxies is massively reduced.";
    },
    goal: DC.E850,
    goalIncrease: DC.E250,
    reward: {
      description: "Further reduce Antimatter Dimension cost multiplier growth",
      effect: completions => completions * 0.2,
      formatEffect: value => {
        const total = Math.round(Player.dimensionMultDecrease + Effects.sum(EternityChallenge(6).reward)) - value;
        return `-${format(value, 2, 1)} (${formatX(total, 2, 1)} total)`;
      }
    }
  },
  {
    id: 7,
    description:
      "1st Time Dimension produces 8th Infinity Dimensions, and 1st Infinity Dimension produces " +
      "7th Antimatter Dimensions. Tickspeed also directly applies to Infinity and Time Dimensions.",
    goal: DC.E2000,
    goalIncrease: DC.E530,
    effect: () => TimeDimension(1).productionPerSecond,
    reward: {
      description: "1st Time Dimension produces 8th Infinity Dimensions",
      effect: completions => TimeDimension(1).productionPerSecond.pow(completions * 0.2).minus(1).clampMin(0),
      formatEffect: value => `${format(value, 2, 1)} per second`
    }
  },
  {
    id: 8,
    description: () => `You can only upgrade Infinity Dimensions ${formatInt(50)} times and Replicanti
      upgrades ${formatInt(40)} times. Infinity Dimension and Replicanti upgrade autobuyers are disabled.`,
    goal: DC.E1300,
    goalIncrease: DC.E900,
    reward: {
      description: "Infinity Power strengthens Replicanti Galaxies",
      effect: completions => {
        const infinityPower = Math.log10(Currency.infinityPower.value.pLog10() + 1);
        return Math.max(0, Math.pow(infinityPower, 0.03 * completions) - 1);
      },
      formatEffect: value => formatPercents(value, 2)
    }
  },
  {
    id: 9,
    description:
      `You can't buy Tickspeed upgrades. Infinity Power instead multiplies
      Time Dimensions with greatly reduced effect.`,
    goal: DC.E1750,
    goalIncrease: DC.E250,
    reward: {
      description: "Infinity Dimension multiplier based on Time Shards",
      effect: completions => Currency.timeShards.value.pow(completions * 0.1).clampMin(1),
      cap: DC.E400,
      formatEffect: value => formatX(value, 2, 1)
    }
  },
  {
    id: 10,
    description: () => {
      let description = `Time Dimensions and Infinity Dimensions are disabled. You gain an immense boost from
        Infinities to Antimatter Dimensions (Infinities${formatPow(950)}).`;
      EternityChallenge(10).applyEffect(v => description += ` Currently: ${formatX(v, 2, 1)}`);
      return description;
    },
    goal: DC.E3000,
    goalIncrease: DC.E300,
    effect: () => Decimal.pow(Currency.infinitiesTotal.value, 950).clampMin(1).pow(TimeStudy(31).effectOrDefault(1)),
    reward: {
      description: "Time Dimension multiplier based on Infinities",
      effect: completions => {
        const mult = Currency.infinitiesTotal.value.times(2.783e-6).pow(0.4 + 0.1 * completions).clampMin(1);
        return mult.powEffectOf(TimeStudy(31));
      },
      formatEffect: value => formatX(value, 2, 1)
    }
  },
  {
    id: 11,
    description:
      `All dimension multipliers and powers are disabled except for the multipliers from
      Infinity Power and Dimension Boosts (to Antimatter Dimensions).`,
    goal: DC.E500,
    goalIncrease: DC.E200,
    reward: {
      description: "Further reduce Tickspeed cost multiplier growth",
      effect: completions => completions * 0.07,
      formatEffect: value => {
        const total = Math.round(Player.tickSpeedMultDecrease + Effects.sum(EternityChallenge(11).reward)) - value;
        return `-${format(value, 2, 2)} (${formatX(total, 2, 2)} total)`;
      }
    }
  },
  {
    id: 12,
    description: () => (PlayerProgress.realityUnlocked()
<<<<<<< HEAD
      ? `The game runs ×${formatInt(1000)} slower; all other gamespeed effects are disabled.`
      : `The game runs ×${formatInt(1000)} slower.`),
    goal: DC.E110000,
    goalIncrease: DC.E12000,
=======
      ? `The game runs ×${formatInt(1000)} slower; all other gamespeed effects are disabled. The goal must be reached
        within a certain amount of time or you will fail the Challenge.`
      : `The game runs ×${formatInt(1000)} slower. The goal must be reached
        within a certain amount of time or you will fail the Challenge.`),
    goal: new Decimal("1e110000"),
    goalIncrease: new Decimal("1e12000"),
>>>>>>> fdc61459
    restriction: completions => Math.max(10 - 2 * completions, 1) / 10,
    checkRestriction: restriction => Time.thisEternity.totalSeconds < restriction,
    formatRestriction: restriction => `in ${quantify("in-game second", restriction, 0, 1)} or less.`,
    failedRestriction: "(Too slow for more)",
    reward: {
      description: "Infinity Dimension cost multipliers are reduced",
      effect: completions => 1 - completions * 0.008,
      formatEffect: value => `x${formatPow(value, 3, 3)}`
    }
  }
];<|MERGE_RESOLUTION|>--- conflicted
+++ resolved
@@ -38,16 +38,10 @@
   },
   {
     id: 4,
-<<<<<<< HEAD
-    description: "All Infinity multipliers and generators are disabled.",
+    description: `All Infinity multipliers and generators are disabled. The goal must be reached within a certain
+      number of Infinities or else you will fail the Challenge.`,
     goal: DC.E2750,
     goalIncrease: DC.E550,
-=======
-    description: `All Infinity multipliers and generators are disabled. The goal must be reached within a certain
-      number of Infinities or else you will fail the Challenge.`,
-    goal: new Decimal("1e2750"),
-    goalIncrease: new Decimal("1e550"),
->>>>>>> fdc61459
     restriction: completions => Math.max(16 - 4 * completions, 0),
     checkRestriction: restriction => Currency.infinities.lte(restriction),
     formatRestriction: restriction => (restriction === 0
@@ -179,19 +173,12 @@
   {
     id: 12,
     description: () => (PlayerProgress.realityUnlocked()
-<<<<<<< HEAD
-      ? `The game runs ×${formatInt(1000)} slower; all other gamespeed effects are disabled.`
-      : `The game runs ×${formatInt(1000)} slower.`),
-    goal: DC.E110000,
-    goalIncrease: DC.E12000,
-=======
       ? `The game runs ×${formatInt(1000)} slower; all other gamespeed effects are disabled. The goal must be reached
         within a certain amount of time or you will fail the Challenge.`
       : `The game runs ×${formatInt(1000)} slower. The goal must be reached
         within a certain amount of time or you will fail the Challenge.`),
-    goal: new Decimal("1e110000"),
-    goalIncrease: new Decimal("1e12000"),
->>>>>>> fdc61459
+    goal: DC.E110000,
+    goalIncrease: DC.E12000,
     restriction: completions => Math.max(10 - 2 * completions, 1) / 10,
     checkRestriction: restriction => Time.thisEternity.totalSeconds < restriction,
     formatRestriction: restriction => `in ${quantify("in-game second", restriction, 0, 1)} or less.`,
