"use strict";

GameDatabase.challenges.infinity = [
  {
    id: 1,
    description: `All Normal Challenges, with the exception of
    Tickspeed (C9) and Big Crunch (C11) Challenges, are active at the same time.`,
    goal: DC.E650,
    isQuickResettable: true,
    reward: {
      description: () => `${formatX(1.3, 1, 1)} on all Infinity Dimensions for each Infinity Challenge completed`,
      effect: () => Math.pow(1.3, InfinityChallenges.completed.length),
      formatEffect: value => formatX(value, 1, 1)
    },
    unlockAM: new Decimal("1e2000"),
  },
  {
    id: 2,
    description: () => `Automatically Dimensional Sacrifice every ${formatInt(400)} milliseconds once you have
      an 8th Antimatter Dimension.`,
    goal: DC.E10500,
    isQuickResettable: false,
    reward: {
      description: () => `Dimensional Sacrifice autobuyer and stronger Dimensional Sacrifice
        ${Sacrifice.getSacrificeDescription({ "InfinityChallenge2isCompleted": false })} ➜
        ${Sacrifice.getSacrificeDescription({ "InfinityChallenge2isCompleted": true })}`,
    },
    unlockAM: new Decimal("1e11000"),
  },
  {
    id: 3,
    description: () =>
      `Tickspeed upgrades are always ${formatX(1)}. For every Tickspeed upgrade purchase, you instead get a static
      multiplier on all Antimatter Dimensions which increases based on Antimatter Galaxies.`,
    goal: DC.E5000,
    isQuickResettable: false,
    effect: () => Decimal.pow(1.05 + (player.galaxies * 0.005), player.totalTickBought),
    formatEffect: value => formatX(value, 2, 2),
    reward: {
      description: `Antimatter Dimension multiplier based on Antimatter Galaxies and Tickspeed purchases
        (same as challenge multiplier)`,
      effect: () => (Laitela.continuumActive
        ? Decimal.pow(1.05 + (player.galaxies * 0.005), Tickspeed.continuumValue)
        : Decimal.pow(1.05 + (player.galaxies * 0.005), player.totalTickBought)),
      formatEffect: value => formatX(value, 2, 2),
    },
    unlockAM: DC.E12000,
  },
  {
    id: 4,
    description: () =>
      `Only the latest bought Antimatter Dimension's production is normal, all other Antimatter Dimensions
      produce less (${formatPow(0.25, 2, 2)}).`,
    goal: DC.E13000,
    isQuickResettable: true,
    effect: 0.25,
    reward: {
      description: () => `All Antimatter Dimension multipliers become multiplier${formatPow(1.05, 2, 2)}`,
      effect: 1.05
    },
    unlockAM: DC.E14000,
  },
  {
    id: 5,
    description:
<<<<<<< HEAD
      `Costs increase like in Tickspeed Challenge (C9), but additonally buying Antimatter Dimensions 1-4 causes all
        smaller costs to increase and buying Antimatter Dimensions 5-8 causes all larger costs to increase.`,
    goal: DC.E16500,
=======
      `Buying Antimatter Dimensions 1-4 causes all smaller Antimatter Dimension costs to increase,
      and buying Antimatter Dimensions 5-8 causes all larger Antimatter Dimension costs to increase.`,
    goal: new Decimal("1e16500"),
>>>>>>> 39f79d81
    isQuickResettable: true,
    reward: {
      description: () =>
        `All Galaxies are ${formatPercents(0.1)} stronger and reduce the requirements for them
        and Dimension Boosts by ${formatInt(1)}`,
      effect: 1.1
    },
    unlockAM: DC.E18000,
  },
  {
    id: 6,
    description: () =>
      `Once you have at least ${formatInt(1)} 2nd Antimatter Dimension, exponentially rising matter
      divides the multiplier on all of your Antimatter Dimensions.`,
    goal: DC.D2E22222,
    isQuickResettable: true,
    effect: () => player.matter.clampMin(1),
    formatEffect: value => `/${format(value, 1, 2)}`,
    reward: {
      description: "Infinity Dimension multiplier based on Tickspeed",
      effect: () => Tickspeed.perSecond.pow(0.0005),
      formatEffect: value => formatX(value, 2, 2)
    },
    unlockAM: DC.E22500,
  },
  {
    id: 7,
    description: () =>
      `You can't get Antimatter Galaxies, but Dimension Boost multiplier
<<<<<<< HEAD
      ${formatX(2.5, 1, 1)} ➜ ${formatX(10, 0, 0)}`,
    goal: DC.E10000,
=======
      ${formatX(2.5, 1, 1)} ➜ ${formatX(10)}`,
    goal: new Decimal("1e10000"),
>>>>>>> 39f79d81
    isQuickResettable: false,
    effect: 10,
    reward: {
      description: () => `Dimension Boost multiplier ${formatX(2.5, 1, 1)} ➜ ${formatX(4)}`,
      effect: 4
    },
    unlockAM: DC.E23000,
  },
  {
    id: 8,
    description: () =>
      `Your production is at ${formatPercents(1)} after
      purchasing anything, after that it rapidly drops down.`,
    goal: DC.E27000,
    isQuickResettable: true,
    effect: () => DC.D0_8446303389034288.pow(
      Math.max(0, player.records.thisInfinity.time - player.records.thisInfinity.lastBuyTime)),
    reward: {
      description:
        "You get a multiplier to Antimatter Dimensions 2-7 based on 1st and 8th Antimatter Dimension multipliers.",
      effect: () => AntimatterDimension(1).multiplier.times(AntimatterDimension(8).multiplier).pow(0.02),
      formatEffect: value => formatX(value, 2, 2)
    },
    unlockAM: DC.E28000,
  },
];<|MERGE_RESOLUTION|>--- conflicted
+++ resolved
@@ -63,15 +63,9 @@
   {
     id: 5,
     description:
-<<<<<<< HEAD
-      `Costs increase like in Tickspeed Challenge (C9), but additonally buying Antimatter Dimensions 1-4 causes all
-        smaller costs to increase and buying Antimatter Dimensions 5-8 causes all larger costs to increase.`,
-    goal: DC.E16500,
-=======
       `Buying Antimatter Dimensions 1-4 causes all smaller Antimatter Dimension costs to increase,
       and buying Antimatter Dimensions 5-8 causes all larger Antimatter Dimension costs to increase.`,
-    goal: new Decimal("1e16500"),
->>>>>>> 39f79d81
+    goal: DC.E16500,
     isQuickResettable: true,
     reward: {
       description: () =>
@@ -101,13 +95,8 @@
     id: 7,
     description: () =>
       `You can't get Antimatter Galaxies, but Dimension Boost multiplier
-<<<<<<< HEAD
-      ${formatX(2.5, 1, 1)} ➜ ${formatX(10, 0, 0)}`,
+      ${formatX(2.5, 1, 1)} ➜ ${formatX(10)}`,
     goal: DC.E10000,
-=======
-      ${formatX(2.5, 1, 1)} ➜ ${formatX(10)}`,
-    goal: new Decimal("1e10000"),
->>>>>>> 39f79d81
     isQuickResettable: false,
     effect: 10,
     reward: {
