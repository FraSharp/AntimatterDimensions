"use strict";

GameDatabase.infinity.upgrades = (function() {
  function dimInfinityMult() {
    return Currency.infinitiesTotal.value.times(0.2).plus(1);
  }
  function chargedDimInfinityMult() {
    return 1 + Math.log10(Math.max(1, Currency.infinitiesTotal.value.pLog10())) * Math.sqrt(Ra.pets.teresa.level) / 150;
  }
  return {
    totalTimeMult: {
      id: "timeMult",
      cost: 1,
      description: "Antimatter Dimensions gain a multiplier based on time played",
      effect: () => Math.pow(Time.totalTimePlayed.totalMinutes / 2, 0.15),
      formatEffect: value => formatX(value, 2, 2),
      charged: {
        description: "Antimatter Dimensions gain a power effect based on time played and Teresa level",
        effect: () => 1 +
          Math.log10(Math.log10(Time.totalTimePlayed.totalMilliseconds)) *
          Math.pow(Ra.pets.teresa.level, 0.5) / 150,
        formatEffect: value => formatPow(value, 4, 4)
      }
    },
    dim18mult: {
      id: "18Mult",
      cost: 1,
      description: "1st and 8th Antimatter Dimensions gain a multiplier based on Infinities",
      effect: () => dimInfinityMult(),
      formatEffect: value => formatX(value, 1, 1),
      charged: {
        description: "1st and 8th Antimatter Dimensions gain a power effect based on Infinities and Teresa level",
        effect: () => chargedDimInfinityMult(),
        formatEffect: value => formatPow(value, 4, 4)
      }
    },
    dim27mult: {
      id: "27Mult",
      cost: 1,
      description: "2nd and 7th Antimatter Dimensions gain a multiplier based on Infinities",
      effect: () => dimInfinityMult(),
      formatEffect: value => formatX(value, 1, 1),
      charged: {
        description: "2nd and 7th Antimatter Dimensions gain a power effect based on Infinities and Teresa level",
        effect: () => chargedDimInfinityMult(),
        formatEffect: value => formatPow(value, 4, 4)
      }
    },
    dim36mult: {
      id: "36Mult",
      cost: 1,
      description: "3rd and 6th Antimatter Dimensions gain a multiplier based on Infinities",
      effect: () => dimInfinityMult(),
      formatEffect: value => formatX(value, 1, 1),
      charged: {
        description: "3rd and 6th Antimatter Dimensions gain a power effect based on Infinities and Teresa level",
        effect: () => chargedDimInfinityMult(),
        formatEffect: value => formatPow(value, 4, 4)
      }
    },
    dim45mult: {
      id: "45Mult",
      cost: 1,
      description: "4th and 5th Antimatter Dimensions gain a multiplier based on Infinities",
      effect: () => dimInfinityMult(),
      formatEffect: value => formatX(value, 1, 1),
      charged: {
        description: "4th and 5th Antimatter Dimensions gain a power effect based on Infinities and Teresa level",
        effect: () => chargedDimInfinityMult(),
        formatEffect: value => formatPow(value, 4, 4)
      }
    },
    resetBoost: {
      id: "resetBoost",
      cost: 1,
      description: () =>
        `Decrease the number of Dimensions needed for Dimension Boosts and Antimatter Galaxies by ${formatInt(9)}`,
      effect: 9,
      charged: {
        description: () => "Decrease Dimension Boost requirement based on Teresa level",
        effect: () => 1 / (1 + Math.sqrt(Ra.pets.teresa.level) / 10),
        formatEffect: value => `${formatX(value, 4, 4)}`
      }
    },
    buy10Mult: {
      id: "dimMult",
      cost: 1,
      description: () => `Increase the multiplier for buying ${formatInt(10)} Antimatter Dimensions`,
      effect: () => 1.1,
      formatEffect: () => `${formatX(2, 0, 1)} ➜ ${formatX(2.2, 0, 1)}`,
      charged: {
        description: () => `The multiplier for buying ${formatInt(10)} Antimatter Dimensions gains ` +
          "a power effect based on Teresa level",
        effect: () => 1 + Ra.pets.teresa.level / 200,
        formatEffect: value => formatPow(value, 3, 3)
      }
    },
    galaxyBoost: {
      id: "galaxyBoost",
      cost: 2,
      description: "All Galaxies are twice as strong",
      effect: 2,
      charged: {
        description: "All Galaxies are stronger based on Teresa level",
        effect: () => 2 + Math.sqrt(Ra.pets.teresa.level) / 100,
        formatEffect: value => `+${formatPercents(value - 1)}`
      }
    },
    thisInfinityTimeMult: {
      id: "timeMult2",
      cost: 3,
      description: "Antimatter Dimensions gain a multiplier based on time spent in current Infinity",
      effect: () => Decimal.max(Math.pow(Time.thisInfinity.totalMinutes / 4, 0.25), 1),
      formatEffect: value => formatX(value, 2, 2),
      charged: {
        description:
          "Antimatter Dimensions gain a power effect based on time spent in current Infinity and Teresa level",
        effect: () => 1 +
          Math.log10(Math.log10(Time.thisInfinity.totalMilliseconds + 100)) *
          Math.sqrt(Ra.pets.teresa.level) / 150,
        formatEffect: value => formatPow(value, 4, 4)
      }
    },
    unspentIPMult: {
      id: "unspentBonus",
      cost: 5,
      description: "Multiplier to 1st Antimatter Dimension based on unspent Infinity Points",
      effect: () => Currency.infinityPoints.value.dividedBy(2).pow(1.5).plus(1),
      formatEffect: value => formatX(value, 2, 2),
      charged: {
        description: "Multiplier to 1st Antimatter Dimension based on unspent Infinity Points, powered by Teresa level",
        effect: () => Currency.infinityPoints.value.dividedBy(2).pow(Math.sqrt(Ra.pets.teresa.level) * 1.5).plus(1),
        formatEffect: value => formatX(value, 2, 2)
      }
    },
    dimboostMult: {
      id: "resetMult",
      cost: 7,
      description: "Increase Dimension Boost multiplier",
      effect: () => 2.5,
      formatEffect: () => `${formatX(2, 0, 1)} ➜ ${formatX(2.5, 0, 1)}`,
      charged: {
        description: "Dimension Boost multiplier gains a power effect based on Teresa level",
        effect: () => 1 + Ra.pets.teresa.level / 200,
        formatEffect: value => formatPow(value, 3, 3)
      }
    },
    ipGen: {
      id: "passiveGen",
      cost: 10,
      description: () => `Passively generate Infinity Points ${formatInt(10)} times slower than your fastest Infinity`,
<<<<<<< HEAD
      // Cutting corners: this is not actual effect (player.infMult is), but
      // it is totalIPMult that is displyed on upgrade
      effect: () => (Teresa.isRunning || V.isRunning ? DC.D0 : GameCache.totalIPMult.value),
=======
      // Cutting corners: this is not actual effect, but it is totalIPMult that is displyed on upgrade
      effect: () => (Teresa.isRunning || V.isRunning ? new Decimal(0) : GameCache.totalIPMult.value),
>>>>>>> 39f79d81
      formatEffect: value => {
        if (Teresa.isRunning || V.isRunning) return "Disabled in this reality";
        const income = format(value, 2, 0);
        const period = player.records.bestInfinity.time >= 999999999999
          ? "∞"
          : Time.bestInfinity.times(10).toStringShort();
        return `${income} every ${period}`;
      },
      charged: {
        description: () =>
          `Gain a percentage of your Reality Machines gained on Reality each real-time second,
          percent increases with Teresa level`,
        effect: () => Math.sqrt(Ra.pets.teresa.level) / 1000 * RA_UNLOCKS.TT_BOOST.effect.autoPrestige(),
        formatEffect: value => `${formatPercents(value, 2)}`
      }
    },
    skipReset1: {
      id: "skipReset1",
      cost: 20,
      description: () =>
        `Start every reset with ${formatInt(1)} Dimension Boost, automatically unlocking the 5th Antimatter Dimension`,
    },
    skipReset2: {
      id: "skipReset2",
      cost: 40,
      description: () =>
        `Start every reset with ${formatInt(2)} Dimension Boosts, automatically unlocking the 6th Antimatter Dimension`,
    },
    skipReset3: {
      id: "skipReset3",
      cost: 80,
      description: () =>
        `Start every reset with ${formatInt(3)} Dimension Boosts, automatically unlocking the 7th Antimatter Dimension`,
    },
    skipResetGalaxy: {
      id: "skipResetGalaxy",
      cost: 300,
      description: () =>
        `Start every reset with ${formatInt(4)} Dimension Boosts, automatically unlocking the 8th Antimatter Dimension;
        and an Antimatter Galaxy`,
    },
    ipOffline: {
      id: "ipOffline",
      cost: 1000,
      description: () => (player.options.offlineProgress
        ? `Only while offline, gain ${formatPercents(0.5)} of your best IP/min without using Max All`
        : "This upgrade would give offline Infinity Point generation, but offline progress is currently disabled"),
      effect: () => (player.options.offlineProgress
        ? player.records.thisEternity.bestIPMsWithoutMaxAll.times(TimeSpan.fromMinutes(1).totalMilliseconds / 2)
        : new Decimal(0)),
      formatEffect: value => `${format(value, 2, 2)} IP/min`,
    },
    ipMult: {
<<<<<<< HEAD
      cost: () => player.infMultCost,
      costCap: DC.E6E6,
      costIncreaseThreshold: DC.E3E6,
      description: () => `Multiply Infinity Points from all sources by ${formatX(2)}`,
      effect: () => player.infMult,
      cap: () => Effarig.eternityCap || DC.E1E6,
=======
      cost: () => InfinityUpgrade.ipMult.cost,
      costCap: new Decimal("1e6000000"),
      costIncreaseThreshold: new Decimal("1e3000000"),
      description: () => `Multiply Infinity Points from all sources by ${formatX(2)}`,
      // Normally the multiplier caps at e993k or so with 3299999 purchases, but if the cost is capped then we just give
      // an extra e7k to make the multiplier look nice
      effect: () => (player.infMult === 3299999 ? Decimal.pow10(1e6) : Decimal.pow(2, player.infMult)),
      cap: () => Effarig.eternityCap || new Decimal("1e1000000"),
>>>>>>> 39f79d81
      formatEffect: value => formatX(value, 2, 2),
    }
  };
}());<|MERGE_RESOLUTION|>--- conflicted
+++ resolved
@@ -149,14 +149,8 @@
       id: "passiveGen",
       cost: 10,
       description: () => `Passively generate Infinity Points ${formatInt(10)} times slower than your fastest Infinity`,
-<<<<<<< HEAD
-      // Cutting corners: this is not actual effect (player.infMult is), but
-      // it is totalIPMult that is displyed on upgrade
+      // Cutting corners: this is not actual effect, but it is totalIPMult that is displyed on upgrade
       effect: () => (Teresa.isRunning || V.isRunning ? DC.D0 : GameCache.totalIPMult.value),
-=======
-      // Cutting corners: this is not actual effect, but it is totalIPMult that is displyed on upgrade
-      effect: () => (Teresa.isRunning || V.isRunning ? new Decimal(0) : GameCache.totalIPMult.value),
->>>>>>> 39f79d81
       formatEffect: value => {
         if (Teresa.isRunning || V.isRunning) return "Disabled in this reality";
         const income = format(value, 2, 0);
@@ -210,23 +204,14 @@
       formatEffect: value => `${format(value, 2, 2)} IP/min`,
     },
     ipMult: {
-<<<<<<< HEAD
-      cost: () => player.infMultCost,
+      cost: () => InfinityUpgrade.ipMult.cost,
       costCap: DC.E6E6,
       costIncreaseThreshold: DC.E3E6,
       description: () => `Multiply Infinity Points from all sources by ${formatX(2)}`,
-      effect: () => player.infMult,
-      cap: () => Effarig.eternityCap || DC.E1E6,
-=======
-      cost: () => InfinityUpgrade.ipMult.cost,
-      costCap: new Decimal("1e6000000"),
-      costIncreaseThreshold: new Decimal("1e3000000"),
-      description: () => `Multiply Infinity Points from all sources by ${formatX(2)}`,
       // Normally the multiplier caps at e993k or so with 3299999 purchases, but if the cost is capped then we just give
       // an extra e7k to make the multiplier look nice
-      effect: () => (player.infMult === 3299999 ? Decimal.pow10(1e6) : Decimal.pow(2, player.infMult)),
-      cap: () => Effarig.eternityCap || new Decimal("1e1000000"),
->>>>>>> 39f79d81
+      effect: () => (player.infMult === 3299999 ? DC.E1E6 : Decimal.pow(2, player.infMult)),
+      cap: () => Effarig.eternityCap || DC.E1E6,
       formatEffect: value => formatX(value, 2, 2),
     }
   };
