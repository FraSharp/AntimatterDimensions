--- conflicted
+++ resolved
@@ -130,13 +130,8 @@
       name: "The Boundless Flow",
       id: 11,
       cost: 50,
-<<<<<<< HEAD
-      requirement: () => `${format(1e12)} Banked Infinities`,
+      requirement: () => `${format(Currency.infinitiesBanked, 2)}/${format(1e12)} Banked Infinities`,
       checkRequirement: () => Currency.infinitiesBanked.exponent >= 12,
-=======
-      requirement: () => `${format(player.infinitiedBank, 2)}/${format(1e12)} Banked Infinities`,
-      checkRequirement: () => player.infinitiedBank.exponent >= 12,
->>>>>>> bdab89e2
       checkEvent: [GAME_EVENT.ETERNITY_RESET_AFTER, GAME_EVENT.SAVE_CONVERTED_FROM_PREVIOUS_VERSION],
       description: "Every second, gain 10% of the Infinities you would normally gain by Infinitying",
       effect: () => gainedInfinities().times(0.1),
@@ -172,13 +167,8 @@
       name: "The Eternal Flow",
       id: 14,
       cost: 50,
-<<<<<<< HEAD
-      requirement: () => `${format(1e7)} Eternities`,
+      requirement: () => `${format(Currency.eternities.value, 2)}/${format(1e7)} Eternities`,
       checkRequirement: () => Currency.eternities.gte(1e7),
-=======
-      requirement: () => `${format(player.eternities, 2)}/${format(1e7)} Eternities`,
-      checkRequirement: () => player.eternities.gte(1e7),
->>>>>>> bdab89e2
       checkEvent: [GAME_EVENT.ETERNITY_RESET_AFTER, GAME_EVENT.SAVE_CONVERTED_FROM_PREVIOUS_VERSION],
       description: "Gain Eternities per second equal to your Reality count",
       effect: () => Currency.realities.value * RA_UNLOCKS.TT_BOOST.effect.eternity(),
@@ -267,14 +257,9 @@
       name: "Parity of Singularity",
       id: 20,
       cost: 1500,
-<<<<<<< HEAD
-      requirement: () => `${formatInt(1)} year total play time and the Black Hole unlocked`,
-      hasFailed: () => !BlackHole(1).isUnlocked && Currency.realityMachines.lt(100),
-=======
       requirement: () => `${formatInt(1)} year total play time and the Black Hole unlocked
         (Currently: ${Time.totalTimePlayed.toStringShort(false)})`,
-      hasFailed: () => !BlackHole(1).isUnlocked && player.reality.realityMachines.lt(100),
->>>>>>> bdab89e2
+      hasFailed: () => !BlackHole(1).isUnlocked && Currency.realityMachines.lt(100),
       checkRequirement: () => Time.totalTimePlayed.totalYears >= 1 && BlackHole(1).isUnlocked,
       checkEvent: GAME_EVENT.GAME_TICK_AFTER,
       description: "Unlock Black Hole 2",
@@ -295,13 +280,8 @@
       name: "Temporal Transcendence",
       id: 22,
       cost: 100000,
-<<<<<<< HEAD
-      requirement: () => `${format("1e28000")} Time Shards`,
+      requirement: () => `${format(Currency.timeShards.value, 1)}/${format("1e28000")} Time Shards`,
       checkRequirement: () => Currency.timeShards.exponent >= 28000,
-=======
-      requirement: () => `${format(player.timeShards, 1)}/${format("1e28000")} Time Shards`,
-      checkRequirement: () => player.timeShards.exponent >= 28000,
->>>>>>> bdab89e2
       checkEvent: GAME_EVENT.GAME_TICK_AFTER,
       description: "Time Dimension multiplier based on days spent in this Reality",
       effect: () => Decimal.pow10(Math.pow(1 + 2 * Math.log10(Time.thisReality.totalDays + 1), 1.6)),
@@ -335,13 +315,8 @@
       name: "Effortless Existence",
       id: 25,
       cost: 100000,
-<<<<<<< HEAD
-      requirement: () => `Reach ${format("1e11111")} EP`,
+      requirement: () => `Reach ${format("1e11111")} EP (Best: ${format(player.records.bestReality.bestEP, 2)} EP)`,
       checkRequirement: () => Currency.eternityPoints.exponent >= 11111,
-=======
-      requirement: () => `Reach ${format("1e11111")} EP (Best: ${format(player.records.bestReality.bestEP, 2)} EP)`,
-      checkRequirement: () => player.eternityPoints.exponent >= 11111,
->>>>>>> bdab89e2
       checkEvent: GAME_EVENT.ETERNITY_RESET_AFTER,
       description: "Unlock the Reality autobuyer and automator command"
     },
