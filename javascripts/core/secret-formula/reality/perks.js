--- conflicted
+++ resolved
@@ -1,5 +1,3 @@
-<<<<<<< HEAD
-=======
 "use strict";
 
 const PerkFamily = {
@@ -12,628 +10,391 @@
   ACHIEVEMENT: "ACHIEVEMENT",
 };
 
->>>>>>> 45942a76
 GameDatabase.reality.perks = {
   glyphChoice3: {
     id: 0,
     label: "G0",
-<<<<<<< HEAD
-    description: "You can now choose from 3 different glyphs on Reality."
-=======
     family: PerkFamily.REALITY,
     description: "You can now choose from 3 different glyphs on Reality.",
     effect: () => 3,
->>>>>>> 45942a76
   },
   startAM1: {
     id: 10,
     label: "S1",
-<<<<<<< HEAD
-    description: "Start with 1e15 antimatter after every reset",
-=======
     family: PerkFamily.NORMAL,
     description: "Start with 1e15 antimatter after every reset.",
->>>>>>> 45942a76
     effect: () => 1e15
   },
   startAM2: {
     id: 11,
     label: "S2",
-<<<<<<< HEAD
-    description: "Start with 1e130 antimatter after every reset",
-=======
     family: PerkFamily.NORMAL,
     description: "Start with 1e130 antimatter after every reset.",
->>>>>>> 45942a76
     effect: () => 1e130
   },
   startIP1: {
     id: 12,
     label: "S3",
-<<<<<<< HEAD
-    description: "Start with 2e15 IP after every Eternity and Reality",
-=======
     family: PerkFamily.INFINITY,
     description: "Start with 2e15 IP after every Eternity and Reality.",
->>>>>>> 45942a76
     effect: () => 2e15
   },
   startIP2: {
     id: 13,
     label: "S4",
-<<<<<<< HEAD
-    description: "Start with 2e130 IP after every Eternity and Reality",
-=======
     family: PerkFamily.INFINITY,
     description: "Start with 2e130 IP after every Eternity and Reality.",
->>>>>>> 45942a76
     effect: () => 2e130
   },
   startEP1: {
     id: 14,
     label: "S5",
-<<<<<<< HEAD
-    description: "Start with 10 EP after every Reality",
-=======
     family: PerkFamily.ETERNITY,
     description: "Start with 10 EP after every Reality.",
->>>>>>> 45942a76
     effect: () => 10
   },
   startEP2: {
     id: 15,
     label: "S6",
-<<<<<<< HEAD
-    description: "Start with 2000 EP after every Reality",
-=======
     family: PerkFamily.ETERNITY,
     description: "Start with 2000 EP after every Reality.",
->>>>>>> 45942a76
     effect: () => 2000
   },
   startEP3: {
     id: 16,
     label: "S7",
-<<<<<<< HEAD
-    description: "Start with 1e9 EP after every Reality",
-=======
     family: PerkFamily.ETERNITY,
     description: "Start with 1e9 EP after every Reality.",
->>>>>>> 45942a76
     effect: () => 1e9
   },
   startTP: {
     id: 17,
     label: "S8",
-<<<<<<< HEAD
-    description: "Start with 10 TP after unlocking Dilation"
-=======
     family: PerkFamily.DILATION,
     description: "Start with 10 TP after unlocking Dilation."
->>>>>>> 45942a76
   },
   glyphLevelIncrease1: {
     id: 20,
     label: "G1",
-<<<<<<< HEAD
-    description: "+1 to base glyph level",
-=======
     family: PerkFamily.REALITY,
     description: "+1 to base glyph level.",
->>>>>>> 45942a76
     effect: () => 1
   },
   glyphLevelIncrease2: {
     id: 21,
     label: "G2",
-<<<<<<< HEAD
-    description: "+1 to base glyph level",
-=======
     family: PerkFamily.REALITY,
     description: "+1 to base glyph level.",
->>>>>>> 45942a76
     effect: () => 1
   },
   glyphChoice4: {
     id: 22,
     label: "G3",
-<<<<<<< HEAD
-    description: "+1 glyph choice on Reality"
-=======
     family: PerkFamily.REALITY,
     description: "+1 glyph choice on Reality.",
     effect: () => 4,
->>>>>>> 45942a76
   },
   glyphRarityIncrease: {
     id: 23,
     label: "G4",
-<<<<<<< HEAD
-    description: "+5% minimum glyph rarity"
-=======
     family: PerkFamily.REALITY,
     description: "+5% minimum glyph rarity."
->>>>>>> 45942a76
   },
   glyphUncommonGuarantee: {
     id: 24,
     label: "G5",
-<<<<<<< HEAD
-    description: "One glyph choice is guaranteed to be uncommon or better"
-=======
     family: PerkFamily.REALITY,
     description: "One glyph choice is guaranteed to be uncommon or better."
->>>>>>> 45942a76
   },
   realityMachineGain: {
     id: 25,
     label: "R1",
-<<<<<<< HEAD
-    description: "Gain additional RM equal to twice your current reality count",
-=======
     family: PerkFamily.REALITY,
     description: "Gain additional RM equal to twice your current reality count.",
->>>>>>> 45942a76
     effect: () => 2 * player.realities
   },
   automatorRowIncrease1: {
     id: 30,
     label: "AR1",
-<<<<<<< HEAD
-    description: "+5 automator rows",
-=======
     family: PerkFamily.AUTOMATOR,
     description: "+5 automator rows.",
->>>>>>> 45942a76
     effect: () => 5
   },
   automatorRowIncrease2: {
     id: 31,
     label: "AR2",
-<<<<<<< HEAD
-    description: "+10 automator rows",
-=======
     family: PerkFamily.AUTOMATOR,
     description: "+10 automator rows.",
->>>>>>> 45942a76
     effect: () => 10
   },
   automatorRowScaling: {
     id: 32,
     label: "AR3",
-<<<<<<< HEAD
-    description: "Improve the Automator row per Reality scaling",
-=======
     family: PerkFamily.AUTOMATOR,
     description: "Improve the Automator row per Reality scaling.",
->>>>>>> 45942a76
     effect: () => 0.85
   },
   autounlockEU1: {
     id: 40,
     label: "AU1",
-<<<<<<< HEAD
-    description: "Auto-unlock the first row of Eternity upgrades after first Eternity of a Reality"
-=======
     family: PerkFamily.ETERNITY,
     description: "Auto-unlock the first row of Eternity upgrades after first Eternity of a Reality."
->>>>>>> 45942a76
   },
   autounlockEU2: {
     id: 41,
     label: "AU2",
-<<<<<<< HEAD
-    description: "Auto-unlock the second row of Eternity upgrades after first Eternity of a Reality"
-=======
     family: PerkFamily.ETERNITY,
     description: "Auto-unlock the second row of Eternity upgrades after first Eternity of a Reality."
->>>>>>> 45942a76
   },
   autounlockDilation1: {
     id: 42,
     label: "AU3",
-<<<<<<< HEAD
-    description: "Auto-unlock the second row of Dilation upgrades on Dilation unlock"
-=======
     family: PerkFamily.DILATION,
     description: "Auto-unlock the second row of Dilation upgrades on Dilation unlock."
->>>>>>> 45942a76
   },
   autounlockDilation2: {
     id: 43,
     label: "AU4",
-<<<<<<< HEAD
-    description: "Auto-unlock the third row of Dilation upgrades on Dilation unlock"
-=======
     family: PerkFamily.DILATION,
     description: "Auto-unlock the third row of Dilation upgrades on Dilation unlock."
->>>>>>> 45942a76
   },
   autounlockDilation3: {
     id: 44,
     label: "AU5",
-<<<<<<< HEAD
-    description: "Auto-unlock Dilation TT generation when you have 1e15 DT"
-=======
     family: PerkFamily.DILATION,
     description: "Auto-unlock Dilation TT generation when you have 1e15 DT."
->>>>>>> 45942a76
   },
   autounlockTD: {
     id: 45,
     label: "AU6",
-<<<<<<< HEAD
-    description: "Auto-unlock Time Dimensions 5-8 when you have enough TT"
-=======
     family: PerkFamily.DILATION,
     description: "Auto-unlock Time Dimensions 5-8 when you have enough TT."
->>>>>>> 45942a76
   },
   autounlockReality: {
     id: 46,
     label: "AU7",
-<<<<<<< HEAD
-    description: "Auto-unlock Reality at e4000 EP"
-=======
     family: PerkFamily.REALITY,
     description: "Auto-unlock Reality at e4000 EP."
->>>>>>> 45942a76
   },
   bypassIDAntimatter: {
     id: 51,
     label: "B1",
-<<<<<<< HEAD
-    description: "Infinity Dimensions no longer have antimatter requirements"
-=======
     family: PerkFamily.INFINITY,
     description: "Infinity Dimensions no longer have antimatter requirements."
->>>>>>> 45942a76
   },
   bypassDGReset: {
     id: 52,
     label: "B2",
-<<<<<<< HEAD
-    description: "The 2nd rebuyable Dilation upgrade no longer resets your Dilated Time"
-=======
     family: PerkFamily.DILATION,
     description: "The 2nd rebuyable Dilation upgrade no longer resets your Dilated Time."
->>>>>>> 45942a76
   },
   bypassECDilation: {
     id: 53,
     label: "B3",
-<<<<<<< HEAD
-    description: "Remove the EC11/EC12 and TT requirement for Time Dilation"
-=======
     family: PerkFamily.DILATION,
     description: "Remove the EC11/EC12 and TT requirement for Time Dilation."
->>>>>>> 45942a76
   },
   bypassEC1Lock: {
     id: 54,
     label: "B4",
-<<<<<<< HEAD
-    description: "Remove the EC1 requirement from study 181"
-=======
     family: PerkFamily.ETERNITY,
     description: "Remove the EC1 requirement from study 181."
->>>>>>> 45942a76
   },
   bypassEC2Lock: {
     id: 55,
     label: "B5",
-<<<<<<< HEAD
-    description: "Remove the EC2 requirement from study 181"
-=======
     family: PerkFamily.ETERNITY,
     description: "Remove the EC2 requirement from study 181."
->>>>>>> 45942a76
   },
   bypassEC3Lock: {
     id: 56,
     label: "B6",
-<<<<<<< HEAD
-    description: "Remove the EC3 requirement from study 181"
-=======
     family: PerkFamily.ETERNITY,
     description: "Remove the EC3 requirement from study 181."
->>>>>>> 45942a76
   },
   bypassEC5Lock: {
     id: 57,
     label: "B7",
-<<<<<<< HEAD
-    description: "Remove the EC5 requirement from study 62"
-=======
     family: PerkFamily.ETERNITY,
     description: "Remove the EC5 requirement from study 62."
->>>>>>> 45942a76
   },
   autocompleteEC1: {
     id: 60,
     label: "AE1",
-<<<<<<< HEAD
-    description: "Auto-complete one EC every 6 hours (real-time)",
-=======
     family: PerkFamily.ETERNITY,
     description: "Auto-complete one EC every 6 hours (real-time).",
->>>>>>> 45942a76
     effect: () => 6
   },
   autocompleteEC2: {
     id: 61,
     label: "AE2",
-<<<<<<< HEAD
-    description: "Auto-complete one EC every 4 hours (real-time)",
-=======
     family: PerkFamily.ETERNITY,
     description: "Auto-complete one EC every 4 hours (real-time).",
->>>>>>> 45942a76
     effect: () => 4
   },
   autocompleteEC3: {
     id: 62,
     label: "AE3",
-<<<<<<< HEAD
-    description: "Auto-complete one EC every 2 hours (real-time)",
-=======
     family: PerkFamily.ETERNITY,
     description: "Auto-complete one EC every 2 hours (real-time).",
->>>>>>> 45942a76
     effect: () => 2
   },
   autocompleteEC4: {
     id: 63,
     label: "AE4",
-<<<<<<< HEAD
-    description: "Auto-complete one EC every 1 hour (real-time)",
-=======
     family: PerkFamily.ETERNITY,
     description: "Auto-complete one EC every 1 hour (real-time).",
->>>>>>> 45942a76
     effect: () => 1
   },
   autocompleteEC5: {
     id: 64,
     label: "AE5",
-<<<<<<< HEAD
-    description: "Auto-complete one EC every 30 minutes (real-time)",
-=======
     family: PerkFamily.ETERNITY,
     description: "Auto-complete one EC every 30 minutes (real-time).",
->>>>>>> 45942a76
     effect: () => 0.5
   },
   studyActiveEP: {
     id: 70,
     label: "TS1",
-<<<<<<< HEAD
-    description: "Active path EP is always 50x"
-=======
     family: PerkFamily.ETERNITY,
     description: "Active path EP is always 50x."
->>>>>>> 45942a76
   },
   studyIdleEP: {
     id: 71,
     label: "TS2",
-<<<<<<< HEAD
-    description: "Idle path EP starts as if you have spent 15 minutes in this Eternity",
-=======
     family: PerkFamily.ETERNITY,
     description: "Idle path EP starts as if you have spent 15 minutes in this Eternity.",
->>>>>>> 45942a76
     effect: () => TimeSpan.fromMinutes(15)
   },
   studyECRequirement: {
     id: 72,
     label: "TS3",
-<<<<<<< HEAD
-    description: "Remove non-TT requirements for unlocking Eternity Challenges"
-=======
     family: PerkFamily.ETERNITY,
     description: "Remove non-TT requirements for unlocking Eternity Challenges."
->>>>>>> 45942a76
   },
   studyECBulk: {
     id: 73,
     label: "TS4",
-<<<<<<< HEAD
-    description: "You can complete multiple tiers of Eternity Challenges at once if you reach the goal for a higher completion of that challenge"
-=======
     family: PerkFamily.ETERNITY,
     description: "You can complete multiple tiers of Eternity Challenges at once " +
                  "if you reach the goal for a higher completion of that challenge."
->>>>>>> 45942a76
   },
   retroactiveTP1: {
     id: 80,
     label: "TP1",
-<<<<<<< HEAD
-    description: "When buying the 3xTP gain upgrade, multiply your TP by 1.5",
-=======
     family: PerkFamily.DILATION,
     description: "When buying the 3xTP gain upgrade, multiply your TP by 1.5.",
->>>>>>> 45942a76
     effect: () => 1.5
   },
   retroactiveTP2: {
     id: 81,
     label: "TP2",
-<<<<<<< HEAD
-    description: "When buying the 3xTP gain upgrade, multiply your TP by 2",
-=======
     family: PerkFamily.DILATION,
     description: "When buying the 3xTP gain upgrade, multiply your TP by 2.",
->>>>>>> 45942a76
     effect: () => 2
   },
   retroactiveTP3: {
     id: 82,
     label: "TP3",
-<<<<<<< HEAD
-    description: "When buying the 3xTP gain upgrade, multiply your TP by 2.5",
-=======
     family: PerkFamily.DILATION,
     description: "When buying the 3xTP gain upgrade, multiply your TP by 2.5.",
->>>>>>> 45942a76
     effect: () => 2.5
   },
   retroactiveTP4: {
     id: 83,
     label: "TP4",
-<<<<<<< HEAD
-    description: "When buying the 3xTP gain upgrade, multiply your TP by 3",
-=======
     family: PerkFamily.DILATION,
     description: "When buying the 3xTP gain upgrade, multiply your TP by 3.",
->>>>>>> 45942a76
     effect: () => 3
   },
   autobuyerDilation: {
     id: 100,
     label: "AB1",
-<<<<<<< HEAD
-    description: "Unlock autobuyers for repeatable dilation upgrades"
-=======
     family: PerkFamily.DILATION,
     description: "Unlock autobuyers for repeatable dilation upgrades."
->>>>>>> 45942a76
   },
   autobuyerFasterID: {
     id: 101,
     label: "AB2",
-<<<<<<< HEAD
-    description: "Infinity Dimension autobuyers work 3 times faster"
-=======
     family: PerkFamily.INFINITY,
     description: "Infinity Dimension autobuyers work 3 times faster."
->>>>>>> 45942a76
   },
   autobuyerFasterReplicanti: {
     id: 102,
     label: "AB3",
-<<<<<<< HEAD
-    description: "Replicanti autobuyers work 3 times faster"
-=======
     family: PerkFamily.INFINITY,
     description: "Replicanti autobuyers work 3 times faster."
->>>>>>> 45942a76
   },
   autobuyerFasterDilation: {
     id: 103,
     label: "AB4",
-<<<<<<< HEAD
-    description: "Dilation autobuyers work 3 times faster"
-=======
     family: PerkFamily.DILATION,
     description: "Dilation autobuyers work 3 times faster."
->>>>>>> 45942a76
   },
   autobuyerTT1: {
     id: 104,
     label: "AB5",
-<<<<<<< HEAD
-    description: "Autobuy max TT every 10 seconds"
-=======
     family: PerkFamily.ETERNITY,
     description: "Autobuy max TT every 10 seconds."
->>>>>>> 45942a76
   },
   autobuyerTT2: {
     id: 105,
     label: "AB6",
-<<<<<<< HEAD
-    description: "Autobuy max TT every 5 seconds"
-=======
     family: PerkFamily.ETERNITY,
     description: "Autobuy max TT every 5 seconds."
->>>>>>> 45942a76
   },
   autobuyerTT3: {
     id: 106,
     label: "AB7",
-<<<<<<< HEAD
-    description: "Autobuy max TT every 3 seconds"
-=======
     family: PerkFamily.ETERNITY,
     description: "Autobuy max TT every 3 seconds."
->>>>>>> 45942a76
   },
   autobuyerTT4: {
     id: 107,
     label: "AB8",
-<<<<<<< HEAD
-    description: "Autobuy max TT every second"
-=======
     family: PerkFamily.ETERNITY,
     description: "Autobuy max TT every second."
->>>>>>> 45942a76
   },
   achievementRowGroup1: {
     id: 201,
     label: "ACH1",
-<<<<<<< HEAD
-    description: "Start with the first 3 achievement rows after Reality",
-=======
     family: PerkFamily.ACHIEVEMENT,
     description: "Start with the first 3 achievement rows after Reality.",
->>>>>>> 45942a76
     effect: () => 3
   },
   achievementRowGroup2: {
     id: 202,
     label: "ACH2",
-<<<<<<< HEAD
-    description: "Start with the first 6 achievement rows after Reality",
-=======
     family: PerkFamily.ACHIEVEMENT,
     description: "Start with the first 6 achievement rows after Reality.",
->>>>>>> 45942a76
     effect: () => 6
   },
   achievementRowGroup3: {
     id: 203,
     label: "ACH3",
-<<<<<<< HEAD
-    description: "Start with the first 8 achievement rows after Reality",
-=======
     family: PerkFamily.ACHIEVEMENT,
     description: "Start with the first 8 achievement rows after Reality.",
->>>>>>> 45942a76
     effect: () => 8
   },
   achievementRowGroup4: {
     id: 204,
     label: "ACH4",
-<<<<<<< HEAD
-    description: "Start with the first 10 achievement rows after Reality",
-=======
     family: PerkFamily.ACHIEVEMENT,
     description: "Start with the first 10 achievement rows after Reality.",
->>>>>>> 45942a76
     effect: () => 10
   },
   achievementRowGroup5: {
     id: 205,
     label: "ACH5",
-<<<<<<< HEAD
-    description: "Start with the first 12 achievement rows after Reality",
-=======
     family: PerkFamily.ACHIEVEMENT,
     description: "Start with the first 12 achievement rows after Reality.",
->>>>>>> 45942a76
     effect: () => 12
   },
   achievementRowGroup6: {
     id: 206,
     label: "ACH6",
-<<<<<<< HEAD
-    description: "Start with the first 13 achievement rows after Reality",
-=======
     family: PerkFamily.ACHIEVEMENT,
     description: "Start with the first 13 achievement rows after Reality.",
->>>>>>> 45942a76
     effect: () => 13
   }
 };
@@ -708,11 +469,7 @@
     [p.achievementRowGroup6]
   ];
   const connections = {};
-<<<<<<< HEAD
-  for (let group of groups) {
-=======
   for (const group of groups) {
->>>>>>> 45942a76
     const ids = group.map(perk => perk.id);
     const start = ids.shift();
     connections[start] = ids;
