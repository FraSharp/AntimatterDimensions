"use strict";

const PERK_FAMILY = {
  ANTIMATTER: "ANTIMATTER",
  INFINITY: "INFINITY",
  ETERNITY: "ETERNITY",
  DILATION: "DILATION",
  REALITY: "REALITY",
  AUTOMATION: "AUTOMATION",
  ACHIEVEMENT: "ACHIEVEMENT",
};

GameDatabase.reality.perks = {
  glyphChoice4: {
    id: 0,
    label: "GC4",
    family: PERK_FAMILY.REALITY,
    get description() {
      return `You can now choose from ${formatInt(4)} different glyphs on Reality.`;
    },
    effect: 4,
  },
  startAM1: {
    id: 10,
    label: "SAM1",
    family: PERK_FAMILY.ANTIMATTER,
    get description() {
      return `Start every reset with ${format(1e15)} antimatter.`;
    },
    bumpCurrency: () => Currency.antimatter.bumpTo(1e15),
    effect: 1e15
  },
  startAM2: {
    id: 11,
    label: "SAM2",
    family: PERK_FAMILY.ANTIMATTER,
    get description() {
      return `Start every reset with ${format(1e130)} antimatter.`;
    },
    bumpCurrency: () => Currency.antimatter.bumpTo(1e130),
    effect: 1e130
  },
  startIP1: {
    id: 12,
    label: "SIP1",
    family: PERK_FAMILY.INFINITY,
    get description() {
      return `Start every Eternity and Reality with ${format(2e15)} Infinity Points.`;
    },
    bumpCurrency: () => player.infinityPoints = player.infinityPoints.clampMin(2e15),
    effect: 2e15
  },
  startIP2: {
    id: 13,
    label: "SIP2",
    family: PERK_FAMILY.INFINITY,
    get description() {
      return `Start every Eternity and Reality with ${format(2e130)} Infinity Points.`;
    },
    bumpCurrency: () => player.infinityPoints = player.infinityPoints.clampMin(2e130),
    effect: 2e130
  },
  startEP1: {
    id: 14,
    label: "SEP1",
    family: PERK_FAMILY.ETERNITY,
    get description() {
      return `Start every Reality with ${formatInt(10)} Eternity Points.`;
    },
    bumpCurrency: () => player.eternityPoints = player.eternityPoints.clampMin(10),
    effect: 10
  },
  startEP2: {
    id: 15,
    label: "SEP2",
    family: PERK_FAMILY.ETERNITY,
    get description() {
      return `Start every Reality with ${format(2000)} Eternity Points.`;
    },
    bumpCurrency: () => player.eternityPoints = player.eternityPoints.clampMin(2000),
    effect: 2000
  },
  startEP3: {
    id: 16,
    label: "SEP3",
    family: PERK_FAMILY.ETERNITY,
    get description() {
      return `Start every Reality with ${format(1e9)} Eternity Points.`;
    },
    bumpCurrency: () => player.eternityPoints = player.eternityPoints.clampMin(1e9),
    effect: 1e9
  },
  startTP: {
    id: 17,
    label: "STP",
    family: PERK_FAMILY.DILATION,
    get description() {
      return `After unlocking Dilation, gain ${formatInt(10)} Tachyon Particles.`;
    },
    effect: () => (Enslaved.isRunning ? 1 : 10)
  },
  dimboostNonReset: {
    id: 30,
    label: "DBNR",
    family: PERK_FAMILY.ANTIMATTER,
    description: "Dimension Boosts no longer reset Antimatter Dimensions, Tickspeed, or Sacrifice."
  },
  studyPassive1: {
    id: 31,
    label: "PASS1",
    family: PERK_FAMILY.ETERNITY,
<<<<<<< HEAD
    description: "Improve Time Study 122 to x100 Eternity Points and " +
      "Time Study 142 to x1e100 Infinity Points."
=======
    get description() {
      return `Improve Time Study 122 to ${formatX(100)} Eternity Points and
        Time Study 124 to ${formatX(1e100)} Infinity Points.`;
    }
>>>>>>> f08d44f3
  },
  studyPassive2: {
    id: 32,
    label: "PASS2",
    family: PERK_FAMILY.ETERNITY,
    get description() {
      return `Time Study 132 also makes Replicanti ${formatX(5)} faster.`;
    }
  },
  autounlockEU1: {
    id: 40,
    label: "EU1",
    family: PERK_FAMILY.ETERNITY,
    description: "After the first Eternity of a Reality, auto-unlock the first row of Eternity Upgrades."
  },
  autounlockEU2: {
    id: 41,
    label: "EU2",
    family: PERK_FAMILY.ETERNITY,
    description: "After the first Eternity of a Reality, auto-unlock the second row of Eternity Upgrades."
  },
  autounlockDilation1: {
    id: 42,
    label: "UD1",
    family: PERK_FAMILY.DILATION,
    description: "After unlocking Dilation, auto-unlock the second row of Dilation Upgrades."
  },
  autounlockDilation2: {
    id: 43,
    label: "UD2",
    family: PERK_FAMILY.DILATION,
    description: "After unlocking Dilation, auto-unlock the third row of Dilation Upgrades."
  },
  autounlockDilation3: {
    id: 44,
    label: "ATT",
    family: PERK_FAMILY.DILATION,
    description: "Auto-unlock the passive Time Theorem generation Dilation Upgrade once you can afford it."
  },
  autounlockTD: {
    id: 45,
    label: "ATD",
    family: PERK_FAMILY.DILATION,
    description: "Auto-unlock Time Dimensions 5-8 once you can afford them."
  },
  autounlockReality: {
    id: 46,
    label: "REAL",
    family: PERK_FAMILY.REALITY,
    get description() {
      return `Auto-unlocks Reality once you have ${format("1e4000")} Eternity Points
        and have unlocked Time Dimension 8.`;
    }
  },
  bypassIDAntimatter: {
    id: 51,
    label: "IDR",
    family: PERK_FAMILY.INFINITY,
    description: "Infinity Dimensions no longer have antimatter requirements."
  },
  bypassDGReset: {
    id: 52,
    label: "DGR",
    family: PERK_FAMILY.DILATION,
    description: "The 2nd rebuyable Dilation Upgrade no longer resets your Dilated Time."
  },
  bypassECDilation: {
    id: 53,
    label: "DILR",
    family: PERK_FAMILY.DILATION,
    description: "Remove the Eternity Challenge 11, Eternity Challenge 12, and total Time Theorem " +
      "requirements from Time Dilation unlock."
  },
  bypassEC1Lock: {
    id: 54,
    label: "EC1R",
    family: PERK_FAMILY.ETERNITY,
    description: "Remove the Eternity Challenge 1 requirement from Time Study 181."
  },
  bypassEC2Lock: {
    id: 55,
    label: "EC2R",
    family: PERK_FAMILY.ETERNITY,
    description: "Remove the Eternity Challenge 2 requirement from Time Study 181."
  },
  bypassEC3Lock: {
    id: 56,
    label: "EC3R",
    family: PERK_FAMILY.ETERNITY,
    description: "Remove the Eternity Challenge 3 requirement from Time Study 181."
  },
  bypassEC5Lock: {
    id: 57,
    label: "EC5R",
    family: PERK_FAMILY.ETERNITY,
    description: "Remove the Eternity Challenge 5 requirement from Time Study 62."
  },
  autocompleteEC1: {
    id: 60,
    label: "PEC1",
    family: PERK_FAMILY.AUTOMATION,
    get description() {
      return `Auto-complete one Eternity Challenge every ${formatInt(2)} hours (real-time).`;
    },
    effect: 120
  },
  autocompleteEC2: {
    id: 61,
    label: "PEC2",
    family: PERK_FAMILY.AUTOMATION,
    get description() {
      return `Auto-complete one Eternity Challenge every ${formatInt(80)} minutes (real-time).`;
    },
    effect: 80
  },
  autocompleteEC3: {
    id: 62,
    label: "PEC3",
    family: PERK_FAMILY.AUTOMATION,
    get description() {
      return `Auto-complete one Eternity Challenge every ${formatInt(50)} minutes (real-time).`;
    },
    effect: 50
  },
  autocompleteEC4: {
    id: 63,
    label: "PEC4",
    family: PERK_FAMILY.AUTOMATION,
    get description() {
      return `Auto-complete one Eternity Challenge every ${formatInt(30)} minutes (real-time).`;
    },
    effect: 30
  },
  autocompleteEC5: {
    id: 64,
    label: "PEC5",
    family: PERK_FAMILY.AUTOMATION,
    get description() {
      return `Auto-complete one Eternity Challenge every ${formatInt(20)} minutes (real-time).`;
    },
    effect: 20
  },
  studyActiveEP: {
    id: 70,
    label: "ACT",
    family: PERK_FAMILY.ETERNITY,
    description: "Active path multipliers are always maximized."
  },
  studyIdleEP: {
    id: 71,
    label: "IDL",
    family: PERK_FAMILY.ETERNITY,
    get description() {
      return `Idle path multipliers start as if you have spent ${formatInt(15)} minutes in this Infinity/Eternity.`;
    },
    effect: 15
  },
  studyECRequirement: {
    id: 72,
    label: "ECR",
    family: PERK_FAMILY.ETERNITY,
    description: "Remove non–Time Theorem requirements for unlocking Eternity Challenges."
  },
  studyECBulk: {
    id: 73,
    label: "ECB",
    family: PERK_FAMILY.ETERNITY,
    description:
      `You can complete multiple tiers of Eternity Challenges at once if
      you reach the goal for a higher completion of that challenge.`
  },
  retroactiveTP1: {
    id: 80,
    label: "TP1",
    family: PERK_FAMILY.DILATION,
    get description() {
      return `When buying the "You gain ${formatInt(3)} times more Tachyon Particles" Dilation Upgrade,
        multiply your current Tachyon Particle amount by ${formatFloat(1.5, 1)}.`;
    },
    effect: 1.5
  },
  retroactiveTP2: {
    id: 81,
    label: "TP2",
    family: PERK_FAMILY.DILATION,
    get description() {
      return `When buying the "You gain ${formatInt(3)} times more Tachyon Particles" Dilation Upgrade,
        multiply your current Tachyon Particle amount by ${formatInt(2)}.`;
    },
    effect: 2
  },
  retroactiveTP3: {
    id: 82,
    label: "TP3",
    family: PERK_FAMILY.DILATION,
    get description() {
      return `When buying the "You gain ${formatInt(3)} times more Tachyon Particles" Dilation Upgrade,
        multiply your current Tachyon Particle amount by ${formatFloat(2.5, 1)}.`;
    },
    effect: 2.5
  },
  retroactiveTP4: {
    id: 83,
    label: "TP4",
    family: PERK_FAMILY.DILATION,
    get description() {
      return `When buying the "You gain ${formatInt(3)} times more Tachyon Particles" Dilation Upgrade,
        multiply your current Tachyon Particle amount by ${formatInt(3)}.`;
    },
    effect: 3
  },
  autobuyerDilation: {
    id: 100,
    label: "DAU",
    family: PERK_FAMILY.AUTOMATION,
    description: "Unlock autobuyers for the repeatable Dilation Upgrades."
  },
  autobuyerFasterID: {
    id: 101,
    label: "IDAS",
    family: PERK_FAMILY.AUTOMATION,
    get description() {
      return `Infinity Dimension autobuyers work ${formatX(3)} faster.`;
    },
    effect: 1 / 3,
  },
  autobuyerFasterReplicanti: {
    id: 102,
    label: "REPAS",
    family: PERK_FAMILY.AUTOMATION,
    get description() {
      return `Replicanti autobuyers work ${formatX(3)} faster.`;
    },
    effect: 1 / 3,
  },
  autobuyerFasterDilation: {
    id: 103,
    label: "DAS",
    family: PERK_FAMILY.AUTOMATION,
    get description() {
      return `Dilation Upgrade autobuyers work ${formatX(3)} faster.`;
    },
    effect: 1 / 3,
  },
  autobuyerTT1: {
    id: 104,
    label: "TTMA1",
    family: PERK_FAMILY.AUTOMATION,
    get description() {
      return `Unlock a Time Theorem Autobuyer that autobuys max Time Theorems every ${formatInt(4)} seconds.`;
    },
    effect: 4,
  },
  autobuyerTT2: {
    id: 105,
    label: "TTMA2",
    family: PERK_FAMILY.AUTOMATION,
    description: "Upgrade the Time Theorem Autobuyer to autobuy max Time Theorems every second.",
    effect: 1,
  },
  autobuyerTT3: {
    id: 106,
    label: "TTMA3",
    family: PERK_FAMILY.AUTOMATION,
    get description() {
      return `Upgrade the Time Theorem Autobuyer to max Time Theorems ${formatInt(2)} times per second.`;
    },
    effect: 0.5,
  },
  autobuyerTT4: {
    id: 107,
    label: "TTMA4",
    family: PERK_FAMILY.AUTOMATION,
    get description() {
      return `Upgrade the Time Theorem Autobuyer to max Time Theorems ${formatInt(4)} times per second.`;
    },
    effect: 0.25,
  },
  achievementGroup1: {
    id: 201,
    label: "ACH1",
    family: PERK_FAMILY.ACHIEVEMENT,
    get description() {
      return `Reduce the achievement timer to ${formatInt(20)} minutes per
        achievement (${formatInt(10)} minute decrease).`;
    },
    effect: 10
  },
  achievementGroup2: {
    id: 202,
    label: "ACH2",
    family: PERK_FAMILY.ACHIEVEMENT,
    get description() {
      return `Reduce the achievement timer to ${formatInt(14)} minutes per
        achievement (${formatInt(6)} minute decrease).`;
    },
    effect: 6
  },
  achievementGroup3: {
    id: 203,
    label: "ACH3",
    family: PERK_FAMILY.ACHIEVEMENT,
    get description() {
      return `Reduce the achievement timer to ${formatInt(9)} minutes per
        achievement (${formatInt(5)} minute decrease).`;
    },
    effect: 5
  },
  achievementGroup4: {
    id: 204,
    label: "ACH4",
    family: PERK_FAMILY.ACHIEVEMENT,
    get description() {
      return `Reduce the achievement timer to ${formatInt(5)} minutes per
        achievement (${formatInt(4)} minute decrease).`;
    },
    effect: 4
  },
  achievementGroup5: {
    id: 205,
    label: "ACH5",
    family: PERK_FAMILY.ACHIEVEMENT,
    get description() {
      return `Reduce the achievement timer to ${formatInt(2)} minutes per
        achievement (${formatInt(3)} minute decrease).`;
    },
    effect: 3
  },
  achievementGroup6: {
    id: 206,
    label: "ACHNR",
    family: PERK_FAMILY.ACHIEVEMENT,
    description: "Reality no longer resets your achievements.",
    effect: 2
  }
};

GameDatabase.reality.perkConnections = (function() {
  const p = GameDatabase.reality.perks;
  // First item is the start, other items are the ends
  const groups = [
    [p.glyphChoice4, p.achievementGroup1, p.startAM1, p.autounlockEU1, p.bypassEC5Lock],
    [p.startAM1, p.startAM2, p.startIP1],
    [p.startAM2, p.startEP1, p.dimboostNonReset],
    [p.startIP1, p.startIP2, p.startEP1, p.autobuyerFasterID],
    [p.startIP2, p.bypassIDAntimatter, p.autobuyerFasterReplicanti],
    [p.startEP1, p.startEP2, p.startTP],
    [p.startEP2, p.startEP3],
    [p.startTP, p.startEP1, p.retroactiveTP1],
    [p.autounlockEU1, p.autounlockEU2],
    [p.autounlockEU2, p.autounlockEU1, p.autobuyerDilation],
    [p.autounlockDilation1, p.autounlockDilation2],
    [p.autounlockDilation2, p.autounlockDilation3],
    [p.autounlockDilation3, p.autobuyerFasterDilation, p.autounlockTD],
    [p.autounlockTD, p.autounlockReality],
    [p.bypassDGReset, p.autobuyerDilation, p.retroactiveTP1],
    [p.bypassEC1Lock, p.bypassEC2Lock, p.bypassEC3Lock, p.studyECRequirement],
    [p.bypassEC2Lock, p.studyActiveEP, p.bypassEC1Lock],
    [p.bypassEC3Lock, p.studyIdleEP, p.bypassEC1Lock],
    [p.bypassEC5Lock, p.studyActiveEP, p.studyIdleEP, p.studyPassive1],
    [p.studyPassive1, p.studyPassive2],
    [p.studyPassive2, p.bypassEC1Lock],
    [p.autocompleteEC1, p.autocompleteEC2],
    [p.autocompleteEC2, p.autocompleteEC3],
    [p.autocompleteEC3, p.autocompleteEC4],
    [p.autocompleteEC4, p.autocompleteEC5],
    [p.studyActiveEP, p.bypassEC2Lock, p.autobuyerTT1],
    [p.studyIdleEP, p.bypassEC3Lock, p.autocompleteEC1],
    [p.studyECRequirement, p.studyECBulk],
    [p.retroactiveTP1, p.bypassDGReset, p.startTP, p.retroactiveTP2],
    [p.retroactiveTP2, p.retroactiveTP3],
    [p.retroactiveTP3, p.retroactiveTP4],
    [p.autobuyerDilation, p.autounlockEU2, p.autounlockDilation1, p.bypassECDilation, p.bypassDGReset],
    [p.autobuyerFasterID],
    [p.autobuyerTT1, p.autobuyerTT2],
    [p.autobuyerTT2, p.autobuyerTT3],
    [p.autobuyerTT3, p.autobuyerTT4],
    [p.achievementGroup1, p.achievementGroup2],
    [p.achievementGroup2, p.achievementGroup3],
    [p.achievementGroup3, p.achievementGroup4],
    [p.achievementGroup4, p.achievementGroup5],
    [p.achievementGroup5, p.achievementGroup6],
  ];
  const connections = {};
  for (const perk of Object.values(GameDatabase.reality.perks)) {
    const connectedPerks = [];
    const directConnections = groups.find(g => g[0] === perk);
    if (directConnections !== undefined) {
      connectedPerks.push(...directConnections.slice(1));
    }
    const indirectConnections = groups
      .filter(g => g.slice(1).some(groupPerk => groupPerk === perk))
      .map(g => g[0]);
    connectedPerks.push(...indirectConnections);
    connections[perk.id] = [...new Set(connectedPerks.map(connectedPerk => connectedPerk.id))];
  }
  return connections;
}());<|MERGE_RESOLUTION|>--- conflicted
+++ resolved
@@ -109,15 +109,10 @@
     id: 31,
     label: "PASS1",
     family: PERK_FAMILY.ETERNITY,
-<<<<<<< HEAD
-    description: "Improve Time Study 122 to x100 Eternity Points and " +
-      "Time Study 142 to x1e100 Infinity Points."
-=======
     get description() {
       return `Improve Time Study 122 to ${formatX(100)} Eternity Points and
-        Time Study 124 to ${formatX(1e100)} Infinity Points.`;
+        Time Study 142 to ${formatX(1e100)} Infinity Points.`;
     }
->>>>>>> f08d44f3
   },
   studyPassive2: {
     id: 32,
