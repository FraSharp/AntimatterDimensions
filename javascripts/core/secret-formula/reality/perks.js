--- conflicted
+++ resolved
@@ -230,61 +230,36 @@
     id: 60,
     label: "PEC1",
     family: PERK_FAMILY.AUTOMATION,
-<<<<<<< HEAD
-    description: "Auto-complete one Eternity Challenge every 6 hours (real-time).",
-    effect: 6
-=======
-    description: "Auto-complete one EC every 2 hours (real-time).",
+    description: "Auto-complete one Eternity Challenge every 2 hours (real-time).",
     effect: 120
->>>>>>> 9e0a6934
   },
   autocompleteEC2: {
     id: 61,
     label: "PEC2",
     family: PERK_FAMILY.AUTOMATION,
-<<<<<<< HEAD
-    description: "Auto-complete one Eternity Challenge every 4 hours (real-time).",
-    effect: 4
-=======
-    description: "Auto-complete one EC every 80 minutes (real-time).",
+    description: "Auto-complete one Eternity Challenge every 80 minutes (real-time).",
     effect: 80
->>>>>>> 9e0a6934
   },
   autocompleteEC3: {
     id: 62,
     label: "PEC3",
     family: PERK_FAMILY.AUTOMATION,
-<<<<<<< HEAD
-    description: "Auto-complete one Eternity Challenge every 2 hours (real-time).",
-    effect: 2
-=======
-    description: "Auto-complete one EC every 50 minutes (real-time).",
+    description: "Auto-complete one Eternity Challenge every 50 minutes (real-time).",
     effect: 50
->>>>>>> 9e0a6934
   },
   autocompleteEC4: {
     id: 63,
     label: "PEC4",
     family: PERK_FAMILY.AUTOMATION,
-<<<<<<< HEAD
-    description: "Auto-complete one Eternity Challenge every 1 hour (real-time).",
-    effect: 1
-=======
-    description: "Auto-complete one EC every 30 minutes (real-time).",
+    description: "Auto-complete one Eternity Challenge every 30 minutes (real-time).",
     effect: 30
->>>>>>> 9e0a6934
   },
   autocompleteEC5: {
     id: 64,
     label: "PEC5",
     family: PERK_FAMILY.AUTOMATION,
-<<<<<<< HEAD
-    description: "Auto-complete one Eternity Challenge every 30 minutes (real-time).",
-    effect: 0.5
-=======
-    description: "Auto-complete one EC every 20 minutes (real-time).",
+    description: "Auto-complete one Eternity Challenge every 20 minutes (real-time).",
     effect: 20
->>>>>>> 9e0a6934
   },
   studyActiveEP: {
     id: 70,
@@ -486,7 +461,7 @@
     [p.retroactiveTP2, p.retroactiveTP3],
     [p.retroactiveTP3, p.retroactiveTP4],
     [p.autobuyerDilation, p.autounlockEU2, p.autounlockDilation1, p.bypassECDilation, p.bypassDGReset],
-    [p.autobuyerFasterID,],
+    [p.autobuyerFasterID],
     [p.autobuyerTT1, p.autobuyerTT2],
     [p.autobuyerTT2, p.autobuyerTT3],
     [p.autobuyerTT3, p.autobuyerTT4],
