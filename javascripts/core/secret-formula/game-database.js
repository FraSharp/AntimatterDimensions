<<<<<<< HEAD
=======
"use strict";

>>>>>>> 45942a76
const GameDatabase = {
  achievements: {},
  challenges: {},
  infinity: {},
  eternity: {
    timeStudies: {}
  },
  reality: {
    glyphEffects: {},
    glyphSacrifice: {},
  },
  celestials: {}
};

function mapGameData(gameData, mapFn) {
  const result = [];
<<<<<<< HEAD
  for (let data of gameData) {
=======
  for (const data of gameData) {
>>>>>>> 45942a76
    result[data.id] = mapFn(data);
  }
  return result;
}<|MERGE_RESOLUTION|>--- conflicted
+++ resolved
@@ -1,8 +1,5 @@
-<<<<<<< HEAD
-=======
 "use strict";
 
->>>>>>> 45942a76
 const GameDatabase = {
   achievements: {},
   challenges: {},
@@ -19,11 +16,7 @@
 
 function mapGameData(gameData, mapFn) {
   const result = [];
-<<<<<<< HEAD
-  for (let data of gameData) {
-=======
   for (const data of gameData) {
->>>>>>> 45942a76
     result[data.id] = mapFn(data);
   }
   return result;
