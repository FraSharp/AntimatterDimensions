<<<<<<< HEAD
=======
"use strict";

>>>>>>> 45942a76
GameDatabase.eternity.milestones = {
  autobuyerIPMult: {
    eternities: 1,
    reward: "Unlock IP multiplier autobuyer"
  },
  keepAutobuyers: {
    eternities: 2,
    reward: "You keep your autobuyers on Eternity"
  },
  autobuyerReplicantiGalaxy: {
    eternities: 3,
    reward: "Unlock Replicanti galaxy autobuyer"
  },
  keepInfinityUpgrades: {
    eternities: 4,
    reward: "You keep your infinity upgrades on Eternity"
  },
  bigCrunchModes: {
    eternities: 5,
    reward: "Unlock more Big Crunch autobuyer options"
  },
  autoIC: {
    eternities: 7,
    reward: "You complete Infinity Challenges as soon as you unlock them (you get sacrifice autobuyer immediately)"
  },
  autobuyMaxGalaxies: {
    eternities: 9,
    reward: "Unlock autobuy max Antimatter Galaxies"
  },
  autobuyMaxDimboosts: {
    eternities: 10,
    reward: "Unlock autobuy max Dimension Boosts"
  },
  autobuyerID1: {
    eternities: 11,
    reward: "Unlock autobuyer for the 1st Infinity Dimension"
  },
  autobuyerID2: {
    eternities: 12,
    reward: "Unlock autobuyer for the 2nd Infinity Dimension"
  },
  autobuyerID3: {
    eternities: 13,
    reward: "Unlock autobuyer for the 3rd Infinity Dimension"
  },
  autobuyerID4: {
    eternities: 14,
    reward: "Unlock autobuyer for the 4th Infinity Dimension"
  },
  autobuyerID5: {
    eternities: 15,
    reward: "Unlock autobuyer for the 5th Infinity Dimension"
  },
  autobuyerID6: {
    eternities: 16,
    reward: "Unlock autobuyer for the 6th Infinity Dimension"
  },
  autobuyerID7: {
    eternities: 17,
    reward: "Unlock autobuyer for the 7th Infinity Dimension"
  },
  autobuyerID8: {
    eternities: 18,
    reward: "Unlock autobuyer for the 8th Infinity Dimension"
  },
  keepBreakUpgrades: {
    eternities: 20,
    reward: "You keep your Breaking Infinity upgrades on Eternity"
  },
  autoUnlockID: {
    eternities: 25,
    reward: "You automatically unlock Infinity Dimensions upon reaching them"
  },
  unlockAllND: {
    eternities: 30,
    reward: "Start with all Normal Dimensions available for purchase"
  },
  autobuyerReplicantiChance: {
    eternities: 40,
    reward: "Unlock autobuyer for the Replicanti chance upgrade"
  },
  unlockReplicanti: {
    eternities: 50,
    reward: "You start with Replicanti unlocked"
  },
  autobuyerReplicantiInterval: {
    eternities: 60,
    reward: "Unlock autobuyer for the Replicanti interval upgrade"
  },
  autobuyerReplicantiMaxGalaxies: {
    eternities: 80,
    reward: "Unlock autobuyer for the Replicanti galaxy upgrade"
  },
  autobuyerEternity: {
    eternities: 100,
    reward: "Unlock autobuyer for Eternities"
  }
};<|MERGE_RESOLUTION|>--- conflicted
+++ resolved
@@ -1,8 +1,5 @@
-<<<<<<< HEAD
-=======
 "use strict";
 
->>>>>>> 45942a76
 GameDatabase.eternity.milestones = {
   autobuyerIPMult: {
     eternities: 1,
