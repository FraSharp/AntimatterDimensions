import { DC } from "../../constants";
import { GameDatabase } from "../game-database";

function rebuyableCost(initialCost, increment, id) {
  return Decimal.multiply(initialCost, Decimal.pow(increment, player.dilation.rebuyables[id]));
}
function rebuyable(config) {
  return {
<<<<<<< HEAD
    dtGain: rebuyable({
      id: 1,
      initialCost: 1e5,
      increment: 10,
      description: () =>
        ((SingularityMilestone.dilatedTimeFromSingularities.canBeApplied || Achievement(187).canBeApplied)
          ? `${formatX(2 * Effects.product(
            SingularityMilestone.dilatedTimeFromSingularities,
            Achievement(187)
          ), 2, 2)} Dilated Time gain`
          : "Double Dilated Time gain"),
      effect: bought => {
        const base = 2 * Effects.product(
          SingularityMilestone.dilatedTimeFromSingularities,
          Achievement(187)
        );
        return Decimal.pow(base, bought);
      },
      formatEffect: value => formatX(value, 2),
      formatCost: value => format(value, 2),
      purchaseCap: Number.MAX_VALUE
    }),
    galaxyThreshold: rebuyable({
      id: 2,
      initialCost: 1e6,
      increment: 100,
      description: () =>
        (Perk.bypassTGReset.isBought
          ? "Reset Tachyon Galaxies, but lower their threshold"
          : "Reset Dilated Time and Tachyon Galaxies, but lower their threshold"),
      // The 38th purchase is at 1e80, and is the last purchase.
      effect: bought => (bought < 38 ? Math.pow(0.8, bought) : 0),
      formatEffect: effect => {
        if (effect === 0) return `${formatX(getTachyonGalaxyMult(effect), 4, 4)}`;
        const nextEffect = effect === Math.pow(0.8, 37) ? 0 : 0.8 * effect;
        return `${formatX(getTachyonGalaxyMult(effect), 4, 4)} ➜
          Next: ${formatX(getTachyonGalaxyMult(nextEffect), 4, 4)}`;
      },
      formatCost: value => format(value, 2),
      purchaseCap: 38
    }),
    tachyonGain: rebuyable({
      id: 3,
      initialCost: 1e7,
      increment: 20,
      description: () => {
        if (Pelle.isDoomed) return `Multiply the amount of Tachyon Particles gained by ${formatInt(1)}`;
        if (Enslaved.isRunning) return `Multiply the amount of Tachyon Particles gained
        by ${Math.pow(3, Enslaved.tachyonNerf).toFixed(2)}`;
        return "Triple the amount of Tachyon Particles gained";
      },
      effect: bought => {
        if (Pelle.isDoomed) return DC.D1.pow(bought);
        return DC.D3.pow(bought);
      },
      formatEffect: value => formatX(value, 2),
      formatCost: value => format(value, 2),
      purchaseCap: Number.MAX_VALUE
    }),
    doubleGalaxies: {
      id: 4,
      cost: 5e6,
      description: () => `Gain twice as many Tachyon Galaxies, up to ${formatInt(1000)}`,
      effect: 2
    },
    tdMultReplicanti: {
      id: 5,
      cost: 1e9,
      description: () => {
        const rep10 = replicantiMult().pLog10();
        let multiplier = "0.1";
        if (rep10 > 9000) {
          const ratio = DilationUpgrade.tdMultReplicanti.effectValue.pLog10() / rep10;
          if (ratio < 0.095) {
            multiplier = ratio.toFixed(2);
          }
        }
        return `Time Dimensions are affected by Replicanti multiplier ${formatPow(multiplier, 1, 3)}, reduced
          effect above ${formatX(DC.E9000)}`;
      },
      effect: () => {
        let rep10 = replicantiMult().pLog10() * 0.1;
        rep10 = rep10 > 9000 ? 9000 + 0.5 * (rep10 - 9000) : rep10;
        return Decimal.pow10(rep10);
      },
      formatEffect: value => formatX(value, 2, 1)
    },
    ndMultDT: {
      id: 6,
      cost: 5e7,
      description: "Antimatter Dimension multiplier based on Dilated Time, unaffected by Time Dilation",
      effect: () => Currency.dilatedTime.value.pow(308).clampMin(1),
      formatEffect: value => formatX(value, 2, 1)
    },
    ipMultDT: {
      id: 7,
      cost: 2e12,
      description: "Gain a multiplier to Infinity Points based on Dilated Time",
      effect: () => Currency.dilatedTime.value.pow(1000).clampMin(1),
      formatEffect: value => formatX(value, 2, 1),
      cap: () => Effarig.eternityCap
=======
    id: config.id,
    cost: () => rebuyableCost(config.initialCost, config.increment, config.id),
    initialCost: config.initialCost,
    increment: config.increment,
    description: config.description,
    effect: () => config.effect(player.dilation.rebuyables[config.id]),
    formatEffect: config.formatEffect,
    formatCost: config.formatCost,
    purchaseCap: config.purchaseCap,
    reachedCap: () => player.dilation.rebuyables[config.id] >= config.purchaseCap,
    pelleOnly: Boolean(config.pelleOnly),
    rebuyable: true
  };
}

GameDatabase.eternity.dilation = {
  dtGain: rebuyable({
    id: 1,
    initialCost: 1e5,
    increment: 10,
    description: () =>
      (SingularityMilestone.dilatedTimeFromSingularities.isUnlocked
        ? `${formatX(2 * SingularityMilestone.dilatedTimeFromSingularities.effectValue, 2, 2)} Dilated Time gain`
        : "Double Dilated Time gain"),
    effect: bought => {
      const base = SingularityMilestone.dilatedTimeFromSingularities.isUnlocked
        ? 2 * SingularityMilestone.dilatedTimeFromSingularities.effectValue
        : 2;
      return Decimal.pow(base, bought);
>>>>>>> 179e788f
    },
    formatEffect: value => formatX(value, 2),
    formatCost: value => format(value, 2),
    purchaseCap: Number.MAX_VALUE
  }),
  galaxyThreshold: rebuyable({
    id: 2,
    initialCost: 1e6,
    increment: 100,
    description: () =>
      (Perk.bypassTGReset.isBought
        ? "Reset Tachyon Galaxies, but lower their threshold"
        : "Reset Dilated Time and Tachyon Galaxies, but lower their threshold"),
    // The 38th purchase is at 1e80, and is the last purchase.
    effect: bought => (bought < 38 ? Math.pow(0.8, bought) : 0),
    formatEffect: effect => {
      if (effect === 0) return `${formatX(getTachyonGalaxyMult(effect), 4, 4)}`;
      const nextEffect = effect === Math.pow(0.8, 37) ? 0 : 0.8 * effect;
      return `${formatX(getTachyonGalaxyMult(effect), 4, 4)} ➜
        Next: ${formatX(getTachyonGalaxyMult(nextEffect), 4, 4)}`;
    },
    formatCost: value => format(value, 2),
    purchaseCap: 38
  }),
  tachyonGain: rebuyable({
    id: 3,
    initialCost: 1e7,
    increment: 20,
    description: () => {
      if (Pelle.isDoomed) return `Multiply the amount of Tachyon Particles gained by ${formatInt(1)}`;
      if (Enslaved.isRunning) return `Multiply the amount of Tachyon Particles gained
      by ${Math.pow(3, Enslaved.tachyonNerf).toFixed(2)}`;
      return "Triple the amount of Tachyon Particles gained";
    },
    effect: bought => {
      if (Pelle.isDoomed) return DC.D1.pow(bought);
      return DC.D3.pow(bought);
    },
    formatEffect: value => formatX(value, 2),
    formatCost: value => format(value, 2),
    purchaseCap: Number.MAX_VALUE
  }),
  doubleGalaxies: {
    id: 4,
    cost: 5e6,
    description: () => `Gain twice as many Tachyon Galaxies, up to ${formatInt(1000)}`,
    effect: 2
  },
  tdMultReplicanti: {
    id: 5,
    cost: 1e9,
    description: () => {
      const rep10 = replicantiMult().pLog10();
      let multiplier = "0.1";
      if (rep10 > 9000) {
        const ratio = DilationUpgrade.tdMultReplicanti.effectValue.pLog10() / rep10;
        if (ratio < 0.095) {
          multiplier = ratio.toFixed(2);
        }
      }
      return `Time Dimensions are affected by Replicanti multiplier ${formatPow(multiplier, 1, 3)}, reduced
        effect above ${formatX(DC.E9000)}`;
    },
    effect: () => {
      let rep10 = replicantiMult().pLog10() * 0.1;
      rep10 = rep10 > 9000 ? 9000 + 0.5 * (rep10 - 9000) : rep10;
      return Decimal.pow10(rep10);
    },
    formatEffect: value => formatX(value, 2, 1)
  },
  ndMultDT: {
    id: 6,
    cost: 5e7,
    description: "Antimatter Dimension multiplier based on Dilated Time, unaffected by Time Dilation",
    effect: () => Currency.dilatedTime.value.pow(308).clampMin(1),
    formatEffect: value => formatX(value, 2, 1)
  },
  ipMultDT: {
    id: 7,
    cost: 2e12,
    description: "Gain a multiplier to Infinity Points based on Dilated Time",
    effect: () => Currency.dilatedTime.value.pow(1000).clampMin(1),
    formatEffect: value => formatX(value, 2, 1),
    cap: () => Effarig.eternityCap
  },
  timeStudySplit: {
    id: 8,
    cost: 1e10,
    description: "You can buy all three Time Study paths from the Dimension Split"
  },
  dilationPenalty: {
    id: 9,
    cost: 1e11,
    description: () => `Reduce the Dilation penalty (${formatPow(1.05, 2, 2)} after reduction)`,
    effect: 1.05,
  },
  ttGenerator: {
    id: 10,
    cost: 1e15,
    description: "Generate Time Theorems based on Tachyon Particles",
    effect: () => Currency.tachyonParticles.value.div(20000),
    formatEffect: value => `${format(value, 2, 1)}/sec`
  },
  dtGainPelle: rebuyable({
    id: 11,
    initialCost: 1e14,
    increment: 100,
    pelleOnly: true,
    description: () => `${formatX(5)} Dilated Time gain`,
    effect: bought => Decimal.pow(5, bought),
    formatEffect: value => formatX(value, 2),
    formatCost: value => format(value, 2),
    purchaseCap: Number.MAX_VALUE
  }),
  galaxyMultiplier: rebuyable({
    id: 12,
    initialCost: 1e15,
    increment: 1000,
    pelleOnly: true,
    description: () => "Multiply Tachyon Galaxies gained",
    effect: bought => bought + 1,
    formatEffect: value => `${formatX(value, 2)} ➜ ${formatX(value + 1, 2)}`,
    formatCost: value => format(value, 2),
    purchaseCap: Number.MAX_VALUE
  }),
  tickspeedPower: rebuyable({
    id: 13,
    initialCost: 1e16,
    increment: 1e4,
    pelleOnly: true,
    description: () => `Gain a power to tickspeed effect`,
    effect: bought => 1 + bought * 0.03,
    formatEffect: value => `${formatPow(value, 2, 2)} ➜ ${formatPow(value + 0.03, 2, 2)}`,
    formatCost: value => format(value, 2),
    purchaseCap: Number.MAX_VALUE
  }),
  galaxyThresholdPelle: {
    id: 14,
    cost: 1e45,
    pelleOnly: true,
    description: "Cubic root Tachyon Galaxy threshold",
    effect: 1 / 3
  },
  flatDilationMult: {
    id: 15,
    cost: 1e55,
    pelleOnly: true,
    description: () => `Gain more Dilated Time based on EP`,
    effect: () => 1e9 ** Math.min((Math.max(player.eternityPoints.log10() - 1500, 0) / 2500) ** 1.2, 1),
    formatEffect: value => formatX(value, 2, 2)
  },
};<|MERGE_RESOLUTION|>--- conflicted
+++ resolved
@@ -6,109 +6,6 @@
 }
 function rebuyable(config) {
   return {
-<<<<<<< HEAD
-    dtGain: rebuyable({
-      id: 1,
-      initialCost: 1e5,
-      increment: 10,
-      description: () =>
-        ((SingularityMilestone.dilatedTimeFromSingularities.canBeApplied || Achievement(187).canBeApplied)
-          ? `${formatX(2 * Effects.product(
-            SingularityMilestone.dilatedTimeFromSingularities,
-            Achievement(187)
-          ), 2, 2)} Dilated Time gain`
-          : "Double Dilated Time gain"),
-      effect: bought => {
-        const base = 2 * Effects.product(
-          SingularityMilestone.dilatedTimeFromSingularities,
-          Achievement(187)
-        );
-        return Decimal.pow(base, bought);
-      },
-      formatEffect: value => formatX(value, 2),
-      formatCost: value => format(value, 2),
-      purchaseCap: Number.MAX_VALUE
-    }),
-    galaxyThreshold: rebuyable({
-      id: 2,
-      initialCost: 1e6,
-      increment: 100,
-      description: () =>
-        (Perk.bypassTGReset.isBought
-          ? "Reset Tachyon Galaxies, but lower their threshold"
-          : "Reset Dilated Time and Tachyon Galaxies, but lower their threshold"),
-      // The 38th purchase is at 1e80, and is the last purchase.
-      effect: bought => (bought < 38 ? Math.pow(0.8, bought) : 0),
-      formatEffect: effect => {
-        if (effect === 0) return `${formatX(getTachyonGalaxyMult(effect), 4, 4)}`;
-        const nextEffect = effect === Math.pow(0.8, 37) ? 0 : 0.8 * effect;
-        return `${formatX(getTachyonGalaxyMult(effect), 4, 4)} ➜
-          Next: ${formatX(getTachyonGalaxyMult(nextEffect), 4, 4)}`;
-      },
-      formatCost: value => format(value, 2),
-      purchaseCap: 38
-    }),
-    tachyonGain: rebuyable({
-      id: 3,
-      initialCost: 1e7,
-      increment: 20,
-      description: () => {
-        if (Pelle.isDoomed) return `Multiply the amount of Tachyon Particles gained by ${formatInt(1)}`;
-        if (Enslaved.isRunning) return `Multiply the amount of Tachyon Particles gained
-        by ${Math.pow(3, Enslaved.tachyonNerf).toFixed(2)}`;
-        return "Triple the amount of Tachyon Particles gained";
-      },
-      effect: bought => {
-        if (Pelle.isDoomed) return DC.D1.pow(bought);
-        return DC.D3.pow(bought);
-      },
-      formatEffect: value => formatX(value, 2),
-      formatCost: value => format(value, 2),
-      purchaseCap: Number.MAX_VALUE
-    }),
-    doubleGalaxies: {
-      id: 4,
-      cost: 5e6,
-      description: () => `Gain twice as many Tachyon Galaxies, up to ${formatInt(1000)}`,
-      effect: 2
-    },
-    tdMultReplicanti: {
-      id: 5,
-      cost: 1e9,
-      description: () => {
-        const rep10 = replicantiMult().pLog10();
-        let multiplier = "0.1";
-        if (rep10 > 9000) {
-          const ratio = DilationUpgrade.tdMultReplicanti.effectValue.pLog10() / rep10;
-          if (ratio < 0.095) {
-            multiplier = ratio.toFixed(2);
-          }
-        }
-        return `Time Dimensions are affected by Replicanti multiplier ${formatPow(multiplier, 1, 3)}, reduced
-          effect above ${formatX(DC.E9000)}`;
-      },
-      effect: () => {
-        let rep10 = replicantiMult().pLog10() * 0.1;
-        rep10 = rep10 > 9000 ? 9000 + 0.5 * (rep10 - 9000) : rep10;
-        return Decimal.pow10(rep10);
-      },
-      formatEffect: value => formatX(value, 2, 1)
-    },
-    ndMultDT: {
-      id: 6,
-      cost: 5e7,
-      description: "Antimatter Dimension multiplier based on Dilated Time, unaffected by Time Dilation",
-      effect: () => Currency.dilatedTime.value.pow(308).clampMin(1),
-      formatEffect: value => formatX(value, 2, 1)
-    },
-    ipMultDT: {
-      id: 7,
-      cost: 2e12,
-      description: "Gain a multiplier to Infinity Points based on Dilated Time",
-      effect: () => Currency.dilatedTime.value.pow(1000).clampMin(1),
-      formatEffect: value => formatX(value, 2, 1),
-      cap: () => Effarig.eternityCap
-=======
     id: config.id,
     cost: () => rebuyableCost(config.initialCost, config.increment, config.id),
     initialCost: config.initialCost,
@@ -130,15 +27,18 @@
     initialCost: 1e5,
     increment: 10,
     description: () =>
-      (SingularityMilestone.dilatedTimeFromSingularities.isUnlocked
-        ? `${formatX(2 * SingularityMilestone.dilatedTimeFromSingularities.effectValue, 2, 2)} Dilated Time gain`
+      ((SingularityMilestone.dilatedTimeFromSingularities.canBeApplied || Achievement(187).canBeApplied)
+        ? `${formatX(2 * Effects.product(
+          SingularityMilestone.dilatedTimeFromSingularities,
+          Achievement(187)
+        ), 2, 2)} Dilated Time gain`
         : "Double Dilated Time gain"),
     effect: bought => {
-      const base = SingularityMilestone.dilatedTimeFromSingularities.isUnlocked
-        ? 2 * SingularityMilestone.dilatedTimeFromSingularities.effectValue
-        : 2;
+      const base = 2 * Effects.product(
+        SingularityMilestone.dilatedTimeFromSingularities,
+        Achievement(187)
+      );
       return Decimal.pow(base, bought);
->>>>>>> 179e788f
     },
     formatEffect: value => formatX(value, 2),
     formatCost: value => format(value, 2),
