--- conflicted
+++ resolved
@@ -478,12 +478,8 @@
     id: 116,
     name: "Do I really need to infinity",
     tooltip: "Eternity with only 1 Infinity. Reward: Multiplier to IP based on Infinities.",
-<<<<<<< HEAD
-    effect: () => Decimal.pow(2, Math.log10(Player.totalInfinitied + 1)),
+    effect: () => Decimal.pow(2, Player.totalInfinitied.clampMin(1).log10()),
     cap: () => Effarig.eternityCap
-=======
-    effect: () => Decimal.pow(2, Player.totalInfinitied.clampMin(1).log10())
->>>>>>> 8a0d20eb
   },
   {
     id: 117,
@@ -666,4 +662,4 @@
     name: "Bruh, are you like, inside the hole?",
     tooltip: "Spend 24 hours with black hole active in a row"
   },
-];
+];