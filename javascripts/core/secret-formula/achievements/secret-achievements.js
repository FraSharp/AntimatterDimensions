--- conflicted
+++ resolved
@@ -1,8 +1,5 @@
-<<<<<<< HEAD
-=======
 "use strict";
 
->>>>>>> 45942a76
 GameDatabase.achievements.secret = [
   {
     id: 11,
@@ -32,14 +29,10 @@
   {
     id: 16,
     name: "Do you enjoy pain?",
-<<<<<<< HEAD
-    tooltip: "Use standard, cancer, or bracket notation for 10 minutes with more than 1 eternity."
-=======
     tooltip: "Use standard, cancer, or bracket notation for 10 minutes with more than 1 eternity.",
     checkRequirement: () => AchievementTimers.pain
       .check(player.eternities >= 1 && Notation.current.isPainful, 600),
     checkEvent: GameEvent.GAME_TICK_AFTER
->>>>>>> 45942a76
   },
   {
     id: 17,
@@ -59,13 +52,9 @@
   {
     id: 22,
     name: "Cancer = Spread",
-<<<<<<< HEAD
-    tooltip: "Buy 100,000 Antimatter Galaxies in total while using cancer notation."
-=======
     tooltip: "Buy 100,000 Antimatter Galaxies in total while using cancer notation.",
     checkRequirement: () => player.spreadingCancer >= 100000,
     checkEvent: GameEvent.GALAXY_RESET_AFTER
->>>>>>> 45942a76
   },
   {
     id: 23,
@@ -85,27 +74,19 @@
   {
     id: 26,
     name: "You're a failure",
-<<<<<<< HEAD
-    tooltip: "Fail eternity challenges 10 times without refreshing. What are you doing with your life..."
-=======
     tooltip: "Fail eternity challenges 10 times without refreshing. What are you doing with your life...",
     checkRequirement: (function() {
       let count = 0;
       return () => ++count >= 10;
     }()),
     checkEvent: GameEvent.CHALLENGE_FAILED
->>>>>>> 45942a76
   },
   {
     id: 27,
     name: "It's not called matter dimensions is it?",
-<<<<<<< HEAD
-    tooltip: "Get Infinite matter."
-=======
     tooltip: "Get Infinite matter.",
     checkRequirement: () => player.matter.gte(InfinityChallenge(6).isRunning ? 2.586e15 : Decimal.MAX_NUMBER),
     checkEvent: GameEvent.GAME_TICK_AFTER
->>>>>>> 45942a76
   },
   {
     id: 28,
@@ -120,15 +101,11 @@
   {
     id: 32,
     name: "Less than or equal to 0.001",
-<<<<<<< HEAD
-    tooltip: "Get a fastest infinity or eternity time of less than or equal to 0.001 seconds."
-=======
     tooltip: "Get a fastest infinity or eternity time of less than or equal to 0.001 seconds.",
     checkRequirement: () =>
       Time.bestInfinity.totalMilliseconds <= 1 ||
       Time.bestEternity.totalMilliseconds <= 1,
     checkEvent: [GameEvent.BIG_CRUNCH_BEFORE, GameEvent.ETERNITY_RESET_BEFORE]
->>>>>>> 45942a76
   },
   {
     id: 33,
@@ -143,13 +120,9 @@
   {
     id: 35,
     name: "Should we tell them about buy max...",
-<<<<<<< HEAD
-    tooltip: "Buy single tickspeed 100,000 times."
-=======
     tooltip: "Buy single tickspeed 100,000 times.",
     checkRequirement: () => player.secretUnlocks.why >= 1e5,
     checkEvent: GameEvent.GAME_TICK_AFTER
->>>>>>> 45942a76
   },
   {
     id: 36,
@@ -164,12 +137,8 @@
   {
     id: 38,
     name: "Professional bodybuilder",
-<<<<<<< HEAD
-    tooltip: "Get all your dimension bulk buyers to 1e100."
-=======
     tooltip: "Get all your dimension bulk buyers to 1e100.",
     checkRequirement: () => Autobuyers.dimensions.countWhere(a => !a.hasMaxedBulk) === 0
->>>>>>> 45942a76
   },
   {
     id: 41,
@@ -184,34 +153,22 @@
   {
     id: 43,
     name: "Time fixes everything",
-<<<<<<< HEAD
-    tooltip: "Fix infinity while dilated."
-=======
     tooltip: "Fix infinity while dilated.",
     checkRequirement: () => player.dilation.active,
     checkEvent: GameEvent.FIX_INFINITY
->>>>>>> 45942a76
   },
   {
     id: 44,
     name: "Are you statisfied now?",
-<<<<<<< HEAD
-    tooltip: "Stare intently at the statistics tab for 15 minutes."
-=======
     tooltip: "Stare intently at the statistics tab for 15 minutes.",
     checkRequirement: () => AchievementTimers.stats.check(Tab.statistics.isOpen, 900),
     checkEvent: GameEvent.GAME_TICK_AFTER
->>>>>>> 45942a76
   },
   {
     id: 45,
     name: "This dragging is dragging on",
-<<<<<<< HEAD
-    tooltip: "Drag the perks around for a minute."
-=======
     tooltip: "Drag the perks around for a minute.",
     checkRequirement: () => ++player.secretUnlocks.dragging / 100 >= 60
->>>>>>> 45942a76
   },
   {
     id: 46,
