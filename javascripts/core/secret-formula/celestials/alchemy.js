"use strict";

GameDatabase.celestials.alchemy = {
  resources: {
    // T1 resources (Non-Effarig "base" resources)
    [ALCHEMY_RESOURCE.POWER]: {
      name: "Power",
      symbol: "Ω",
      isBaseResource: true,
      effect: amount => 1 + amount / 200000,
      tier: 1,
      uiOrder: 1,
      isUnlocked: () => Ra.pets.effarig.level >= 2,
      lockText: "Effarig Level 2",
      formatEffect: value => `Normal dimensions ${formatPow(value, 4, 4)}`
    },
    [ALCHEMY_RESOURCE.INFINITY]: {
      name: "Infinity",
      symbol: "∞",
      isBaseResource: true,
      effect: amount => 1 + amount / 200000,
      tier: 1,
      uiOrder: 2,
      isUnlocked: () => Ra.pets.effarig.level >= 3,
      lockText: "Effarig Level 3",
      formatEffect: value => `Infinity dimensions ${formatPow(value, 4, 4)}`
    },
    [ALCHEMY_RESOURCE.TIME]: {
      name: "Time",
      symbol: "Δ",
      isBaseResource: true,
      effect: amount => 1 + amount / 200000,
      tier: 1,
      uiOrder: 3,
      isUnlocked: () => Ra.pets.effarig.level >= 4,
      lockText: "Effarig Level 4",
      formatEffect: value => `Time dimensions ${formatPow(value, 4, 4)}`
    },
    [ALCHEMY_RESOURCE.REPLICATION]: {
      name: "Replication",
      symbol: "Ξ",
      isBaseResource: true,
      effect: amount => Decimal.pow10(amount / 1000),
      tier: 1,
      uiOrder: 4,
      isUnlocked: () => Ra.pets.effarig.level >= 5,
      lockText: "Effarig Level 5",
      formatEffect: value => `Replication speed ${formatX(value, 2, 2)}`
    },
    [ALCHEMY_RESOURCE.DILATION]: {
      name: "Dilation",
      symbol: "Ψ",
      isBaseResource: true,
      effect: amount => Decimal.pow10(amount / 2000),
      tier: 1,
      uiOrder: 5,
      isUnlocked: () => Ra.pets.effarig.level >= 6,
      lockText: "Effarig Level 6",
      formatEffect: value => `Dilated Time ${formatX(value, 2, 2)}`
    },

    // T2 resources (combinations of pairs of T1 resources)
    [ALCHEMY_RESOURCE.CARDINALITY]: {
      name: "Cardinality",
      symbol: "α",
      isBaseResource: false,
      effect: amount => 1 + 0.2 / (1 + amount / 20000),
      tier: 2,
      uiOrder: 3,
      isUnlocked: () => Ra.pets.effarig.level >= 8,
      lockText: "Effarig Level 8",
      formatEffect: value => `Uncapped replicanti slowdown ${formatX(1.2, 1, 1)} ➜ ` +
        `${formatX(value, 4, 4)} per ${format(Number.MAX_VALUE, 2)}`,
      reagents: [
        {
          resource: ALCHEMY_RESOURCE.TIME,
          amount: 8
        },
        {
          resource: ALCHEMY_RESOURCE.REPLICATION,
          amount: 7
        }
      ]
    },
    [ALCHEMY_RESOURCE.ETERNITY]: {
      name: "Eternity",
      symbol: "τ",
      isBaseResource: false,
      effect: amount => 1 + amount / 15000,
      tier: 2,
      uiOrder: 2,
      isUnlocked: () => Ra.pets.effarig.level >= 9,
      lockText: "Effarig Level 9",
      formatEffect: value => `Eternitied stat generation ${formatPow(value, 4, 4)}`,
      reagents: [
        {
          resource: ALCHEMY_RESOURCE.TIME,
          amount: 11
        },
        {
          resource: ALCHEMY_RESOURCE.INFINITY,
          amount: 4
        }
      ]
    },
    [ALCHEMY_RESOURCE.DIMENSIONALITY]: {
      name: "Dimensionality",
      symbol: "ρ",
      isBaseResource: false,
      effect: amount => Decimal.pow10(5 * amount),
      tier: 2,
      uiOrder: 1,
      isUnlocked: () => Ra.pets.effarig.level >= 10,
      lockText: "Effarig Level 10",
      formatEffect: value => `All dimensions ${formatX(value)}`,
      reagents: [
        {
          resource: ALCHEMY_RESOURCE.POWER,
          amount: 10
        },
        {
          resource: ALCHEMY_RESOURCE.INFINITY,
          amount: 5
        }
      ]
    },
    [ALCHEMY_RESOURCE.INFLATION]: {
      name: "Inflation",
      symbol: "λ",
      isBaseResource: false,
      effect: amount => Decimal.pow10(6e9 - 3e5 * amount),
      tier: 2,
      uiOrder: 5,
      isUnlocked: () => Ra.pets.effarig.level >= 11,
      lockText: "Effarig Level 11",
      formatEffect: value => `${formatPow(1.05, 2, 2)} for normal dimension multipliers above ${format(value)}`,
      reagents: [
        {
          resource: ALCHEMY_RESOURCE.POWER,
          amount: 9
        },
        {
          resource: ALCHEMY_RESOURCE.DILATION,
          amount: 6
        }
      ]
    },
    [ALCHEMY_RESOURCE.ALTERNATION]: {
      name: "Alternation",
      symbol: "ω",
      isBaseResource: false,
      effect: amount => amount / 200000,
      tier: 2,
      uiOrder: 4,
      isUnlocked: () => Ra.pets.effarig.level >= 12,
      lockText: "Effarig Level 12",
      formatEffect: value => `Free galaxies are ${formatPercents(value, 2, 2)} stronger ` +
        `per ${format("1e1000000")} replicanti`,
      reagents: [
        {
          resource: ALCHEMY_RESOURCE.REPLICATION,
          amount: 5
        },
        {
          resource: ALCHEMY_RESOURCE.DILATION,
          amount: 10
        }
      ]
    },

    // T3 resources (Effarig and conbinations of T1/T2 with Effarig)
    [ALCHEMY_RESOURCE.EFFARIG]: {
      name: "Effarig",
      symbol: "Ϙ",
      isBaseResource: true,
      effect: amount => Math.pow(10, amount / 2500),
      tier: 2,
      uiOrder: 3.5,
      isUnlocked: () => Ra.pets.effarig.level >= 7,
      lockText: "Effarig Level 7",
      formatEffect: value => `Relic Shards ${formatX(value, 2, 2)}`
    },
    [ALCHEMY_RESOURCE.SYNERGISM]: {
      name: "Synergism",
      symbol: "π",
      isBaseResource: false,
      effect: amount => Math.clampMax(0.3 + Math.sqrt(amount / 15000), 1),
      tier: 3,
      uiOrder: 2,
      isUnlocked: () => Ra.pets.effarig.level >= 13,
      lockText: "Effarig Level 13",
      formatEffect(value) {
        const baseEffect = `Alchemy reaction efficiency 30% ➜ ${formatPercents(value, 2, 2)}`;
        if (player.reality.glyphs.sac.reality === 0) {
          return baseEffect;
        }
        const increasedYield = formatPercents(value * Effects.sum(GlyphSacrifice.reality), 2, 2);
        return `${baseEffect} (${increasedYield} after glyph sacrifice)`;
      },
      reagents: [
        {
          resource: ALCHEMY_RESOURCE.EFFARIG,
          amount: 3
        },
        {
          resource: ALCHEMY_RESOURCE.REPLICATION,
          amount: 16
        },
        {
          resource: ALCHEMY_RESOURCE.INFINITY,
          amount: 14
        }
      ]
    },
    [ALCHEMY_RESOURCE.MOMENTUM]: {
      name: "Momentum",
      symbol: "μ",
      isBaseResource: false,
      effect: amount => 1 + amount / 2000000,
      tier: 3,
      uiOrder: 3,
      isUnlocked: () => Ra.pets.effarig.level >= 15,
      lockText: "Effarig Level 15",
      formatEffect: value => `Game speed ${formatX(value, 5, 5)} per real-time minute in this reality
        (${formatX(1e30, 0, 0)} cap)`,
      reagents: [
        {
          resource: ALCHEMY_RESOURCE.EFFARIG,
          amount: 11
        },
        {
          resource: ALCHEMY_RESOURCE.POWER,
          amount: 4
        },
        {
          resource: ALCHEMY_RESOURCE.TIME,
          amount: 20
        }
      ]
    },
    [ALCHEMY_RESOURCE.DECOHERENCE]: {
      name: "Decoherence",
      symbol: "ξ",
      isBaseResource: false,
      effect: amount => 0.10 * Math.sqrt(amount / 10000),
      tier: 3,
      uiOrder: 4,
      isUnlocked: () => Ra.pets.effarig.level >= 14,
      lockText: "Effarig Level 14",
      formatEffect: value => `Refined glyphs also give ${formatPercents(value, 2)} of their value ` +
        "to other base resources",
      reagents: [
        {
          resource: ALCHEMY_RESOURCE.EFFARIG,
          amount: 13
        },
        {
          resource: ALCHEMY_RESOURCE.ALTERNATION,
          amount: 8
        }
      ]
    },

    // T4 resources (resources which feed directly into the final resource)
    [ALCHEMY_RESOURCE.EXPONENTIAL]: {
      name: "Exponential",
      symbol: "Γ",
      isBaseResource: false,
      effect: amount => 10 * Math.pow(amount / 10000, 2),
      tier: 4,
      uiOrder: 2,
      isUnlocked: () => Ra.pets.effarig.level >= 18,
      lockText: "Effarig Level 18",
      formatEffect: value => `IP multiplied by replicanti${formatPow(value, 2, 3)}`,
      reagents: [
        {
          resource: ALCHEMY_RESOURCE.INFLATION,
          amount: 18
        },
        {
          resource: ALCHEMY_RESOURCE.SYNERGISM,
          amount: 3
        }
      ]
    },
    [ALCHEMY_RESOURCE.FORCE]: {
      name: "Force",
      symbol: "Φ",
      isBaseResource: false,
      effect: amount => 5 * amount,
      tier: 4,
      uiOrder: 2,
      isUnlocked: () => Ra.pets.effarig.level >= 17,
      lockText: "Effarig Level 17",
      formatEffect: value => `Multiply normal dimensions by RM${formatPow(value, 2, 2)}`,
      reagents: [
        {
          resource: ALCHEMY_RESOURCE.DIMENSIONALITY,
          amount: 7
        },
        {
          resource: ALCHEMY_RESOURCE.MOMENTUM,
          amount: 8
        }
      ]
    },
    [ALCHEMY_RESOURCE.UNCOUNTABILITY]: {
      name: "Uncountability",
      symbol: "Θ",
      isBaseResource: false,
      effect: amount => Math.sqrt(amount),
      tier: 4,
      uiOrder: 3,
      isUnlocked: () => Ra.pets.effarig.level >= 19,
      lockText: "Effarig Level 19",
      formatEffect: value => `Generate ${format(value, 2, 2)} realities and perk points per second`,
      reagents: [
        {
          resource: ALCHEMY_RESOURCE.INFINITY,
          amount: 20
        },
        {
          resource: ALCHEMY_RESOURCE.EFFARIG,
          amount: 6
        },
        {
          resource: ALCHEMY_RESOURCE.CARDINALITY,
          amount: 16
        }
      ]
    },
    [ALCHEMY_RESOURCE.BOUNDLESS]: {
      name: "Boundless",
      symbol: "Π",
      isBaseResource: false,
      effect: amount => amount / 80000,
      tier: 4,
      uiOrder: 1,
      isUnlocked: () => Ra.pets.effarig.level >= 20,
      lockText: "Effarig Level 20",
      formatEffect: value => `Tesseracts are +${formatPercents(value, 2, 2)} stronger`,
      reagents: [
        {
          resource: ALCHEMY_RESOURCE.ETERNITY,
          amount: 13
        },
        {
          resource: ALCHEMY_RESOURCE.INFLATION,
          amount: 18
        }
      ]
    },
    [ALCHEMY_RESOURCE.MULTIVERSAL]: {
      name: "Multiversal",
      symbol: "Σ",
      isBaseResource: false,
      effect: amount => 5 * Math.pow(amount / 10000, 2),
      tier: 4,
      uiOrder: 5,
      isUnlocked: () => Ra.pets.effarig.level >= 16,
      lockText: "Effarig Level 16",
      formatEffect: value => `Each reality simulates ${format(value, 2, 3)} additional realities`,
      reagents: [
        {
          resource: ALCHEMY_RESOURCE.ALTERNATION,
          amount: 16
        },
        {
          resource: ALCHEMY_RESOURCE.DECOHERENCE,
          amount: 3
        }
      ]
    },
    [ALCHEMY_RESOURCE.UNPREDICTABILITY]: {
      name: "Unpredictability",
      symbol: "Λ",
      isBaseResource: false,
<<<<<<< HEAD
      effect: amount => Math.pow(amount / 10000, 1.5),
      tier: 4,
      uiOrder: 4,
      isUnlocked: () => Ra.pets.effarig.level >= 21 && player.celestials.laitela.matter.neq(0),
      lockText: "Effarig Level 21 and Lai'tela unlocked",
      formatEffect: value => (player.celestials.laitela.matter === 0
        ? "?????"
        : `Boost dark dimension generation chance by ${formatX(value + 1, 3, 3)}`),
=======
      effect: amount => amount / (10000 + amount),
      tier: 4,
      uiOrder: 4,
      isUnlocked: () => Ra.pets.effarig.level >= 21,
      lockText: "Effarig Level 21",
      formatEffect: value => `Any alchemy reaction has a ${formatPercents(value, 2, 2)}
        chance of triggering again`,
>>>>>>> b184f7dc
      reagents: [
        {
          resource: ALCHEMY_RESOURCE.EFFARIG,
          amount: 15
        },
        {
          resource: ALCHEMY_RESOURCE.DECOHERENCE,
          amount: 3
        },
        {
          resource: ALCHEMY_RESOURCE.SYNERGISM,
          amount: 10
        }
      ]
    },

    // T5 (Reality)
    [ALCHEMY_RESOURCE.REALITY]: {
      name: "Reality",
      symbol: "Ϟ",
      isBaseResource: false,
      effect: amount => Math.floor(amount),
      tier: 5,
      isUnlocked: () => Ra.pets.effarig.level >= 25,
      lockText: "Effarig Level 25",
      formatEffect: value => `Consume all Reality resource to create a level ${formatInt(value)} Reality glyph`,
      reagents: [
        {
          resource: ALCHEMY_RESOURCE.EXPONENTIAL,
          amount: 1
        },
        {
          resource: ALCHEMY_RESOURCE.FORCE,
          amount: 1
        },
        {
          resource: ALCHEMY_RESOURCE.UNCOUNTABILITY,
          amount: 1
        },
        {
          resource: ALCHEMY_RESOURCE.BOUNDLESS,
          amount: 1
        },
        {
          resource: ALCHEMY_RESOURCE.MULTIVERSAL,
          amount: 1
        },
        {
          resource: ALCHEMY_RESOURCE.UNPREDICTABILITY,
          amount: 1
        }
      ]
    },
  },
};<|MERGE_RESOLUTION|>--- conflicted
+++ resolved
@@ -375,16 +375,6 @@
       name: "Unpredictability",
       symbol: "Λ",
       isBaseResource: false,
-<<<<<<< HEAD
-      effect: amount => Math.pow(amount / 10000, 1.5),
-      tier: 4,
-      uiOrder: 4,
-      isUnlocked: () => Ra.pets.effarig.level >= 21 && player.celestials.laitela.matter.neq(0),
-      lockText: "Effarig Level 21 and Lai'tela unlocked",
-      formatEffect: value => (player.celestials.laitela.matter === 0
-        ? "?????"
-        : `Boost dark dimension generation chance by ${formatX(value + 1, 3, 3)}`),
-=======
       effect: amount => amount / (10000 + amount),
       tier: 4,
       uiOrder: 4,
@@ -392,7 +382,6 @@
       lockText: "Effarig Level 21",
       formatEffect: value => `Any alchemy reaction has a ${formatPercents(value, 2, 2)}
         chance of triggering again`,
->>>>>>> b184f7dc
       reagents: [
         {
           resource: ALCHEMY_RESOURCE.EFFARIG,
