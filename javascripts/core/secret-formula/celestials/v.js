--- conflicted
+++ resolved
@@ -17,12 +17,8 @@
       values: [5, 4, 3, 2, 1, 0],
       condition: x => TimeStudy.reality.isBought && Glyphs.activeList.length <= x,
       currentValue: () => (TimeStudy.reality.isBought ? 6 - Glyphs.activeList.length : 0),
-<<<<<<< HEAD
-      formatRecord: x => (x === 0 ? "N/A" : shortenSmallInteger(6 - x)),
+      formatRecord: x => (x === 0 ? "N/A" : formatInt(6 - x)),
       shardReduction: () => 0
-=======
-      formatRecord: x => (x === 0 ? "N/A" : formatInt(6 - x)),
->>>>>>> 42c65c43
     },
     {
       id: 1,
@@ -31,12 +27,8 @@
       values: [4000, 4300, 4600, 4900, 5200, 5500],
       condition: x => Replicanti.galaxies.total + player.galaxies + player.dilation.freeGalaxies >= x,
       currentValue: () => Replicanti.galaxies.total + player.galaxies + player.dilation.freeGalaxies,
-<<<<<<< HEAD
-      formatRecord: x => shortenSmallInteger(x),
+      formatRecord: x => formatInt(x),
       shardReduction: () => Math.pow(player.celestials.effarig.relicShards / 1e35, 0.5)
-=======
-      formatRecord: x => formatInt(x),
->>>>>>> 42c65c43
     },
     {
       id: 2,
@@ -45,12 +37,8 @@
       values: [6e5, 7.2e5, 8.4e5, 9.6e5, 1.08e6, 1.2e6].map(Decimal.pow10),
       condition: x => EternityChallenge(7).isRunning && player.infinityPoints.gte(x),
       currentValue: () => (EternityChallenge(7).isRunning ? player.infinityPoints.exponent : 0),
-<<<<<<< HEAD
-      formatRecord: x => (x === 0 ? shortenSmallInteger(0) : shorten(Decimal.pow10(x))),
+      formatRecord: x => (x === 0 ? formatInt(0) : format(Decimal.pow10(x))),
       shardReduction: (goal) => goal * (1 - Math.pow(1e35/player.celestials.effarig.relicShards, 0.001))
-=======
-      formatRecord: x => (x === 0 ? formatInt(0) : format(Decimal.pow10(x))),
->>>>>>> 42c65c43
     },
     {
       id: 3,
@@ -58,18 +46,12 @@
       description: value => `Get ${format(value)} Antimatter in Eternity Challenge 12 without
         unlocking Time Dilation.`,
       values: [400e6, 450e6, 500e6, 600e6, 700e6, 800e6].map(Decimal.pow10),
-<<<<<<< HEAD
-      condition: x => EternityChallenge(12).isRunning && player.antimatter.gte(x) && !TimeStudy.dilation.isBought,
-      currentValue: () => ((EternityChallenge(12).isRunning && !TimeStudy.dilation.isBought) ? player.antimatter.exponent : 0),
-      formatRecord: x => (x === 0 ? shortenSmallInteger(0) : shorten(Decimal.pow10(x))),
-      shardReduction: (goal) => goal * (1 - Math.pow(1e35/player.celestials.effarig.relicShards, 0.001))
-=======
       condition: x => EternityChallenge(12).isRunning && player.antimatter.gte(x) && !PlayerProgress.dilationUnlocked(),
       currentValue: () => ((EternityChallenge(12).isRunning && !PlayerProgress.dilationUnlocked())
         ? player.antimatter.exponent
         : 0),
       formatRecord: x => (x === 0 ? formatInt(0) : format(Decimal.pow10(x))),
->>>>>>> 42c65c43
+      shardReduction: (goal) => goal * (1 - Math.pow(1e35/player.celestials.effarig.relicShards, 0.001))
     },
     {
       id: 4,
@@ -78,12 +60,8 @@
       values: ["1e7000", "1e7600", "1e8200", "1e8800", "1e9400", "1e10000"].map(v => new Decimal(v)),
       condition: x => player.eternityPoints.gte(x),
       currentValue: () => player.eternityPoints.exponent,
-<<<<<<< HEAD
-      formatRecord: x => (x === 0 ? shortenSmallInteger(0) : shorten(Decimal.pow10(x))),
+      formatRecord: x => (x === 0 ? formatInt(0) : format(Decimal.pow10(x))),
       shardReduction: (goal) => Decimal.pow(goal, (1 - Math.pow(1e35/player.celestials.effarig.relicShards, 0.001)))
-=======
-      formatRecord: x => (x === 0 ? formatInt(0) : format(Decimal.pow10(x))),
->>>>>>> 42c65c43
     },
     {
       id: 5,
@@ -92,12 +70,8 @@
       values: [50, 52, 54, 56, 58, 60],
       condition: x => player.dilation.active && EternityChallenge(5).isRunning && DimBoost.purchasedBoosts >= x,
       currentValue: () => (player.dilation.active && EternityChallenge(5).isRunning ? DimBoost.purchasedBoosts : 0),
-<<<<<<< HEAD
-      formatRecord: x => shortenSmallInteger(x),
+      formatRecord: x => formatInt(x),
       shardReduction: () => Math.pow(player.celestials.effarig.relicShards / 1e35, 0.1)
-=======
-      formatRecord: x => formatInt(x),
->>>>>>> 42c65c43
     },
     {
       id: 6,
@@ -106,14 +80,9 @@
         `Unlock reality with at least ${formatInt(value)} cursed ${pluralize("glyph", value)}`,
       values: [1, 2, 3, 4, 5],
       condition: x => TimeStudy.reality.isBought && player.celestials.v.cursedThisRun >= x,
-<<<<<<< HEAD
-      currentValue: () => TimeStudy.reality.isBought ? player.celestials.v.cursedThisRun : 0,
-      formatRecord: x => shortenSmallInteger(x),
+      currentValue: () => (TimeStudy.reality.isBought ? player.celestials.v.cursedThisRun : 0),
+      formatRecord: x => formatInt(x),
       shardReduction: () => 0
-=======
-      currentValue: () => (TimeStudy.reality.isBought ? player.celestials.v.cursedThisRun : 0),
-      formatRecord: x => formatInt(x)
->>>>>>> 42c65c43
     },
     {
       id: 7,
@@ -123,17 +92,11 @@
       values: [50, 100, 150, 200, 300],
       condition: x => player.timestudy.theorem.gt(Math.pow(x, 2.4)) &&
         Decimal.pow10(x).exponent <= player.minNegativeBlackHoleThisReality,
-<<<<<<< HEAD
-      currentValue: x => Decimal.pow10(x).exponent <= player.minNegativeBlackHoleThisReality
-        ? player.timestudy.theorem.toNumber() : 0,
-      formatRecord: x => shortenSmallInteger(x),
-      shardReduction: () => Math.pow(player.celestials.effarig.relicShards / 1e38, 0.4)
-=======
       currentValue: x => (Decimal.pow10(x).exponent <= player.minNegativeBlackHoleThisReality
         ? player.timestudy.theorem.toNumber()
         : 0),
-      formatRecord: x => formatInt(x)
->>>>>>> 42c65c43
+      formatRecord: x => formatInt(x),
+      shardReduction: () => Math.pow(player.celestials.effarig.relicShards / 1e38, 0.4)
     }
   ],
   triadStudies: [
