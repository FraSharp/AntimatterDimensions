"use strict";

const V_REDUCTION_MODE = {
  SUBTRACTION: 1,
  DIVISION: 2
};

GameDatabase.celestials.v = {
  mainUnlock: {
    realities: 10000,
    eternities: 1e70,
    infinities: 1e160,
    dilatedTime: new Decimal("1e320"),
    replicanti: new Decimal("1e320000"),
    rm: 1e60,
  },
  runUnlocks: [
    {
      id: 0,
      name: "Glyph Knight",
      description: value => `Unlock Reality with at most ${formatInt(-value)} ${pluralize("glyph", -value)} equipped.`,
      // This achievement has internally negated values since the check is always greater than
      values: [-5, -4, -3, -2, -1, 0],
      condition: () => V.isRunning && TimeStudy.reality.isBought,
      currentValue: () => -Glyphs.activeList.length,
      formatRecord: x => (x >= -5 ? formatInt(-x) : "Not reached"),
      shardReduction: () => 0,
      maxShardReduction: () => 0,
      mode: V_REDUCTION_MODE.SUBTRACTION
    },
    {
      id: 1,
      name: "AntiStellar",
      description: value => `Have ${formatInt(value)} total Galaxies from all types.`,
      values: [4000, 4300, 4600, 4900, 5200, 5500],
      condition: () => V.isRunning,
      currentValue: () => Replicanti.galaxies.total + player.galaxies + player.dilation.freeGalaxies,
      formatRecord: x => formatInt(x),
      shardReduction: tiers => Math.floor(300 * tiers),
      maxShardReduction: goal => goal - 4000,
      perReductionStep: 3,
      mode: V_REDUCTION_MODE.SUBTRACTION
    },
    {
      id: 2,
      name: "Se7en deadly matters",
      description: value => `Get ${format(Decimal.pow10(value))} Infinity Points in Eternity Challenge 7.`,
      values: [6e5, 7.2e5, 8.4e5, 9.6e5, 1.08e6, 1.2e6],
      condition: () => V.isRunning && EternityChallenge(7).isRunning,
      currentValue: () => player.infinityPoints.log10(),
      formatRecord: x => format(Decimal.pow10(x), 2),
      shardReduction: tiers => 1.2e5 * tiers,
      maxShardReduction: goal => goal - 6e5,
      perReductionStep: Decimal.pow10(1200),
      mode: V_REDUCTION_MODE.DIVISION
    },
    {
      id: 3,
      name: "Young Boy",
      description: value => `Get ${format(Decimal.pow10(value))} Antimatter in Eternity Challenge 12 without
        unlocking Time Dilation.`,
      values: [400e6, 450e6, 500e6, 600e6, 700e6, 800e6],
      condition: () => V.isRunning && EternityChallenge(12).isRunning && !PlayerProgress.dilationUnlocked(),
      currentValue: () => Currency.antimatter.value.log10(),
      formatRecord: x => format(Decimal.pow10(x)),
      shardReduction: tiers => 50e6 * tiers,
      maxShardReduction: goal => goal - 400e6,
      perReductionStep: Decimal.pow10(5e5),
      mode: V_REDUCTION_MODE.DIVISION
    },
    {
      id: 4,
      name: "Eternal Sunshine",
      description: value => `Get ${format(Decimal.pow10(value))} Eternity Points.`,
      values: [7000, 7600, 8200, 8800, 9400, 10000],
      condition: () => V.isRunning,
      currentValue: () => player.eternityPoints.log10(),
      formatRecord: x => format(Decimal.pow10(x), 2),
      shardReduction: tiers => 600 * tiers,
      maxShardReduction: goal => goal - 7000,
      perReductionStep: 1e6,
      mode: V_REDUCTION_MODE.DIVISION
    },
    {
      id: 5,
      name: "Matterception",
      description: value => `Get ${formatInt(value)} Dimension Boosts while Dilated and inside Eternity Challenge 5.`,
      values: [51, 52, 53, 54, 55, 56],
      condition: () => V.isRunning && player.dilation.active && EternityChallenge(5).isRunning,
      currentValue: () => DimBoost.purchasedBoosts,
      formatRecord: x => formatInt(x),
      shardReduction: tiers => Math.floor(tiers),
      maxShardReduction: () => 5,
      reductionStepSize: 100,
      perReductionStep: 1,
      mode: V_REDUCTION_MODE.SUBTRACTION
    },
    {
      id: 6,
      name: "Requiem for a Glyph",
      description: value => `Unlock Reality with at most ${formatInt(-value)} glyphs equipped for the entire reality.
        <div ach-tooltip="Each equipped cursed glyph counts as ${formatInt(-3)} glyphs">
          <i class="fas fa-question-circle"></i>
        </div>`,
      // This achievement has internally negated values since the check is always greater than
      values: [1, 4, 7, 10, 13],
      condition: () => V.isRunning && TimeStudy.reality.isBought,
      currentValue: () => -player.celestials.v.maxGlyphsThisRun,
      formatRecord: x => formatInt(-x),
      shardReduction: () => 0,
      maxShardReduction: () => 0,
      mode: V_REDUCTION_MODE.SUBTRACTION,
      isHard: true
    },
    {
      id: 7,
      name: "Post-destination",
<<<<<<< HEAD
      description: value => `Get ${formatInt(200000)} Time Theorems with a /${format(Decimal.pow10(value), 2, 2)}
=======
      description: value => `Get ${formatInt(400000)} TT with a /${format(Decimal.pow10(value), 2, 2)}
>>>>>>> fcb69b63
        Black Hole or slower, without discharging or entering EC12.`,
      values: [100, 150, 200, 250, 300],
      condition: () => V.isRunning,
      currentValue: () => (
        // Dirty hack I know lmao
        player.timestudy.theorem.toNumber() > 400000
        ? -Math.log10(player.minNegativeBlackHoleThisReality)
        : 0),
      formatRecord: x => `${formatInt(1)} / ${format(Math.pow(10, x))}`,
      shardReduction: tiers => 50 * tiers,
      maxShardReduction: goal => goal - 50,
      reductionStepSize: 2,
      perReductionStep: 10,
      mode: V_REDUCTION_MODE.DIVISION,
      isHard: true
    },
    {
      id: 8,
      name: "Shutter Glyph",
      description: value => `Reach a glyph of level ${formatInt(value)}.`,
      values: [6500, 7000, 8000, 9000, 10000],
      condition: () => V.isRunning,
      currentValue: () => gainedGlyphLevel().actualLevel,
      formatRecord: x => formatInt(x),
      shardReduction: tiers => Math.floor(500 * tiers),
      maxShardReduction: () => 500,
      perReductionStep: 5,
      mode: V_REDUCTION_MODE.SUBTRACTION,
      isHard: true
    }
  ],
  triadStudies: [
    {
      id: 1,
      STCost: 12,
      requirement: [221, 222, 231],
      description: "Time Study 231 powers up the effect of Time Study 221",
      effect: () => TimeStudy(221).effectValue.pow(TimeStudy(231).effectValue.minus(1)).clampMin(1),
      formatEffect: value => formatX(value, 2, 1),
      unlocked: () => Ra.pets.v.level >= 5
    },
    {
      id: 2,
      STCost: 12,
      requirement: [223, 224, 232],
      description: () => `Distant Galaxy scaling threshold starts another ${formatInt(3000)} Antimatter Galaxies later`,
      effect: 3000,
      unlocked: () => Ra.pets.v.level >= 10
    },
    {
      id: 3,
      STCost: 12,
      requirement: [225, 226, 233],
      description: () => `Gain ${formatPercents(0.5)} more extra Replicanti Galaxies from Time Studies 225 and 226,
        and from Effarig's Infinity`,
      effect: 1.5,
      unlocked: () => Ra.pets.v.level >= 15
    },
    {
      id: 4,
      STCost: 12,
      requirement: [227, 228, 234],
      description: "Dimensional Sacrifice applies to all Antimatter Dimensions",
      effect: () => Sacrifice.totalBoost,
      unlocked: () => Ra.pets.v.level >= 20
    }
  ]
};<|MERGE_RESOLUTION|>--- conflicted
+++ resolved
@@ -115,11 +115,7 @@
     {
       id: 7,
       name: "Post-destination",
-<<<<<<< HEAD
-      description: value => `Get ${formatInt(200000)} Time Theorems with a /${format(Decimal.pow10(value), 2, 2)}
-=======
-      description: value => `Get ${formatInt(400000)} TT with a /${format(Decimal.pow10(value), 2, 2)}
->>>>>>> fcb69b63
+      description: value => `Get ${formatInt(400000)} Time Theorems with a /${format(Decimal.pow10(value), 2, 2)}
         Black Hole or slower, without discharging or entering EC12.`,
       values: [100, 150, 200, 250, 300],
       condition: () => V.isRunning,
