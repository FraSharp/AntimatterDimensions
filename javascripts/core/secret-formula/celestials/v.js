<<<<<<< HEAD
GameDatabase.celestials.v = {
  mainUnlock: {
    realities: 10000,
    eternities: 1e60,
    infinities: 1e150,
    dilatedTime: 1e250,
    replicanti: new Decimal("1e250000")
=======
"use strict";

GameDatabase.celestials.v = {
  mainUnlock: {
    realities: 10000,
    eternities: 1e70,
    infinities: 1e160,
    dilatedTime: new Decimal("1e320"),
    replicanti: new Decimal("1e320000"),
    rm: new Decimal("1e60")
>>>>>>> 45942a76
  },
  runUnlocks: [
    {
      id: 0,
<<<<<<< HEAD
      name: "Running Man",
      description: "Complete all challenges within {value} seconds from starting reality (real time).",
      values: [18, 15, 12, 10, 7, 5],
      condition: x => EternityChallenge.completedTiers() === 60 && Time.thisRealityRealTime.totalSeconds < x
=======
      name: "Cool Runnings",
      description: value => `Unlock reality with at most ${value} ${pluralize("glyph", value)} equipped.`,
      values: [5, 4, 3, 2, 1, 0],
      condition: x => TimeStudy.reality.isBought && Glyphs.activeList.length <= x
>>>>>>> 45942a76
    },
    {
      id: 1,
      name: "AntiStellar",
<<<<<<< HEAD
      description: "Have {value} total galaxies from all types.",
      values: [2500, 2750, 3000, 3250, 3500, 3750],
      condition: (x) => Replicanti.galaxies.total + player.galaxies + player.dilation.freeGalaxies > x,
      format: x => x
=======
      description: value => `Have ${value} total galaxies from all types.`,
      values: [4000, 4200, 4400, 4600, 4800, 5000],
      condition: x => Replicanti.galaxies.total + player.galaxies + player.dilation.freeGalaxies >= x
>>>>>>> 45942a76
    },
    {
      id: 2,
      name: "Se7en deadly matters",
<<<<<<< HEAD
      description: "Get {value} IP at Eternity Challenge 7.",
      values: ["1e250000", "1e270000", "1e290000", "1e310000", "1e330000", "1e350000"].map(v => new Decimal(v)),
=======
      description: value => `Get ${shorten(value)} IP in Eternity Challenge 7.`,
      values: [6e5, 7.2e5, 8.4e5, 9.6e5, 1.08e6, 1.2e6].map(Decimal.pow10),
>>>>>>> 45942a76
      condition: x => EternityChallenge(7).isRunning && player.infinityPoints.gte(x)
    },
    {
      id: 3,
      name: "Young Boy",
<<<<<<< HEAD
      description: "Get {value} Antimatter at Eternity Challenge 12.",
      values: ["1e275000000", "1e300000000", "1e325000000", "1e350000000", "1e375000000", "1e400000000"].map(v => new Decimal(v)),
      condition: x => EternityChallenge(12).isRunning && player.money.gte(x)
=======
      description: value => `Get ${shorten(value)} Antimatter in Eternity Challenge 12.`,
      values: [2e9, 2.2e9, 2.4e9, 2.6e9, 2.8e9, 3e9].map(Decimal.pow10),
      condition: x => EternityChallenge(12).isRunning && player.antimatter.gte(x)
>>>>>>> 45942a76
    },
    {
      id: 4,
      name: "Eternal Sunshine",
<<<<<<< HEAD
      description: "Get {value} EP.",
      values: ["1e2000", "1e2400", "1e2800", "1e3200", "1e3600", "1e4000"].map(v => new Decimal(v)),
=======
      description: value => `Get ${shorten(value)} EP.`,
      values: ["1e6000", "1e6600", "1e7200", "1e7800", "1e8400", "1e9000"].map(v => new Decimal(v)),
>>>>>>> 45942a76
      condition: x => player.eternityPoints.gte(x)
    },
    {
      id: 5,
      name: "Matterception",
<<<<<<< HEAD
      description: "Get {value} Dimensional Boosts while dilating time, inside EC5.",
      values: [35, 38, 41, 44, 47, 50],
=======
      description: value => `Get ${value} Dimensional Boosts while dilating time, inside EC5.`,
      values: [50, 52, 54, 56, 58, 60],
>>>>>>> 45942a76
      condition: x => player.dilation.active && EternityChallenge(5).isRunning && player.resets >= x
    }
  ]
};<|MERGE_RESOLUTION|>--- conflicted
+++ resolved
@@ -1,12 +1,3 @@
-<<<<<<< HEAD
-GameDatabase.celestials.v = {
-  mainUnlock: {
-    realities: 10000,
-    eternities: 1e60,
-    infinities: 1e150,
-    dilatedTime: 1e250,
-    replicanti: new Decimal("1e250000")
-=======
 "use strict";
 
 GameDatabase.celestials.v = {
@@ -17,84 +8,48 @@
     dilatedTime: new Decimal("1e320"),
     replicanti: new Decimal("1e320000"),
     rm: new Decimal("1e60")
->>>>>>> 45942a76
   },
   runUnlocks: [
     {
       id: 0,
-<<<<<<< HEAD
-      name: "Running Man",
-      description: "Complete all challenges within {value} seconds from starting reality (real time).",
-      values: [18, 15, 12, 10, 7, 5],
-      condition: x => EternityChallenge.completedTiers() === 60 && Time.thisRealityRealTime.totalSeconds < x
-=======
       name: "Cool Runnings",
       description: value => `Unlock reality with at most ${value} ${pluralize("glyph", value)} equipped.`,
       values: [5, 4, 3, 2, 1, 0],
       condition: x => TimeStudy.reality.isBought && Glyphs.activeList.length <= x
->>>>>>> 45942a76
     },
     {
       id: 1,
       name: "AntiStellar",
-<<<<<<< HEAD
-      description: "Have {value} total galaxies from all types.",
-      values: [2500, 2750, 3000, 3250, 3500, 3750],
-      condition: (x) => Replicanti.galaxies.total + player.galaxies + player.dilation.freeGalaxies > x,
-      format: x => x
-=======
       description: value => `Have ${value} total galaxies from all types.`,
       values: [4000, 4200, 4400, 4600, 4800, 5000],
       condition: x => Replicanti.galaxies.total + player.galaxies + player.dilation.freeGalaxies >= x
->>>>>>> 45942a76
     },
     {
       id: 2,
       name: "Se7en deadly matters",
-<<<<<<< HEAD
-      description: "Get {value} IP at Eternity Challenge 7.",
-      values: ["1e250000", "1e270000", "1e290000", "1e310000", "1e330000", "1e350000"].map(v => new Decimal(v)),
-=======
       description: value => `Get ${shorten(value)} IP in Eternity Challenge 7.`,
       values: [6e5, 7.2e5, 8.4e5, 9.6e5, 1.08e6, 1.2e6].map(Decimal.pow10),
->>>>>>> 45942a76
       condition: x => EternityChallenge(7).isRunning && player.infinityPoints.gte(x)
     },
     {
       id: 3,
       name: "Young Boy",
-<<<<<<< HEAD
-      description: "Get {value} Antimatter at Eternity Challenge 12.",
-      values: ["1e275000000", "1e300000000", "1e325000000", "1e350000000", "1e375000000", "1e400000000"].map(v => new Decimal(v)),
-      condition: x => EternityChallenge(12).isRunning && player.money.gte(x)
-=======
       description: value => `Get ${shorten(value)} Antimatter in Eternity Challenge 12.`,
       values: [2e9, 2.2e9, 2.4e9, 2.6e9, 2.8e9, 3e9].map(Decimal.pow10),
       condition: x => EternityChallenge(12).isRunning && player.antimatter.gte(x)
->>>>>>> 45942a76
     },
     {
       id: 4,
       name: "Eternal Sunshine",
-<<<<<<< HEAD
-      description: "Get {value} EP.",
-      values: ["1e2000", "1e2400", "1e2800", "1e3200", "1e3600", "1e4000"].map(v => new Decimal(v)),
-=======
       description: value => `Get ${shorten(value)} EP.`,
       values: ["1e6000", "1e6600", "1e7200", "1e7800", "1e8400", "1e9000"].map(v => new Decimal(v)),
->>>>>>> 45942a76
       condition: x => player.eternityPoints.gte(x)
     },
     {
       id: 5,
       name: "Matterception",
-<<<<<<< HEAD
-      description: "Get {value} Dimensional Boosts while dilating time, inside EC5.",
-      values: [35, 38, 41, 44, 47, 50],
-=======
       description: value => `Get ${value} Dimensional Boosts while dilating time, inside EC5.`,
       values: [50, 52, 54, 56, 58, 60],
->>>>>>> 45942a76
       condition: x => player.dilation.active && EternityChallenge(5).isRunning && player.resets >= x
     }
   ]
