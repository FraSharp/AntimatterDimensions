"use strict";

// This function does *not* reset anything. Only call it when you've already
// done all the non-UI stuff. Right now the only UI thing to do is switch to
// the AD tab.
function startChallengeUI() {
  if (!Enslaved.isRunning) Tab.dimensions.antimatter.show();
}

function tryCompleteInfinityChallenges() {
  if (EternityMilestone.autoIC.isReached) {
    const toComplete = InfinityChallenges.all.filter(x => x.isUnlocked && !x.isCompleted);
    for (const challenge of toComplete) challenge.complete();
  }
}

function updateNormalAndInfinityChallenges(diff) {
  if (NormalChallenge(11).isRunning || InfinityChallenge(6).isRunning) {
    if (AntimatterDimension(2).amount.neq(0)) {
<<<<<<< HEAD
      if (player.matter.eq(0)) player.matter = DC.D1;
=======
      Currency.matter.bumpTo(1);
>>>>>>> fdc61459
      // These caps are values which occur at approximately e308 IP
      const cappedBase = 1.03 + Math.clampMax(DimBoost.totalBoosts, 400) / 200 +
        Math.clampMax(player.galaxies, 100) / 100;
      Currency.matter.multiply(Decimal.pow(cappedBase, diff / 20));
    }
    if (Currency.matter.gt(Currency.antimatter.value) && NormalChallenge(11).isRunning && !Player.canCrunch) {
      Modal.hideAll();
      Modal.message.show(`Your ${format(Currency.antimatter.value, 2, 2)} antimatter was annhiliated by ` +
        `${format(Currency.matter.value, 2, 2)} matter.`);
      softReset(0);
    }
  }

  if (NormalChallenge(3).isRunning) {
    player.chall3Pow = player.chall3Pow.times(DC.D1_00038.pow(diff / 100)).clampMax(Decimal.NUMBER_MAX_VALUE);
  }

  if (NormalChallenge(2).isRunning) {
    player.chall2Pow = Math.min(player.chall2Pow + diff / 100 / 1800, 1);
  }

  if (InfinityChallenge(2).isRunning) {
    if (player.ic2Count >= 400) {
      if (AntimatterDimension(8).amount.gt(0)) {
        sacrificeReset();
      }
      player.ic2Count %= 400;
    } else {
      // Do not change to diff, as this may lead to a sacrifice softlock with high gamespeed
      player.ic2Count += Math.clamp(Date.now() - player.lastUpdate, 1, 21600000);
    }
  }
}

class NormalChallengeState extends GameMechanicState {
  get isQuickResettable() {
    return this.config.isQuickResettable;
  }

  get isRunning() {
    const isPartOfIC1 = this.id !== 9 && this.id !== 12;
    return player.challenge.normal.current === this.id || (isPartOfIC1 && InfinityChallenge(1).isRunning);
  }

  get isUnlocked() {
    if (PlayerProgress.eternityUnlocked()) return true;
    if (this.id === 0) return true;
    const ip = GameDatabase.challenges.normal[this.id - 1].lockedAt;
    return Currency.infinitiesTotal.gte(ip);
  }

  get lockedAt() {
    return GameDatabase.challenges.normal[this.id].lockedAt;
  }

  requestStart() {
    if (!Tab.challenges.isUnlocked) return;
    if (!player.options.confirmations.challenges) {
      this.start();
      return;
    }
    Modal.startNormalChallenge.show(this.id);
  }

  start() {
    if (this.id === 1 || this.isRunning) return;
    if (!Tab.challenges.isUnlocked) return;
    player.challenge.normal.current = this.id;
    player.challenge.infinity.current = 0;
    bigCrunchResetValues();
    if (Enslaved.isRunning && EternityChallenge(6).isRunning && this.id === 10) {
      EnslavedProgress.challengeCombo.giveProgress();
      Enslaved.quotes.show(Enslaved.quotes.EC6C10);
    }
    startChallengeUI();
  }

  get isCompleted() {
    // eslint-disable-next-line no-bitwise
    return (player.challenge.normal.completedBits & (1 << this.id)) !== 0;
  }

  complete() {
    // eslint-disable-next-line no-bitwise
    player.challenge.normal.completedBits |= 1 << this.id;
    // Since breaking infinity maxes even autobuyers that aren't unlocked,
    // it's possible to get r52 or r53 from completing a challenge
    // and thus unlocking an autobuyer.
    Achievement(52).tryUnlock();
    Achievement(53).tryUnlock();
  }

  get goal() {
    if (Enslaved.isRunning && Enslaved.BROKEN_CHALLENGES.includes(this.id)) {
      return DC.E1E15;
    }
    return Decimal.NUMBER_MAX_VALUE;
  }

  updateChallengeTime() {
    const bestTimes = player.challenge.normal.bestTimes;
    if (bestTimes[this.id - 2] <= player.records.thisInfinity.time) {
      return;
    }
    // TODO: remove splice once player.challenge.infinity.bestTimes is not reactive
    bestTimes.splice(this.id - 2, 1, player.records.thisInfinity.time);
    GameCache.challengeTimeSum.invalidate();
    GameCache.worstChallengeTime.invalidate();
  }

  exit() {
    player.challenge.normal.current = 0;
    bigCrunchResetValues();
    if (!Enslaved.isRunning) Tab.dimensions.antimatter.show();
  }
}

/**
 * @param {number} id
 * @return {NormalChallengeState}
 */
const NormalChallenge = NormalChallengeState.createAccessor(GameDatabase.challenges.normal);

/**
 * @returns {NormalChallengeState}
 */
Object.defineProperty(NormalChallenge, "current", {
  get: () => (player.challenge.normal.current > 0
    ? NormalChallenge(player.challenge.normal.current)
    : undefined),
});

Object.defineProperty(NormalChallenge, "isRunning", {
  get: () => player.challenge.normal.current !== 0,
});

const NormalChallenges = {
  /**
   * @type {NormalChallengeState[]}
   */
  all: NormalChallenge.index.compact(),
  completeAll() {
    for (const challenge of NormalChallenges.all) challenge.complete();
  },
  clearCompletions() {
    player.challenge.normal.completedBits = 0;
  }
};

class InfinityChallengeRewardState extends GameMechanicState {
  constructor(config, challenge) {
    super(config);
    this._challenge = challenge;
  }

  get isEffectActive() {
    return this._challenge.isCompleted;
  }
}

class InfinityChallengeState extends GameMechanicState {
  constructor(config) {
    super(config);
    this._reward = new InfinityChallengeRewardState(config.reward, this);
  }

  get unlockAM() {
    return this.config.unlockAM;
  }

  get isUnlocked() {
    return player.records.thisEternity.maxAM.gte(this.unlockAM) || Achievement(133).isUnlocked;
  }

  get isRunning() {
    return player.challenge.infinity.current === this.id;
  }

  requestStart() {
    if (!this.isUnlocked) return;
    if (!player.options.confirmations.challenges) {
      this.start();
      return;
    }
    Modal.startInfinityChallenge.show(this.id);
  }

  start() {
    if (!this.isUnlocked || this.isRunning) return;
    player.challenge.normal.current = 0;
    player.challenge.infinity.current = this.id;
    bigCrunchResetValues();
    startChallengeUI();
    player.break = true;
    if (EternityChallenge.isRunning) Achievement(115).unlock();
  }

  get isCompleted() {
    // eslint-disable-next-line no-bitwise
    return (player.challenge.infinity.completedBits & (1 << this.id)) !== 0;
  }

  complete() {
    // eslint-disable-next-line no-bitwise
    player.challenge.infinity.completedBits |= 1 << this.id;
    EventHub.dispatch(GAME_EVENT.INFINITY_CHALLENGE_COMPLETED);
  }

  get isEffectActive() {
    return this.isRunning;
  }

  /**
   * @return {InfinityChallengeRewardState}
   */
  get reward() {
    return this._reward;
  }

  get isQuickResettable() {
    return this.config.isQuickResettable;
  }

  get goal() {
    return this.config.goal;
  }

  updateChallengeTime() {
    const bestTimes = player.challenge.infinity.bestTimes;
    if (bestTimes[this.id - 1] <= player.records.thisInfinity.time) {
      return;
    }
    // TODO: remove splice once player.challenge.infinity.bestTimes is not reactive
    bestTimes.splice(this.id - 1, 1, player.records.thisInfinity.time);
    GameCache.infinityChallengeTimeSum.invalidate();
  }

  exit() {
    player.challenge.infinity.current = 0;
    bigCrunchResetValues();
    if (!Enslaved.isRunning) Tab.dimensions.antimatter.show();
  }
}

/**
 * @param {number} id
 * @return {InfinityChallengeState}
 */
const InfinityChallenge = InfinityChallengeState.createAccessor(GameDatabase.challenges.infinity);

/**
 * @returns {InfinityChallengeState}
 */
Object.defineProperty(InfinityChallenge, "current", {
  get: () => (player.challenge.infinity.current > 0
    ? InfinityChallenge(player.challenge.infinity.current)
    : undefined),
});

Object.defineProperty(InfinityChallenge, "isRunning", {
  get: () => InfinityChallenge.current !== undefined,
});

const InfinityChallenges = {
  /**
   * @type {InfinityChallengeState[]}
   */
  all: InfinityChallenge.index.compact(),
  completeAll() {
    for (const challenge of InfinityChallenges.all) challenge.complete();
  },
  clearCompletions() {
    player.challenge.infinity.completedBits = 0;
  },
  get nextIC() {
    return InfinityChallenges.all.find(x => !x.isUnlocked);
  },
  get nextICUnlockAM() {
    return this.nextIC?.unlockAM;
  },
  /**
   * @returns {InfinityChallengeState[]}
   */
  get completed() {
    return InfinityChallenges.all.filter(ic => ic.isCompleted);
  }
};<|MERGE_RESOLUTION|>--- conflicted
+++ resolved
@@ -17,11 +17,7 @@
 function updateNormalAndInfinityChallenges(diff) {
   if (NormalChallenge(11).isRunning || InfinityChallenge(6).isRunning) {
     if (AntimatterDimension(2).amount.neq(0)) {
-<<<<<<< HEAD
-      if (player.matter.eq(0)) player.matter = DC.D1;
-=======
       Currency.matter.bumpTo(1);
->>>>>>> fdc61459
       // These caps are values which occur at approximately e308 IP
       const cappedBase = 1.03 + Math.clampMax(DimBoost.totalBoosts, 400) / 200 +
         Math.clampMax(player.galaxies, 100) / 100;
