"use strict";

// This function does *not* reset anything. Only call it when you've already
// done all the non-UI stuff. Right now the only UI thing to do is switch to
// the AD tab.
function startChallengeUI() {
  if (!Enslaved.isRunning) Tab.dimensions.antimatter.show();
}

function tryUnlockInfinityChallenges() {
  while (player.postChallUnlocked < 8 &&
    player.records.thisEternity.maxAM.gte(InfinityChallenge(player.postChallUnlocked + 1).config.unlockAM)) {
    ++player.postChallUnlocked;
    TabNotification.ICUnlock.tryTrigger();
    if (EternityMilestone.autoIC.isReached) {
      InfinityChallenge(player.postChallUnlocked).complete();
    }
  }
}

function updateNormalAndInfinityChallenges(diff) {
  if (NormalChallenge(11).isRunning || InfinityChallenge(6).isRunning) {
    if (AntimatterDimension(2).amount.neq(0)) {
<<<<<<< HEAD
      if (player.matter.eq(0)) player.matter = DC.D1;
      player.matter = player.matter
        .times(Decimal.pow((1.03 + DimBoost.totalBoosts / 200 + player.galaxies / 100), diff / 100));
=======
      if (player.matter.eq(0)) player.matter = new Decimal(1);
      // These caps are values which occur at approximately e308 IP
      const cappedBase = 1.03 + Math.clampMax(DimBoost.totalBoosts, 400) / 200 +
        Math.clampMax(player.galaxies, 100) / 100;
      const finalMatterCap = Decimal.MAX_VALUE;
      player.matter = player.matter.times(Decimal.pow(cappedBase, diff / 100)).clampMax(finalMatterCap);
>>>>>>> 39f79d81
    }
    if (player.matter.gt(Currency.antimatter.value) && NormalChallenge(11).isRunning && !Player.canCrunch) {
      Modal.hideAll();
      Modal.message.show(`Your ${format(Currency.antimatter.value, 2, 2)} antimatter was annhiliated by ` +
        `${format(player.matter, 2, 2)} matter.`);
      softReset(0);
    }
  }

  if (NormalChallenge(3).isRunning) {
    player.chall3Pow = player.chall3Pow.times(Decimal.pow(1.00038, diff / 100)).clampMax(Decimal.NUMBER_MAX_VALUE);
  }

  if (NormalChallenge(2).isRunning) {
    player.chall2Pow = Math.min(player.chall2Pow + diff / 100 / 1800, 1);
  }

  if (InfinityChallenge(2).isRunning) {
    if (player.ic2Count >= 400) {
      if (AntimatterDimension(8).amount.gt(0)) {
        sacrificeReset();
      }
      player.ic2Count %= 400;
    } else {
      // Do not change to diff, as this may lead to a sacrifice softlock with high gamespeed
      player.ic2Count += Math.clamp(Date.now() - player.lastUpdate, 1, 21600000);
    }
  }
}

class NormalChallengeState extends GameMechanicState {
  get isQuickResettable() {
    return this.config.isQuickResettable;
  }

  get isRunning() {
    const isPartOfIC1 = this.id !== 9 && this.id !== 12;
    return player.challenge.normal.current === this.id || (isPartOfIC1 && InfinityChallenge(1).isRunning);
  }

  get isUnlocked() {
    if (PlayerProgress.eternityUnlocked()) return true;
    if (this.id === 0) return true;
    const ip = GameDatabase.challenges.normal[this.id - 1].lockedAt;
    return Currency.infinitiesTotal.gte(ip);
  }

  get lockedAt() {
    return GameDatabase.challenges.normal[this.id].lockedAt;
  }

  requestStart() {
    if (!Tab.challenges.isUnlocked) return;
    if (!player.options.confirmations.challenges) {
      this.start();
      return;
    }
    Modal.startNormalChallenge.show(this.id);
  }

  start() {
    if (this.id === 1 || this.isRunning) return;
    if (!Tab.challenges.isUnlocked) return;
    player.challenge.normal.current = this.id;
    player.challenge.infinity.current = 0;
    bigCrunchResetValues();
    if (Enslaved.isRunning && EternityChallenge(6).isRunning && this.id === 10) {
      EnslavedProgress.challengeCombo.giveProgress();
      Enslaved.quotes.show(Enslaved.quotes.EC6C10);
    }
    startChallengeUI();
  }

  get isCompleted() {
    // eslint-disable-next-line no-bitwise
    return (player.challenge.normal.completedBits & (1 << this.id)) !== 0;
  }

  complete() {
    // eslint-disable-next-line no-bitwise
    player.challenge.normal.completedBits |= 1 << this.id;
    // Since breaking infinity maxes even autobuyers that aren't unlocked,
    // it's possible to get r52 or r53 from completing a challenge
    // and thus unlocking an autobuyer.
    Achievement(52).tryUnlock();
    Achievement(53).tryUnlock();
  }

  get goal() {
    if (Enslaved.isRunning && Enslaved.BROKEN_CHALLENGES.includes(this.id)) {
      return DC.E1E15;
    }
    return Decimal.NUMBER_MAX_VALUE;
  }

  updateChallengeTime() {
    const bestTimes = player.challenge.normal.bestTimes;
    if (bestTimes[this.id - 2] <= player.records.thisInfinity.time) {
      return;
    }
    // TODO: remove splice once player.challenge.infinity.bestTimes is not reactive
    bestTimes.splice(this.id - 2, 1, player.records.thisInfinity.time);
    GameCache.challengeTimeSum.invalidate();
    GameCache.worstChallengeTime.invalidate();
  }

  exit() {
    player.challenge.normal.current = 0;
    bigCrunchResetValues();
    if (!Enslaved.isRunning) Tab.dimensions.antimatter.show();
  }
}

/**
 * @param {number} id
 * @return {NormalChallengeState}
 */
const NormalChallenge = NormalChallengeState.createAccessor(GameDatabase.challenges.normal);

/**
 * @returns {NormalChallengeState}
 */
Object.defineProperty(NormalChallenge, "current", {
  get: () => (player.challenge.normal.current > 0
    ? NormalChallenge(player.challenge.normal.current)
    : undefined),
});

Object.defineProperty(NormalChallenge, "isRunning", {
  get: () => player.challenge.normal.current !== 0,
});

const NormalChallenges = {
  /**
   * @type {NormalChallengeState[]}
   */
  all: NormalChallenge.index.compact(),
  completeAll() {
    for (const challenge of NormalChallenges.all) challenge.complete();
  },
  clearCompletions() {
    player.challenge.normal.completedBits = 0;
  }
};

class InfinityChallengeRewardState extends GameMechanicState {
  constructor(config, challenge) {
    super(config);
    this._challenge = challenge;
  }

  get isEffectActive() {
    return this._challenge.isCompleted;
  }
}

class InfinityChallengeState extends GameMechanicState {
  constructor(config) {
    super(config);
    this._reward = new InfinityChallengeRewardState(config.reward, this);
  }

  get isUnlocked() {
    return player.postChallUnlocked >= this.id;
  }

  get isRunning() {
    return player.challenge.infinity.current === this.id;
  }

  requestStart() {
    if (!this.isUnlocked) return;
    if (!player.options.confirmations.challenges) {
      this.start();
      return;
    }
    Modal.startInfinityChallenge.show(this.id);
  }

  start() {
    if (!this.isUnlocked || this.isRunning) return;
    player.challenge.normal.current = 0;
    player.challenge.infinity.current = this.id;
    bigCrunchResetValues();
    startChallengeUI();
    player.break = true;
    if (EternityChallenge.isRunning) Achievement(115).unlock();
  }

  get isCompleted() {
    // eslint-disable-next-line no-bitwise
    return (player.challenge.infinity.completedBits & (1 << this.id)) !== 0;
  }

  complete() {
    // eslint-disable-next-line no-bitwise
    player.challenge.infinity.completedBits |= 1 << this.id;
    EventHub.dispatch(GAME_EVENT.INFINITY_CHALLENGE_COMPLETED);
  }

  get isEffectActive() {
    return this.isRunning;
  }

  /**
   * @return {InfinityChallengeRewardState}
   */
  get reward() {
    return this._reward;
  }

  get isQuickResettable() {
    return this.config.isQuickResettable;
  }

  get goal() {
    return this.config.goal;
  }

  updateChallengeTime() {
    const bestTimes = player.challenge.infinity.bestTimes;
    if (bestTimes[this.id - 1] <= player.records.thisInfinity.time) {
      return;
    }
    // TODO: remove splice once player.challenge.infinity.bestTimes is not reactive
    bestTimes.splice(this.id - 1, 1, player.records.thisInfinity.time);
    GameCache.infinityChallengeTimeSum.invalidate();
  }

  exit() {
    player.challenge.infinity.current = 0;
    bigCrunchResetValues();
    if (!Enslaved.isRunning) Tab.dimensions.antimatter.show();
  }
}

/**
 * @param {number} id
 * @return {InfinityChallengeState}
 */
const InfinityChallenge = InfinityChallengeState.createAccessor(GameDatabase.challenges.infinity);

/**
 * @returns {InfinityChallengeState}
 */
Object.defineProperty(InfinityChallenge, "current", {
  get: () => (player.challenge.infinity.current > 0
    ? InfinityChallenge(player.challenge.infinity.current)
    : undefined),
});

Object.defineProperty(InfinityChallenge, "isRunning", {
  get: () => InfinityChallenge.current !== undefined,
});

const InfinityChallenges = {
  /**
   * @type {InfinityChallengeState[]}
   */
  all: InfinityChallenge.index.compact(),
  completeAll() {
    for (const challenge of InfinityChallenges.all) challenge.complete();
  },
  clearCompletions() {
    player.challenge.infinity.completedBits = 0;
  },
  /**
   * @returns {InfinityChallengeState[]}
   */
  get completed() {
    return InfinityChallenges.all.filter(ic => ic.isCompleted);
  }
};<|MERGE_RESOLUTION|>--- conflicted
+++ resolved
@@ -21,18 +21,12 @@
 function updateNormalAndInfinityChallenges(diff) {
   if (NormalChallenge(11).isRunning || InfinityChallenge(6).isRunning) {
     if (AntimatterDimension(2).amount.neq(0)) {
-<<<<<<< HEAD
       if (player.matter.eq(0)) player.matter = DC.D1;
-      player.matter = player.matter
-        .times(Decimal.pow((1.03 + DimBoost.totalBoosts / 200 + player.galaxies / 100), diff / 100));
-=======
-      if (player.matter.eq(0)) player.matter = new Decimal(1);
       // These caps are values which occur at approximately e308 IP
       const cappedBase = 1.03 + Math.clampMax(DimBoost.totalBoosts, 400) / 200 +
         Math.clampMax(player.galaxies, 100) / 100;
       const finalMatterCap = Decimal.MAX_VALUE;
       player.matter = player.matter.times(Decimal.pow(cappedBase, diff / 100)).clampMax(finalMatterCap);
->>>>>>> 39f79d81
     }
     if (player.matter.gt(Currency.antimatter.value) && NormalChallenge(11).isRunning && !Player.canCrunch) {
       Modal.hideAll();
