"use strict";

class DimBoostRequirement {
  constructor(tier, amount) {
    this.tier = tier;
    this.amount = amount;
  }

  get isSatisfied() {
    const dimension = AntimatterDimension(this.tier);
    return dimension.totalAmount.gte(this.amount);
  }
}

class DimBoost {
  static get power() {
    if (NormalChallenge(8).isRunning) {
      return DC.D1;
    }

    let boost = Effects.max(
      2,
      InfinityUpgrade.dimboostMult,
      InfinityChallenge(7).reward,
      InfinityChallenge(7),
      TimeStudy(81)
    )
      .toDecimal()
      .timesEffectsOf(
        TimeStudy(83),
        TimeStudy(231),
        Achievement(117),
        Achievement(142),
        GlyphEffect.dimBoostPower
      ).powEffectsOf(InfinityUpgrade.dimboostMult.chargedEffect);
    if (GlyphAlteration.isAdded("effarig")) boost = boost.pow(getSecondaryGlyphEffect("effarigforgotten"));
    return boost;
  }

  static multiplierToNDTier(tier) {
    const normalBoostMult = DimBoost.power.pow(this.purchasedBoosts + 1 - tier).clampMin(1);
    const imaginaryBoostMult = DimBoost.power.times(ImaginaryUpgrade(24).effectOrDefault(1))
      .pow(this.imaginaryBoosts).clampMin(1);
    return normalBoostMult.times(imaginaryBoostMult);
  }

  static get maxDimensionsUnlockable() {
    return NormalChallenge(10).isRunning ? 6 : 8;
  }

  static get canUnlockNewDimension() {
    return DimBoost.purchasedBoosts + 4 < DimBoost.maxDimensionsUnlockable;
  }

  static get challenge8MaxBoosts() {
    // In Challenge 8, the only boosts that are useful are the first 5
    // (the fifth unlocks sacrifice). In IC1 (Challenge 8 and Challenge 10
    // combined, among other things), only the first 2 are useful
    // (they unlock new dimensions).
    // There's no actual problem with bulk letting the player get
    // more boosts than this; it's just that boosts beyond this are pointless.
    return NormalChallenge(10).isRunning ? 2 : 5;
  }

  static get canBeBought() {
    if (NormalChallenge(8).isRunning && DimBoost.purchasedBoosts >= this.challenge8MaxBoosts) return false;
    if (Ra.isRunning) return false;
    if (player.records.thisInfinity.maxAM.gt(Player.infinityGoal) &&
       (!player.break || Player.isInAntimatterChallenge)) return false;
    return true;
  }

  static get lockText() {
    if (NormalChallenge(8).isRunning && DimBoost.purchasedBoosts >= this.challenge8MaxBoosts) {
      return "Locked (8th Antimatter Dimension Autobuyer Challenge)";
    }
    if (Ra.isRunning) return "Locked (Ra's reality)";
    return null;
  }

  static get requirement() {
    return this.bulkRequirement(1);
  }

  static bulkRequirement(bulk) {
    const targetResets = DimBoost.purchasedBoosts + bulk;
    const tier = Math.min(targetResets + 3, this.maxDimensionsUnlockable);
    let amount = 20;
    const discount = Effects.sum(
      TimeStudy(211),
      TimeStudy(222)
    );
    if (tier === 6 && NormalChallenge(10).isRunning) {
      amount += Math.round((targetResets - 3) * (20 - discount));
    } else if (tier === 8) {
      amount += Math.round((targetResets - 5) * (15 - discount));
    }
    if (EternityChallenge(5).isRunning) {
      amount += Math.pow(targetResets - 1, 3) + targetResets - 1;
    }

    amount -= Effects.sum(InfinityUpgrade.resetBoost);
    if (InfinityChallenge(5).isCompleted) amount -= 1;

    amount *= InfinityUpgrade.resetBoost.chargedEffect.effectOrDefault(1);

    amount = Math.round(amount);

    return new DimBoostRequirement(tier, amount);
  }

  static get purchasedBoosts() {
    return Math.floor(player.dimensionBoosts);
  }

  static get imaginaryBoosts() {
    return Ra.isRunning ? 0 : ImaginaryUpgrade(12).effectOrDefault(0) * ImaginaryUpgrade(23).effectOrDefault(1);
  }

  static get totalBoosts() {
    return Math.floor(this.purchasedBoosts + this.imaginaryBoosts);
  }
}

function softReset(bulk, forcedNDReset = false, forcedAMReset = false) {
<<<<<<< HEAD
    if (Currency.antimatter.gt(Player.infinityLimit)) return;
    EventHub.dispatch(GAME_EVENT.DIMBOOST_BEFORE, bulk);
    player.dimensionBoosts = Math.max(0, player.dimensionBoosts + bulk);
    resetChallengeStuff();
    if (forcedNDReset || !Perk.dimboostNonReset.isBought) {
      AntimatterDimensions.reset();
      player.sacrificed = DC.D0;
      resetTickspeed();
    }
    skipResetsIfPossible();
    const canKeepAntimatter = Achievement(111).isUnlocked || Perk.dimboostNonReset.isBought;
    if (!forcedAMReset && canKeepAntimatter) {
      Currency.antimatter.bumpTo(Currency.antimatter.startingValue);
    } else {
      Currency.antimatter.reset();
    }
    EventHub.dispatch(GAME_EVENT.DIMBOOST_AFTER, bulk);
=======
  if (Currency.antimatter.gt(Player.infinityLimit)) return;
  EventHub.dispatch(GAME_EVENT.DIMBOOST_BEFORE, bulk);
  player.dimensionBoosts = Math.max(0, player.dimensionBoosts + bulk);
  resetChallengeStuff();
  if (forcedNDReset || !Perk.antimatterNoReset.isBought) {
    AntimatterDimensions.reset();
    player.sacrificed = new Decimal(0);
    resetTickspeed();
  }
  skipResetsIfPossible();
  const canKeepAntimatter = Achievement(111).isUnlocked || Perk.antimatterNoReset.isBought;
  if (!forcedAMReset && canKeepAntimatter) {
    Currency.antimatter.bumpTo(Currency.antimatter.startingValue);
  } else {
    Currency.antimatter.reset();
  }
  EventHub.dispatch(GAME_EVENT.DIMBOOST_AFTER, bulk);
>>>>>>> 39f79d81
}

function skipResetsIfPossible() {
  if (Player.isInAntimatterChallenge) return;
  if (InfinityUpgrade.skipResetGalaxy.isBought && player.dimensionBoosts < 4) {
    player.dimensionBoosts = 4;
    if (player.galaxies === 0) player.galaxies = 1;
  } else if (InfinityUpgrade.skipReset3.isBought && player.dimensionBoosts < 3) player.dimensionBoosts = 3;
  else if (InfinityUpgrade.skipReset2.isBought && player.dimensionBoosts < 2) player.dimensionBoosts = 2;
  else if (InfinityUpgrade.skipReset1.isBought && player.dimensionBoosts < 1) player.dimensionBoosts = 1;
}

function requestDimensionBoost(bulk) {
  if (Currency.antimatter.gt(Player.infinityLimit) || !DimBoost.requirement.isSatisfied) return;
  if (!DimBoost.canBeBought) return;
  if (BreakInfinityUpgrade.autobuyMaxDimboosts.isBought && bulk) maxBuyDimBoosts(true);
  else softReset(1);
}

function maxBuyDimBoosts() {
  // Boosts that unlock new dims are bought one at a time, unlocking the next dimension
  if (DimBoost.canUnlockNewDimension) {
    if (DimBoost.requirement.isSatisfied) softReset(1);
    return;
  }
  const req1 = DimBoost.bulkRequirement(1);
  if (!req1.isSatisfied) return;
  const req2 = DimBoost.bulkRequirement(2);
  if (!req2.isSatisfied) {
    softReset(1);
    return;
  }
  // Linearly extrapolate dimboost costs. req1 = a * 1 + b, req2 = a * 2 + b
  // so a = req2 - req1, b = req1 - a = 2 req1 - req2, num = (dims - b) / a
  const increase = req2.amount - req1.amount;
  const dim = AntimatterDimension(req1.tier);
  let maxBoosts = Math.min(Number.MAX_VALUE,
    1 + Math.floor((dim.totalAmount.toNumber() - req1.amount) / increase));
  if (DimBoost.bulkRequirement(maxBoosts).isSatisfied) {
    softReset(maxBoosts);
    return;
  }
  // But in case of EC5 it's not, so do binary search for appropriate boost amount
  let minBoosts = 2;
  while (maxBoosts !== minBoosts + 1) {
    const middle = Math.floor((maxBoosts + minBoosts) / 2);
    if (DimBoost.bulkRequirement(middle).isSatisfied) minBoosts = middle;
    else maxBoosts = middle;
  }
  softReset(minBoosts);
}<|MERGE_RESOLUTION|>--- conflicted
+++ resolved
@@ -123,32 +123,13 @@
 }
 
 function softReset(bulk, forcedNDReset = false, forcedAMReset = false) {
-<<<<<<< HEAD
-    if (Currency.antimatter.gt(Player.infinityLimit)) return;
-    EventHub.dispatch(GAME_EVENT.DIMBOOST_BEFORE, bulk);
-    player.dimensionBoosts = Math.max(0, player.dimensionBoosts + bulk);
-    resetChallengeStuff();
-    if (forcedNDReset || !Perk.dimboostNonReset.isBought) {
-      AntimatterDimensions.reset();
-      player.sacrificed = DC.D0;
-      resetTickspeed();
-    }
-    skipResetsIfPossible();
-    const canKeepAntimatter = Achievement(111).isUnlocked || Perk.dimboostNonReset.isBought;
-    if (!forcedAMReset && canKeepAntimatter) {
-      Currency.antimatter.bumpTo(Currency.antimatter.startingValue);
-    } else {
-      Currency.antimatter.reset();
-    }
-    EventHub.dispatch(GAME_EVENT.DIMBOOST_AFTER, bulk);
-=======
   if (Currency.antimatter.gt(Player.infinityLimit)) return;
   EventHub.dispatch(GAME_EVENT.DIMBOOST_BEFORE, bulk);
   player.dimensionBoosts = Math.max(0, player.dimensionBoosts + bulk);
   resetChallengeStuff();
   if (forcedNDReset || !Perk.antimatterNoReset.isBought) {
     AntimatterDimensions.reset();
-    player.sacrificed = new Decimal(0);
+    player.sacrificed = DC.D0;
     resetTickspeed();
   }
   skipResetsIfPossible();
@@ -159,7 +140,6 @@
     Currency.antimatter.reset();
   }
   EventHub.dispatch(GAME_EVENT.DIMBOOST_AFTER, bulk);
->>>>>>> 39f79d81
 }
 
 function skipResetsIfPossible() {
