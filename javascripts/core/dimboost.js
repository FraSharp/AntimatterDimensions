"use strict";

class DimBoostRequirement {
  constructor(tier, amount) {
    this.tier = tier;
    this.amount = amount;
  }

  get isSatisfied() {
    return NormalDimension(this.tier).amount.gte(this.amount);
  }
}

class DimBoost {
  static get power() {
    if (NormalChallenge(8).isRunning) {
      return new Decimal(1);
    }

    return Effects
      .max(
        2,
        InfinityUpgrade.dimboostMult,
        InfinityChallenge(7).reward,
        InfinityChallenge(7),
        TimeStudy(81)
      )
      .toDecimal()
      .timesEffectsOf(
        TimeStudy(83),
        TimeStudy(231),
        Achievement(101),
        Achievement(142),
        GlyphEffect.dimBoostPower
      ).powEffectsOf(InfinityUpgrade.dimboostMult.chargedEffect);
  }

  static get maxShiftTier() {
    return NormalChallenge(10).isRunning ? 6 : 8;
  }

  static get isShift() {
    // Player starts with 4 unlocked dimensions,
    // hence there are just 4 (or 2, if in Auto DimBoosts challenge) shifts
    return DimBoost.purchasedBoosts() + 4 < this.maxShiftTier;
  }

  static get requirement() {
    return this.bulkRequirement(1);
  }

  static bulkRequirement(bulk) {
    const targetResets = DimBoost.purchasedBoosts() + bulk;
    const tier = Math.min(targetResets + 3, this.maxShiftTier);
    let amount = 20;

    if (tier === 6 && NormalChallenge(10).isRunning) {
      amount += Math.ceil((targetResets - 3) * 20);
    }
    else if (tier === 8) {
      const mult = 15 - Effects.sum(
        TimeStudy(211),
        TimeStudy(222)
      );
      amount += Math.ceil((targetResets - 5) * mult);
    }
    if (EternityChallenge(5).isRunning) {
      amount += Math.pow(targetResets - 1, 3) + targetResets;
    }

    amount -= Effects.sum(InfinityUpgrade.resetBoost);
    if (InfinityChallenge(5).isCompleted) amount -= 1;

    amount *= Effects.product(InfinityUpgrade.resetBoost.chargedEffect);

    amount = Math.ceil(amount);

    return new DimBoostRequirement(tier, amount);
  }

  static purchasedBoosts() {
    return player.dimensionBoosts;
  }

  static freeBoosts() {
    return Math.floor(Effects.max(0, CompressionUpgrade.freeBoost));
  }

  static totalBoosts() {
    return this.purchasedBoosts() + this.freeBoosts();
  }
}

function applyDimensionBoost() {
    const power = DimBoost.power;
    for (let tier = 1; tier <= 8; tier++) {
        NormalDimension(tier).power = power.pow(DimBoost.totalBoosts() + 1 - tier).max(1);
    }
}

function softReset(bulk) {
    if (!player.break && player.antimatter.gt(Decimal.MAX_NUMBER)) return;
    EventHub.dispatch(GameEvent.DIMBOOST_BEFORE, bulk);
    player.dimensionBoosts += bulk;

    /**
     * All reset stuff are in these functions now. (Hope this works)
     */
    player.sacrificed = new Decimal(0);
    resetChallengeStuff();
    NormalDimensions.reset();
    applyDimensionBoost();
    skipResetsIfPossible();
    resetTickspeed();
    const currentAntimatter = player.antimatter;
    resetAntimatter();
    if (Achievement(111).isEnabled) {
        player.antimatter = player.antimatter.max(currentAntimatter);
    }
    EventHub.dispatch(GameEvent.DIMBOOST_AFTER, bulk);
}

function skipResetsIfPossible() {
  if (NormalChallenge.isRunning || InfinityChallenge.isRunning) {
    return;
  }
  if (InfinityUpgrade.skipResetGalaxy.isBought && player.dimensionBoosts < 4) {
    player.dimensionBoosts = 4;
    if (player.galaxies === 0) player.galaxies = 1;
  }
  else if (InfinityUpgrade.skipReset3.isBought && player.dimensionBoosts < 3) player.dimensionBoosts = 3;
  else if (InfinityUpgrade.skipReset2.isBought && player.dimensionBoosts < 2) player.dimensionBoosts = 2;
  else if (InfinityUpgrade.skipReset1.isBought && player.dimensionBoosts < 1) player.dimensionBoosts = 1;
}

function softResetBtnClick() {
  if ((!player.break && player.antimatter.gt(Decimal.MAX_NUMBER)) || !DimBoost.requirement.isSatisfied) return;
  if (Ra.isRunning) return;
  if (BreakInfinityUpgrade.bulkDimBoost.isBought) maxBuyDimBoosts(true);
  else softReset(1)
<<<<<<< HEAD
  
  for (let tier = 1; tier < 9; tier++) {
    const mult = DimBoost.power.pow(DimBoost.totalBoosts() + 1 - tier);
    if (mult.gt(1)) floatText(tier, formatX(mult));
=======

  for (let tier = 1; tier<9; tier++) {
    const mult = DimBoost.power.pow(player.resets + 1 - tier);
    if (mult.gt(1)) floatText(tier, "x" + shortenDimensions(mult));
>>>>>>> 376b8461
  }
}

function maxBuyDimBoosts() {
  // Shifts are bought one at a time, unlocking the next dimension
  if (DimBoost.isShift) {
    if (DimBoost.requirement.isSatisfied) softReset(1);
    return;
  }
<<<<<<< HEAD
  let availableBoosts = Number.MAX_VALUE;
  if (Autobuyer.dimboost.galaxies > player.galaxies && !manual) {
    availableBoosts = Autobuyer.dimboost.maxDimBoosts - DimBoost.purchasedBoosts();
  }
  if (availableBoosts <= 0) return;

=======
>>>>>>> 376b8461
  const req1 = DimBoost.bulkRequirement(1);
  if (!req1.isSatisfied) return;
  const req2 = DimBoost.bulkRequirement(2);
  if (!req2.isSatisfied) return softReset(1);
  // Linearly extrapolate dimboost costs. req1 = a * 1 + b, req2 = a * 2 + b
  // so a = req2 - req1, b = req1 - a = 2 req1 - req2, num = (dims - b) / a
  const increase = req2.amount - req1.amount;
  let maxBoosts = Math.min(Number.MAX_VALUE,
    1 + Math.floor((NormalDimension(req1.tier).amount.toNumber() - req1.amount) / increase));
  if (DimBoost.bulkRequirement(maxBoosts).isSatisfied) return softReset(maxBoosts);

  // But in case of EC5 it's not, so do binary search for appropriate boost amount
  let minBoosts = 2;
  while (maxBoosts !== minBoosts + 1) {
    const middle = Math.floor((maxBoosts + minBoosts) / 2);
    if (DimBoost.bulkRequirement(middle).isSatisfied) minBoosts = middle;
    else maxBoosts = middle;
  }
  softReset(minBoosts);
}<|MERGE_RESOLUTION|>--- conflicted
+++ resolved
@@ -138,17 +138,10 @@
   if (Ra.isRunning) return;
   if (BreakInfinityUpgrade.bulkDimBoost.isBought) maxBuyDimBoosts(true);
   else softReset(1)
-<<<<<<< HEAD
   
   for (let tier = 1; tier < 9; tier++) {
     const mult = DimBoost.power.pow(DimBoost.totalBoosts() + 1 - tier);
     if (mult.gt(1)) floatText(tier, formatX(mult));
-=======
-
-  for (let tier = 1; tier<9; tier++) {
-    const mult = DimBoost.power.pow(player.resets + 1 - tier);
-    if (mult.gt(1)) floatText(tier, "x" + shortenDimensions(mult));
->>>>>>> 376b8461
   }
 }
 
@@ -158,15 +151,6 @@
     if (DimBoost.requirement.isSatisfied) softReset(1);
     return;
   }
-<<<<<<< HEAD
-  let availableBoosts = Number.MAX_VALUE;
-  if (Autobuyer.dimboost.galaxies > player.galaxies && !manual) {
-    availableBoosts = Autobuyer.dimboost.maxDimBoosts - DimBoost.purchasedBoosts();
-  }
-  if (availableBoosts <= 0) return;
-
-=======
->>>>>>> 376b8461
   const req1 = DimBoost.bulkRequirement(1);
   if (!req1.isSatisfied) return;
   const req2 = DimBoost.bulkRequirement(2);
