--- conflicted
+++ resolved
@@ -77,29 +77,19 @@
         const effectScore = effectList.map(e => typeCfg.effectScores[e]).sum();
         return strengthToRarity(glyph.strength) + effectScore;
       }
-<<<<<<< HEAD
-      case AUTO_GLYPH_SCORE.LOWEST_ALCHEMY:
-        // Picked glyphs are never kept in this mode
-        if (!AlchemyResource[glyph.type].isUnlocked) return Number.NEGATIVE_INFINITY;
-        return -AlchemyResource[glyph.type].amount;
-      case AUTO_GLYPH_SCORE.ALCHEMY_VALUE:
-        if (!AlchemyResource[glyph.type].isUnlocked) return Number.NEGATIVE_INFINITY;
-        return GlyphSacrificeHandler.glyphRefinementGain(glyph);
-=======
       // Picked glyphs are never kept in Alchemy modes.
       // Glyphs for non-unlocked Alchemy Resources are assigned NEGATIVE_INFINITY
       // to make them picked last, because we can't refine them.
       case AUTO_GLYPH_SCORE.LOWEST_ALCHEMY: {
         const resource = AlchemyResource[glyph.type];
-        return resource.isUnlocked 
+        return resource.isUnlocked
           ? -resource.amount
           : Number.NEGATIVE_INFINITY;
       }
       case AUTO_GLYPH_SCORE.ALCHEMY_VALUE:
-        return AlchemyResource[glyph.type].isUnlocked 
+        return AlchemyResource[glyph.type].isUnlocked
           ? GlyphSacrificeHandler.glyphRefinementGain(glyph)
           : Number.NEGATIVE_INFINITY;
->>>>>>> d4720c7b
       default:
         throw new Error("Unknown glyph score mode in score assignment");
     }
