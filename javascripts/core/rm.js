--- conflicted
+++ resolved
@@ -1056,15 +1056,9 @@
     const toGain = this.glyphSacrificeGain(glyph);
     const askConfirmation = !force && player.options.confirmations.glyphSacrifice;
     if (askConfirmation) {
-<<<<<<< HEAD
-      if (!confirm(`Do you really want to sacrifice this glyph? Your total power of sacrificed ${glyph.type} ` + 
+      if (!confirm(`Do you really want to sacrifice this glyph? Your total power of sacrificed ${glyph.type} ` +
         `glyphs will increase from ${format(player.reality.glyphs.sac[glyph.type], 2, 2)} to ` +
         `${format(player.reality.glyphs.sac[glyph.type] + toGain, 2, 2)}.`)) {
-=======
-      if (!confirm(`Do you really want to sacrifice this glyph? Your total power of sacrificed ${glyph.type}
-        glyphs will increase from ${format(player.reality.glyphs.sac[glyph.type], 2, 2)} to
-        ${format(player.reality.glyphs.sac[glyph.type] + toGain, 2, 2)}`)) {
->>>>>>> 11a5c358
           return;
       }
     }
