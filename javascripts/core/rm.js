--- conflicted
+++ resolved
@@ -106,13 +106,8 @@
   randomGlyph(level, fake) {
     let strength = this.randomStrength(fake);
     let type = this.randomType(fake);
-<<<<<<< HEAD
     let numEffects = this.randomNumberOfEffects(strength, level.actualLevel, fake);
-    let effects = this.randomEffects(type, numEffects, fake);
-=======
-    let numEffects = this.randomNumberOfEffects(strength, level, fake);
     let effects = this.generateEffects(type, numEffects, fake);
->>>>>>> a7546eb3
     // Effects come out as powerpow, powerdimboost, etc. Glyphs store them
     // abbreviated.
     let abbreviateEffect = e => e.startsWith(type) ? e.substr(type.length) : e;
