--- conflicted
+++ resolved
@@ -1,13 +1,8 @@
-<<<<<<< HEAD
+"use strict";
 /* eslint-disable no-console */
 // Disabling no-console here seems
 // reasonable, since these are the devtools after all
 const dev = {};
-=======
-"use strict";
-
-var dev = {};
->>>>>>> 1956d45b
 const specialGlyphSymbols = {
   key2600: "☀", key2601: "☁", key2602: "☂", key2603: "☃", key2604: "☄", key2605: "★",
   key2606: "☆", key2607: "☇", key2608: "☈", key2609: "☉", key260a: "☊", key260b: "☋",
@@ -88,29 +83,6 @@
 };
 
 dev.fixSave = function() {
-<<<<<<< HEAD
-  const save = JSON.stringify(player, translatorForJSON);
-  
-    const fixed = save.replace(/NaN/giu, "10");
-    const stillToDo = JSON.parse(fixed);
-    for (let i = 0; i < stillToDo.autobuyers.length; i++) stillToDo.autobuyers[i].isOn = false;
-    console.log(stillToDo);
-    
-    const saveData = stillToDo;
-    if (!saveData || !verify_save(saveData)) {
-        alert("could not load the save..");
-        load_custom_game();
-        return;
-    }
-
-    saved = 0;
-    postc8Mult = new Decimal(0);
-    mult18 = new Decimal(1);
-    player = saveData;
-    save_game();
-    load_game();
-    transformSaveToDecimal();
-=======
   const save = JSON.stringify(player, GameSaveSerializer.jsonConverter);
 
   const fixed = save.replace(/NaN/gui, "10");
@@ -127,7 +99,6 @@
   }
   GameStorage.loadPlayerObject(saveData);
   GameStorage.save();
->>>>>>> 1956d45b
 };
 
 dev.implode = function() {
@@ -249,385 +220,7 @@
   return href.includes("file") || href.includes("127.0.0.1") || href.includes("localhost");
 }
 
-<<<<<<< HEAD
-dev.updateTestSave = function() {
-    if (!isDevEnvironment()) return;
-    if (player.options.testVersion === undefined) {
-        player.options.testVersion = 1;
-        player.realTimePlayed *= 100;
-        player.totalTimePlayed *= 100;
-        player.thisInfinityTime *= 100;
-        player.thisEternity *= 100;
-        player.thisReality *= 100;
-        if (player.bestInfinityTime === 9999999999) player.bestInfinityTime = 999999999999;
-        else player.bestInfinityTime *= 100;
-        if (player.bestEternity === 9999999999) player.bestEternity = 999999999999;
-        else player.bestEternity *= 100;
-        if (player.bestReality === 9999999999) player.bestReality = 999999999999;
-        else player.bestReality *= 100;
-        for (let i = 0; i < 10; i++) {
-            player.lastTenRealities[i][0] *= 100;
-            player.lastTenEternities[i][0] *= 100;
-            player.lastTenRuns[i][0] *= 100;
-        }
-
-        player.challengeTimes = player.challengeTimes.map(e => e * 100);
-        player.infchallengeTimes = player.infchallengeTimes.map(e => e * 100);
-
-      }
-    if (player.options.testVersion === 1) {
-        player.options.testVersion = 2;
-        player.reality.glyphs.last = "";
-    }
-    if (player.options.testVersion === 2) {
-        player.options.testVersion = 3;
-        player.secretUnlocks.themes = [];
-    }
-    if (player.options.testVersion === 3) {
-        player.wormhole.power *= 36;
-        player.options.testVersion = 4;
-    }
-    if (player.options.testVersion === 4) {
-        player.reality.rebuyables = { 1: 0, 2: 0, 3: 0, 4: 0, 5: 0 };
-        for (let i = 1; i < 6; i++) {
-            if (RealityUpgrade(i).isBought) {
-              player.reality.rebuyables[i] = 1;
-              RealityUpgrade(i).remove();
-            }
-        }
-        player.options.testVersion = 5;
-    }
-
-    if (player.options.testVersion === 5) {
-      player.reality.tdbuyer = {
-        on: false,
-        threshhold: 1
-      };
-      player.reality.epmultbuyer = {
-        on: false,
-        threshhold: 1
-      };
-      player.options.testVersion = 6;
-    }
-
-    if (player.options.testVersion === 6) {
-        player.reality.perks = new Set();
-        player.options.testVersion = 7;
-      }
-    if (player.options.testVersion === 7) {
-      player.reality.pp = 0;
-      player.options.testVersion = 8;
-    }
-    if (player.options.testVersion === 8) {
-        player.reality.pp = player.realities;
-        player.options.testVersion = 9;
-    }
-    if (player.options.testVersion === 9) {
-        // Give starting perk
-        if (player.reality.pp > 0) {
-            player.reality.pp -= 1;
-            player.reality.perks.add(0);
-        }
-        player.options.testVersion = 10;
-    }
-    if (player.options.testVersion === 10) {
-        // Var for s45
-        player.secretUnlocks.dragging = 0;
-        player.options.testVersion = 11;
-    }
-
-    if (player.options.testVersion === 11) {
-      for (const glyph of player.reality.glyphs.active) {
-        if (glyph.effects.autochall !== undefined) {
-          glyph.effects.autochall = undefined;
-          glyph.effects.buy10 = 1 + Math.pow(glyph.level * glyph.strength, 0.8) / 10;
-        }
-      }
-
-      for (const glyph of player.reality.glyphs.inventory) {
-        if (glyph.effects.autochall !== undefined) {
-          glyph.effects.autochall = undefined;
-          glyph.effects.buy10 = 1 + Math.pow(glyph.level * glyph.strength, 0.8) / 10;
-        }
-      }
-      player.options.testVersion = 12;
-    }
-
-  if (player.options.testVersion === 12) {
-    player.reality.upgReqs.push(false, false, false, false, false);
-    player.options.testVersion = 13;
-  }
-
-  if (player.options.testVersion === 13) {
-    const newCommands = new Set();
-    for (let command of player.reality.automatorCommands) {
-      if (Math.floor(command / 10) === 2 || Math.floor(command / 10) === 3) command += 1;
-      newCommands.add(command);
-    }
-    player.reality.automatorCommands = newCommands;
-    if (!player.reality.automatorCommands.has(24)) player.reality.automatorCommands.add(24);
-    if (!player.reality.automatorCommands.has(25)) player.reality.automatorCommands.add(25);
-    if (!player.reality.automatorCommands.has(12)) player.reality.automatorCommands.add(12);
-    player.reality.realityMachines = new Decimal(player.reality.realityMachines);
-    player.options.testVersion = 14;
-  }
-
-  if (player.options.testVersion === 14) {
-    player.reality.glyphs.sac = {
-      power: 0,
-      infinity: 0,
-      time: 0,
-      replication: 0,
-      dilation: 0
-    };
-    player.options.testVersion = 15;
-  }
-
-  if (player.options.testVersion === 15) {
-    player.wormhole.pause = false;
-
-    player.options.testVersion = 16;
-  }
-  if (player.options.testVersion === 16) {
-    player.wormholePause = false;
-    if (player.wormhole[0] === undefined) {
-      player.wormhole = [player.wormhole, {
-        speed: 60 * 6,
-        power: 90,
-        duration: 7,
-        phase: 0,
-        active: false,
-        unlocked: false,
-      },
-        {
-          speed: 6 * 6,
-          power: 45,
-          duration: 4,
-          phase: 0,
-          active: false,
-          unlocked: false,
-        }];
-    }
-    player.options.testVersion = 17;
-  }
-
-  if (player.options.testVersion === 17) {
-    if (RealityUpgrade(20).isBought) {
-      player.wormhole[1].unlocked = true;
-    }
-    player.options.testVersion = 18;
-  }
-
-  if (player.options.testVersion === 18) {
-    player.reality.upgReqs.push(false, false, false, false, false);
-    player.options.testVersion = 19;
-  }
-
-  if (player.options.testVersion === 19) {
-    player.reality.tdbuyer = undefined;
-    player.reality.tdbuyers = [false, false, false, false, false, false, false, false];
-    player.reality.epmultbuyer = false;
-    player.options.testVersion = 20;
-  }
-
-  if (player.options.testVersion === 20) {
-    if (!Object.values(AutoRealityMode).includes(Autobuyer.reality.mode)) {
-      Autobuyer.reality.mode = AutoRealityMode.RM;
-    }
-    player.options.testVersion = 21;
-  }
-
-  if (player.options.testVersion === 21) {
-    convertAutobuyerMode();
-    player.options.testVersion = 22;
-  }
-
-  if (player.options.testVersion === 22) {
-      for (const weight in player.celestials.effarig.glyphWeights) {
-          player.celestials.effarig.glyphWeights[weight] *= 100;
-      }
-    player.options.testVersion = 23;
-  }
-
-  // The above line of code didn't work if loading a test save before celestials were added, whoops
-  if (player.options.testVersion === 23) {
-    for (const i in player.celestials.effarig.glyphWeights) {
-        player.celestials.effarig.glyphWeights[i] = 25;
-    }
-    player.options.testVersion = 24;
-  }
-
-  if (player.options.testVersion === 24) {
-    // Following logic from autobuyers (before the addition of wall clock time stats)
-    const speedup = getGameSpeedupFactor([GameSpeedEffect.EC12, GameSpeedEffect.WORMHOLE]);
-    player.thisInfinityRealTime = Time.thisInfinity.totalSeconds / speedup;
-    player.thisEternityRealTime = Time.thisEternity.totalSeconds / speedup;
-    player.thisRealityRealTime = Time.thisReality.totalSeconds / speedup;
-    for (let i = 0; i < 10; i++) {
-      player.lastTenRuns[i][2] = undefined;
-      player.lastTenEternities[i][2] = undefined;
-      player.lastTenRealities[i][3] = undefined;
-    }
-    player.options.testVersion = 25;
-  }
-
-  if (player.options.testVersion === 25) {
-    unfuckChallengeIds();
-    player.options.testVersion = 26;
-  }
-
-  if (player.options.testVersion === 26) {
-    InfinityUpgrade.ipMult.adjustToCap();
-    unfuckMultCosts();
-    player.options.testVersion = 27;
-  }
-
-  if (player.options.testVersion === 27) {
-    const tempEff = player.celestials.effarig;
-    player.celestials.effarig = player.celestials.teresa;
-    player.celestials.teresa = tempEff;
-    
-    for (const glyph of player.reality.glyphs.active) {
-      if (glyph.type === "teresa") {
-        glyph.type = "effarig";
-      }
-    }
-
-    for (const glyph of player.reality.glyphs.inventory) {
-      if (glyph.type === "teresa") {
-        glyph.type = "effarig";
-      }
-    }
-  
-    player.options.testVersion = 28;
-  }
-  // The 27 to 28 version bump messed things up pretty badly. The swap was done
-  // after deepmerge with defaultPlayer, which means that default values got added correctly,
-  // and then swapped into the incorrect place. We can blow away glyph weights and auto sac
-  // settings
-  if (player.options.testVersion === 28) {
-    // Bad practice, but I think it makes sense here since there's no reason to have it on the body/dev
-    // eslint-disable-next-line no-inner-declarations
-    function movePropIfPossible(celestial1, celestial2, prop, defaultValue, merge = null) {
-      if (player.celestials[celestial1][prop] !== undefined) {
-        if (player.celestials[celestial2][prop] === undefined) {
-          player.celestials[celestial2][prop] = player.celestials[celestial1][prop];
-        } else if (merge) {
-          player.celestials[celestial2][prop] = merge(player.celestials[celestial1][prop],
-            player.celestials[celestial2][prop]);
-        }
-        delete player.celestials[celestial1][prop];
-      } else if (player.celestials[celestial2][prop] === undefined) {
-        // Both undefined shouldn't really happen, but might as well be thorough here
-        player.celestials[celestial2][prop] = defaultValue;
-      }
-    }
-    movePropIfPossible("teresa", "effarig", "glyphWeights", {
-      ep: 25,
-      repl: 25,
-      dt: 25,
-      eternities: 25
-    });
-    movePropIfPossible("teresa", "effarig", "autoGlyphSac", {
-      mode: AutoGlyphSacMode.NONE,
-      types: GlyphTypes.list.mapToObject(t => t.id, t => ({
-        rarityThreshold: 0,
-        scoreThreshold: 0,
-        effectScores: t.effects.mapToObject(e => e.id, () => 0),
-      })),
-    });
-    movePropIfPossible("teresa", "effarig", "autoGlyphPick", {
-      mode: AutoGlyphPickMode.RANDOM,
-    });
-    movePropIfPossible("teresa", "effarig", "relicShards", 0, Math.max);
-    movePropIfPossible("effarig", "teresa", "quoteIdx", 0);
-    movePropIfPossible("effarig", "teresa", "bestRunAM", 0, Decimal.max);
-    movePropIfPossible("effarig", "teresa", "rmStore", 0, Math.max);
-    movePropIfPossible("effarig", "teresa", "glyphLevelMult", 1, Math.max);
-    movePropIfPossible("effarig", "teresa", "rmMult", 1, Math.max);
-    movePropIfPossible("effarig", "teresa", "dtBulk", 1, Math.max);
-    // These are unused now
-    delete player.celestials.effarig.typePriorityOrder;
-    delete player.celestials.teresa.typePriorityOrder;
-    player.options.testVersion = 29;
-  }
-
-  if (player.options.testVersion === 29) {
-    player.blackHole = player.wormhole;
-    player.blackHolePause = player.wormholePause;
-    delete player.wormhole;
-    delete player.wormholePause;
-    player.options.testVersion = 30;
-  }
-  if (player.options.testVersion === 30) {
-    for (let i = 0; i < player.blackHole.length; i++) {
-      player.blackHole[i].id = i;
-      player.blackHole[i].intervalUpgrades = Math.round(
-        Math.log(player.blackHole[i].speed / (3600 / (Math.pow(10, i)))) / Math.log(0.8)
-        );
-      player.blackHole[i].powerUpgrades = Math.round(
-        Math.log(player.blackHole[i].power / (180 / Math.pow(2, i))) / Math.log(1.35)
-        );
-      player.blackHole[i].durationUpgrades = Math.round(
-        Math.log(player.blackHole[i].duration / (10 - i * 3)) / Math.log(1.3)
-        );
-      delete player.blackHole[i].speed;
-      delete player.blackHole[i].power;
-      delete player.blackHole[i].duration;
-    }
-    player.options.testVersion = 31;
-  }
-  if (player.options.testVersion === 31) {
-    convertAchivementsToNumbers();
-    player.options.testVersion = 32;
-  }
-
-  if (player.options.testVersion === 32) {
-    player.gameCreatedTime = Date.now() - player.realTimePlayed;
-    player.options.testVersion = 33;
-  }
-
-  if (player.options.testVersion === 33) {
-    moveSavedStudyTrees();
-    player.options.testVersion = 34;
-  }
-  // Checks for presense of property, so no need for a version bump
-  convertEPMult();
-  moveChallengeInfo();
-
-  if (player.why !== undefined) {
-    player.secretUnlocks.why = player.why;
-    delete player.why;
-  }
-  delete player.achPow;
-  delete player.options.themes;
-  if (player.options.theme === undefined) player.options.theme = "Normal";
-  delete player.options.secretThemeKey;
-  if (player.options.sacrificeConfirmation !== undefined) {
-    player.options.confirmations.sacrifice = player.options.sacrificeConfirmation;
-    delete player.options.sacrificeConfirmation;
-  }
-
-  if (player.blackHole[0].unlocked) Achievement(144).unlock();
-  Achievement(146).tryUnlock();
-  Achievement(147).tryUnlock();
-  if (player.celestials.teresa.rmStore > Teresa.rmStoreMax) {
-    player.reality.realityMachines =
-      player.reality.realityMachines.plus(player.celestials.teresa.rmStore - Teresa.rmStoreMax);
-    player.celestials.teresa.rmStore = Teresa.rmStoreMax;
-  }
-  if (player.reality.upg) {
-    for (const upg of player.reality.upg) RealityUpgrade(upg).purchase();
-    delete player.reality.upg;
-  }
-  if (!RealityUpgrade(25).isBought) player.realityBuyer.isOn = false;
-  delete player.challengeTarget;
-};
-
 // Still WIP (appears to be slightly broken on "endgame" saves)
-=======
-// Still WIP
->>>>>>> 1956d45b
 dev.showProductionBreakdown = function() {
   let NDComponent = new Decimal(1);
   GameCache.normalDimensionCommonMultiplier.invalidate();
