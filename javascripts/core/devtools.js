--- conflicted
+++ resolved
@@ -94,12 +94,7 @@
 };
 
 dev.barrelRoll = function() {
-<<<<<<< HEAD
-  FullScreenAnimationHandler.display("barrelRoll", 5);
-=======
-  document.body.style.animation = "a-barrel-roll 5s 1";
-  setTimeout(() => document.body.style.animation = "", 5000);
->>>>>>> ac813a2f
+  FullScreenAnimationHandler.display("a-barrel-roll", 5);
 };
 
 dev.spin3d = function() {
