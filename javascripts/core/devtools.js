--- conflicted
+++ resolved
@@ -107,23 +107,9 @@
 };
 
 dev.updateTDCosts = function() {
-<<<<<<< HEAD
     for (let tier = 1; tier < 9; tier++) {
         const dim = player[`timeDimension${tier}`];
         dim.cost = timeDimensionCost(tier, dim.bought);
-=======
-    for (let i = 1; i < 9; i++) {
-        const dim = player[`timeDimension${i}`];
-        if (dim.cost.gte(Decimal.MAX_NUMBER)) {
-            dim.cost = Decimal.pow(timeDimCostMults[i] * 1.5, dim.bought).times(timeDimStartCosts[i]);
-        }
-        if (dim.cost.gte("1e1300")) {
-            dim.cost = Decimal.pow(timeDimCostMults[i] * 2.2, dim.bought).times(timeDimStartCosts[i]);
-        }
-        if (i > 4) {
-          dim.cost = Decimal.pow(timeDimCostMults[i] * 100, dim.bought).times(timeDimStartCosts[i]);
-        }
->>>>>>> 766eff16
     }
 };
 
