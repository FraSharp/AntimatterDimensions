"use strict";

function giveEternityRewards(auto) {
  player.records.bestEternity.time = Math.min(player.records.thisEternity.time, player.records.bestEternity.time);
  player.eternityPoints = player.eternityPoints.plus(gainedEternityPoints());

  const newEternities = new Decimal(RealityUpgrade(3).effectOrDefault(1))
    .times(getAdjustedGlyphEffect("timeetermult"));
  if (player.eternities.eq(0) && newEternities.lte(10)) {
    Tab.dimensions.time.show();
  }

  addEternityTime(
    player.records.thisEternity.time,
    player.records.thisEternity.realTime,
    gainedEternityPoints(),
    newEternities
  );

  player.eternities = player.eternities.add(newEternities);

  if (EternityChallenge.isRunning) {
    const challenge = EternityChallenge.current;
    challenge.addCompletion();
    if (Perk.studyECBulk.isBought) {
      let completionCount = 0;
      while (!challenge.isFullyCompleted && challenge.canBeCompleted) {
        challenge.addCompletion();
        completionCount++;
      }
      if (Enslaved.isRunning && completionCount > 5) EnslavedProgress.ec1.giveProgress();
    }
    player.etercreq = 0;
    respecTimeStudies(auto);
  }

  player.records.thisReality.bestEternitiesPerMs = player.records.thisReality.bestEternitiesPerMs.clampMin(
    RealityUpgrade(3).effectOrDefault(1) / Math.clampMin(33, player.records.thisEternity.realTime)
  );
  player.records.bestEternity.bestEPminReality =
    player.records.bestEternity.bestEPminReality.max(player.records.thisEternity.bestEPmin);

  player.infinitiedBank = player.infinitiedBank.plusEffectsOf(
    Achievement(131),
    TimeStudy(191)
  );

  if (Effarig.isRunning && !EffarigUnlock.eternity.isUnlocked) {
    EffarigUnlock.eternity.unlock();
    beginProcessReality(getRealityProps(true));
  }

  if (player.records.bestReality.bestEP.lt(player.eternityPoints)) {
    player.records.bestReality.bestEP = new Decimal(player.eternityPoints);
    player.records.bestReality.bestEPSet = Glyphs.copyForRecords(Glyphs.active.filter(g => g !== null));
  }
}

function eternityAnimation() {
  document.body.style.animation = "eternify 3s 1";
  setTimeout(() => {
      document.body.style.animation = "";
  }, 3000);
}

function eternityResetRequest() {
  if (!Player.canEternity) return;
  askEternityConfirmation();
}

function eternity(force, auto, specialConditions = {}) {
  if (specialConditions.switchingDilation && !Player.canEternity) {
    // eslint-disable-next-line no-param-reassign
    force = true;
  }
  if (force) {
    player.challenge.eternity.current = 0;
  } else {
    if (!Player.canEternity) return false;
    EventHub.dispatch(GAME_EVENT.ETERNITY_RESET_BEFORE);
    if (!player.dilation.active) giveEternityRewards(auto);
    // If somehow someone manages to force their first eternity
    // (e.g., by starting an EC), they haven't really eternitied yet.
    player.achievementChecks.noEternitiesThisReality = false;
  }

  if (player.dilation.active && (!force || player.infinityPoints.gte(Number.MAX_VALUE))) {
    rewardTP();
  }

  initializeChallengeCompletions();
  initializeResourcesAfterEternity();

  if (!EternityMilestone.keepAutobuyers.isReached) {
    // Fix infinity because it can only break after big crunch autobuyer interval is maxed
    player.break = false;
  }

  player.challenge.eternity.current = 0;
  if (!specialConditions.enteringEC) {
    player.dilation.active = false;
  }
  resetInfinityRuns();
  InfinityDimensions.fullReset();
  Replicanti.reset();
  resetChallengeStuff();
  AntimatterDimensions.reset();

  if (!specialConditions.enteringEC && player.respec) {
    respecTimeStudies(auto);
    player.respec = false;
  }

  player.infinityPoints = Player.startingIP;
  InfinityDimensions.resetAmount();
  player.records.thisInfinity.bestIPmin = new Decimal(0);
  player.records.bestInfinity.bestIPminEternity = new Decimal(0);
  player.records.thisEternity.bestEPmin = new Decimal(0);
  player.records.thisEternity.bestInfinitiesPerMs = new Decimal(0);
  player.records.thisEternity.bestIPMsWithoutMaxAll = new Decimal(0);
  resetTimeDimensions();
  resetTickspeed();
  playerInfinityUpgradesOnEternity();
  AchievementTimers.marathon2.reset();
  applyRealityUpgradesAfterEternity();
  player.records.thisInfinity.maxAM = new Decimal(0);
  player.records.thisEternity.maxAM = new Decimal(0);
  Currency.antimatter.reset();

  EventHub.dispatch(GAME_EVENT.ETERNITY_RESET_AFTER);
  return true;
}

function initializeChallengeCompletions(isReality) {
  NormalChallenges.clearCompletions();
  InfinityChallenges.clearCompletions();
  if (!isReality && EternityMilestone.keepAutobuyers.isReached) {
    NormalChallenges.completeAll();
  }
  if (Achievement(133).isUnlocked) {
    player.postChallUnlocked = 8;
    InfinityChallenges.completeAll();
  } else {
    player.postChallUnlocked = 0;
  }
  player.challenge.normal.current = 0;
  player.challenge.infinity.current = 0;
}

function initializeResourcesAfterEternity() {
  player.sacrificed = new Decimal(0);
  player.infinitied = new Decimal(0);
  player.records.bestInfinity.time = 999999999999;
  player.records.bestInfinity.realTime = 999999999999;
  player.records.thisInfinity.time = 0;
  player.records.thisInfinity.lastBuyTime = 0;
  player.records.thisInfinity.realTime = 0;
  player.dimensionBoosts = (EternityMilestone.keepInfinityUpgrades.isReached) ? 4 : 0;
  player.galaxies = (EternityMilestone.keepInfinityUpgrades.isReached) ? 1 : 0;
  player.partInfinityPoint = 0;
  player.partInfinitied = 0;
  player.infMult = new Decimal(1);
  player.infMultCost = new Decimal(10);
  player.infinityPower = new Decimal(1);
  player.timeShards = new Decimal(0);
  player.records.thisEternity.time = 0;
  player.records.thisEternity.realTime = 0;
  player.totalTickGained = 0;
  player.eterc8ids = 50;
  player.eterc8repl = 40;
  if (!EternityMilestone.keepBreakUpgrades.isReached) {
    player.infinityRebuyables = [0, 0, 0];
    GameCache.tickSpeedMultDecrease.invalidate();
    GameCache.dimensionMultDecrease.invalidate();
  }
  player.achievementChecks.noSacrifices = true;
  player.achievementChecks.onlyEighthDimensions = true;
  player.achievementChecks.onlyFirstDimensions = true;
  player.achievementChecks.noEighthDimensions = true;
  player.achievementChecks.noFirstDimensions = true;
  player.achievementChecks.noReplicantiGalaxies = true;
}

function applyRealityUpgradesAfterEternity(buySingleTD = false) {
  if (RealityUpgrade(13).isBought) {
    if (player.reality.epmultbuyer) EternityUpgrade.epMult.buyMax();
    for (let i = 1; i < 9; i++) {
      if (player.reality.tdbuyers[i - 1]) {
        if (buySingleTD) buySingleTimeDimension(i);
        else buyMaxTimeDimension(i);
      }
    }
  }
  if (player.eternityUpgrades.size < 3 && Perk.autounlockEU1.isBought) {
    for (const id of [1, 2, 3]) player.eternityUpgrades.add(id);
  }
  if (player.eternityUpgrades.size < 6 && Perk.autounlockEU2.isBought) {
    for (const id of [4, 5, 6]) player.eternityUpgrades.add(id);
  }
}

function askEternityConfirmation() {
    if (!player.options.confirmations.eternity) {
      eternity();
      return;
    }
<<<<<<< HEAD
    Modal.eternity.show();
=======
    const message = "Eternity will reset everything except Achievements and challenge records. " +
        "You will also gain an Eternity Point and unlock various upgrades.";
    return confirm(message);
>>>>>>> 251730fc
}

class EternityMilestoneState {
  constructor(config) {
    this.config = config;
  }

  get isReached() {
    return player.eternities.gte(this.config.eternities);
  }
}

const EternityMilestone = (function() {
  const db = GameDatabase.eternity.milestones;
  const infinityDims = Array.dimensionTiers
    .map(tier => new EternityMilestoneState(db[`autobuyerID${tier}`]));
  return {
    autobuyerIPMult: new EternityMilestoneState(db.autobuyerIPMult),
    keepAutobuyers: new EternityMilestoneState(db.keepAutobuyers),
    autobuyerReplicantiGalaxy: new EternityMilestoneState(db.autobuyerReplicantiGalaxy),
    keepInfinityUpgrades: new EternityMilestoneState(db.keepInfinityUpgrades),
    bigCrunchModes: new EternityMilestoneState(db.bigCrunchModes),
    autoEP: new EternityMilestoneState(db.autoEP),
    autoIC: new EternityMilestoneState(db.autoIC),
    autobuyMaxGalaxies: new EternityMilestoneState(db.autobuyMaxGalaxies),
    autobuyMaxDimboosts: new EternityMilestoneState(db.autobuyMaxDimboosts),
    autobuyerID: tier => infinityDims[tier - 1],
    keepBreakUpgrades: new EternityMilestoneState(db.keepBreakUpgrades),
    autoUnlockID: new EternityMilestoneState(db.autoUnlockID),
    unlockAllND: new EternityMilestoneState(db.unlockAllND),
    autobuyerReplicantiChance: new EternityMilestoneState(db.autobuyerReplicantiChance),
    unlockReplicanti: new EternityMilestoneState(db.unlockReplicanti),
    autobuyerReplicantiInterval: new EternityMilestoneState(db.autobuyerReplicantiInterval),
    autobuyerReplicantiMaxGalaxies: new EternityMilestoneState(db.autobuyerReplicantiMaxGalaxies),
    autobuyerEternity: new EternityMilestoneState(db.autobuyerEternity),
    autoEternities: new EternityMilestoneState(db.autoEternities),
    autoInfinities: new EternityMilestoneState(db.autoInfinities),
  };
}());

const EternityMilestones = {
  // This is a bit of a hack because autobuyerID is a function that returns EternityMilestoneState objects instead of a
  // EternityMilestoneState object itself
  all: Object.values(EternityMilestone)
    .filter(m => typeof m !== "function")
    .concat(Array.dimensionTiers
      .map(tier => new EternityMilestoneState(GameDatabase.eternity.milestones[`autobuyerID${tier}`]))
    )
};

class EternityUpgradeState extends SetPurchasableMechanicState {
  get currency() {
    return Currency.eternityPoints;
  }

  get set() {
    return player.eternityUpgrades;
  }
}

class EPMultiplierState extends GameMechanicState {
  constructor() {
    super({});
    this.autobuyer = {
      get isUnlocked() {
        return RealityUpgrade(13).isBought;
      },
      get isOn() {
        return player.reality.epmultbuyer;
      },
      set isOn(value) {
        player.reality.epmultbuyer = value;
      }
    };
    this.cachedCost = new Lazy(() => this.costAfterCount(player.epmultUpgrades));
    this.cachedEffectValue = new Lazy(() => Decimal.pow(5, player.epmultUpgrades));
  }

  get isAffordable() {
    return player.eternityPoints.gte(this.cost);
  }

  get cost() {
    return this.cachedCost.value;
  }

  get boughtAmount() {
    return player.epmultUpgrades;
  }

  set boughtAmount(value) {
    const diff = value - player.epmultUpgrades;
    player.epmultUpgrades = value;
    this.cachedCost.invalidate();
    this.cachedEffectValue.invalidate();
    Autobuyer.eternity.bumpAmount(Decimal.pow(5, diff));
  }

  get isCustomEffect() {
    return true;
  }

  get effectValue() {
    return this.cachedEffectValue.value;
  }

  purchase() {
    if (!this.isAffordable) return false;
    player.eternityPoints = player.eternityPoints.minus(this.cost);
    ++this.boughtAmount;
    return true;
  }

  buyMax() {
    const bulk = bulkBuyBinarySearch(player.eternityPoints, {
      costFunction: this.costAfterCount,
      cumulative: true,
      firstCost: this.cost,
    }, this.boughtAmount);
    if (!bulk) return false;
    player.eternityPoints = player.eternityPoints.minus(bulk.purchasePrice);
    this.boughtAmount += bulk.quantity;
    return true;
  }

  reset() {
    this.boughtAmount = 0;
  }

  get costIncreaseThresholds() {
    return [1e100, Decimal.NUMBER_MAX_VALUE, "1e1300", "1e4000"];
  }

  costAfterCount(count) {
    const costThresholds = EternityUpgrade.epMult.costIncreaseThresholds;
    const multPerUpgrade = [50, 100, 500, 1000];
    for (let i = 0; i < costThresholds.length; i++) {
      const cost = Decimal.pow(multPerUpgrade[i], count).times(500);
      if (cost.lt(costThresholds[i])) return cost;
    }
    return Decimal.pow(1000, count + Math.pow(Math.clampMin(count - 1334, 0), 1.2)).times(500);
  }
}


const EternityUpgrade = (function() {
  const db = GameDatabase.eternity.upgrades;
  return {
    idMultEP: new EternityUpgradeState(db.idMultEP),
    idMultEternities: new EternityUpgradeState(db.idMultEternities),
    idMultICRecords: new EternityUpgradeState(db.idMultICRecords),
    tdMultAchs: new EternityUpgradeState(db.tdMultAchs),
    tdMultTheorems: new EternityUpgradeState(db.tdMultTheorems),
    tdMultRealTime: new EternityUpgradeState(db.tdMultRealTime),
    epMult: new EPMultiplierState(),
  };
}());<|MERGE_RESOLUTION|>--- conflicted
+++ resolved
@@ -204,13 +204,7 @@
       eternity();
       return;
     }
-<<<<<<< HEAD
     Modal.eternity.show();
-=======
-    const message = "Eternity will reset everything except Achievements and challenge records. " +
-        "You will also gain an Eternity Point and unlock various upgrades.";
-    return confirm(message);
->>>>>>> 251730fc
 }
 
 class EternityMilestoneState {
