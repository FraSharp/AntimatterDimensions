--- conflicted
+++ resolved
@@ -58,14 +58,7 @@
 }
 
 export function eternityAnimation() {
-<<<<<<< HEAD
-  FullScreenAnimationHandler.display("eternify", 3);
-=======
-  document.body.style.animation = "a-eternify 3s 1";
-  setTimeout(() => {
-    document.body.style.animation = "";
-  }, 3000);
->>>>>>> ac813a2f
+  FullScreenAnimationHandler.display("a-eternify", 3);
 }
 
 export function eternityResetRequest() {
