"use strict";

function canEternity() {
  return EternityChallenge.isRunning
    ? EternityChallenge.current.canBeCompleted
    : player.infinityPoints.gte(Decimal.MAX_NUMBER) && InfinityDimension(8).isUnlocked;
}

function eternity(force, auto, specialConditions = {}) {
  if (specialConditions.switchingDilation && !canEternity()) {
    force = true;
  }
  
  if (force) {
    player.challenge.eternity.current = 0;
  }
  else {
    if (!canEternity()) return false;
    if (!auto && !askEternityConfirmation()) return false;
    EventHub.dispatch(GameEvent.ETERNITY_RESET_BEFORE);
    player.bestEternity = Math.min(player.thisEternity, player.bestEternity);
    player.eternityPoints = player.eternityPoints.plus(gainedEternityPoints());
<<<<<<< HEAD
    addEternityTime(
      player.thisEternity, 
      player.thisEternityRealTime, 
      gainedEternityPoints(), 
      Effects.product(RealityUpgrade(3))
    );
    player.eternities += Effects.product(RealityUpgrade(3));
=======
    addEternityTime(player.thisEternity, player.thisEternityRealTime, gainedEternityPoints());
    player.eternities = player.eternities.add(Effects.product(RealityUpgrade(3)));
>>>>>>> e471e5ad
  }

  if (EternityChallenge.isRunning) {
    const challenge = EternityChallenge.current;
    challenge.addCompletion();
    if (Perk.studyECBulk.isBought) {
      while (!challenge.isFullyCompleted && challenge.canBeCompleted) {
        challenge.addCompletion();
      }
    }
    player.etercreq = 0;
    respecTimeStudies(auto);
  }

  player.infinitiedBank = player.infinitiedBank.plusEffectsOf(
    Achievement(131),
    TimeStudy(191)
  );

  if (player.dilation.active && !force) {
    rewardTP();
  }

  initializeChallengeCompletions();
  initializeResourcesAfterEternity();

  if (!EternityMilestone.keepAutobuyers.isReached) {
    // Fix infinity because it can only break after big crunch autobuyer interval is maxed
    player.break = false;
  }
  
  player.challenge.eternity.current = 0;
  if (!specialConditions.enteringEC) {
    player.dilation.active = false;
  }
  resetInfinityRuns();
  InfinityDimensions.fullReset();
  eternityResetReplicanti();
  resetChallengeStuff();
  NormalDimensions.reset();

  if (player.respec) respecTimeStudies(auto);
  player.respec = false;
  if (player.eternities.eq(1) ||
        (player.reality.rebuyables[3] > 0 &&
        player.eternities.eq(RealityUpgrade(3).effectValue) &&
        player.eternityPoints.lte(10))) {
    Tab.dimensions.time.show();
  }
  
  if (Effarig.isRunning && !EffarigUnlock.eternity.isUnlocked && player.infinityPoints.gt(Decimal.MAX_NUMBER)) {
    EffarigUnlock.eternity.unlock();
    Modal.message.show(`Effarig Eternity reward: Glyph Level cap raised to ${Effarig.glyphLevelCap} ` + 
      "and IP multipliers apply with full effect; eternity count generates infinities " + 
      "and The Enslaved Ones have been unlocked.");
  }
  
  resetInfinityPointsOnEternity();
  InfinityDimensions.resetAmount();
  player.bestEPminThisReality = player.bestEPminThisReality.max(player.bestEPminThisEternity);
  player.bestEPminThisEternity = new Decimal(0);
  player.bestIPminThisInfinity = new Decimal(0);
  player.bestIPminThisEternity = new Decimal(0);
  resetTimeDimensions();
  try {
    // FIXME: Eternity count is a Decimal and also why is this submitted in so many places?
    // kong.submitStats('Eternities', player.eternities);
  } catch (err) {
      console.log("Couldn't load Kongregate API")
  }
  resetTickspeed();
  playerInfinityUpgradesOnEternity();
  AchievementTimers.marathon2.reset();
  applyRealityUpgrades();
  resetAntimatter();

  EventHub.dispatch(GameEvent.ETERNITY_RESET_AFTER);
  return true;
}

function initializeChallengeCompletions() {
  NormalChallenges.clearCompletions();
  InfinityChallenges.clearCompletions();
  if (EternityMilestone.keepAutobuyers.isReached) {
    NormalChallenges.completeAll();
  }
  if (Achievement(133).isEnabled) {
    InfinityChallenges.completeAll();
  }
  player.challenge.normal.current = 0;
  player.challenge.infinity.current = 0;
}

function initializeResourcesAfterEternity() {
  player.sacrificed = new Decimal(0);
  player.infinitied = new Decimal(0);
  player.bestInfinityTime = 9999999999;
  player.thisInfinityTime = 0;
  player.thisInfinityLastBuyTime = 0;
  player.thisInfinityRealTime = 0;
<<<<<<< HEAD
  player.resets = (EternityMilestone.keepInfinityUpgrades.isReached) ? 4 : 0;
  player.galaxies = (EternityMilestone.keepInfinityUpgrades.isReached) ? 1 : 0;
  player.tickDecrease = 0.9;
=======
  player.dimensionBoosts = player.eternities.gte(4) ? 4 : 0;
  player.galaxies = player.eternities.gte(4) ? 1 : 0;
>>>>>>> e471e5ad
  player.partInfinityPoint = 0;
  player.partInfinitied = 0;
  player.infMult = new Decimal(1);
  player.infMultCost = new Decimal(10);
  player.infinityPower = new Decimal(1);
  player.timeShards = new Decimal(0);
  player.tickThreshold = new Decimal(1);
  player.thisEternity = 0;
  player.thisEternityRealTime = 0;
  player.totalTickGained = 0;
<<<<<<< HEAD
  player.offlineProd = EternityMilestone.keepBreakUpgrades.isReached ? player.offlineProd : 0;
  player.offlineProdCost = EternityMilestone.keepBreakUpgrades.isReached ? player.offlineProdCost : 1e7;
  player.eterc8ids = 50;
  player.eterc8repl = 40;
  if (EternityMilestone.keepBreakUpgrades.isReached) {
=======
  player.offlineProd = player.eternities.gte(20) ? player.offlineProd : 0;
  player.offlineProdCost = player.eternities.gte(20) ? player.offlineProdCost : 1e7;
  player.eterc8ids = 50;
  player.eterc8repl = 40;
  if (player.eternities.lt(20)) {
>>>>>>> e471e5ad
    player.infinityRebuyables = [0, 0];
    GameCache.tickSpeedMultDecrease.invalidate();
    GameCache.dimensionMultDecrease.invalidate();
  }
  player.noSacrifices = true;
  player.onlyEighthDimensons = true;
  player.onlyFirstDimensions = true;
  player.noEighthDimensions = true;
  player.postChallUnlocked = Achievement(133).isEnabled ? 8 : 0;
}

function applyRealityUpgrades() {
  if (RealityUpgrade(13).isBought) {
      if (player.reality.epmultbuyer) EternityUpgrade.epMult.buyMax();
      for (let i = 1; i < 9; i++) {
          if (player.reality.tdbuyers[i - 1]) {
              buyMaxTimeDimTier(i);
          }
      }
  }
  if (player.eternityUpgrades.size < 3 && Perk.autounlockEU1.isBought) {
    for (const id of [1, 2, 3]) player.eternityUpgrades.add(id);
  }
  if (player.eternityUpgrades.size < 6 && Perk.autounlockEU2.isBought) {
    for (const id of [4, 5, 6]) player.eternityUpgrades.add(id);
  }
}

function eternityResetReplicanti() {
<<<<<<< HEAD
  player.replicanti.unl = EternityMilestone.unlockReplicanti.isReached;
=======
  player.replicanti.unl = player.eternities.gte(50);
>>>>>>> e471e5ad
  player.replicanti.amount = player.replicanti.unl ? new Decimal(1) : new Decimal(0);
  player.replicanti.chance = 0.01;
  player.replicanti.chanceCost = new Decimal(1e150);
  player.replicanti.interval = 1000;
  player.replicanti.intervalCost = new Decimal(1e140);
  player.replicanti.gal = 0;
  player.replicanti.galaxies = 0;
  player.replicanti.galCost = new Decimal(1e170);
<<<<<<< HEAD
  if (EternityMilestone.autobuyerReplicantiGalaxy.isReached && 
    player.replicanti.galaxybuyer === undefined) player.replicanti.galaxybuyer = false;
=======
  if (player.eternities.gte(3) && player.replicanti.galaxybuyer === undefined) player.replicanti.galaxybuyer = false;
>>>>>>> e471e5ad
}

function askEternityConfirmation() {
    if (!player.options.confirmations.eternity) {
        return true;
    }
    let message = "Eternity will reset everything except achievements and challenge records. " +
        "You will also gain an Eternity point and unlock various upgrades.";
    return confirm(message);
}

function resetInfinityPointsOnEternity() {
  resetInfinityPoints();
  Achievement(104).applyEffect(v => player.infinityPoints = player.infinityPoints.max(v));
}

function resetInfinityPoints() {
  player.infinityPoints = Effects.max(
    0,
    Perk.startIP1,
    Perk.startIP2
  ).toDecimal();
}

class EternityMilestoneState {
  constructor(config) {
    this.config = config;
  }

  get isReached() {
    return player.eternities.gte(this.config.eternities);
  }
}

const EternityMilestone = (function() {
  const db = GameDatabase.eternity.milestones;
  const infinityDims = Array.dimensionTiers
    .map(tier => new EternityMilestoneState(db["autobuyerID" + tier]));
  return {
    autobuyerIPMult: new EternityMilestoneState(db.autobuyerIPMult),
    keepAutobuyers: new EternityMilestoneState(db.keepAutobuyers),
    autobuyerReplicantiGalaxy: new EternityMilestoneState(db.autobuyerReplicantiGalaxy),
    keepInfinityUpgrades: new EternityMilestoneState(db.keepInfinityUpgrades),
    bigCrunchModes: new EternityMilestoneState(db.bigCrunchModes),
    autoEP: new EternityMilestoneState(db.autoEP),
    autoIC: new EternityMilestoneState(db.autoIC),
    autobuyMaxGalaxies: new EternityMilestoneState(db.autobuyMaxGalaxies),
    autobuyMaxDimboosts: new EternityMilestoneState(db.autobuyMaxDimboosts),
    autobuyerID: tier => infinityDims[tier - 1],
    keepBreakUpgrades: new EternityMilestoneState(db.keepBreakUpgrades),
    autoUnlockID: new EternityMilestoneState(db.autoUnlockID),
    unlockAllND: new EternityMilestoneState(db.unlockAllND),
    autobuyerReplicantiChance: new EternityMilestoneState(db.autobuyerReplicantiChance),
    unlockReplicanti: new EternityMilestoneState(db.unlockReplicanti),
    autobuyerReplicantiInterval: new EternityMilestoneState(db.autobuyerReplicantiInterval),
    autobuyerReplicantiMaxGalaxies: new EternityMilestoneState(db.autobuyerReplicantiMaxGalaxies),
    autobuyerEternity: new EternityMilestoneState(db.autobuyerEternity),
    autoInfinities: new EternityMilestoneState(db.autoInfinities),
  };
}());

class EternityUpgradeState extends SetPurchasableMechanicState {
  get currency() {
    return Currency.eternityPoints;
  }

  get set() {
    return player.eternityUpgrades;
  }
}

class EPMultiplierState extends GameMechanicState {
  constructor() {
    super({});
    this.autobuyer = {
      get isUnlocked() {
        return RealityUpgrade(13).isBought;
      },
      get isOn() {
        return player.reality.epmultbuyer;
      },
      set isOn(value) {
        player.reality.epmultbuyer = value;
      }
    };
    this.cachedCost = new Lazy(() => this.costAfterCount(player.epmultUpgrades));
    this.cachedEffectValue = new Lazy(() => Decimal.pow(5, player.epmultUpgrades));
  }

  get canBeApplied() {
    return true;
  }

  get isAffordable() {
    return player.eternityPoints.gte(this.cost);
  }

  get cost() {
    return this.cachedCost.value;
  }

  get boughtAmount() {
    return player.epmultUpgrades;
  }

  set boughtAmount(value) {
    const diff = value - player.epmultUpgrades;
    player.epmultUpgrades = value;
    this.cachedCost.invalidate();
    this.cachedEffectValue.invalidate();
    Autobuyer.eternity.bumpAmount(Decimal.pow(5, diff));
  }

  get effectValue() {
    return this.cachedEffectValue.value;
  }

  purchase() {
    if (!this.isAffordable) return false;
    player.eternityPoints = player.eternityPoints.minus(this.cost);
    ++this.boughtAmount;
    return true;
  }

  buyMax() {
    const bulk = bulkBuyBinarySearch(player.eternityPoints, {
      costFunction: this.costAfterCount,
      cumulative: true,
      firstCost: this.cost,
    }, this.boughtAmount);
    if (!bulk) return false;
    player.eternityPoints = player.eternityPoints.minus(bulk.purchasePrice);
    this.boughtAmount += bulk.quantity;
    return true;
  }

  reset() {
    this.boughtAmount = 0;
  }

  costAfterCount(count) {
    // Up to just past 1e100
    if (count <= 58) return Decimal.pow(50, count).times(500);
    // Up to just past Number.MAX_VALUE
    if (count <= 153) return Decimal.pow(100, count).times(500);
    // Up to just past 1e1300
    if (count <= 481) return Decimal.pow(500, count).times(500);
    // Up to 1e4000
    if (count <= 1333) return Decimal.pow(1000, count).times(500);
    return Decimal.pow(1000, count + Math.pow(count - 1334, 1.2)).times(500);
  }
}


const EternityUpgrade = (function() {
  const db = GameDatabase.eternity.upgrades;
  return {
    idMultEP: new EternityUpgradeState(db.idMultEP),
    idMultEternities: new EternityUpgradeState(db.idMultEternities),
    idMultICRecords: new EternityUpgradeState(db.idMultICRecords),
    tdMultAchs: new EternityUpgradeState(db.tdMultAchs),
    tdMultTheorems: new EternityUpgradeState(db.tdMultTheorems),
    tdMultRealTime: new EternityUpgradeState(db.tdMultRealTime),
    epMult: new EPMultiplierState(),
  };
}());<|MERGE_RESOLUTION|>--- conflicted
+++ resolved
@@ -20,18 +20,13 @@
     EventHub.dispatch(GameEvent.ETERNITY_RESET_BEFORE);
     player.bestEternity = Math.min(player.thisEternity, player.bestEternity);
     player.eternityPoints = player.eternityPoints.plus(gainedEternityPoints());
-<<<<<<< HEAD
     addEternityTime(
       player.thisEternity, 
       player.thisEternityRealTime, 
       gainedEternityPoints(), 
       Effects.product(RealityUpgrade(3))
     );
-    player.eternities += Effects.product(RealityUpgrade(3));
-=======
-    addEternityTime(player.thisEternity, player.thisEternityRealTime, gainedEternityPoints());
     player.eternities = player.eternities.add(Effects.product(RealityUpgrade(3)));
->>>>>>> e471e5ad
   }
 
   if (EternityChallenge.isRunning) {
@@ -132,14 +127,9 @@
   player.thisInfinityTime = 0;
   player.thisInfinityLastBuyTime = 0;
   player.thisInfinityRealTime = 0;
-<<<<<<< HEAD
   player.resets = (EternityMilestone.keepInfinityUpgrades.isReached) ? 4 : 0;
   player.galaxies = (EternityMilestone.keepInfinityUpgrades.isReached) ? 1 : 0;
   player.tickDecrease = 0.9;
-=======
-  player.dimensionBoosts = player.eternities.gte(4) ? 4 : 0;
-  player.galaxies = player.eternities.gte(4) ? 1 : 0;
->>>>>>> e471e5ad
   player.partInfinityPoint = 0;
   player.partInfinitied = 0;
   player.infMult = new Decimal(1);
@@ -150,19 +140,11 @@
   player.thisEternity = 0;
   player.thisEternityRealTime = 0;
   player.totalTickGained = 0;
-<<<<<<< HEAD
   player.offlineProd = EternityMilestone.keepBreakUpgrades.isReached ? player.offlineProd : 0;
   player.offlineProdCost = EternityMilestone.keepBreakUpgrades.isReached ? player.offlineProdCost : 1e7;
   player.eterc8ids = 50;
   player.eterc8repl = 40;
   if (EternityMilestone.keepBreakUpgrades.isReached) {
-=======
-  player.offlineProd = player.eternities.gte(20) ? player.offlineProd : 0;
-  player.offlineProdCost = player.eternities.gte(20) ? player.offlineProdCost : 1e7;
-  player.eterc8ids = 50;
-  player.eterc8repl = 40;
-  if (player.eternities.lt(20)) {
->>>>>>> e471e5ad
     player.infinityRebuyables = [0, 0];
     GameCache.tickSpeedMultDecrease.invalidate();
     GameCache.dimensionMultDecrease.invalidate();
@@ -192,11 +174,7 @@
 }
 
 function eternityResetReplicanti() {
-<<<<<<< HEAD
   player.replicanti.unl = EternityMilestone.unlockReplicanti.isReached;
-=======
-  player.replicanti.unl = player.eternities.gte(50);
->>>>>>> e471e5ad
   player.replicanti.amount = player.replicanti.unl ? new Decimal(1) : new Decimal(0);
   player.replicanti.chance = 0.01;
   player.replicanti.chanceCost = new Decimal(1e150);
@@ -205,12 +183,8 @@
   player.replicanti.gal = 0;
   player.replicanti.galaxies = 0;
   player.replicanti.galCost = new Decimal(1e170);
-<<<<<<< HEAD
   if (EternityMilestone.autobuyerReplicantiGalaxy.isReached && 
     player.replicanti.galaxybuyer === undefined) player.replicanti.galaxybuyer = false;
-=======
-  if (player.eternities.gte(3) && player.replicanti.galaxybuyer === undefined) player.replicanti.galaxybuyer = false;
->>>>>>> e471e5ad
 }
 
 function askEternityConfirmation() {
