--- conflicted
+++ resolved
@@ -6,16 +6,16 @@
 }
 
 function eternity(force, auto, switchingDilation) {
-<<<<<<< HEAD
   if (switchingDilation && !canEternity()) {
     force = true;
   }
   
   if (force) {
-    player.currentEternityChall = "";
+    player.challenge.eternity.current = 0;
   }
   else {
-    if (!canEternity() || (!auto && !askEternityConfirmation())) return false;
+    if (!canEternity()) return false;
+    if (!auto && !askEternityConfirmation()) return false;
     EventHub.dispatch(GameEvent.ETERNITY_RESET_BEFORE);
     player.bestEternity = Math.min(player.thisEternity, player.bestEternity);
     player.eternityPoints = player.eternityPoints.plus(gainedEternityPoints());
@@ -24,29 +24,14 @@
   }
 
   if (player.eternities < 20 && Autobuyer.dimboost.isUnlocked) Autobuyer.dimboost.buyMaxInterval = 1;
-  if (EternityChallenge.isRunning()) {
-    const challenge = EternityChallenge.current();
+  if (EternityChallenge.isRunning) {
+    const challenge = EternityChallenge.current;
     challenge.addCompletion();
     if (Perk.studyECBulk.isBought) {
       while (!challenge.isFullyCompleted && challenge.canBeCompleted) {
         challenge.addCompletion();
-=======
-    if (switchingDilation) {
-      if (!canEternity()) force = true;
-    }
-    if (force) {
-      player.challenge.eternity.current = 0;
-    }
-    else {
-      if (!canEternity()) return false;
-      if (!auto && !askEternityConfirmation()) return false;
-      EventHub.dispatch(GameEvent.ETERNITY_RESET_BEFORE);
-      if (player.thisEternity < player.bestEternity) {
-        player.bestEternity = player.thisEternity;
->>>>>>> 07711bfa
       }
     }
-<<<<<<< HEAD
     player.etercreq = 0;
     respecTimeStudies();
   }
@@ -113,148 +98,17 @@
 
 function initializeChallengeCompletions() {
   player.challenges = [];
-    if (EternityMilestone.keepAutobuyers.isReached) {
-      for (const challenge of NormalChallenge.all) {
-        challenge.complete();
-      }
-    }
-    if (Achievement(133).isEnabled) {
-      for (const challenge of InfinityChallenge.all) {
-        challenge.complete();
-      }
-    }
-}
-=======
-    if (player.eternities < 20 && Autobuyer.dimboost.isUnlocked) Autobuyer.dimboost.buyMaxInterval = 1;
-    if (EternityChallenge.isRunning) {
-      const challenge = EternityChallenge.current;
-      challenge.addCompletion();
-      if (Perk.studyECBulk.isBought) {
-        while (!challenge.isFullyCompleted && challenge.canBeCompleted) {
-          challenge.addCompletion();
-        }
-      }
-      player.etercreq = 0;
-      respecTimeStudies();
-  }
-
-    player.infinitiedBank = player.infinitiedBank.plusEffectsOf(
-      Achievement(131),
-      TimeStudy(191)
-    );
-    if (player.dilation.active && !force) {
-        player.dilation.tachyonParticles = player.dilation.tachyonParticles.plus(getTachyonGain());
-        player.dilation.totalTachyonParticles = player.dilation.totalTachyonParticles.plus(getTachyonGain())
-    }
-    RealityUpgrades.tryUnlock([6, 10]);
-    if (!force) {
-        player.eternities += Effects.product(RealityUpgrade(3));
-    }
-    player.sacrificed = new Decimal(0);
-
-    resetChallengesOnEternity();
-
-    player.infinitied = new Decimal(0);
-    player.bestInfinityTime = 999999999999;
-    player.thisInfinityTime = 0;
-    player.thisInfinityRealTime = 0;
-    player.resets = (player.eternities >= 4) ? 4  : 0;
-    player.galaxies = (player.eternities >= 4) ? 1  : 0;
-    player.tickDecrease = 0.9;
-    if (player.eternities < 2) {
-      Autobuyer.resetUnlockables();
-    }
-    player.partInfinityPoint = 0;
-    player.partInfinitied = 0;
-    player.break= player.eternities >= 2 ? player.break : false;
-    player.infMult = new Decimal(1);
-    player.infMultCost = new Decimal(10);
-    if (player.eternities < 20) {
-      player.infinityRebuyables = [0, 0];
-      GameCache.tickSpeedMultDecrease.invalidate();
-      GameCache.dimensionMultDecrease.invalidate();
-    }
-    player.postChallUnlocked = Achievement(133).isEnabled ? 8 : 0;
-    player.infDimensionsUnlocked = [false, false, false, false, false, false, false, false];
-    player.infinityPower = new Decimal(1);
-    player.timeShards = new Decimal(0);
-    player.tickThreshold = new Decimal(1);
-    player.thisEternity = 0;
-    player.thisEternityRealTime = 0;
-    player.totalTickGained = 0;
-    player.offlineProd = player.eternities >= 20 ? player.offlineProd : 0;
-    player.offlineProdCost = player.eternities >= 20 ? player.offlineProdCost : 1e7;
-    if (player.eternities < 7 && !Achievement(133).isEnabled) {
-        player.autoSacrifice = 1;
-    }
-    player.eternityChallGoal = new Decimal(Decimal.MAX_NUMBER);
-    player.challenge.eternity.current = 0;
-    player.autoIP = new Decimal(0);
-    player.autoTime = 1e300;
-    player.eterc8ids = 50;
-    player.eterc8repl = 40;
-    player.dimlife = true;
-    player.dead = true;
-
-    player.dilation.active = false;
-
-    resetInfinityRuns();
-    fullResetInfDimensions();
-    eternityResetReplicanti();
-    resetChallengeStuff();
-    resetDimensions();
-    if (player.respec) respecTimeStudies();
-    player.respec = false;
-    if (player.replicanti.unl) player.replicanti.amount = new Decimal(1);
-    player.replicanti.galaxies = 0;
-
-    if (player.infinitied.gt(0) && !NormalChallenge(1).isCompleted) {
-      NormalChallenge(1).complete();
-      Autobuyer.tryUnlockAny();
-    }
-    
-    if (Effarig.isRunning && !EffarigUnlock.eternity.isUnlocked && player.infinityPoints.gt(Decimal.MAX_NUMBER)) {
-      EffarigUnlock.eternity.unlock();
-      Modal.message.show(`Effarig Eternity reward: Glyph Level cap raised to ${Effarig.glyphLevelCap} and IP multipliers apply with full effect; eternity count generates infinities and The Enslaved Ones have been unlocked.`);
-    }
-    
-    resetInfinityPointsOnEternity();
-    resetInfDimensions();
-    IPminpeak = new Decimal(0);
-    EPminpeak = new Decimal(0);
-    resetTimeDimensions();
-    try {
-        kong.submitStats('Eternities', player.eternities);
-    } catch (err) {
-        console.log("Couldn't load Kongregate API")
-    }
-    if (player.eternities > 2 && player.replicanti.galaxybuyer === undefined) player.replicanti.galaxybuyer = false;
-    resetTickspeed();
-    playerInfinityUpgradesOnEternity();
-    if (player.eternities === 1 || (player.reality.rebuyables[3] > 0 && player.eternities === RealityUpgrade(3).effectValue && player.eternityPoints.lte(10))) {
-        Tab.dimensions.time.show();
-    }
-    AchievementTimers.marathon2.reset();
-
-    RealityUpgrades.tryUnlock([11, 12, 13, 14, 15, 25]);
-
-    if (RealityUpgrade(13).isBought) {
-        if (player.reality.epmultbuyer) EternityUpgrade.epMult.buyMax();
-        for (var i = 1; i < 9; i++) {
-            if (player.reality.tdbuyers[i - 1]) {
-                buyMaxTimeDimTier(i);
-            }
-        }
-    }
-
-    if (player.eternityUpgrades.size < 3 && Perk.autounlockEU1.isBought) {
-      for (const id of [1, 2, 3]) player.eternityUpgrades.add(id);
-    }
-
-    if (player.eternityUpgrades.size < 6 && Perk.autounlockEU2.isBought) {
-      for (const id of [4, 5, 6]) player.eternityUpgrades.add(id);
-    }
->>>>>>> 07711bfa
+  if (EternityMilestone.keepAutobuyers.isReached) {
+    for (const challenge of NormalChallenge.all) {
+      challenge.complete();
+    }
+  }
+  if (Achievement(133).isEnabled) {
+    for (const challenge of InfinityChallenge.all) {
+      challenge.complete();
+    }
+  }
+}
 
 function initializeResourcesAfterEternity() {
   player.sacrificed = new Decimal(0);
