--- conflicted
+++ resolved
@@ -16,16 +16,8 @@
 
 function startDilatedEternityRequest() {
   if (!PlayerProgress.dilationUnlocked()) return;
-<<<<<<< HEAD
   if (player.options.confirmations.dilation && !player.dilation.active) {
     Modal.enterDilation.show();
-=======
-  if (player.options.confirmations.dilation) {
-    if (!confirm(`Dilating time will start a new eternity, and all of your Antimatter Dimension/Infinity
-    Dimension/Time Dimension multiplier's exponents and tickspeed multiplier's exponent will be reduced to
-    ^ 0.75. If you can Eternity while Dilated, you'll be rewarded with Tachyon Particles based on your
-    antimatter and already held Tachyon Particles.`)) return;
->>>>>>> 788b49ca
   }
   if (player.dilation.active && player.options.animations.dilation && document.body.style.animation === "") {
     undilationAnimation();
