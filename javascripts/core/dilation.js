"use strict";

function dilationAnimation() {
  document.body.style.animation = "dilate 2s 1 linear";
  setTimeout(() => {
      document.body.style.animation = "";
  }, 2000);
}

function undilationAnimation() {
  document.body.style.animation = "undilate 2s 1 linear";
  setTimeout(() => {
      document.body.style.animation = "";
  }, 2000);
}

function startDilatedEternityRequest() {
  if (!PlayerProgress.dilationUnlocked()) return;
  if (player.dilation.active) {
    if (player.options.animations.dilation && document.body.style.animation === "") {
      undilationAnimation();
      setTimeout(() => {
        eternity(false, false, { switchingDilation: true });
      }, 1000);
    } else {
      eternity(false, false, { switchingDilation: true });
    }
  } else if (player.options.confirmations.dilation) {
    Modal.enterDilation.show();
  } else {
    startDilatedEternity();
  }
}

function startDilatedEternity(auto) {
  if (!PlayerProgress.dilationUnlocked()) return;
  if (player.dilation.active) {
    eternity(false, auto, { switchingDilation: true });
    return;
  }
  Achievement(136).unlock();
<<<<<<< HEAD
  player.dilation.lastEP.copyFrom(Currency.eternityPoints);
=======
>>>>>>> bdab89e2
  eternity(false, auto, { switchingDilation: true });
  player.dilation.active = true;
}

const DIL_UPG_NAMES = [
  null, "dtGain", "galaxyThreshold", "tachyonGain", "doubleGalaxies", "tdMultReplicanti",
  "ndMultDT", "ipMultDT", "timeStudySplit", "dilationPenalty", "ttGenerator"
];

function buyDilationUpgrade(id, bulk) {
  // Upgrades 1-3 are rebuyable, and can be automatically bought in bulk with a perk shop upgrade
  const upgrade = DilationUpgrade[DIL_UPG_NAMES[id]];
  if (id > 3) {
    if (player.dilation.upgrades.has(id)) return false;
    if (!Currency.dilatedTime.purchase(upgrade.cost)) return false;
    player.dilation.upgrades.add(id);
    if (id === 4) player.dilation.totalTachyonGalaxies *= 2;
  } else {
    const upgAmount = player.dilation.rebuyables[id];
    if (Currency.dilatedTime.lt(upgrade.cost) || upgAmount >= upgrade.config.purchaseCap) return false;

    let buying = Decimal.affordGeometricSeries(Currency.dilatedTime.value,
      upgrade.config.initialCost, upgrade.config.increment, upgAmount).toNumber();
    buying = Math.clampMax(buying, Effects.max(1, PerkShopUpgrade.bulkDilation));
    buying = Math.clampMax(buying, upgrade.config.purchaseCap - upgAmount);
    if (!bulk) {
      buying = Math.clampMax(buying, 1);
    }
    const cost = Decimal.sumGeometricSeries(buying, upgrade.config.initialCost, upgrade.config.increment, upgAmount);
    Currency.dilatedTime.subtract(cost);
    player.dilation.rebuyables[id] += buying;
    if (id === 2) {
      if (!Perk.bypassTGReset.isBought) Currency.dilatedTime.reset();
      player.dilation.nextThreshold = new Decimal(1000);
      player.dilation.baseTachyonGalaxies = 0;
      player.dilation.totalTachyonGalaxies = 0;
    }

    if (id === 3) {
      let retroactiveTPFactor = Effects.max(
        1,
        Perk.retroactiveTP1,
        Perk.retroactiveTP2,
        Perk.retroactiveTP3,
        Perk.retroactiveTP4
      );
      if (Enslaved.isRunning) {
        retroactiveTPFactor = Math.pow(retroactiveTPFactor, Enslaved.tachyonNerf);
      }
      Currency.tachyonParticles.multiply(Decimal.pow(retroactiveTPFactor, buying));
    }
  }
  return true;
}

function getTachyonGalaxyMult() {
  const thresholdMult = 3.65 * DilationUpgrade.galaxyThreshold.effectValue + 0.35;
  const glyphEffect = getAdjustedGlyphEffect("dilationgalaxyThreshold");
  const glyphReduction = glyphEffect === 0 ? 1 : glyphEffect;
  return 1 + thresholdMult * glyphReduction;
}

function getDilationGainPerSecond() {
  let dtRate = new Decimal(Currency.tachyonParticles.value)
    .timesEffectsOf(
      DilationUpgrade.dtGain,
      Achievement(132),
      Achievement(137),
      RealityUpgrade(1),
      AlchemyResource.dilation
    );
  dtRate = dtRate.times(getAdjustedGlyphEffect("dilationDT"));
  dtRate = dtRate.times(
    Math.clampMin(Decimal.log10(player.replicanti.amount) * getAdjustedGlyphEffect("replicationdtgain"), 1));
  dtRate = dtRate.times(Ra.gamespeedDTMult());
  if (Enslaved.isRunning) {
    dtRate = Decimal.pow10(Math.pow(dtRate.plus(1).log10(), 0.85) - 1);
  }
  dtRate = dtRate.times(RA_UNLOCKS.TT_BOOST.effect.dilatedTime());
  if (V.isRunning) dtRate = dtRate.pow(0.5);
  return dtRate;
}

function tachyonGainMultiplier() {
  return new Decimal(1).timesEffectsOf(
    DilationUpgrade.tachyonGain,
    GlyphSacrifice.dilation,
    Achievement(132),
    RealityUpgrade(4),
    RealityUpgrade(8),
    RealityUpgrade(15)
  );
}

function rewardTP() {
<<<<<<< HEAD
  Currency.tachyonParticles.bumpTo(getTP(Currency.antimatter.value));
=======
  player.dilation.tachyonParticles = Decimal.max(player.dilation.tachyonParticles, getTP(Currency.antimatter.value));
  player.dilation.lastEP = player.eternityPoints;
>>>>>>> bdab89e2
}

// Returns the TP that would be gained this run
function getTP(antimatter) {
  let tachyon = Decimal
    .pow(Decimal.log10(antimatter) / 400, 1.5)
    .times(tachyonGainMultiplier());
  if (Enslaved.isRunning) tachyon = tachyon.pow(Enslaved.tachyonNerf);
  return tachyon;
}

// Returns the amount of TP gained, subtracting out current TP; used only for displaying gained TP
function getTachyonGain() {
  return getTP(Currency.antimatter.value).minus(Currency.tachyonParticles.value).clampMin(0);
}

// Returns the minimum antimatter needed in order to gain more TP; used only for display purposes
function getTachyonReq() {
  let effectiveTP = Currency.tachyonParticles.value;
  if (Enslaved.isRunning) effectiveTP = effectiveTP.pow(1 / Enslaved.tachyonNerf);
  return Decimal.pow10(
    effectiveTP
      .times(Math.pow(400, 1.5))
      .dividedBy(tachyonGainMultiplier())
      .pow(2 / 3)
      .toNumber()
  );
}

function dilatedValueOf(value) {
  const log10 = value.log10();
  const dilationPenalty = 0.75 * Effects.product(DilationUpgrade.dilationPenalty);
  return Decimal.pow10(Math.sign(log10) * Math.pow(Math.abs(log10), dilationPenalty));
}

class DilationUpgradeState extends SetPurchasableMechanicState {
  get currency() {
    return Currency.dilatedTime;
  }

  get set() {
    return player.dilation.upgrades;
  }

  onPurchased() {
    if (this.id === 4) {
      player.dilation.totalTachyonGalaxies *= 2;
    }
  }
}

class RebuyableDilationUpgradeState extends RebuyableMechanicState {
  get currency() {
    return Currency.dilatedTime;
  }

  get boughtAmount() {
    return player.dilation.rebuyables[this.id];
  }

  set boughtAmount(value) {
    player.dilation.rebuyables[this.id] = value;
  }

  get isCapped() {
    return this.config.reachedCapFn();
  }

  purchase(bulk) {
    buyDilationUpgrade(this.config.id, bulk);
  }
}

const DilationUpgrade = (function() {
  const db = GameDatabase.eternity.dilation;
  return {
    dtGain: new RebuyableDilationUpgradeState(db.dtGain),
    galaxyThreshold: new RebuyableDilationUpgradeState(db.galaxyThreshold),
    tachyonGain: new RebuyableDilationUpgradeState(db.tachyonGain),
    doubleGalaxies: new DilationUpgradeState(db.doubleGalaxies),
    tdMultReplicanti: new DilationUpgradeState(db.tdMultReplicanti),
    ndMultDT: new DilationUpgradeState(db.ndMultDT),
    ipMultDT: new DilationUpgradeState(db.ipMultDT),
    timeStudySplit: new DilationUpgradeState(db.timeStudySplit),
    dilationPenalty: new DilationUpgradeState(db.dilationPenalty),
    ttGenerator: new DilationUpgradeState(db.ttGenerator),
  };
}());

const DilationUpgrades = {
  rebuyable: [
    DilationUpgrade.dtGain,
    DilationUpgrade.galaxyThreshold,
    DilationUpgrade.tachyonGain,
  ],
  fromId: (function() {
    const upgradesById = [];
    for (const upgrade of Object.values(DilationUpgrade)) {
      upgradesById[upgrade.id] = upgrade;
    }
    return id => upgradesById[id];
  }()),
};<|MERGE_RESOLUTION|>--- conflicted
+++ resolved
@@ -39,10 +39,6 @@
     return;
   }
   Achievement(136).unlock();
-<<<<<<< HEAD
-  player.dilation.lastEP.copyFrom(Currency.eternityPoints);
-=======
->>>>>>> bdab89e2
   eternity(false, auto, { switchingDilation: true });
   player.dilation.active = true;
 }
@@ -138,12 +134,8 @@
 }
 
 function rewardTP() {
-<<<<<<< HEAD
   Currency.tachyonParticles.bumpTo(getTP(Currency.antimatter.value));
-=======
-  player.dilation.tachyonParticles = Decimal.max(player.dilation.tachyonParticles, getTP(Currency.antimatter.value));
-  player.dilation.lastEP = player.eternityPoints;
->>>>>>> bdab89e2
+  player.dilation.lastEP.copyFrom(Currency.eternityPoints);
 }
 
 // Returns the TP that would be gained this run
