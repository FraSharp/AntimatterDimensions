import { RebuyableMechanicState, SetPurchasableMechanicState } from "./game-mechanics/index";
import { DC } from "./constants";
import FullScreenAnimationHandler from "./full-screen-animation-handler";
import { SpeedrunMilestones } from "./speedrun";

export function animateAndDilate() {
<<<<<<< HEAD
  FullScreenAnimationHandler.display("dilate", 2);
=======
  document.body.style.animation = "a-dilate 2s 1 linear";
  setTimeout(() => {
    document.body.style.animation = "";
  }, 2000);
>>>>>>> ac813a2f
  setTimeout(startDilatedEternity, 1000);
}

export function animateAndUndilate() {
<<<<<<< HEAD
  FullScreenAnimationHandler.display("undilate", 2);
=======
  document.body.style.animation = "a-undilate 2s 1 linear";
  setTimeout(() => {
    document.body.style.animation = "";
  }, 2000);
>>>>>>> ac813a2f
  setTimeout(() => {
    eternity(false, false, { switchingDilation: true });
  }, 1000);
}

export function startDilatedEternityRequest() {
  if (!PlayerProgress.dilationUnlocked() || (Pelle.isDoomed && !Pelle.canDilateInPelle)) return;
  const playAnimation = player.options.animations.dilation && !FullScreenAnimationHandler.isDisplaying;
  if (player.dilation.active) {
    // TODO Dilation modal
    if (playAnimation) {
      animateAndUndilate();
    } else {
      eternity(false, false, { switchingDilation: true });
    }
  } else if (player.options.confirmations.dilation) {
    Modal.enterDilation.show();
  } else if (playAnimation) {
    animateAndDilate();
  } else {
    startDilatedEternity();
  }
  if (Pelle.isDoomed && !player.options.confirmations.dilation) {
    PelleStrikes.dilation.trigger();
  }
}

export function startDilatedEternity(auto) {
  if (!PlayerProgress.dilationUnlocked()) return;
  if (player.dilation.active) {
    eternity(false, auto, { switchingDilation: true });
    return;
  }
  Achievement(136).unlock();
  eternity(false, auto, { switchingDilation: true });
  player.dilation.active = true;
}

const DIL_UPG_NAMES = [
  null, "dtGain", "galaxyThreshold", "tachyonGain", "doubleGalaxies", "tdMultReplicanti",
  "ndMultDT", "ipMultDT", "timeStudySplit", "dilationPenalty", "ttGenerator",
  "dtGainPelle", "galaxyMultiplier", "tickspeedPower", "galaxyThresholdPelle", "flatDilationMult"
];

export function buyDilationUpgrade(id, bulk = 1) {
  // Upgrades 1-3 are rebuyable, and can be automatically bought in bulk with a perk shop upgrade
  const upgrade = DilationUpgrade[DIL_UPG_NAMES[id]];
  if (id > 3 && id < 11) {
    if (player.dilation.upgrades.has(id)) return false;
    if (!Currency.dilatedTime.purchase(upgrade.cost)) return false;
    player.dilation.upgrades.add(id);
    if (id === 4) player.dilation.totalTachyonGalaxies *= 2;
  } else {
    const upgAmount = player.dilation.rebuyables[id];
    if (Currency.dilatedTime.lt(upgrade.cost) || upgAmount >= upgrade.config.purchaseCap) return false;

    let buying = Decimal.affordGeometricSeries(Currency.dilatedTime.value,
      upgrade.config.initialCost, upgrade.config.increment, upgAmount).toNumber();
    buying = Math.clampMax(buying, bulk);
    buying = Math.clampMax(buying, upgrade.config.purchaseCap - upgAmount);
    const cost = Decimal.sumGeometricSeries(buying, upgrade.config.initialCost, upgrade.config.increment, upgAmount);
    Currency.dilatedTime.subtract(cost);
    player.dilation.rebuyables[id] += buying;
    if (id === 2) {
      if (!Perk.bypassTGReset.isBought) Currency.dilatedTime.reset();
      player.dilation.nextThreshold = DC.E3;
      player.dilation.baseTachyonGalaxies = 0;
      player.dilation.totalTachyonGalaxies = 0;
    }

    if (id === 3 && !Pelle.isDisabled("tpMults")) {
      let retroactiveTPFactor = Effects.max(
        1,
        Perk.retroactiveTP1,
        Perk.retroactiveTP2,
        Perk.retroactiveTP3,
        Perk.retroactiveTP4
      );
      if (Enslaved.isRunning) {
        retroactiveTPFactor = Math.pow(retroactiveTPFactor, Enslaved.tachyonNerf);
      }
      Currency.tachyonParticles.multiply(Decimal.pow(retroactiveTPFactor, buying));
    }
  }
  return true;
}

export function getTachyonGalaxyMult(thresholdUpgrade) {
  // This specifically needs to be an undefined check because sometimes thresholdUpgrade is zero
  const upgrade = thresholdUpgrade === undefined ? DilationUpgrade.galaxyThreshold.effectValue : thresholdUpgrade;
  const thresholdMult = 3.65 * upgrade + 0.35;
  const glyphEffect = getAdjustedGlyphEffect("dilationgalaxyThreshold");
  const glyphReduction = glyphEffect === 0 ? 1 : glyphEffect;
  const power = DilationUpgrade.galaxyThresholdPelle.canBeApplied
    ? DilationUpgrade.galaxyThresholdPelle.effectValue : 1;
  return (1 + thresholdMult * glyphReduction) ** power;
}

export function getDilationGainPerSecond() {
  const mult = NG.multiplier;
  if (Pelle.isDoomed) {
    const tachyonEffect = Currency.tachyonParticles.value.pow(PelleRifts.death.milestones[1].effectOrDefault(1));
    return new Decimal(tachyonEffect)
      .timesEffectsOf(DilationUpgrade.dtGain, DilationUpgrade.dtGainPelle, DilationUpgrade.flatDilationMult)
      .times(Pelle.specialGlyphEffect.dilation).div(3e4).times(mult);
  }
  let dtRate = new Decimal(Currency.tachyonParticles.value)
    .timesEffectsOf(
      DilationUpgrade.dtGain,
      Achievement(132),
      Achievement(137),
      RealityUpgrade(1),
      AlchemyResource.dilation,
      Ra.unlocks.continuousTTBoost.effects.dilatedTime,
      Ra.unlocks.peakGamespeedDT
    );
  dtRate = dtRate.times(getAdjustedGlyphEffect("dilationDT"));
  dtRate = dtRate.times(
    Math.clampMin(Decimal.log10(Replicanti.amount) * getAdjustedGlyphEffect("replicationdtgain"), 1));
  if (Enslaved.isRunning && !dtRate.eq(0)) dtRate = Decimal.pow10(Math.pow(dtRate.plus(1).log10(), 0.85) - 1);
  dtRate = dtRate.times(mult);
  if (V.isRunning) dtRate = dtRate.pow(0.5);
  return dtRate;
}

function tachyonGainMultiplier() {
  if (Pelle.isDisabled("tpMults")) return new Decimal(1);
  return DC.D1.timesEffectsOf(
    DilationUpgrade.tachyonGain,
    GlyphSacrifice.dilation,
    Achievement(132),
    RealityUpgrade(4),
    RealityUpgrade(8),
    RealityUpgrade(15)
  );
}

export function rewardTP() {
  Currency.tachyonParticles.bumpTo(getTP(Currency.antimatter.value));
  player.dilation.lastEP = Currency.eternityPoints.value;
}

// Returns the TP that would be gained this run
export function getTP(antimatter) {
  let tachyon = Decimal
    .pow(Decimal.log10(antimatter) / 400, 1.5)
    .times(tachyonGainMultiplier());
  if (Enslaved.isRunning) tachyon = tachyon.pow(Enslaved.tachyonNerf);
  return tachyon;
}

// Returns the amount of TP gained, subtracting out current TP; used only for displaying gained TP
export function getTachyonGain() {
  return getTP(Currency.antimatter.value).minus(Currency.tachyonParticles.value).clampMin(0);
}

// Returns the minimum antimatter needed in order to gain more TP; used only for display purposes
export function getTachyonReq() {
  let effectiveTP = Currency.tachyonParticles.value;
  if (Enslaved.isRunning) effectiveTP = effectiveTP.pow(1 / Enslaved.tachyonNerf);
  return Decimal.pow10(
    effectiveTP
      .times(Math.pow(400, 1.5))
      .dividedBy(tachyonGainMultiplier())
      .pow(2 / 3)
      .toNumber()
  );
}

export function dilatedValueOf(value) {
  const log10 = value.log10();
  const dilationPenalty = 0.75 * Effects.product(DilationUpgrade.dilationPenalty);
  return Decimal.pow10(Math.sign(log10) * Math.pow(Math.abs(log10), dilationPenalty));
}

class DilationUpgradeState extends SetPurchasableMechanicState {
  get currency() {
    return Currency.dilatedTime;
  }

  get set() {
    return player.dilation.upgrades;
  }

  onPurchased() {
    if (this.id === 4) player.dilation.totalTachyonGalaxies *= 2;
    if (this.id === 10) SpeedrunMilestones(15).tryComplete();
  }
}

class RebuyableDilationUpgradeState extends RebuyableMechanicState {
  get currency() {
    return Currency.dilatedTime;
  }

  get boughtAmount() {
    return player.dilation.rebuyables[this.id];
  }

  set boughtAmount(value) {
    player.dilation.rebuyables[this.id] = value;
  }

  get isCapped() {
    return this.config.reachedCap();
  }

  purchase(bulk) {
    buyDilationUpgrade(this.config.id, bulk);
  }
}

export const DilationUpgrade = mapGameDataToObject(
  GameDatabase.eternity.dilation,
  config => (config.rebuyable
    ? new RebuyableDilationUpgradeState(config)
    : new DilationUpgradeState(config))
);

export const DilationUpgrades = {
  rebuyable: [
    DilationUpgrade.dtGain,
    DilationUpgrade.galaxyThreshold,
    DilationUpgrade.tachyonGain,
  ],
  fromId: id => DilationUpgrade.all.find(x => x.id === id)
};<|MERGE_RESOLUTION|>--- conflicted
+++ resolved
@@ -4,26 +4,12 @@
 import { SpeedrunMilestones } from "./speedrun";
 
 export function animateAndDilate() {
-<<<<<<< HEAD
-  FullScreenAnimationHandler.display("dilate", 2);
-=======
-  document.body.style.animation = "a-dilate 2s 1 linear";
-  setTimeout(() => {
-    document.body.style.animation = "";
-  }, 2000);
->>>>>>> ac813a2f
+  FullScreenAnimationHandler.display("a-dilate", 2);
   setTimeout(startDilatedEternity, 1000);
 }
 
 export function animateAndUndilate() {
-<<<<<<< HEAD
-  FullScreenAnimationHandler.display("undilate", 2);
-=======
-  document.body.style.animation = "a-undilate 2s 1 linear";
-  setTimeout(() => {
-    document.body.style.animation = "";
-  }, 2000);
->>>>>>> ac813a2f
+  FullScreenAnimationHandler.display("a-undilate", 2);
   setTimeout(() => {
     eternity(false, false, { switchingDilation: true });
   }, 1000);
