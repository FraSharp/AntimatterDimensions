import { Pelle } from "../globals";

class GlyphEffectState {
  constructor(id, props) {
    this._id = id;
    this._adjustApply = props.adjustApply;
  }

  applyEffect(applyFn) {
    let effectValue = getAdjustedGlyphEffect(this._id);
    if (this._adjustApply !== undefined) {
      effectValue = this._adjustApply(effectValue);
    }
    applyFn(effectValue);
  }
}

export const GlyphEffect = {
  dimBoostPower: new GlyphEffectState("powerdimboost", {
    adjustApply: value => Math.max(1, value)
  }),
  ipMult: new GlyphEffectState("infinityIP", {
    adjustApply: value => Decimal.max(1, value)
  }),
  epMult: new GlyphEffectState("timeEP", {
    adjustApply: value => Decimal.max(1, value)
  })
};

/**
 * This returns just the value, unlike getTotalEffect(), which outputs the softcap status as well
 * This variant is used by GameCache
 * @param {string} effectKey
 * @return {number | Decimal}
 */
export function getAdjustedGlyphEffectUncached(effectKey) {
  return getTotalEffect(effectKey).value;
}

/**
 * This returns just the value, unlike getTotalEffect(), which outputs the softcap status as well
 * @param {string} effectKey
 * @return {number | Decimal}
 */
export function getAdjustedGlyphEffect(effectKey) {
  return GameCache.glyphEffects.value[effectKey];
}

/**
 * Takes the glyph effect value and feeds it through the conversion function that gives the value of the secondary
 * effect from glyph alteration.
 * @param {string} effectKey
 * @return {number | Decimal}
 */
export function getSecondaryGlyphEffect(effectKey) {
  return GameDatabase.reality.glyphEffects[effectKey].conversion(getAdjustedGlyphEffect(effectKey));
}

/**
 * Finds all equipped glyphs with the specified effect and returns an array of effect values.
 * @param {string} effectKey
 * @returns {number[]}
 */
export function getGlyphEffectValues(effectKey) {
<<<<<<< HEAD
  if (!orderedEffectList.includes(effectKey)) {
    throw new Error(`Unknown glyph effect requested "${effectKey}"'`);
=======
  if (orderedEffectList.filter(effect => effect === effectKey).length === 0) {
    throw new Error(`Unknown Glyph effect requested "${effectKey}"'`);
>>>>>>> b88132c4
  }
  return player.reality.glyphs.active
  // eslint-disable-next-line no-bitwise
    .filter(glyph => ((1 << GameDatabase.reality.glyphEffects[effectKey].bitmaskIndex) & glyph.effects) !== 0)
    .filter(glyph => generatedTypes.includes(glyph.type) === GameDatabase.reality.glyphEffects[effectKey].isGenerated)
    .map(glyph => getSingleGlyphEffectFromBitmask(effectKey, glyph));
}

// Combines all specified glyph effects, reduces some boilerplate
function getTotalEffect(effectKey) {
  return GameDatabase.reality.glyphEffects[effectKey].combine(getGlyphEffectValues(effectKey));
}

/**
 * Key is type+effect
 */
export function separateEffectKey(effectKey) {
  let type = "";
  let effect = "";
  for (let i = 0; i < GLYPH_TYPES.length; i++) {
    if (effectKey.substring(0, GLYPH_TYPES[i].length) === GLYPH_TYPES[i]) {
      type = GLYPH_TYPES[i];
      effect = effectKey.substring(GLYPH_TYPES[i].length);
      break;
    }
  }
  return [type, effect];
}

// Turns a glyph effect bitmask into an effect list and corresponding values. This also picks up non-generated effects,
// since there is some id overlap. Those should be filtered out as needed after calling this function.
// eslint-disable-next-line max-params
export function getGlyphEffectValuesFromBitmask(bitmask, level, baseStrength, type) {
  // If we don't specifically exclude companion glyphs, the first-reality EP record is wrong within Doomed since its
  // value is encoded in the rarity field
  const strength = (Pelle.isDoomed && type !== "companion") ? Pelle.glyphStrength : baseStrength;
  return getGlyphEffectsFromBitmask(bitmask)
    .map(effect => ({
      id: effect.id,
      value: effect.effect(level, strength)
    }));
}

// Pulls out a single effect value from a glyph's bitmask, returning just the value (nothing for missing effects)
export function getSingleGlyphEffectFromBitmask(effectName, glyph) {
  const glyphEffect = GameDatabase.reality.glyphEffects[effectName];
  // eslint-disable-next-line no-bitwise
  if ((glyph.effects & (1 << glyphEffect.bitmaskIndex)) === 0) {
    return undefined;
  }
  return glyphEffect.effect(getAdjustedGlyphLevel(glyph), Pelle.isDoomed ? Pelle.glyphStrength : glyph.strength);
}

// Note this function is used for glyph bitmasks, news ticker bitmasks, and offline achievements
export function countValuesFromBitmask(bitmask) {
  let numEffects = 0;
  let bits = bitmask;
  while (bits !== 0) {
    // eslint-disable-next-line no-bitwise
    numEffects += bits & 1;
    // eslint-disable-next-line no-bitwise
    bits >>= 1;
  }
  return numEffects;
}

// Returns both effect value and softcap status
export function getActiveGlyphEffects() {
  let effectValues = orderedEffectList
    .map(effect => ({ effect, values: getGlyphEffectValues(effect) }))
    .filter(ev => ev.values.length > 0)
    .map(ev => ({
      id: ev.effect,
      value: GameDatabase.reality.glyphEffects[ev.effect].combine(ev.values),
    }));
  const effectNames = effectValues.map(e => e.id);

  // Numerically combine cursed effects with other glyph effects which directly conflict with them
  const cursedEffects = ["cursedgalaxies", "curseddimensions", "cursedEP"];
  const conflictingEffects = ["realitygalaxies", "effarigdimensions", "timeEP"];
  const combineFunction = [GlyphCombiner.multiply, GlyphCombiner.multiply, GlyphCombiner.multiplyDecimal];
  for (let i = 0; i < cursedEffects.length; i++) {
    if (effectNames.includes(cursedEffects[i]) && effectNames.includes(conflictingEffects[i])) {
      const combined = combineFunction[i]([getAdjustedGlyphEffect(cursedEffects[i]),
        getAdjustedGlyphEffect(conflictingEffects[i])]);
      if (Decimal.lt(combined, 1)) {
        effectValues = effectValues.filter(e => e.id !== conflictingEffects[i]);
        effectValues.filter(e => e.id === cursedEffects[i])[0].value.value = combined;
      } else {
        effectValues = effectValues.filter(e => e.id !== cursedEffects[i]);
        effectValues.filter(e => e.id === conflictingEffects[i])[0].value.value = combined;
      }
    }
  }

  return effectValues;
}<|MERGE_RESOLUTION|>--- conflicted
+++ resolved
@@ -62,13 +62,8 @@
  * @returns {number[]}
  */
 export function getGlyphEffectValues(effectKey) {
-<<<<<<< HEAD
   if (!orderedEffectList.includes(effectKey)) {
     throw new Error(`Unknown glyph effect requested "${effectKey}"'`);
-=======
-  if (orderedEffectList.filter(effect => effect === effectKey).length === 0) {
-    throw new Error(`Unknown Glyph effect requested "${effectKey}"'`);
->>>>>>> b88132c4
   }
   return player.reality.glyphs.active
   // eslint-disable-next-line no-bitwise
