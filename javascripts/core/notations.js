--- conflicted
+++ resolved
@@ -1,500 +1,497 @@
-class Notation {
-  constructor(name) {
-    this.name = name;
-    this._infDecimal = new Decimal(Number.MAX_VALUE);
-  }
-
-  get isPainful() {
-    return false;
-  }
-
-  /**
-   * @param {Decimal | number | string | undefined | null} value
-   * @param {number} places
-   * @param {number} placesUnder1000
-   * @return {string}
-   */
-  format(value, places, placesUnder1000) {
-    if (typeof value === "number" && !Number.isFinite(value)) {
-      return this.formatInfinite();
-    }
-
-    const decimal = new Decimal(value);
-
-    if (decimal.exponent < 3) {
-      return this.formatUnder1000(decimal.toNumber(), placesUnder1000);
-    }
-
-    if (this.isInfinite(decimal)) {
-      return this.formatInfinite();
-    }
-
-    return this.formatDecimal(decimal, places);
-  }
-
-  /**
-   * @param {number} value
-   * @param {number} places
-   * @returns {string}
-   * @protected
-   */
-  formatUnder1000(value, places) {
-    return value.toFixed(places);
-  }
-
-  formatInfinite() {
-    return "Infinite";
-  }
-
-  /**
-   * @param {Decimal} decimal
-   * @protected
-   */
-  isInfinite(decimal) {
-    const isPreBreak = !player.break || Challenge.isRunning();
-    return !Notation.forcePostBreakFormat && isPreBreak && decimal.gte(this._infDecimal);
-  }
-
-  /**
-   * @param {Decimal} value
-   * @param {number} places
-   * @return {string}
-   * @abstract
-   * @protected
-   */
-  formatDecimal(value, places) {}
-
-  /**
-   * @param {number} power
-   * @return {string}
-   * @protected
-   */
-  formatExponent(power) {
-    if (power < 100000) return power.toString();
-    if (Notation.commasOnExponent(power)) return formatWithCommas(power);
-    return this.formatDecimal(power.toDecimal(), 3);
-  }
-
-  /**
-   * @param {number} power
-   * @return {boolean}
-   * @protected
-   */
-  static commasOnExponent(power) {
-    return player.options.commas && power < 1000000000;
-  }
-
-  /**
-   * Fixes cases like (9.6e3, 0), which results in "10e3" (but we need "1e4" instead)
-   * because toFixed rounds numbers to closest integer
-   * @param {Decimal} value
-   * @param {number} places
-   * @param {number} threshold
-   * @param powerOffset
-   * @return {Decimal}
-   * @protected
-   */
-  fixMantissaOverflow(value, places, threshold, powerOffset) {
-    const pow10 = Math.pow(10, places);
-    const isOverflowing = Math.round(value.mantissa * pow10) >= threshold * pow10;
-    if (!isOverflowing) return value;
-    return Decimal.fromMantissaExponent_noNormalize(1, value.exponent + powerOffset);
-  }
-
-  setCurrent() {
-    player.options.notation = this.name;
-    ui.notationName = this.name;
-  }
-
-  /**
-   * @param {string} name
-   * @return {Notation}
-   */
-  static find(name) {
-    const notation = Notation.all.find(n => n.name === name);
-    return notation === undefined ? Notation.mixedScientific : notation;
-  }
-
-  static get current() {
-    return GameUI.initialized ? ui.notation : Notation.mixedScientific;
-  }
-}
-
-Notation.forcePostBreakFormat = false;
-
-Notation.scientific = new class ScientificNotation extends Notation {
-  formatDecimal(value, places) {
-    const fixedValue = this.fixMantissaOverflow(value, places, 10, 1);
-    const mantissa = fixedValue.mantissa.toFixed(places);
-    const exponent = this.formatExponent(fixedValue.exponent);
-    return `${mantissa}e${exponent}`;
-  }
-}("Scientific");
-
-class EngineeringNotation extends Notation {
-  formatDecimal(value, places) {
-    const engineering = this.makeFixedEngineering(value, places);
-    const mantissa = engineering.mantissa.toFixed(places);
-    const exponent = this.formatExponent(engineering.exponent);
-    return `${mantissa}e${exponent}`;
-  }
-
-  /**
-   * Transforms 1-digit mantissa decimal into 3-digits mantissa decimal
-   * For example: 1.5e5 => 150e3
-   * Note, that it does so in 3 exponent increments, so 1.5e3 is still 1.5e3
-   * @param {Decimal} value
-   * @returns {Decimal}
-   * @protected
-   */
-  makeEngineering(value) {
-    const exponentOffset = value.exponent % 3;
-    return Decimal.fromMantissaExponent_noNormalize(
-      value.mantissa * Math.pow(10, exponentOffset),
-      value.exponent - exponentOffset
-    );
-  }
-
-  /**
-   * @param {Decimal} value
-   * @param {number} places
-   * @protected
-   */
-  makeFixedEngineering(value, places) {
-    const result = this.makeEngineering(value);
-    return this.fixMantissaOverflow(result, places, 1000, 3);
-  }
-}
-
-Notation.engineering = new EngineeringNotation("Engineering");
-
-Notation.standard = new class StandardNotation extends EngineeringNotation {
-  constructor() {
-    super("Standard");
-    this.abbreviations = [
-      '', 'K', 'M', 'B', 'T', 'Qa', 'Qt', 'Sx', 'Sp', 'Oc', 'No', 'Dc', 'UDc', 'DDc',
-      'TDc', 'QaDc', 'QtDc', 'SxDc', 'SpDc', 'ODc', 'NDc', 'Vg', 'UVg', 'DVg', 'TVg',
-      'QaVg', 'QtVg', 'SxVg', 'SpVg', 'OVg', 'NVg', 'Tg', 'UTg', 'DTg', 'TTg', 'QaTg',
-      'QtTg', 'SxTg', 'SpTg', 'OTg', 'NTg', 'Qd', 'UQd', 'DQd', 'TQd', 'QaQd', 'QtQd',
-      'SxQd', 'SpQd', 'OQd', 'NQd', 'Qi', 'UQi', 'DQi', 'TQi', 'QaQi', 'QtQi', 'SxQi',
-      'SpQi', 'OQi', 'NQi', 'Se', 'USe', 'DSe', 'TSe', 'QaSe', 'QtSe', 'SxSe', 'SpSe',
-      'OSe', 'NSe', 'St', 'USt', 'DSt', 'TSt', 'QaSt', 'QtSt', 'SxSt', 'SpSt', 'OSt',
-      'NSt', 'Og', 'UOg', 'DOg', 'TOg', 'QaOg', 'QtOg', 'SxOg', 'SpOg', 'OOg', 'NOg',
-      'Nn', 'UNn', 'DNn', 'TNn', 'QaNn', 'QtNn', 'SxNn', 'SpNn', 'ONn', 'NNn', 'Ce'
-    ];
-  }
-
-  get isPainful() {
-    return true;
-  }
-
-  formatDecimal(value, places) {
-    const engineering = this.makeFixedEngineering(value, places);
-    const mantissa = engineering.mantissa.toFixed(places);
-    const abbreviation = value.exponent <= 303 ?
-      this.abbreviations[engineering.exponent / 3] :
-      StandardNotation.getAbbreviation(value.exponent);
-    return `${mantissa} ${abbreviation}`;
-  }
-
-  /**
-   * @param {number} e
-   * @return {string}
-   * @private
-   */
-  static getAbbreviation(e) {
-    const prefixes = [
-      ['', 'U', 'D', 'T', 'Qa', 'Qt', 'Sx', 'Sp', 'O', 'N'],
-      ['', 'Dc', 'Vg', 'Tg', 'Qd', 'Qi', 'Se', 'St', 'Og', 'Nn'],
-      ['', 'Ce', 'Dn', 'Tc', 'Qe', 'Qu', 'Sc', 'Si', 'Oe', 'Ne']];
-    const prefixes2 = ['', 'MI-', 'MC-', 'NA-', 'PC-', 'FM-'];
-    e = Math.floor(e / 3) - 1;
-    let index2 = 0;
-    let prefix = [prefixes[0][e % 10]];
-    while (e >= 10) {
-      e = Math.floor(e / 10);
-      prefix.push(prefixes[(++index2) % 3][e % 10]);
-    }
-    index2 = Math.floor(index2 / 3);
-    while (prefix.length % 3 !== 0) prefix.push("");
-    let ret = "";
-    while (index2 >= 0) ret += prefix[index2 * 3] + prefix[index2 * 3 + 1] + prefix[index2 * 3 + 2] + prefixes2[index2--];
-    if (ret.endsWith("-")) ret = ret.slice(0, ret.length - 1)
-    return ret.replace("UM", "M").replace("UNA", "NA").replace("UPC", "PC").replace("UFM", "FM");
-  }
-}();
-
-Notation.mixedScientific = new class MixedScientificNotation extends Notation {
-  formatDecimal(value, places) {
-    const notation = value.exponent >= 33 ? Notation.scientific : Notation.standard;
-    return notation.format(value, places);
-  }
-}("Mixed scientific");
-
-Notation.mixedEngineering = new class MixedEngineeringNotation extends Notation {
-  formatDecimal(value, places) {
-    const notation = value.exponent >= 33 ? Notation.engineering : Notation.standard;
-    return notation.format(value, places);
-  }
-}("Mixed engineering");
-
-Notation.infinity = new class InfinityNotation extends Notation {
-  constructor() {
-    super("Infinity");
-    this._infLog10 = Math.log10(Number.MAX_VALUE);
-  }
-
-  formatDecimal(value, places) {
-    const log10 = value.log10();
-    const infinities = log10 / this._infLog10;
-    const infPlaces = infinities < 1000 ? 4 : 3;
-    const formatted = infinities.toFixed(Math.max(infPlaces, places));
-    if (player.options.commas) {
-      const parts = formatted.split(".");
-      return `${formatWithCommas(parts[0])}.${parts[1]}∞`;
-    }
-    else {
-      return `${formatted}∞`;
-    }
-  }
-}("Infinity");
-
-Notation.logarithm = new class LogarithmNotation extends Notation {
-  formatDecimal(value, places) {
-    const log10 = value.log10();
-    if (value.exponent < 100000) {
-      return "e" + log10.toFixed(Math.max(places, 1));
-    }
-    if (Notation.commasOnExponent(value.exponent)) {
-      return "e" + formatWithCommas(log10.toFixed(places));
-    }
-    return "ee" + Math.log10(log10).toFixed(3);
-  }
-}("Logarithm");
-
-Notation.brackets = new class BracketsNotation extends Notation {
-  get isPainful() {
-    return true;
-  }
-
-  formatDecimal(value, places) {
-    let table = [")", "[", "{", "]", "(", "}"];
-    let log6 = Math.LN10 / Math.log(6) * value.log10();
-    let wholePartOfLog = Math.floor(log6);
-    let decimalPartOfLog = log6 - wholePartOfLog;
-    //Easier to convert a number between 0-35 to base 6 than messing with fractions and shit
-    let decimalPartTimes36 = Math.floor(decimalPartOfLog * 36);
-    let string = "";
-    while (wholePartOfLog >= 6) {
-      let remainder = wholePartOfLog % 6;
-      wholePartOfLog -= remainder;
-      wholePartOfLog /= 6;
-      string = table[remainder] + string;
-    }
-    string = "e" + table[wholePartOfLog] + string + ".";
-    string += table[Math.floor(decimalPartTimes36 / 6)];
-    string += table[decimalPartTimes36 % 6];
-    return string;
-  }
-}("Brackets");
-
-class LettersNotation extends EngineeringNotation {
-  constructor(name, letters) {
-    super(name);
-    this._letters = letters;
-  }
-
-  /**
-   * @private
-   */
-  letter(power, str) {
-    const len = str.length;
-
-    function lN(n) {
-      let result = 1;
-      for (let j = 0; j < n; ++j) result = len * result + 1;
-      return result;
-    }
-
-    if (power <= 5) return str[0];
-    power = Math.floor(power / 3);
-    let i = 0;
-    while (power >= lN(++i)) ;
-    if (i === 1) return str[power - 1];
-    power -= lN(i - 1);
-    let ret = '';
-    while (i > 0) ret += str[Math.floor(power / Math.pow(len, --i)) % len];
-    return ret;
-  }
-
-  formatDecimal(value, places) {
-    const engineering = this.makeEngineering(value);
-    const mantissa = engineering.mantissa.toFixed(places);
-    const letters = this.letter(value.exponent, this._letters);
-    return mantissa + letters;
-  }
-}
-
-Notation.letters = new LettersNotation("Letters", "abcdefghijklmnopqrstuvwxyz");
-
-Notation.cancer = new class CancerNotation extends LettersNotation{
-  get isPainful() {
-    return true;
-  }
-
-  setCurrent() {
-    super.setCurrent();
-    GameUI.notify.success("😂😂😂");
-  }
-}("Cancer", ['😠', '🎂', '🎄', '💀', '🍆', '👪', '🌈', '💯', '🍦', '🎃', '💋', '😂', '🌙', '⛔', '🐙', '💩', '❓', '☢', '🙈', '👍', '☂', '✌', '⚠', '❌', '😋', '⚡']);
-
-Notation.roman = new class RomanNotation extends Notation {
-  constructor() {
-    super("Roman");
-    this._decimalValue = [ 1000000, 900000, 500000, 400000, 100000, 90000, 50000, 40000, 10000, 9000,  5000, 4000, 1000,  900,    500,  400,   100,   90,    50,   40,     10,   9,    5,     4,     1   ];
-    this._romanNumeral = [ "M̄",     "C̄M̄",   "D̄",    "C̄D̄",   "C̄",    "X̄C̄",  "L̄",   "X̄L̄",  "X̄",   "ⅯX̄", "V̄",  "ⅯV̄", "Ⅿ",  "ⅭⅯ", "Ⅾ", "ⅭⅮ", "Ⅽ", "ⅩⅭ", "Ⅼ", "ⅩⅬ", "Ⅹ", "ⅠⅩ","Ⅴ", "ⅠⅤ", "Ⅰ" ];
-    this._romanFractions = ["", "·", ":", "∴", "∷", "⁙"];
-    this.maximum = 4000000;
-    this._maxLog10 = Math.log10(this.maximum);
-  }
-
-  get isPainful() {
-    return true;
-  }
-
-  formatInfinite() {
-    return "Infinitus";
-  }
-
-  formatUnder1000(value, places) {
-    return this.romanize(value);
-  }
-
-  formatDecimal(value, places) {
-    if (value.lt(this.maximum)) {
-      return this.romanize(value.toNumber());
-    }
-    const log10 = value.log10();
-    const maximums = log10 / this._maxLog10;
-    const current = Math.pow(this.maximum, maximums - Math.floor(maximums));
-    return `${this.romanize(current)}↑${this.formatDecimal(maximums.toDecimal())}`;
-  }
-
-  /**
-   * @param {number} value
-   * @return {string}
-   * @private
-   */
-  romanize(value) {
-    const decimalValue = this._decimalValue;
-    const romanNumeral = this._romanNumeral;
-    const romanFractions = this._romanFractions;
-    let roman = String.empty;
-    for (let i = 0; i < decimalValue.length; i++) {
-      while (decimalValue[i] <= value) {
-        roman += romanNumeral[i];
-        value -= decimalValue[i];
-      }
-    }
-    let duodecimal = Math.round(Math.floor(value * 10) * 1.2);
-    if (duodecimal === 0) {
-      return roman === String.empty ? "nulla" : roman;
-    }
-    if (duodecimal > 5) {
-      duodecimal -= 6;
-      roman += "Ｓ";
-    }
-    roman += romanFractions[duodecimal];
-    return roman;
-  }
-}("Roman");
-
-
-Notation.dots = new class DotsNotation extends Notation {
-  formatUnder1000(value, places) {
-    return this.dotify(value * 254);
-  }
-
-  formatInfinite() {
-    return "⣿⠀⣿";
-  }
-
-  formatDecimal(value, places) {
-    if (value.lt(16387063.9980315)) {
-      return this.dotify(value.toNumber() * 254);
-    }
-    const log = value.log(254);
-    const exponent = Math.floor(log - 2);
-    const mantissa = Math.pow(254, log - exponent);
-    return this.dotify(exponent) + "⣿" + this.dotify(mantissa * 254);
-  }
-
-  /**
-   * @param {number} value
-   * @param {boolean?} pad
-   * @return {string}
-   */
-  dotify(value, pad) {
-    const DOT_DIGITS =
-      "⠀⠁⠂⠃⠄⠅⠆⠇⠈⠉⠊⠋⠌⠍⠎⠏⠐⠑⠒⠓⠔⠕⠖⠗⠘⠙⠚⠛⠜⠝⠞⠟⠠⠡⠢⠣⠤⠥⠦⠧⠨⠩⠪⠫⠬⠭⠮⠯⠰⠱⠲⠳⠴⠵⠶⠷⠸⠹⠺⠻⠼⠽⠾⠿" +
-      "⡀⡁⡂⡃⡄⡅⡆⡇⡈⡉⡊⡋⡌⡍⡎⡏⡐⡑⡒⡓⡔⡕⡖⡗⡘⡙⡚⡛⡜⡝⡞⡟⡠⡡⡢⡣⡤⡥⡦⡧⡨⡩⡪⡫⡬⡭⡮⡯⡰⡱⡲⡳⡴⡵⡶⡷⡸⡹⡺⡻⡼⡽⡾⡿" +
-      "⢀⢁⢂⢃⢄⢅⢆⢇⢈⢉⢊⢋⢌⢍⢎⢏⢐⢑⢒⢓⢔⢕⢖⢗⢘⢙⢚⢛⢜⢝⢞⢟⢠⢡⢢⢣⢤⢥⢦⢧⢨⢩⢪⢫⢬⢭⢮⢯⢰⢱⢲⢳⢴⢵⢶⢷⢸⢹⢺⢻⢼⢽⢾⢿" +
-      "⣀⣁⣂⣃⣄⣅⣆⣇⣈⣉⣊⣋⣌⣍⣎⣏⣐⣑⣒⣓⣔⣕⣖⣗⣘⣙⣚⣛⣜⣝⣞⣟⣠⣡⣢⣣⣤⣥⣦⣧⣨⣩⣪⣫⣬⣭⣮⣯⣰⣱⣲⣳⣴⣵⣶⣷⣸⣹⣺⣻⣼⣽⣾⣿";
-
-    value = Math.round(value);
-    if (!pad && value < 254) return DOT_DIGITS[value + 1];
-    if (value < 64516) return DOT_DIGITS[Math.floor(value / 254) + 1] + DOT_DIGITS[value % 254 + 1];
-    return this.dotify(Math.floor(value / 64516)) + this.dotify(value % 64516, true);
-  }
-}("Dots");
-
-Notation.zalgo = new class ZalgoNotation extends Notation {
-  get isPainful() {
-    return true;
-  }
-
-  format(value, places, placesUnder1000) {
-    // Eternity seems to happen around e66666 antimatter, who would've thought?  Scaled down to 1000.
-    let scaledNum = new Decimal(value).clampMin(1).log10() / 66666 * 1000;
-    let displayPart = scaledNum.toFixed(2);
-    let zalgoPart = Math.floor(Math.abs(Math.pow(2, 30) * (scaledNum - displayPart)));
-    
-    let zalgoConsts = ['\u030D', '\u0336', '\u0353', '\u033F', '\u0489', '\u0330', '\u031A', '\u0338', '\u035A', '\u0337'];
-    let displayChars = Array.from(formatWithCommas(displayPart));
-    let zalgoChars = Array.from("" + zalgoPart + scaledNum.toFixed(0));
-
-    for (let i = 0; i < zalgoChars.length; i++) {
-      let currZalgo = parseInt(zalgoChars[i]);
-      let indexToAddChar = 7 * i % displayChars.length;
-      displayChars[indexToAddChar] += zalgoConsts[currZalgo]
-    }
-
-    return displayChars.reduce((num, char) => num + char, "");
-  }
-
-  formatDecimal(value, places) {}
-}("Zalgo");
-
-/**
- * Explicit array declaration instead of Object.values for sorting purposes
- * (Object.values doesn't guarantee any order)
- * @type {Notation[]}
- */
-Notation.all = [
-  Notation.scientific,
-  Notation.engineering,
-  Notation.letters,
-  Notation.standard,
-  Notation.cancer,
-  Notation.mixedScientific,
-  Notation.mixedEngineering,
-  Notation.logarithm,
-  Notation.brackets,
-  Notation.infinity,
-  Notation.roman,
-<<<<<<< HEAD
-  Notation.zalgo
-=======
-  Notation.dots,
->>>>>>> c32472b1
+class Notation {
+  constructor(name) {
+    this.name = name;
+    this._infDecimal = new Decimal(Number.MAX_VALUE);
+  }
+
+  get isPainful() {
+    return false;
+  }
+
+  /**
+   * @param {Decimal | number | string | undefined | null} value
+   * @param {number} places
+   * @param {number} placesUnder1000
+   * @return {string}
+   */
+  format(value, places, placesUnder1000) {
+    if (typeof value === "number" && !Number.isFinite(value)) {
+      return this.formatInfinite();
+    }
+
+    const decimal = new Decimal(value);
+
+    if (decimal.exponent < 3) {
+      return this.formatUnder1000(decimal.toNumber(), placesUnder1000);
+    }
+
+    if (this.isInfinite(decimal)) {
+      return this.formatInfinite();
+    }
+
+    return this.formatDecimal(decimal, places);
+  }
+
+  /**
+   * @param {number} value
+   * @param {number} places
+   * @returns {string}
+   * @protected
+   */
+  formatUnder1000(value, places) {
+    return value.toFixed(places);
+  }
+
+  formatInfinite() {
+    return "Infinite";
+  }
+
+  /**
+   * @param {Decimal} decimal
+   * @protected
+   */
+  isInfinite(decimal) {
+    const isPreBreak = !player.break || Challenge.isRunning();
+    return !Notation.forcePostBreakFormat && isPreBreak && decimal.gte(this._infDecimal);
+  }
+
+  /**
+   * @param {Decimal} value
+   * @param {number} places
+   * @return {string}
+   * @abstract
+   * @protected
+   */
+  formatDecimal(value, places) {}
+
+  /**
+   * @param {number} power
+   * @return {string}
+   * @protected
+   */
+  formatExponent(power) {
+    if (power < 100000) return power.toString();
+    if (Notation.commasOnExponent(power)) return formatWithCommas(power);
+    return this.formatDecimal(power.toDecimal(), 3);
+  }
+
+  /**
+   * @param {number} power
+   * @return {boolean}
+   * @protected
+   */
+  static commasOnExponent(power) {
+    return player.options.commas && power < 1000000000;
+  }
+
+  /**
+   * Fixes cases like (9.6e3, 0), which results in "10e3" (but we need "1e4" instead)
+   * because toFixed rounds numbers to closest integer
+   * @param {Decimal} value
+   * @param {number} places
+   * @param {number} threshold
+   * @param powerOffset
+   * @return {Decimal}
+   * @protected
+   */
+  fixMantissaOverflow(value, places, threshold, powerOffset) {
+    const pow10 = Math.pow(10, places);
+    const isOverflowing = Math.round(value.mantissa * pow10) >= threshold * pow10;
+    if (!isOverflowing) return value;
+    return Decimal.fromMantissaExponent_noNormalize(1, value.exponent + powerOffset);
+  }
+
+  setCurrent() {
+    player.options.notation = this.name;
+    ui.notationName = this.name;
+  }
+
+  /**
+   * @param {string} name
+   * @return {Notation}
+   */
+  static find(name) {
+    const notation = Notation.all.find(n => n.name === name);
+    return notation === undefined ? Notation.mixedScientific : notation;
+  }
+
+  static get current() {
+    return GameUI.initialized ? ui.notation : Notation.mixedScientific;
+  }
+}
+
+Notation.forcePostBreakFormat = false;
+
+Notation.scientific = new class ScientificNotation extends Notation {
+  formatDecimal(value, places) {
+    const fixedValue = this.fixMantissaOverflow(value, places, 10, 1);
+    const mantissa = fixedValue.mantissa.toFixed(places);
+    const exponent = this.formatExponent(fixedValue.exponent);
+    return `${mantissa}e${exponent}`;
+  }
+}("Scientific");
+
+class EngineeringNotation extends Notation {
+  formatDecimal(value, places) {
+    const engineering = this.makeFixedEngineering(value, places);
+    const mantissa = engineering.mantissa.toFixed(places);
+    const exponent = this.formatExponent(engineering.exponent);
+    return `${mantissa}e${exponent}`;
+  }
+
+  /**
+   * Transforms 1-digit mantissa decimal into 3-digits mantissa decimal
+   * For example: 1.5e5 => 150e3
+   * Note, that it does so in 3 exponent increments, so 1.5e3 is still 1.5e3
+   * @param {Decimal} value
+   * @returns {Decimal}
+   * @protected
+   */
+  makeEngineering(value) {
+    const exponentOffset = value.exponent % 3;
+    return Decimal.fromMantissaExponent_noNormalize(
+      value.mantissa * Math.pow(10, exponentOffset),
+      value.exponent - exponentOffset
+    );
+  }
+
+  /**
+   * @param {Decimal} value
+   * @param {number} places
+   * @protected
+   */
+  makeFixedEngineering(value, places) {
+    const result = this.makeEngineering(value);
+    return this.fixMantissaOverflow(result, places, 1000, 3);
+  }
+}
+
+Notation.engineering = new EngineeringNotation("Engineering");
+
+Notation.standard = new class StandardNotation extends EngineeringNotation {
+  constructor() {
+    super("Standard");
+    this.abbreviations = [
+      '', 'K', 'M', 'B', 'T', 'Qa', 'Qt', 'Sx', 'Sp', 'Oc', 'No', 'Dc', 'UDc', 'DDc',
+      'TDc', 'QaDc', 'QtDc', 'SxDc', 'SpDc', 'ODc', 'NDc', 'Vg', 'UVg', 'DVg', 'TVg',
+      'QaVg', 'QtVg', 'SxVg', 'SpVg', 'OVg', 'NVg', 'Tg', 'UTg', 'DTg', 'TTg', 'QaTg',
+      'QtTg', 'SxTg', 'SpTg', 'OTg', 'NTg', 'Qd', 'UQd', 'DQd', 'TQd', 'QaQd', 'QtQd',
+      'SxQd', 'SpQd', 'OQd', 'NQd', 'Qi', 'UQi', 'DQi', 'TQi', 'QaQi', 'QtQi', 'SxQi',
+      'SpQi', 'OQi', 'NQi', 'Se', 'USe', 'DSe', 'TSe', 'QaSe', 'QtSe', 'SxSe', 'SpSe',
+      'OSe', 'NSe', 'St', 'USt', 'DSt', 'TSt', 'QaSt', 'QtSt', 'SxSt', 'SpSt', 'OSt',
+      'NSt', 'Og', 'UOg', 'DOg', 'TOg', 'QaOg', 'QtOg', 'SxOg', 'SpOg', 'OOg', 'NOg',
+      'Nn', 'UNn', 'DNn', 'TNn', 'QaNn', 'QtNn', 'SxNn', 'SpNn', 'ONn', 'NNn', 'Ce'
+    ];
+  }
+
+  get isPainful() {
+    return true;
+  }
+
+  formatDecimal(value, places) {
+    const engineering = this.makeFixedEngineering(value, places);
+    const mantissa = engineering.mantissa.toFixed(places);
+    const abbreviation = value.exponent <= 303 ?
+      this.abbreviations[engineering.exponent / 3] :
+      StandardNotation.getAbbreviation(value.exponent);
+    return `${mantissa} ${abbreviation}`;
+  }
+
+  /**
+   * @param {number} e
+   * @return {string}
+   * @private
+   */
+  static getAbbreviation(e) {
+    const prefixes = [
+      ['', 'U', 'D', 'T', 'Qa', 'Qt', 'Sx', 'Sp', 'O', 'N'],
+      ['', 'Dc', 'Vg', 'Tg', 'Qd', 'Qi', 'Se', 'St', 'Og', 'Nn'],
+      ['', 'Ce', 'Dn', 'Tc', 'Qe', 'Qu', 'Sc', 'Si', 'Oe', 'Ne']];
+    const prefixes2 = ['', 'MI-', 'MC-', 'NA-', 'PC-', 'FM-'];
+    e = Math.floor(e / 3) - 1;
+    let index2 = 0;
+    let prefix = [prefixes[0][e % 10]];
+    while (e >= 10) {
+      e = Math.floor(e / 10);
+      prefix.push(prefixes[(++index2) % 3][e % 10]);
+    }
+    index2 = Math.floor(index2 / 3);
+    while (prefix.length % 3 !== 0) prefix.push("");
+    let ret = "";
+    while (index2 >= 0) ret += prefix[index2 * 3] + prefix[index2 * 3 + 1] + prefix[index2 * 3 + 2] + prefixes2[index2--];
+    if (ret.endsWith("-")) ret = ret.slice(0, ret.length - 1)
+    return ret.replace("UM", "M").replace("UNA", "NA").replace("UPC", "PC").replace("UFM", "FM");
+  }
+}();
+
+Notation.mixedScientific = new class MixedScientificNotation extends Notation {
+  formatDecimal(value, places) {
+    const notation = value.exponent >= 33 ? Notation.scientific : Notation.standard;
+    return notation.format(value, places);
+  }
+}("Mixed scientific");
+
+Notation.mixedEngineering = new class MixedEngineeringNotation extends Notation {
+  formatDecimal(value, places) {
+    const notation = value.exponent >= 33 ? Notation.engineering : Notation.standard;
+    return notation.format(value, places);
+  }
+}("Mixed engineering");
+
+Notation.infinity = new class InfinityNotation extends Notation {
+  constructor() {
+    super("Infinity");
+    this._infLog10 = Math.log10(Number.MAX_VALUE);
+  }
+
+  formatDecimal(value, places) {
+    const log10 = value.log10();
+    const infinities = log10 / this._infLog10;
+    const infPlaces = infinities < 1000 ? 4 : 3;
+    const formatted = infinities.toFixed(Math.max(infPlaces, places));
+    if (player.options.commas) {
+      const parts = formatted.split(".");
+      return `${formatWithCommas(parts[0])}.${parts[1]}∞`;
+    }
+    else {
+      return `${formatted}∞`;
+    }
+  }
+}("Infinity");
+
+Notation.logarithm = new class LogarithmNotation extends Notation {
+  formatDecimal(value, places) {
+    const log10 = value.log10();
+    if (value.exponent < 100000) {
+      return "e" + log10.toFixed(Math.max(places, 1));
+    }
+    if (Notation.commasOnExponent(value.exponent)) {
+      return "e" + formatWithCommas(log10.toFixed(places));
+    }
+    return "ee" + Math.log10(log10).toFixed(3);
+  }
+}("Logarithm");
+
+Notation.brackets = new class BracketsNotation extends Notation {
+  get isPainful() {
+    return true;
+  }
+
+  formatDecimal(value, places) {
+    let table = [")", "[", "{", "]", "(", "}"];
+    let log6 = Math.LN10 / Math.log(6) * value.log10();
+    let wholePartOfLog = Math.floor(log6);
+    let decimalPartOfLog = log6 - wholePartOfLog;
+    //Easier to convert a number between 0-35 to base 6 than messing with fractions and shit
+    let decimalPartTimes36 = Math.floor(decimalPartOfLog * 36);
+    let string = "";
+    while (wholePartOfLog >= 6) {
+      let remainder = wholePartOfLog % 6;
+      wholePartOfLog -= remainder;
+      wholePartOfLog /= 6;
+      string = table[remainder] + string;
+    }
+    string = "e" + table[wholePartOfLog] + string + ".";
+    string += table[Math.floor(decimalPartTimes36 / 6)];
+    string += table[decimalPartTimes36 % 6];
+    return string;
+  }
+}("Brackets");
+
+class LettersNotation extends EngineeringNotation {
+  constructor(name, letters) {
+    super(name);
+    this._letters = letters;
+  }
+
+  /**
+   * @private
+   */
+  letter(power, str) {
+    const len = str.length;
+
+    function lN(n) {
+      let result = 1;
+      for (let j = 0; j < n; ++j) result = len * result + 1;
+      return result;
+    }
+
+    if (power <= 5) return str[0];
+    power = Math.floor(power / 3);
+    let i = 0;
+    while (power >= lN(++i)) ;
+    if (i === 1) return str[power - 1];
+    power -= lN(i - 1);
+    let ret = '';
+    while (i > 0) ret += str[Math.floor(power / Math.pow(len, --i)) % len];
+    return ret;
+  }
+
+  formatDecimal(value, places) {
+    const engineering = this.makeEngineering(value);
+    const mantissa = engineering.mantissa.toFixed(places);
+    const letters = this.letter(value.exponent, this._letters);
+    return mantissa + letters;
+  }
+}
+
+Notation.letters = new LettersNotation("Letters", "abcdefghijklmnopqrstuvwxyz");
+
+Notation.cancer = new class CancerNotation extends LettersNotation{
+  get isPainful() {
+    return true;
+  }
+
+  setCurrent() {
+    super.setCurrent();
+    GameUI.notify.success("😂😂😂");
+  }
+}("Cancer", ['😠', '🎂', '🎄', '💀', '🍆', '👪', '🌈', '💯', '🍦', '🎃', '💋', '😂', '🌙', '⛔', '🐙', '💩', '❓', '☢', '🙈', '👍', '☂', '✌', '⚠', '❌', '😋', '⚡']);
+
+Notation.roman = new class RomanNotation extends Notation {
+  constructor() {
+    super("Roman");
+    this._decimalValue = [ 1000000, 900000, 500000, 400000, 100000, 90000, 50000, 40000, 10000, 9000,  5000, 4000, 1000,  900,    500,  400,   100,   90,    50,   40,     10,   9,    5,     4,     1   ];
+    this._romanNumeral = [ "M̄",     "C̄M̄",   "D̄",    "C̄D̄",   "C̄",    "X̄C̄",  "L̄",   "X̄L̄",  "X̄",   "ⅯX̄", "V̄",  "ⅯV̄", "Ⅿ",  "ⅭⅯ", "Ⅾ", "ⅭⅮ", "Ⅽ", "ⅩⅭ", "Ⅼ", "ⅩⅬ", "Ⅹ", "ⅠⅩ","Ⅴ", "ⅠⅤ", "Ⅰ" ];
+    this._romanFractions = ["", "·", ":", "∴", "∷", "⁙"];
+    this.maximum = 4000000;
+    this._maxLog10 = Math.log10(this.maximum);
+  }
+
+  get isPainful() {
+    return true;
+  }
+
+  formatInfinite() {
+    return "Infinitus";
+  }
+
+  formatUnder1000(value, places) {
+    return this.romanize(value);
+  }
+
+  formatDecimal(value, places) {
+    if (value.lt(this.maximum)) {
+      return this.romanize(value.toNumber());
+    }
+    const log10 = value.log10();
+    const maximums = log10 / this._maxLog10;
+    const current = Math.pow(this.maximum, maximums - Math.floor(maximums));
+    return `${this.romanize(current)}↑${this.formatDecimal(maximums.toDecimal())}`;
+  }
+
+  /**
+   * @param {number} value
+   * @return {string}
+   * @private
+   */
+  romanize(value) {
+    const decimalValue = this._decimalValue;
+    const romanNumeral = this._romanNumeral;
+    const romanFractions = this._romanFractions;
+    let roman = String.empty;
+    for (let i = 0; i < decimalValue.length; i++) {
+      while (decimalValue[i] <= value) {
+        roman += romanNumeral[i];
+        value -= decimalValue[i];
+      }
+    }
+    let duodecimal = Math.round(Math.floor(value * 10) * 1.2);
+    if (duodecimal === 0) {
+      return roman === String.empty ? "nulla" : roman;
+    }
+    if (duodecimal > 5) {
+      duodecimal -= 6;
+      roman += "Ｓ";
+    }
+    roman += romanFractions[duodecimal];
+    return roman;
+  }
+}("Roman");
+
+
+Notation.dots = new class DotsNotation extends Notation {
+  formatUnder1000(value, places) {
+    return this.dotify(value * 254);
+  }
+
+  formatInfinite() {
+    return "⣿⠀⣿";
+  }
+
+  formatDecimal(value, places) {
+    if (value.lt(16387063.9980315)) {
+      return this.dotify(value.toNumber() * 254);
+    }
+    const log = value.log(254);
+    const exponent = Math.floor(log - 2);
+    const mantissa = Math.pow(254, log - exponent);
+    return this.dotify(exponent) + "⣿" + this.dotify(mantissa * 254);
+  }
+
+  /**
+   * @param {number} value
+   * @param {boolean?} pad
+   * @return {string}
+   */
+  dotify(value, pad) {
+    const DOT_DIGITS =
+      "⠀⠁⠂⠃⠄⠅⠆⠇⠈⠉⠊⠋⠌⠍⠎⠏⠐⠑⠒⠓⠔⠕⠖⠗⠘⠙⠚⠛⠜⠝⠞⠟⠠⠡⠢⠣⠤⠥⠦⠧⠨⠩⠪⠫⠬⠭⠮⠯⠰⠱⠲⠳⠴⠵⠶⠷⠸⠹⠺⠻⠼⠽⠾⠿" +
+      "⡀⡁⡂⡃⡄⡅⡆⡇⡈⡉⡊⡋⡌⡍⡎⡏⡐⡑⡒⡓⡔⡕⡖⡗⡘⡙⡚⡛⡜⡝⡞⡟⡠⡡⡢⡣⡤⡥⡦⡧⡨⡩⡪⡫⡬⡭⡮⡯⡰⡱⡲⡳⡴⡵⡶⡷⡸⡹⡺⡻⡼⡽⡾⡿" +
+      "⢀⢁⢂⢃⢄⢅⢆⢇⢈⢉⢊⢋⢌⢍⢎⢏⢐⢑⢒⢓⢔⢕⢖⢗⢘⢙⢚⢛⢜⢝⢞⢟⢠⢡⢢⢣⢤⢥⢦⢧⢨⢩⢪⢫⢬⢭⢮⢯⢰⢱⢲⢳⢴⢵⢶⢷⢸⢹⢺⢻⢼⢽⢾⢿" +
+      "⣀⣁⣂⣃⣄⣅⣆⣇⣈⣉⣊⣋⣌⣍⣎⣏⣐⣑⣒⣓⣔⣕⣖⣗⣘⣙⣚⣛⣜⣝⣞⣟⣠⣡⣢⣣⣤⣥⣦⣧⣨⣩⣪⣫⣬⣭⣮⣯⣰⣱⣲⣳⣴⣵⣶⣷⣸⣹⣺⣻⣼⣽⣾⣿";
+
+    value = Math.round(value);
+    if (!pad && value < 254) return DOT_DIGITS[value + 1];
+    if (value < 64516) return DOT_DIGITS[Math.floor(value / 254) + 1] + DOT_DIGITS[value % 254 + 1];
+    return this.dotify(Math.floor(value / 64516)) + this.dotify(value % 64516, true);
+  }
+}("Dots");
+
+Notation.zalgo = new class ZalgoNotation extends Notation {
+  get isPainful() {
+    return true;
+  }
+
+  format(value, places, placesUnder1000) {
+    // Eternity seems to happen around e66666 antimatter, who would've thought?  Scaled down to 1000.
+    let scaledNum = new Decimal(value).clampMin(1).log10() / 66666 * 1000;
+    let displayPart = scaledNum.toFixed(2);
+    let zalgoPart = Math.floor(Math.abs(Math.pow(2, 30) * (scaledNum - displayPart)));
+    
+    let zalgoConsts = ['\u030D', '\u0336', '\u0353', '\u033F', '\u0489', '\u0330', '\u031A', '\u0338', '\u035A', '\u0337'];
+    let displayChars = Array.from(formatWithCommas(displayPart));
+    let zalgoChars = Array.from("" + zalgoPart + scaledNum.toFixed(0));
+
+    for (let i = 0; i < zalgoChars.length; i++) {
+      let currZalgo = parseInt(zalgoChars[i]);
+      let indexToAddChar = 7 * i % displayChars.length;
+      displayChars[indexToAddChar] += zalgoConsts[currZalgo]
+    }
+
+    return displayChars.reduce((num, char) => num + char, "");
+  }
+
+  formatDecimal(value, places) {}
+}("Zalgo");
+
+/**
+ * Explicit array declaration instead of Object.values for sorting purposes
+ * (Object.values doesn't guarantee any order)
+ * @type {Notation[]}
+ */
+Notation.all = [
+  Notation.scientific,
+  Notation.engineering,
+  Notation.letters,
+  Notation.standard,
+  Notation.cancer,
+  Notation.mixedScientific,
+  Notation.mixedEngineering,
+  Notation.logarithm,
+  Notation.brackets,
+  Notation.infinity,
+  Notation.roman,
+  Notation.dots,
+  Notation.zalgo,
 ];