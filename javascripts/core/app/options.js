--- conflicted
+++ resolved
@@ -15,12 +15,8 @@
     ui.view.newUI = player.options.newUI;
     // This is needed because .s-base--dark is on newUI/normal but not on oldUI/normal
     // So the classes on body need to be updated
-<<<<<<< HEAD
-    Themes.find(player.options.theme).set();
+    Themes.find(Theme.currentName()).set();
     SteamFunctions.UIZoom()
-=======
-    Themes.find(Theme.currentName()).set();
->>>>>>> 2b53ee72
     GameStorage.save(true);
   }
 
