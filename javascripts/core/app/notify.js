<<<<<<< HEAD
GameUI.notify = function() {
  const container = document.getElementById("notification-container");
  const template = document.createElement('div');
=======
"use strict";

GameUI.notify = (function() {
  const template = document.createElement("div");
>>>>>>> 45942a76
  template.classList.add("o-notification");
  const enterAnimation = "a-notification--enter";
  const leaveAnimation = "a-notification--leave";
  function showNotification(text, elClass) {
    const el = template.cloneNode();
    el.textContent = text;
    el.classList.add(elClass, enterAnimation);
<<<<<<< HEAD
=======
    const container = document.getElementById("notification-container");
>>>>>>> 45942a76
    container.appendChild(el);
    let entered = false;
    function stopEnter() {
      if (entered) return;
      entered = true;
      el.classList.remove(enterAnimation);
    }
    setTimeout(() => stopEnter(), 500);
    let leaving = false;
    function leave() {
      if (leaving) return;
      leaving = true;
      stopEnter();
      el.classList.add(leaveAnimation);
      setTimeout(() => el.remove(), 500);
    }
    setTimeout(() => leave(), 2000);
    el.onclick = () => leave();
  }
  return {
<<<<<<< HEAD
    success: (text) => showNotification(text, "o-notification--success"),
    error: (text) => showNotification(text, "o-notification--error"),
    info: (text) => showNotification(text, "o-notification--info"),
    blackHoles: true
  };
}();
=======
    success: text => showNotification(text, "o-notification--success"),
    error: text => showNotification(text, "o-notification--error"),
    info: text => showNotification(text, "o-notification--info"),
    blackHole: text => showNotification(text, "o-notification--black-hole"),
    showBlackHoles: true
  };
}());
>>>>>>> 45942a76
<|MERGE_RESOLUTION|>--- conflicted
+++ resolved
@@ -1,13 +1,7 @@
-<<<<<<< HEAD
-GameUI.notify = function() {
-  const container = document.getElementById("notification-container");
-  const template = document.createElement('div');
-=======
 "use strict";
 
 GameUI.notify = (function() {
   const template = document.createElement("div");
->>>>>>> 45942a76
   template.classList.add("o-notification");
   const enterAnimation = "a-notification--enter";
   const leaveAnimation = "a-notification--leave";
@@ -15,10 +9,7 @@
     const el = template.cloneNode();
     el.textContent = text;
     el.classList.add(elClass, enterAnimation);
-<<<<<<< HEAD
-=======
     const container = document.getElementById("notification-container");
->>>>>>> 45942a76
     container.appendChild(el);
     let entered = false;
     function stopEnter() {
@@ -39,19 +30,10 @@
     el.onclick = () => leave();
   }
   return {
-<<<<<<< HEAD
-    success: (text) => showNotification(text, "o-notification--success"),
-    error: (text) => showNotification(text, "o-notification--error"),
-    info: (text) => showNotification(text, "o-notification--info"),
-    blackHoles: true
-  };
-}();
-=======
     success: text => showNotification(text, "o-notification--success"),
     error: text => showNotification(text, "o-notification--error"),
     info: text => showNotification(text, "o-notification--info"),
     blackHole: text => showNotification(text, "o-notification--black-hole"),
     showBlackHoles: true
   };
-}());
->>>>>>> 45942a76
+}());