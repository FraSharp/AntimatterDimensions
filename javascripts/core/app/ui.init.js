<<<<<<< HEAD
=======
"use strict";

>>>>>>> 45942a76
let ui = {
  view: {
    modal: {
      current: undefined,
      cloudConflicts: [],
<<<<<<< HEAD
      message: String.empty,
=======
      message: "",
>>>>>>> 45942a76
      callback: undefined,
      closeButton: false,
      glyphSelection: false,
    },
    tabs: {
<<<<<<< HEAD
      current: undefined,
      dimensions: {
        subtab: String.empty,
=======
      dimensions: {
>>>>>>> 45942a76
        normal: {
          floatingText: Array.from({length: 9}, () => [])
        },
      },
<<<<<<< HEAD
      statistics: {
        subtab: String.empty
      },
      achievements: {
        subtab: String.empty
      },
      challenges: {
        subtab: String.empty
      },
      infinity: {
        subtab: String.empty
      },
      eternity: {
        subtab: String.empty
      },
      reality: {
        subtab: String.empty,
        openGlyphWeights: false,
        currentGlyphTooltip: -1,
      },
      celestials: {
        subtab: String.empty
      }
    },
    shiftDown: false,
    theme: undefined,
    bigCrunch: false,
    scrollWindow: 0,
    draggingUIID: -1,
  },
  notationName: String.empty,
=======
      reality: {
        openGlyphWeights: false,
        currentGlyphTooltip: -1,
        automator: {
          fullScreen: false,
          editorScriptID: "",
          // TODO: enum
          mode: true
        }
      }
    },
    shiftDown: false,
    theme: "Normal",
    bigCrunch: false,
    scrollWindow: 0,
    draggingUIID: -1,
    currentContextMenu: null,
    tab: "dimensions",
    subtab: "normal",
    newUI: false,
    newsHidden: false
  },
  notationName: ""
>>>>>>> 45942a76
};<|MERGE_RESOLUTION|>--- conflicted
+++ resolved
@@ -1,67 +1,21 @@
-<<<<<<< HEAD
-=======
 "use strict";
 
->>>>>>> 45942a76
 let ui = {
   view: {
     modal: {
       current: undefined,
       cloudConflicts: [],
-<<<<<<< HEAD
-      message: String.empty,
-=======
       message: "",
->>>>>>> 45942a76
       callback: undefined,
       closeButton: false,
       glyphSelection: false,
     },
     tabs: {
-<<<<<<< HEAD
-      current: undefined,
       dimensions: {
-        subtab: String.empty,
-=======
-      dimensions: {
->>>>>>> 45942a76
         normal: {
           floatingText: Array.from({length: 9}, () => [])
         },
       },
-<<<<<<< HEAD
-      statistics: {
-        subtab: String.empty
-      },
-      achievements: {
-        subtab: String.empty
-      },
-      challenges: {
-        subtab: String.empty
-      },
-      infinity: {
-        subtab: String.empty
-      },
-      eternity: {
-        subtab: String.empty
-      },
-      reality: {
-        subtab: String.empty,
-        openGlyphWeights: false,
-        currentGlyphTooltip: -1,
-      },
-      celestials: {
-        subtab: String.empty
-      }
-    },
-    shiftDown: false,
-    theme: undefined,
-    bigCrunch: false,
-    scrollWindow: 0,
-    draggingUIID: -1,
-  },
-  notationName: String.empty,
-=======
       reality: {
         openGlyphWeights: false,
         currentGlyphTooltip: -1,
@@ -85,5 +39,4 @@
     newsHidden: false
   },
   notationName: ""
->>>>>>> 45942a76
 };