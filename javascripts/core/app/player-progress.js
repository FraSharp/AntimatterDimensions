--- conflicted
+++ resolved
@@ -1,8 +1,5 @@
-<<<<<<< HEAD
-=======
 "use strict";
 
->>>>>>> 45942a76
 class PlayerProgress {
   constructor(player) {
     this._player = player;
