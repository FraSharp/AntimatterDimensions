--- conflicted
+++ resolved
@@ -422,14 +422,9 @@
     2: 0,
     3: 0
   };
-<<<<<<< HEAD
   player.records.thisInfinity.maxAM = new Decimal(0);
   player.records.thisEternity.maxAM = new Decimal(0);
-=======
   player.dilation.lastEP = new Decimal(-1);
-  player.thisInfinityMaxAM = new Decimal(0);
-  player.thisEternityMaxAM = new Decimal(0);
->>>>>>> dd7f0f29
   Currency.antimatter.reset();
   Enslaved.autoReleaseTick = 0;
   player.celestials.laitela.entropy = 0;
