function reality(force, reset, auto) {
    if (!((player.eternityPoints.gte("1e4000") && TimeStudy.reality.isBought && (glyphSelected || realizationCheck === 1 || !player.options.confirmations.reality || confirm("Reality will reset everything except challenge records, and will lock your achievements, which you will regain over the course of 2 days. You will also gain reality machines based on your EP, a glyph with a power level based on your EP, Replicanti, and Dilated Time, a perk point to spend on quality of life upgrades, and unlock various upgrades."))) || force)) {
        return;
    }
    if (!glyphSelected && Perks.has(PERKS.GLYPH_CHOOSE3) && !auto) {
        possibleGlyphs.push(generateRandomGlyph(gainedGlyphLevel()));
        setTimeout(function() {
            possibleGlyphs.push(generateRandomGlyph(gainedGlyphLevel()))
        }, 50);
        setTimeout(function() {
            if (Perks.has(PERKS.GLYPH_CHOOSE4)) {
                setTimeout(function() {
                    possibleGlyphs.push(generateRandomGlyph(gainedGlyphLevel()));
                    generateGlyphSelection(4)
                }, 50)
            } else {
                generateGlyphSelection(3)
            }
        }, 100);
        return
    }
    if ((player.options.animations.reality) && realizationCheck === 0 && !auto) {
        realizationCheck = 1;
        document.getElementById("container").style.animation = "realize 10s 1";
        document.getElementById("realityanimbg").style.animation = "realizebg 10s 1";
        document.getElementById("realityanimbg").style.display = "block";
        setTimeout(function() {
            document.getElementById("realityanimbg").play();
            document.getElementById("realityanimbg").currentTime = 0;
            document.getElementById("realityanimbg").play();
        }, 2000);
        setTimeout(function() {
            document.getElementById("container").style.animation = "";
            document.getElementById("realityanimbg").style.animation = "";
            document.getElementById("realityanimbg").style.display = "none";
        }, 10000);
        // I'm fairly sure this first case is currently impossible but I'm keeping it just in case.
        if (force === true) setTimeout(function () {reality(true)}, 3000);
        else setTimeout(reality, 3000);
        return
    }
    realizationCheck = 0;
<<<<<<< HEAD
    if (player.reality.glyphs.inventory.length >= 100 && Teresa.has(TERESA_UNLOCKS.AUTOSACRIFICE)) autoSacrificeGlyph()
    if ((!Perks.has(PERKS.GLYPH_CHOOSE3) || auto) && !reset) player.reality.glyphs.inventory.push(generateRandomGlyph(gainedGlyphLevel()));
    if (player.thisReality < player.bestReality && !force) {
        player.bestEternity = player.thisEternity
=======
    if (!reset) {
      if (player.reality.glyphs.inventory.length >= 100 && Teresa.has(TERESA_UNLOCKS.AUTOSACRIFICE)) autoSacrificeGlyph()
      if (!player.reality.perks.includes(0) || auto) player.reality.glyphs.inventory.push(generateRandomGlyph(gainedGlyphLevel()));
      if (player.thisReality < player.bestReality) {
          player.bestReality = player.thisReality
      }
      giveAchievement("Snap back to reality");
      player.reality.realityMachines = player.reality.realityMachines.plus(gainedRealityMachines());
      addRealityTime(player.thisReality, player.thisRealityRealTime, gainedRealityMachines(), gainedGlyphLevel());
      if (player.reality.glyphs.active.length === 1 && player.reality.glyphs.active[0].level >= 3) unlockRealityUpgrade(9);
      if (!player.reality.upgReqs[16] && player.reality.glyphs.active.length === 4) {
          var tempBool = true;
          for (let i = 0; i < player.reality.glyphs.active.length; i++) {
              if (player.reality.glyphs.active[i].strength < 1.5) tempBool = false
          }
          if (tempBool) unlockRealityUpgrade(16)
      }
      if (!player.reality.upgReqs[17] && player.reality.glyphs.active.length === 4) {
          var tempBool = true;
          for (let i = 0; i < player.reality.glyphs.active.length; i++) {
              let count = 0;
              for (let y in player.reality.glyphs.active[i].effects) {
                  count++
              }
              if (count < 2 && i < 4) tempBool = false // Idk what caused this, but something made this loop 5 times, so I added the additional check
          }
          if (tempBool) unlockRealityUpgrade(17)
      }
      if (!player.reality.upgReqs[18] && player.reality.glyphs.active.length === 4) {
          var tempBool = true;
          for (let i = 0; i < player.reality.glyphs.active.length; i++) {
              if (player.reality.glyphs.active[i].level < 10) tempBool = false
          }
          if (tempBool) unlockRealityUpgrade(18)
      }
      if (player.reality.glyphs.active.length + player.reality.glyphs.inventory.length >= 30) unlockRealityUpgrade(19)
      if (player.thisReality < 15 * 60 * 1000) unlockRealityUpgrade(23)
      if (player.reality.glyphs.active.length == 0 && gainedRealityMachines().gte(5000)) unlockRealityUpgrade(24)
      if (Effarig.has(EFFARIG_UNLOCKS.TERESA)) player.celestials.teresa.relicShards += Teresa.shardsGained
      if (player.bestReality < 3000) giveAchievement("I didn't even realize how fast you are")
      if (GLYPH_TYPES.every((type) => type === 'teresa' || player.reality.glyphs.active.some((g) => g.type == type))) giveAchievement("Royal Flush")
>>>>>>> dd5f771e
    }

    if (player.reality.respec) {
        respecGlyphs();
    }
    handleCelestialRuns(force)

    //reset global values to avoid a tick of unupdated production
    postc8Mult = new Decimal(0);
    mult18 = new Decimal(1);

    player.sacrificed = new Decimal(0);

    player.challenges = [];
    if (player.reality.upg.includes(10)) {
        for (let challenge of Challenge.all) {
            challenge.complete();
        }
    }
    player.currentChallenge = "";
    player.infinityUpgrades = player.reality.upg.includes(10) ? player.infinityUpgrades : [];
    player.infinitied = 0;
    player.infinitiedBank = 0;
    player.bestInfinityTime = 999999999999;
    player.thisInfinityTime = 0;
    player.thisInfinityRealTime = 0;
    player.resets = player.reality.upg.includes(10) ? 4 : 0;
    player.galaxies = player.reality.upg.includes(10) ? 1 : 0;
    player.tickDecrease = 0.9;
    player.interval = null;
    if (!player.reality.upg.includes(10)) {
      Autobuyer.resetUnlockables();
    }
    player.partInfinityPoint = 0;
    player.partInfinitied = 0;
    player.break = player.reality.upg.includes(10) ? player.break : false;
    player.infMult = new Decimal(1);
    player.infMultCost = new Decimal(10);
    if (!player.reality.upg.includes(10)) {
        player.infinityRebuyables = [0, 0];
    }
    player.postChallUnlocked = 0;
    player.infDimensionsUnlocked = [false, false, false, false, false, false, false, false];
    player.infinityPower = new Decimal(1);
    player.infDimBuyers = player.reality.upg.includes(10) ? player.infDimBuyers : [false, false, false, false, false, false, false, false];
    player.timeShards = new Decimal(0);
    player.tickThreshold = new Decimal(1);
    player.eternityPoints = new Decimal(0);
    player.eternities = 0;
    player.thisEternity = 0;
    player.thisEternityRealTime = 0;
    player.bestEternity = 999999999999;
    player.eternityUpgrades = [];
    player.epmult = new Decimal(1);
    player.epmultCost = new Decimal(500);
    player.totalTickGained = 0;
    player.offlineProd = player.reality.upg.includes(10) ? player.offlineProd : 0;
    player.offlineProdCost = player.reality.upg.includes(10) ? player.offlineProdCost : 1e7;
    player.challengeTarget = new Decimal(0);
    if (!player.reality.upg.includes(10)) {
        player.autoSacrifice = 1;
    }
    player.eternityChalls = {};
    player.eternityChallGoal = new Decimal(Number.MAX_VALUE);
    player.reality.lastAutoEC = 0;
    player.currentEternityChall = "";
    player.eternityChallUnlocked = 0;
    player.etercreq = 0;
    player.autoIP = new Decimal(0);
    player.autoTime = 1e300;
    player.infMultBuyer = player.reality.upg.includes(10) ? player.infMultBuyer : false;
    if (!player.reality.upg.includes(10)) {
      player.autoCrunchMode = AutoCrunchMode.AMOUNT;
    }
    player.respec = false;
    player.eterc8ids = 50;
    player.eterc8repl = 40;
    player.dimlife = true;
    player.dead = true;
    if (!reset) player.realities = player.realities + 1;
    if (!reset) player.bestReality = Math.min(player.thisReality, player.bestReality);
    player.thisReality = 0;
    player.thisRealityRealTime = 0;
    player.timestudy.theorem = 0;
    player.timestudy.amcost = new Decimal("1e20000");
    player.timestudy.ipcost = new Decimal(1);
    player.timestudy.epcost = new Decimal(1);
    player.timestudy.studies = [];
    player.eternityBuyer.isOn = false;
    player.dilation.studies = [];
    player.dilation.active = false;
    player.dilation.tachyonParticles = new Decimal(0);
    player.dilation.dilatedTime = new Decimal(0);
    player.dilation.totalTachyonParticles = new Decimal(0);
    player.dilation.nextThreshold = new Decimal(1000);
    player.dilation.baseFreeGalaxies = 0;
    player.dilation.freeGalaxies = 0;
    player.dilation.upgrades = [];
    player.dilation.rebuyables = {
        1: 0,
        2: 0,
        3: 0
    };
    player.money = new Decimal(10);
    if (Perks.has(PERKS.START_AM1)) player.money = new Decimal(100);
    if (Perks.has(PERKS.START_AM2)) player.money = new Decimal(1e130);
    console.log(player.money)

    resetInfinityRuns();
    resetEternityRuns();
    fullResetInfDimensions();
    fullResetTimeDimensions();
    resetReplicanti();
    resetChallengeStuff();
    resetDimensions();
    secondSoftReset();
    if (player.reality.upg.includes(10))    player.eternities = 100;
    if (!reset) player.reality.pp++;
    $("#pp").text("You have " + player.reality.pp + " Perk Point" + ((player.reality.pp === 1) ? "." : "s."))
    if (player.infinitied > 0 && !Challenge(1).isCompleted) {
        Challenge(1).complete();
    }
    Autobuyer.tryUnlockAny()
    if (player.realities === 4) player.reality.automatorCommands = [12, 24, 25];
    player.reality.upgReqChecks = [true];
    resetInfDimensions();
    IPminpeak = new Decimal(0);
    EPminpeak = new Decimal(0);
    resetTimeDimensions();
    kong.submitStats('Eternities', player.eternities);
    if (player.eternities > 2 && player.replicanti.galaxybuyer === undefined) player.replicanti.galaxybuyer = false;
    resetTickspeed();
    playerInfinityUpgradesOnEternity();
    if (player.eternities <= 1) {
        Tab.dimensions.normal.show();
    }
    Marathon2 = 0;
    generateGlyphTable();
    updateWormholeUpgrades();
    updateAutomatorRows();
    drawPerkNetwork();
    document.getElementById("pp").textContent = "You have " + player.reality.pp + " Perk Point" + ((player.reality.pp === 1) ? "." : "s.")

    if (player.realities >= 4) giveAchievement("How does this work?")

    resetInfinityPoints();

    if (Perks.has(PERKS.START_EP1)) player.eternityPoints = new Decimal(10);
    if (Perks.has(PERKS.START_EP2)) player.eternityPoints = new Decimal(2000);
    if (Perks.has(PERKS.START_EP3)) player.eternityPoints = new Decimal(1e9);

    function resetReplicanti() {
        player.replicanti.amount = player.reality.upg.includes(10) ? new Decimal(1) : new Decimal(0);
        player.replicanti.unl = player.reality.upg.includes(10);
        player.replicanti.chance = 0.01;
        player.replicanti.chanceCost = new Decimal(1e150);
        player.replicanti.interval = 1000;
        player.replicanti.intervalCost = new Decimal(1e140);
        player.replicanti.gal = 0;
        player.replicanti.galaxies = 0;
        player.replicanti.galCost = new Decimal(1e170);
        player.replicanti.galaxybuyer = player.reality.upg.includes(10) ? player.replicanti.galaxybuyer : undefined;
        player.replicanti.auto = [player.reality.upg.includes(10) ? player.replicanti.auto[0] : false, player.reality.upg.includes(10) ? player.replicanti.auto[1] : false, player.reality.upg.includes(10) ? player.replicanti.auto[2] : false];
    }
    possibleGlyphs = []
    glyphSelected = false
    if (player.reality.upg.includes(13)) {
        if (player.reality.epmultbuyer) buyMaxEPMult();
        for (var i = 1; i < 9; i++) {
            if (player.reality.tdbuyers[i - 1]) {
                buyMaxTimeDims(i);
            }
        }
    }
    if (Teresa.isRunning && !Teresa.has(TERESA_UNLOCKS.REALITY_COMPLETE)) {
      Teresa.unlock(TERESA_UNLOCKS.REALITY_COMPLETE);
    }

    GameCache.invalidate();
    GameUI.dispatch(GameEvent.REALITY);
}

function handleCelestialRuns(force) {
  if (player.celestials.effarig.run) {
    player.celestials.effarig.run = false
    if (!force && player.celestials.effarig.bestRunAM.lt(player.money)) player.celestials.effarig.bestRunAM = player.money
  }
  if (player.celestials.teresa.run) {
    player.celestials.teresa.run = false
  }
  if (player.celestials.enslaved.run) {
    player.celestials.enslaved.run = false
  }
}

function fullResetTimeDimensions() {
    const cost = [1, 5, 100, 1000, "1e2350", "1e2650", "1e3000", "1e3350"];
    for (let i = 0; i < 8; i++) {
        let dimension = player["timeDimension" + (i + 1)];
        dimension.cost = new Decimal(cost[i]);
        dimension.amount = new Decimal(0);
        dimension.bought = 0;
        dimension.power = new Decimal(1);
    }
}

function unlockRealityUpgrade(id) {
  if (player.reality.upgReqs[id]) return
  player.reality.upgReqs[id] = true
  GameUI.notify.success("You've unlocked a Reality upgrade!");
}

function startRealityOver() {
    if(confirm("This will put you at the start of your reality and reset your progress in this reality. Are you sure you want to do this?")) {
        glyphSelected = true
        realizationCheck = 1
        reality(true, true);
        return true;
    }
    return false;
}

function autoSacrificeGlyph() {
  let list = []
  let x = player.celestials.teresa.typePriorityOrder.length - 1
  while(list.length == 0){
    list = player.reality.glyphs.inventory.filter((g) => g.type == player.celestials.teresa.typePriorityOrder[x].toLowerCase())
    x--
  }
  let toSacrifice = list.sort((a, b) => {
                      if (a.level * a.strength > b.level * b.strength) return 1
                      else return -1
                    })[0]
  sacrificeGlyph(toSacrifice, true)
  
}
<|MERGE_RESOLUTION|>--- conflicted
+++ resolved
@@ -1,326 +1,319 @@
-function reality(force, reset, auto) {
-    if (!((player.eternityPoints.gte("1e4000") && TimeStudy.reality.isBought && (glyphSelected || realizationCheck === 1 || !player.options.confirmations.reality || confirm("Reality will reset everything except challenge records, and will lock your achievements, which you will regain over the course of 2 days. You will also gain reality machines based on your EP, a glyph with a power level based on your EP, Replicanti, and Dilated Time, a perk point to spend on quality of life upgrades, and unlock various upgrades."))) || force)) {
-        return;
-    }
-    if (!glyphSelected && Perks.has(PERKS.GLYPH_CHOOSE3) && !auto) {
-        possibleGlyphs.push(generateRandomGlyph(gainedGlyphLevel()));
-        setTimeout(function() {
-            possibleGlyphs.push(generateRandomGlyph(gainedGlyphLevel()))
-        }, 50);
-        setTimeout(function() {
-            if (Perks.has(PERKS.GLYPH_CHOOSE4)) {
-                setTimeout(function() {
-                    possibleGlyphs.push(generateRandomGlyph(gainedGlyphLevel()));
-                    generateGlyphSelection(4)
-                }, 50)
-            } else {
-                generateGlyphSelection(3)
-            }
-        }, 100);
-        return
-    }
-    if ((player.options.animations.reality) && realizationCheck === 0 && !auto) {
-        realizationCheck = 1;
-        document.getElementById("container").style.animation = "realize 10s 1";
-        document.getElementById("realityanimbg").style.animation = "realizebg 10s 1";
-        document.getElementById("realityanimbg").style.display = "block";
-        setTimeout(function() {
-            document.getElementById("realityanimbg").play();
-            document.getElementById("realityanimbg").currentTime = 0;
-            document.getElementById("realityanimbg").play();
-        }, 2000);
-        setTimeout(function() {
-            document.getElementById("container").style.animation = "";
-            document.getElementById("realityanimbg").style.animation = "";
-            document.getElementById("realityanimbg").style.display = "none";
-        }, 10000);
-        // I'm fairly sure this first case is currently impossible but I'm keeping it just in case.
-        if (force === true) setTimeout(function () {reality(true)}, 3000);
-        else setTimeout(reality, 3000);
-        return
-    }
-    realizationCheck = 0;
-<<<<<<< HEAD
-    if (player.reality.glyphs.inventory.length >= 100 && Teresa.has(TERESA_UNLOCKS.AUTOSACRIFICE)) autoSacrificeGlyph()
-    if ((!Perks.has(PERKS.GLYPH_CHOOSE3) || auto) && !reset) player.reality.glyphs.inventory.push(generateRandomGlyph(gainedGlyphLevel()));
-    if (player.thisReality < player.bestReality && !force) {
-        player.bestEternity = player.thisEternity
-=======
-    if (!reset) {
-      if (player.reality.glyphs.inventory.length >= 100 && Teresa.has(TERESA_UNLOCKS.AUTOSACRIFICE)) autoSacrificeGlyph()
-      if (!player.reality.perks.includes(0) || auto) player.reality.glyphs.inventory.push(generateRandomGlyph(gainedGlyphLevel()));
-      if (player.thisReality < player.bestReality) {
-          player.bestReality = player.thisReality
-      }
-      giveAchievement("Snap back to reality");
-      player.reality.realityMachines = player.reality.realityMachines.plus(gainedRealityMachines());
-      addRealityTime(player.thisReality, player.thisRealityRealTime, gainedRealityMachines(), gainedGlyphLevel());
-      if (player.reality.glyphs.active.length === 1 && player.reality.glyphs.active[0].level >= 3) unlockRealityUpgrade(9);
-      if (!player.reality.upgReqs[16] && player.reality.glyphs.active.length === 4) {
-          var tempBool = true;
-          for (let i = 0; i < player.reality.glyphs.active.length; i++) {
-              if (player.reality.glyphs.active[i].strength < 1.5) tempBool = false
-          }
-          if (tempBool) unlockRealityUpgrade(16)
-      }
-      if (!player.reality.upgReqs[17] && player.reality.glyphs.active.length === 4) {
-          var tempBool = true;
-          for (let i = 0; i < player.reality.glyphs.active.length; i++) {
-              let count = 0;
-              for (let y in player.reality.glyphs.active[i].effects) {
-                  count++
-              }
-              if (count < 2 && i < 4) tempBool = false // Idk what caused this, but something made this loop 5 times, so I added the additional check
-          }
-          if (tempBool) unlockRealityUpgrade(17)
-      }
-      if (!player.reality.upgReqs[18] && player.reality.glyphs.active.length === 4) {
-          var tempBool = true;
-          for (let i = 0; i < player.reality.glyphs.active.length; i++) {
-              if (player.reality.glyphs.active[i].level < 10) tempBool = false
-          }
-          if (tempBool) unlockRealityUpgrade(18)
-      }
-      if (player.reality.glyphs.active.length + player.reality.glyphs.inventory.length >= 30) unlockRealityUpgrade(19)
-      if (player.thisReality < 15 * 60 * 1000) unlockRealityUpgrade(23)
-      if (player.reality.glyphs.active.length == 0 && gainedRealityMachines().gte(5000)) unlockRealityUpgrade(24)
-      if (Effarig.has(EFFARIG_UNLOCKS.TERESA)) player.celestials.teresa.relicShards += Teresa.shardsGained
-      if (player.bestReality < 3000) giveAchievement("I didn't even realize how fast you are")
-      if (GLYPH_TYPES.every((type) => type === 'teresa' || player.reality.glyphs.active.some((g) => g.type == type))) giveAchievement("Royal Flush")
->>>>>>> dd5f771e
-    }
-
-    if (player.reality.respec) {
-        respecGlyphs();
-    }
-    handleCelestialRuns(force)
-
-    //reset global values to avoid a tick of unupdated production
-    postc8Mult = new Decimal(0);
-    mult18 = new Decimal(1);
-
-    player.sacrificed = new Decimal(0);
-
-    player.challenges = [];
-    if (player.reality.upg.includes(10)) {
-        for (let challenge of Challenge.all) {
-            challenge.complete();
-        }
-    }
-    player.currentChallenge = "";
-    player.infinityUpgrades = player.reality.upg.includes(10) ? player.infinityUpgrades : [];
-    player.infinitied = 0;
-    player.infinitiedBank = 0;
-    player.bestInfinityTime = 999999999999;
-    player.thisInfinityTime = 0;
-    player.thisInfinityRealTime = 0;
-    player.resets = player.reality.upg.includes(10) ? 4 : 0;
-    player.galaxies = player.reality.upg.includes(10) ? 1 : 0;
-    player.tickDecrease = 0.9;
-    player.interval = null;
-    if (!player.reality.upg.includes(10)) {
-      Autobuyer.resetUnlockables();
-    }
-    player.partInfinityPoint = 0;
-    player.partInfinitied = 0;
-    player.break = player.reality.upg.includes(10) ? player.break : false;
-    player.infMult = new Decimal(1);
-    player.infMultCost = new Decimal(10);
-    if (!player.reality.upg.includes(10)) {
-        player.infinityRebuyables = [0, 0];
-    }
-    player.postChallUnlocked = 0;
-    player.infDimensionsUnlocked = [false, false, false, false, false, false, false, false];
-    player.infinityPower = new Decimal(1);
-    player.infDimBuyers = player.reality.upg.includes(10) ? player.infDimBuyers : [false, false, false, false, false, false, false, false];
-    player.timeShards = new Decimal(0);
-    player.tickThreshold = new Decimal(1);
-    player.eternityPoints = new Decimal(0);
-    player.eternities = 0;
-    player.thisEternity = 0;
-    player.thisEternityRealTime = 0;
-    player.bestEternity = 999999999999;
-    player.eternityUpgrades = [];
-    player.epmult = new Decimal(1);
-    player.epmultCost = new Decimal(500);
-    player.totalTickGained = 0;
-    player.offlineProd = player.reality.upg.includes(10) ? player.offlineProd : 0;
-    player.offlineProdCost = player.reality.upg.includes(10) ? player.offlineProdCost : 1e7;
-    player.challengeTarget = new Decimal(0);
-    if (!player.reality.upg.includes(10)) {
-        player.autoSacrifice = 1;
-    }
-    player.eternityChalls = {};
-    player.eternityChallGoal = new Decimal(Number.MAX_VALUE);
-    player.reality.lastAutoEC = 0;
-    player.currentEternityChall = "";
-    player.eternityChallUnlocked = 0;
-    player.etercreq = 0;
-    player.autoIP = new Decimal(0);
-    player.autoTime = 1e300;
-    player.infMultBuyer = player.reality.upg.includes(10) ? player.infMultBuyer : false;
-    if (!player.reality.upg.includes(10)) {
-      player.autoCrunchMode = AutoCrunchMode.AMOUNT;
-    }
-    player.respec = false;
-    player.eterc8ids = 50;
-    player.eterc8repl = 40;
-    player.dimlife = true;
-    player.dead = true;
-    if (!reset) player.realities = player.realities + 1;
-    if (!reset) player.bestReality = Math.min(player.thisReality, player.bestReality);
-    player.thisReality = 0;
-    player.thisRealityRealTime = 0;
-    player.timestudy.theorem = 0;
-    player.timestudy.amcost = new Decimal("1e20000");
-    player.timestudy.ipcost = new Decimal(1);
-    player.timestudy.epcost = new Decimal(1);
-    player.timestudy.studies = [];
-    player.eternityBuyer.isOn = false;
-    player.dilation.studies = [];
-    player.dilation.active = false;
-    player.dilation.tachyonParticles = new Decimal(0);
-    player.dilation.dilatedTime = new Decimal(0);
-    player.dilation.totalTachyonParticles = new Decimal(0);
-    player.dilation.nextThreshold = new Decimal(1000);
-    player.dilation.baseFreeGalaxies = 0;
-    player.dilation.freeGalaxies = 0;
-    player.dilation.upgrades = [];
-    player.dilation.rebuyables = {
-        1: 0,
-        2: 0,
-        3: 0
-    };
-    player.money = new Decimal(10);
-    if (Perks.has(PERKS.START_AM1)) player.money = new Decimal(100);
-    if (Perks.has(PERKS.START_AM2)) player.money = new Decimal(1e130);
-    console.log(player.money)
-
-    resetInfinityRuns();
-    resetEternityRuns();
-    fullResetInfDimensions();
-    fullResetTimeDimensions();
-    resetReplicanti();
-    resetChallengeStuff();
-    resetDimensions();
-    secondSoftReset();
-    if (player.reality.upg.includes(10))    player.eternities = 100;
-    if (!reset) player.reality.pp++;
-    $("#pp").text("You have " + player.reality.pp + " Perk Point" + ((player.reality.pp === 1) ? "." : "s."))
-    if (player.infinitied > 0 && !Challenge(1).isCompleted) {
-        Challenge(1).complete();
-    }
-    Autobuyer.tryUnlockAny()
-    if (player.realities === 4) player.reality.automatorCommands = [12, 24, 25];
-    player.reality.upgReqChecks = [true];
-    resetInfDimensions();
-    IPminpeak = new Decimal(0);
-    EPminpeak = new Decimal(0);
-    resetTimeDimensions();
-    kong.submitStats('Eternities', player.eternities);
-    if (player.eternities > 2 && player.replicanti.galaxybuyer === undefined) player.replicanti.galaxybuyer = false;
-    resetTickspeed();
-    playerInfinityUpgradesOnEternity();
-    if (player.eternities <= 1) {
-        Tab.dimensions.normal.show();
-    }
-    Marathon2 = 0;
-    generateGlyphTable();
-    updateWormholeUpgrades();
-    updateAutomatorRows();
-    drawPerkNetwork();
-    document.getElementById("pp").textContent = "You have " + player.reality.pp + " Perk Point" + ((player.reality.pp === 1) ? "." : "s.")
-
-    if (player.realities >= 4) giveAchievement("How does this work?")
-
-    resetInfinityPoints();
-
-    if (Perks.has(PERKS.START_EP1)) player.eternityPoints = new Decimal(10);
-    if (Perks.has(PERKS.START_EP2)) player.eternityPoints = new Decimal(2000);
-    if (Perks.has(PERKS.START_EP3)) player.eternityPoints = new Decimal(1e9);
-
-    function resetReplicanti() {
-        player.replicanti.amount = player.reality.upg.includes(10) ? new Decimal(1) : new Decimal(0);
-        player.replicanti.unl = player.reality.upg.includes(10);
-        player.replicanti.chance = 0.01;
-        player.replicanti.chanceCost = new Decimal(1e150);
-        player.replicanti.interval = 1000;
-        player.replicanti.intervalCost = new Decimal(1e140);
-        player.replicanti.gal = 0;
-        player.replicanti.galaxies = 0;
-        player.replicanti.galCost = new Decimal(1e170);
-        player.replicanti.galaxybuyer = player.reality.upg.includes(10) ? player.replicanti.galaxybuyer : undefined;
-        player.replicanti.auto = [player.reality.upg.includes(10) ? player.replicanti.auto[0] : false, player.reality.upg.includes(10) ? player.replicanti.auto[1] : false, player.reality.upg.includes(10) ? player.replicanti.auto[2] : false];
-    }
-    possibleGlyphs = []
-    glyphSelected = false
-    if (player.reality.upg.includes(13)) {
-        if (player.reality.epmultbuyer) buyMaxEPMult();
-        for (var i = 1; i < 9; i++) {
-            if (player.reality.tdbuyers[i - 1]) {
-                buyMaxTimeDims(i);
-            }
-        }
-    }
-    if (Teresa.isRunning && !Teresa.has(TERESA_UNLOCKS.REALITY_COMPLETE)) {
-      Teresa.unlock(TERESA_UNLOCKS.REALITY_COMPLETE);
-    }
-
-    GameCache.invalidate();
-    GameUI.dispatch(GameEvent.REALITY);
-}
-
-function handleCelestialRuns(force) {
-  if (player.celestials.effarig.run) {
-    player.celestials.effarig.run = false
-    if (!force && player.celestials.effarig.bestRunAM.lt(player.money)) player.celestials.effarig.bestRunAM = player.money
-  }
-  if (player.celestials.teresa.run) {
-    player.celestials.teresa.run = false
-  }
-  if (player.celestials.enslaved.run) {
-    player.celestials.enslaved.run = false
-  }
-}
-
-function fullResetTimeDimensions() {
-    const cost = [1, 5, 100, 1000, "1e2350", "1e2650", "1e3000", "1e3350"];
-    for (let i = 0; i < 8; i++) {
-        let dimension = player["timeDimension" + (i + 1)];
-        dimension.cost = new Decimal(cost[i]);
-        dimension.amount = new Decimal(0);
-        dimension.bought = 0;
-        dimension.power = new Decimal(1);
-    }
-}
-
-function unlockRealityUpgrade(id) {
-  if (player.reality.upgReqs[id]) return
-  player.reality.upgReqs[id] = true
-  GameUI.notify.success("You've unlocked a Reality upgrade!");
-}
-
-function startRealityOver() {
-    if(confirm("This will put you at the start of your reality and reset your progress in this reality. Are you sure you want to do this?")) {
-        glyphSelected = true
-        realizationCheck = 1
-        reality(true, true);
-        return true;
-    }
-    return false;
-}
-
-function autoSacrificeGlyph() {
-  let list = []
-  let x = player.celestials.teresa.typePriorityOrder.length - 1
-  while(list.length == 0){
-    list = player.reality.glyphs.inventory.filter((g) => g.type == player.celestials.teresa.typePriorityOrder[x].toLowerCase())
-    x--
-  }
-  let toSacrifice = list.sort((a, b) => {
-                      if (a.level * a.strength > b.level * b.strength) return 1
-                      else return -1
-                    })[0]
-  sacrificeGlyph(toSacrifice, true)
-  
-}
+function reality(force, reset, auto) {
+    if (!((player.eternityPoints.gte("1e4000") && TimeStudy.reality.isBought && (glyphSelected || realizationCheck === 1 || !player.options.confirmations.reality || confirm("Reality will reset everything except challenge records, and will lock your achievements, which you will regain over the course of 2 days. You will also gain reality machines based on your EP, a glyph with a power level based on your EP, Replicanti, and Dilated Time, a perk point to spend on quality of life upgrades, and unlock various upgrades."))) || force)) {
+        return;
+    }
+    if (!glyphSelected && Perks.has(PERKS.GLYPH_CHOOSE3) && !auto) {
+        possibleGlyphs.push(generateRandomGlyph(gainedGlyphLevel()));
+        setTimeout(function() {
+            possibleGlyphs.push(generateRandomGlyph(gainedGlyphLevel()))
+        }, 50);
+        setTimeout(function() {
+            if (Perks.has(PERKS.GLYPH_CHOOSE4)) {
+                setTimeout(function() {
+                    possibleGlyphs.push(generateRandomGlyph(gainedGlyphLevel()));
+                    generateGlyphSelection(4)
+                }, 50)
+            } else {
+                generateGlyphSelection(3)
+            }
+        }, 100);
+        return
+    }
+    if ((player.options.animations.reality) && realizationCheck === 0 && !auto) {
+        realizationCheck = 1;
+        document.getElementById("container").style.animation = "realize 10s 1";
+        document.getElementById("realityanimbg").style.animation = "realizebg 10s 1";
+        document.getElementById("realityanimbg").style.display = "block";
+        setTimeout(function() {
+            document.getElementById("realityanimbg").play();
+            document.getElementById("realityanimbg").currentTime = 0;
+            document.getElementById("realityanimbg").play();
+        }, 2000);
+        setTimeout(function() {
+            document.getElementById("container").style.animation = "";
+            document.getElementById("realityanimbg").style.animation = "";
+            document.getElementById("realityanimbg").style.display = "none";
+        }, 10000);
+        // I'm fairly sure this first case is currently impossible but I'm keeping it just in case.
+        if (force === true) setTimeout(function () {reality(true)}, 3000);
+        else setTimeout(reality, 3000);
+        return
+    }
+    realizationCheck = 0;
+    if (!reset) {
+      if (player.reality.glyphs.inventory.length >= 100 && Teresa.has(TERESA_UNLOCKS.AUTOSACRIFICE)) autoSacrificeGlyph()
+      if (!Perks.has(PERKS.GLYPH_CHOOSE3) || auto) player.reality.glyphs.inventory.push(generateRandomGlyph(gainedGlyphLevel()));
+      if (player.thisReality < player.bestReality) {
+          player.bestReality = player.thisReality
+      }
+      giveAchievement("Snap back to reality");
+      player.reality.realityMachines = player.reality.realityMachines.plus(gainedRealityMachines());
+      addRealityTime(player.thisReality, player.thisRealityRealTime, gainedRealityMachines(), gainedGlyphLevel());
+      if (player.reality.glyphs.active.length === 1 && player.reality.glyphs.active[0].level >= 3) unlockRealityUpgrade(9);
+      if (!player.reality.upgReqs[16] && player.reality.glyphs.active.length === 4) {
+          var tempBool = true;
+          for (let i = 0; i < player.reality.glyphs.active.length; i++) {
+              if (player.reality.glyphs.active[i].strength < 1.5) tempBool = false
+          }
+          if (tempBool) unlockRealityUpgrade(16)
+      }
+      if (!player.reality.upgReqs[17] && player.reality.glyphs.active.length === 4) {
+          var tempBool = true;
+          for (let i = 0; i < player.reality.glyphs.active.length; i++) {
+              let count = 0;
+              for (let y in player.reality.glyphs.active[i].effects) {
+                  count++
+              }
+              if (count < 2 && i < 4) tempBool = false // Idk what caused this, but something made this loop 5 times, so I added the additional check
+          }
+          if (tempBool) unlockRealityUpgrade(17)
+      }
+      if (!player.reality.upgReqs[18] && player.reality.glyphs.active.length === 4) {
+          var tempBool = true;
+          for (let i = 0; i < player.reality.glyphs.active.length; i++) {
+              if (player.reality.glyphs.active[i].level < 10) tempBool = false
+          }
+          if (tempBool) unlockRealityUpgrade(18)
+      }
+      if (player.reality.glyphs.active.length + player.reality.glyphs.inventory.length >= 30) unlockRealityUpgrade(19)
+      if (player.thisReality < 15 * 60 * 1000) unlockRealityUpgrade(23)
+      if (player.reality.glyphs.active.length == 0 && gainedRealityMachines().gte(5000)) unlockRealityUpgrade(24)
+      if (Effarig.has(EFFARIG_UNLOCKS.TERESA)) player.celestials.teresa.relicShards += Teresa.shardsGained
+      if (player.bestReality < 3000) giveAchievement("I didn't even realize how fast you are")
+      if (GLYPH_TYPES.every((type) => type === 'teresa' || player.reality.glyphs.active.some((g) => g.type == type))) giveAchievement("Royal Flush")
+    }
+
+    if (player.reality.respec) {
+        respecGlyphs();
+    }
+    handleCelestialRuns(force)
+
+    //reset global values to avoid a tick of unupdated production
+    postc8Mult = new Decimal(0);
+    mult18 = new Decimal(1);
+
+    player.sacrificed = new Decimal(0);
+
+    player.challenges = [];
+    if (player.reality.upg.includes(10)) {
+        for (let challenge of Challenge.all) {
+            challenge.complete();
+        }
+    }
+    player.currentChallenge = "";
+    player.infinityUpgrades = player.reality.upg.includes(10) ? player.infinityUpgrades : [];
+    player.infinitied = 0;
+    player.infinitiedBank = 0;
+    player.bestInfinityTime = 999999999999;
+    player.thisInfinityTime = 0;
+    player.thisInfinityRealTime = 0;
+    player.resets = player.reality.upg.includes(10) ? 4 : 0;
+    player.galaxies = player.reality.upg.includes(10) ? 1 : 0;
+    player.tickDecrease = 0.9;
+    player.interval = null;
+    if (!player.reality.upg.includes(10)) {
+      Autobuyer.resetUnlockables();
+    }
+    player.partInfinityPoint = 0;
+    player.partInfinitied = 0;
+    player.break = player.reality.upg.includes(10) ? player.break : false;
+    player.infMult = new Decimal(1);
+    player.infMultCost = new Decimal(10);
+    if (!player.reality.upg.includes(10)) {
+        player.infinityRebuyables = [0, 0];
+    }
+    player.postChallUnlocked = 0;
+    player.infDimensionsUnlocked = [false, false, false, false, false, false, false, false];
+    player.infinityPower = new Decimal(1);
+    player.infDimBuyers = player.reality.upg.includes(10) ? player.infDimBuyers : [false, false, false, false, false, false, false, false];
+    player.timeShards = new Decimal(0);
+    player.tickThreshold = new Decimal(1);
+    player.eternityPoints = new Decimal(0);
+    player.eternities = 0;
+    player.thisEternity = 0;
+    player.thisEternityRealTime = 0;
+    player.bestEternity = 999999999999;
+    player.eternityUpgrades = [];
+    player.epmult = new Decimal(1);
+    player.epmultCost = new Decimal(500);
+    player.totalTickGained = 0;
+    player.offlineProd = player.reality.upg.includes(10) ? player.offlineProd : 0;
+    player.offlineProdCost = player.reality.upg.includes(10) ? player.offlineProdCost : 1e7;
+    player.challengeTarget = new Decimal(0);
+    if (!player.reality.upg.includes(10)) {
+        player.autoSacrifice = 1;
+    }
+    player.eternityChalls = {};
+    player.eternityChallGoal = new Decimal(Number.MAX_VALUE);
+    player.reality.lastAutoEC = 0;
+    player.currentEternityChall = "";
+    player.eternityChallUnlocked = 0;
+    player.etercreq = 0;
+    player.autoIP = new Decimal(0);
+    player.autoTime = 1e300;
+    player.infMultBuyer = player.reality.upg.includes(10) ? player.infMultBuyer : false;
+    if (!player.reality.upg.includes(10)) {
+      player.autoCrunchMode = AutoCrunchMode.AMOUNT;
+    }
+    player.respec = false;
+    player.eterc8ids = 50;
+    player.eterc8repl = 40;
+    player.dimlife = true;
+    player.dead = true;
+    if (!reset) player.realities = player.realities + 1;
+    if (!reset) player.bestReality = Math.min(player.thisReality, player.bestReality);
+    player.thisReality = 0;
+    player.thisRealityRealTime = 0;
+    player.timestudy.theorem = 0;
+    player.timestudy.amcost = new Decimal("1e20000");
+    player.timestudy.ipcost = new Decimal(1);
+    player.timestudy.epcost = new Decimal(1);
+    player.timestudy.studies = [];
+    player.eternityBuyer.isOn = false;
+    player.dilation.studies = [];
+    player.dilation.active = false;
+    player.dilation.tachyonParticles = new Decimal(0);
+    player.dilation.dilatedTime = new Decimal(0);
+    player.dilation.totalTachyonParticles = new Decimal(0);
+    player.dilation.nextThreshold = new Decimal(1000);
+    player.dilation.baseFreeGalaxies = 0;
+    player.dilation.freeGalaxies = 0;
+    player.dilation.upgrades = [];
+    player.dilation.rebuyables = {
+        1: 0,
+        2: 0,
+        3: 0
+    };
+    player.money = new Decimal(10);
+    if (Perks.has(PERKS.START_AM1)) player.money = new Decimal(100);
+    if (Perks.has(PERKS.START_AM2)) player.money = new Decimal(1e130);
+    console.log(player.money)
+
+    resetInfinityRuns();
+    resetEternityRuns();
+    fullResetInfDimensions();
+    fullResetTimeDimensions();
+    resetReplicanti();
+    resetChallengeStuff();
+    resetDimensions();
+    secondSoftReset();
+    if (player.reality.upg.includes(10))    player.eternities = 100;
+    if (!reset) player.reality.pp++;
+    $("#pp").text("You have " + player.reality.pp + " Perk Point" + ((player.reality.pp === 1) ? "." : "s."))
+    if (player.infinitied > 0 && !Challenge(1).isCompleted) {
+        Challenge(1).complete();
+    }
+    Autobuyer.tryUnlockAny()
+    if (player.realities === 4) player.reality.automatorCommands = [12, 24, 25];
+    player.reality.upgReqChecks = [true];
+    resetInfDimensions();
+    IPminpeak = new Decimal(0);
+    EPminpeak = new Decimal(0);
+    resetTimeDimensions();
+    kong.submitStats('Eternities', player.eternities);
+    if (player.eternities > 2 && player.replicanti.galaxybuyer === undefined) player.replicanti.galaxybuyer = false;
+    resetTickspeed();
+    playerInfinityUpgradesOnEternity();
+    if (player.eternities <= 1) {
+        Tab.dimensions.normal.show();
+    }
+    Marathon2 = 0;
+    generateGlyphTable();
+    updateWormholeUpgrades();
+    updateAutomatorRows();
+    drawPerkNetwork();
+    document.getElementById("pp").textContent = "You have " + player.reality.pp + " Perk Point" + ((player.reality.pp === 1) ? "." : "s.")
+
+    if (player.realities >= 4) giveAchievement("How does this work?")
+
+    resetInfinityPoints();
+
+    if (Perks.has(PERKS.START_EP1)) player.eternityPoints = new Decimal(10);
+    if (Perks.has(PERKS.START_EP2)) player.eternityPoints = new Decimal(2000);
+    if (Perks.has(PERKS.START_EP3)) player.eternityPoints = new Decimal(1e9);
+
+    function resetReplicanti() {
+        player.replicanti.amount = player.reality.upg.includes(10) ? new Decimal(1) : new Decimal(0);
+        player.replicanti.unl = player.reality.upg.includes(10);
+        player.replicanti.chance = 0.01;
+        player.replicanti.chanceCost = new Decimal(1e150);
+        player.replicanti.interval = 1000;
+        player.replicanti.intervalCost = new Decimal(1e140);
+        player.replicanti.gal = 0;
+        player.replicanti.galaxies = 0;
+        player.replicanti.galCost = new Decimal(1e170);
+        player.replicanti.galaxybuyer = player.reality.upg.includes(10) ? player.replicanti.galaxybuyer : undefined;
+        player.replicanti.auto = [player.reality.upg.includes(10) ? player.replicanti.auto[0] : false, player.reality.upg.includes(10) ? player.replicanti.auto[1] : false, player.reality.upg.includes(10) ? player.replicanti.auto[2] : false];
+    }
+    possibleGlyphs = []
+    glyphSelected = false
+    if (player.reality.upg.includes(13)) {
+        if (player.reality.epmultbuyer) buyMaxEPMult();
+        for (var i = 1; i < 9; i++) {
+            if (player.reality.tdbuyers[i - 1]) {
+                buyMaxTimeDims(i);
+            }
+        }
+    }
+    if (Teresa.isRunning && !Teresa.has(TERESA_UNLOCKS.REALITY_COMPLETE)) {
+      Teresa.unlock(TERESA_UNLOCKS.REALITY_COMPLETE);
+    }
+
+    GameCache.invalidate();
+    GameUI.dispatch(GameEvent.REALITY);
+}
+
+function handleCelestialRuns(force) {
+  if (player.celestials.effarig.run) {
+    player.celestials.effarig.run = false
+    if (!force && player.celestials.effarig.bestRunAM.lt(player.money)) player.celestials.effarig.bestRunAM = player.money
+  }
+  if (player.celestials.teresa.run) {
+    player.celestials.teresa.run = false
+  }
+  if (player.celestials.enslaved.run) {
+    player.celestials.enslaved.run = false
+  }
+}
+
+function fullResetTimeDimensions() {
+    const cost = [1, 5, 100, 1000, "1e2350", "1e2650", "1e3000", "1e3350"];
+    for (let i = 0; i < 8; i++) {
+        let dimension = player["timeDimension" + (i + 1)];
+        dimension.cost = new Decimal(cost[i]);
+        dimension.amount = new Decimal(0);
+        dimension.bought = 0;
+        dimension.power = new Decimal(1);
+    }
+}
+
+function unlockRealityUpgrade(id) {
+  if (player.reality.upgReqs[id]) return
+  player.reality.upgReqs[id] = true
+  GameUI.notify.success("You've unlocked a Reality upgrade!");
+}
+
+function startRealityOver() {
+    if(confirm("This will put you at the start of your reality and reset your progress in this reality. Are you sure you want to do this?")) {
+        glyphSelected = true
+        realizationCheck = 1
+        reality(true, true);
+        return true;
+    }
+    return false;
+}
+
+function autoSacrificeGlyph() {
+  let list = []
+  let x = player.celestials.teresa.typePriorityOrder.length - 1
+  while(list.length == 0){
+    list = player.reality.glyphs.inventory.filter((g) => g.type == player.celestials.teresa.typePriorityOrder[x].toLowerCase())
+    x--
+  }
+  let toSacrifice = list.sort((a, b) => {
+                      if (a.level * a.strength > b.level * b.strength) return 1
+                      else return -1
+                    })[0]
+  sacrificeGlyph(toSacrifice, true)
+  
+}