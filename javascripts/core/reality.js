"use strict";

/**
 * Object that manages the selection of glyphs offered to the player
 */
const GlyphSelection = {
  glyphs: [],

  get active() {
    return ui.view.modal.glyphSelection;
  },

  get choiceCount() {
    const baseChoices = Effects.max(
      1,
      Perk.glyphChoice4,
      Perk.glyphChoice3
    );
    const raChoices = Ra.has(RA_UNLOCKS.IMPROVED_GLYPHS)
      ? RA_UNLOCKS.IMPROVED_GLYPHS.effect.choice()
      : 0;
    return baseChoices + raChoices;
  },

  /**
   * Checks that a given glyph is sufficiently different from the current selection.
   *
   * If the list doesn't already contain a glyph of the specified type, it is automatically
   * considered unique.  If not, it then checks the effects of glyphs that have the same type.
   * It calculates a pairwise uniqueness score to each glyph it checks and only adds the new
   * glyph if the score exceeds the specified threshold for every glyph already in the list.
   * This uniqueness score is equal to the number of effects that exactly one of the glyphs has.
   */
  checkUniqueGlyph(glyphToCheck) {
    const uniquenessThreshold = 3;
    const checkEffects = glyphToCheck.effects;
    for (const currGlyph of this.glyphs) {
      const currEffects = currGlyph.effects;
      // eslint-disable-next-line no-bitwise
      const union = checkEffects | currEffects;
      // eslint-disable-next-line no-bitwise
      const intersection = checkEffects & currEffects;
      if (countEffectsFromBitmask(union - intersection) < uniquenessThreshold) return false;
    }
    return true;
  },

  generate(count, level) {
    this.glyphs = [];
    for (let out = 0; out < count; ++out) {
      let glyph;
      // Attempt to generate a unique glyph, but give up after 100 tries so the game doesn't
      // get stuck in an infinite loop if we decide to increase the number of glyph choices
      // for some reason and forget about the uniqueness check
      for (let tries = 0; tries < 100; ++tries) {
        glyph = GlyphGenerator.randomGlyph(level, false);
        if (this.checkUniqueGlyph(glyph)) break;
      }
      this.glyphs.push(glyph);
    }
    ui.view.modal.glyphSelection = true;
    if (!Perk.glyphUncommonGuarantee.isBought) return;
    // If no choices are rare enough and the player has the uncommon glyph perk, randomly generate
    // rarities until the threshold is passed and then assign that rarity to a random glyph
    const strengthThreshold = 1.5;
    if (this.glyphs.some(e => e.strength >= strengthThreshold)) return;
    let newStrength;
    do {
      newStrength = GlyphGenerator.randomStrength(false);
    } while (newStrength < strengthThreshold);
    this.glyphs.randomElement().strength = newStrength;
  },

  update(level) {
    for (const glyph of this.glyphs.filter(g => g.rawLevel < level.rawLevel)) {
      glyph.rawLevel = level.rawLevel;
    }
    for (const glyph of this.glyphs.filter(g => g.level < level.actualLevel)) {
      glyph.level = level.actualLevel;
      calculateGlyph(glyph);
    }
  },

  select(index) {
    ui.view.modal.glyphSelection = false;
    Glyphs.addToInventory(this.glyphs[index]);
    this.glyphs = [];
    manualReality();
  }
};

function confirmReality() {
  return !player.options.confirmations.reality ||
    confirm("Reality will reset everything except challenge records, and will lock your achievements, " +
      `which you will regain over the course of ${Achievements.nextTotalDisabledTime}. ` +
      "You will also gain reality machines based on your EP, a glyph with a power level " +
      "based on your EP, Replicanti, and Dilated Time, a perk point to spend on quality of " +
      "life upgrades, and unlock various upgrades.");
}

function isRealityAvailable() {
  return player.eternityPoints.gte("1e4000") && TimeStudy.reality.isBought;
}

// Returns the number of "extra" realities from stored real time or Multiversal effects, should be called
// with false for checking and true for actual usage, and only "used" once per reality.
function simulatedRealityCount(advancePartSimCounters) {
  const amplifiedSim = Enslaved.boostReality ? Enslaved.realityBoostRatio : 0;
  const multiversalSim = AlchemyResource.multiversal.effectValue;
  const simCount = (multiversalSim + 1) * (amplifiedSim + 1) + player.partSimulatedReality - 1;
  if (advancePartSimCounters) {
    player.partSimulatedReality = simCount - Math.floor(simCount);
  }
  return Math.floor(simCount);
}

/**
 * Triggered when the user clicks the reality button. This triggers the glyph selection
 * process, if applicable. Auto sacrifice is never triggered.
 */
function requestManualReality() {
  if (GlyphSelection.active || !isRealityAvailable() || !confirmReality()) {
    return;
  }
  if (!Player.hasFreeInventorySpace) {
    alert("Inventory is full. Delete/sacrifice (shift-click) some glyphs.");
    return;
  }
  const level = gainedGlyphLevel();
  if (simulatedRealityCount(false) > 0) {
    Enslaved.lockedInGlyphLevel = level;
    Enslaved.lockedInRealityMachines = gainedRealityMachines();
    Enslaved.lockedInShardsGained = Effarig.shardsGained;
    manualReality();
    return;
  }
  // If there is no glyph selection, proceed with reality immediately. Otherwise,
  // we generate a glyph selection, and keep the game going while the user dithers over it.
  const choiceCount = GlyphSelection.choiceCount;
  if (choiceCount === 1) {
    // First reality gets a specially generated glyph:
    const newGlyph = player.realities === 0
      ? GlyphGenerator.startingGlyph(level)
      : GlyphGenerator.randomGlyph(level);
    Glyphs.addToInventory(newGlyph);
    manualReality();
    return;
  }
  GlyphSelection.generate(choiceCount, level);
}

function manualReality() {
  if (player.options.animations.reality) {
    document.getElementById("container").style.animation = "realize 10s 1";
    document.getElementById("realityanimbg").style.animation = "realizebg 10s 1";
    document.getElementById("realityanimbg").style.display = "block";
    setTimeout(() => {
      document.getElementById("realityanimbg").play();
      document.getElementById("realityanimbg").currentTime = 0;
      document.getElementById("realityanimbg").play();
    }, 2000);
    setTimeout(() => {
      document.getElementById("container").style.animation = "";
      document.getElementById("realityanimbg").style.animation = "";
      document.getElementById("realityanimbg").style.display = "none";
    }, 10000);
    setTimeout(() => completeReality(false, false), 3000);
  } else {
    completeReality(false, false);
  }
}

function processAutoGlyph(gainedLevel) {
  let newGlyph;
  if (EffarigUnlock.autopicker.isUnlocked) {
    const glyphs = Array.range(0, GlyphSelection.choiceCount)
      .map(() => GlyphGenerator.randomGlyph(gainedLevel));
    newGlyph = AutoGlyphPicker.pick(glyphs);
  } else {
    newGlyph = GlyphGenerator.randomGlyph(gainedLevel, false);
  }
  if (EffarigUnlock.autosacrifice.isUnlocked) {
    if (AutoGlyphSacrifice.wouldSacrifice(newGlyph) || !Player.hasFreeInventorySpace) {
      sacrificeGlyph(newGlyph, true);
      newGlyph = null;
    }
  }
  if (newGlyph && Player.hasFreeInventorySpace) {
    Glyphs.addToInventory(newGlyph);
  }
}

function autoReality() {
  if (GlyphSelection.active || !isRealityAvailable()) return;
  const gainedLevel = gainedGlyphLevel();
  if (simulatedRealityCount(false) > 0) {
    Enslaved.lockedInGlyphLevel = gainedLevel;
    Enslaved.lockedInRealityMachines = gainedRealityMachines();
    Enslaved.lockedInShardsGained = Effarig.shardsGained;
    completeReality(false, false, true);
    return;
  }
  processAutoGlyph(gainedLevel);
  completeReality(false, false, true);
}

// The ratio is the amount on top of the regular reality amount.
function boostedRealityRewards(ratio) {
  player.reality.realityMachines = player.reality.realityMachines
    .plus(Enslaved.lockedInRealityMachines.times(ratio));
  // No glyph reward was given earlier
  for (let glyphCount = 0; glyphCount < ratio + 1; ++glyphCount) {
    processAutoGlyph(Enslaved.lockedInGlyphLevel);
  }
  player.realities += ratio;
  player.reality.pp += ratio;
  if (Teresa.has(TERESA_UNLOCKS.EFFARIG)) {
    player.celestials.effarig.relicShards += Enslaved.lockedInShardsGained * ratio;
  }
  if (V.has(V_UNLOCKS.RUN_UNLOCK_THRESHOLDS[1])) {
    Ra.giveExp();
  }
  if (Enslaved.boostReality) {
    // Real time amplification is capped at 1 second of reality time; if it's faster then using all time at once would
    // be wasteful. Being faster than 1 second will only use as much time as needed to get the 1-second factor instead.
    if (Time.thisRealityRealTime.totalSeconds < 1) {
      player.celestials.enslaved.storedReal *= 1 - Time.thisRealityRealTime.totalSeconds;
    } else {
      player.celestials.enslaved.storedReal = 0;
    }
    Enslaved.boostReality = false;
  }
}

function completeReality(force, reset, auto = false) {
  if (!reset) {
    EventHub.dispatch(GameEvent.REALITY_RESET_BEFORE);
    const simulatedRealities = simulatedRealityCount(true);
    if (simulatedRealities > 0) {
      boostedRealityRewards(simulatedRealities);
    }
    if (player.thisReality < player.bestReality) {
      player.bestReality = player.thisReality;
    }
    player.reality.realityMachines = player.reality.realityMachines.plus(gainedRealityMachines());
    player.bestRMmin = player.bestRMmin.max(gainedRealityMachines().dividedBy(Time.thisRealityRealTime.totalMinutes));
    addRealityTime(player.thisReality, player.thisRealityRealTime, gainedRealityMachines(), gainedGlyphLevel().actualLevel);
    if (Teresa.has(TERESA_UNLOCKS.EFFARIG)) player.celestials.effarig.relicShards += Effarig.shardsGained;
    if (V.has(V_UNLOCKS.RUN_UNLOCK_THRESHOLDS[1])) {
      Ra.giveExp();
    }
    if (Ra.isRunning) {
      Ra.updateExpBoosts();
    }
  }

  if (player.reality.respec) {
    respecGlyphs();
  }
  handleCelestialRuns(force)
  recalculateAllGlyphs()

  //reset global values to avoid a tick of unupdated production

  player.sacrificed = new Decimal(0);

  lockAchievementsOnReality();

  NormalChallenges.clearCompletions();
  InfinityChallenges.clearCompletions();
  const isRUPG10Bought = RealityUpgrade(10).isBought;
  if (isRUPG10Bought) NormalChallenges.completeAll();

  player.challenge.normal.current = 0;
  player.challenge.infinity.current = 0;
  if (!isRUPG10Bought) player.infinityUpgrades.clear();
  player.infinitied = new Decimal(0);
  player.infinitiedBank = new Decimal(0);
  player.bestInfinityTime = 999999999999;
  player.thisInfinityTime = 0;
  player.thisInfinityLastBuyTime = 0;
  player.thisInfinityRealTime = 0;
  player.dimensionBoosts = isRUPG10Bought ? 4 : 0;
  player.galaxies = isRUPG10Bought ? 1 : 0;
  player.interval = null;
  player.partInfinityPoint = 0;
  player.partInfinitied = 0;
  player.break = isRUPG10Bought ? player.break : false;
  player.infMult = new Decimal(1);
  player.infMultCost = new Decimal(10);
  if (!isRUPG10Bought) {
    player.infinityRebuyables = [0, 0];
  }
  player.postChallUnlocked = 0;
  player.infinityPower = new Decimal(1);
  player.infDimBuyers = isRUPG10Bought ? player.infDimBuyers : [false, false, false, false, false, false, false, false];
  player.timeShards = new Decimal(0);
  player.tickThreshold = new Decimal(1);

  player.eternityPoints = Effects.max(
    0,
    Perk.startEP1,
    Perk.startEP2,
    Perk.startEP3
  ).toDecimal();

  // This has to be reset before player.eternities to make the bumpLimit logic work
  // correctly
  EternityUpgrade.epMult.reset();
  player.eternities = new Decimal(0);
  player.thisEternity = 0;
  player.thisEternityRealTime = 0;
  player.bestEternity = 999999999999;
  player.eternityUpgrades.clear();
  player.totalTickGained = 0;
  player.offlineProd = isRUPG10Bought ? player.offlineProd : 0;
  player.offlineProdCost = isRUPG10Bought ? player.offlineProdCost : 1e7;
  player.eternityChalls = {};
  player.reality.lastAutoEC = 0;
  player.challenge.eternity.current = 0;
  player.challenge.eternity.unlocked = 0;
  player.etercreq = 0;
  player.infMultBuyer = isRUPG10Bought ? player.infMultBuyer : false;
  player.respec = false;
  player.eterc8ids = 50;
  player.eterc8repl = 40;
  player.noSacrifices = true;
  player.onlyEighthDimensons = true;
  player.onlyFirstDimensions = true;
  player.noEighthDimensions = true;
  player.noTheoremPurchases = true;
  if (!reset) player.realities = player.realities + 1;
  if (!reset) player.bestReality = Math.min(player.thisReality, player.bestReality);
  player.thisReality = 0;
  player.thisRealityRealTime = 0;
  player.timestudy.theorem = new Decimal(0);
  player.timestudy.amcost = new Decimal("1e20000");
  player.timestudy.ipcost = new Decimal(1);
  player.timestudy.epcost = new Decimal(1);
  player.timestudy.studies = [];
  player.celestials.v.additionalStudies = 0;
  player.dilation.studies = [];
  player.dilation.active = false;
  player.dilation.tachyonParticles = new Decimal(0);
  player.dilation.dilatedTime = new Decimal(0);
  player.dilation.nextThreshold = new Decimal(1000);
  player.dilation.baseFreeGalaxies = 0;
  player.dilation.freeGalaxies = 0;
  player.dilation.upgrades.clear();
  player.dilation.rebuyables = {
    1: 0,
    2: 0,
    3: 0
  };
  player.antimatter = Effects.max(
    10,
    Perk.startAM1,
    Perk.startAM2
  ).toDecimal();
  Enslaved.autoReleaseTick = 0;
  player.celestials.ra.compression.freeDimboosts = 0;

  resetInfinityRuns();
  resetEternityRuns();
  InfinityDimensions.fullReset();
  fullResetTimeDimensions();
  resetReplicanti();
  resetChallengeStuff();
  NormalDimensions.reset();
  secondSoftReset();
  if (player.celestials.ra.disCharge) disChargeAll();
  if (player.celestials.ra.compression.respec) CompressionUpgrades.respec();
  player.celestials.ra.peakGamespeed = 1;
  if (isRUPG10Bought) {
    player.eternities = new Decimal(100);
  }
  initializeChallengeCompletions();
  if (!reset) player.reality.pp++;
  if (player.infinitied.gt(0) && !NormalChallenge(1).isCompleted) {
    NormalChallenge(1).complete();
  }
  player.reality.upgReqChecks = [true];
  InfinityDimensions.resetAmount();
  player.bestIPminThisInfinity = new Decimal(0);
  player.bestIPminThisEternity = new Decimal(0);
  player.bestEPminThisEternity = new Decimal(0);
  player.bestEPminThisReality = new Decimal(0);
  player.bestInfinitiesPerMs = new Decimal(0);
  player.bestEternitiesPerMs = new Decimal(0);
  resetTimeDimensions();
  // FIXME: Eternity count is now a Decimal so this needs to be addressed
  // kong.submitStats('Eternities', player.eternities);
  if (!EternityMilestone.autobuyerReplicantiGalaxy.isReached && player.replicanti.galaxybuyer === undefined) player.replicanti.galaxybuyer = false;
  resetTickspeed();
  playerInfinityUpgradesOnEternity();
  if (player.eternities.lte(1)) {
    Tab.dimensions.normal.show();
  }
  AchievementTimers.marathon2.reset();
  resetInfinityPoints();

  function resetReplicanti() {
    player.replicanti.amount = isRUPG10Bought ? new Decimal(1) : new Decimal(0);
    player.replicanti.unl = isRUPG10Bought;
    player.replicanti.chance = 0.01;
    player.replicanti.chanceCost = new Decimal(1e150);
    player.replicanti.interval = 1000;
    player.replicanti.intervalCost = new Decimal(1e140);
    player.replicanti.gal = 0;
    player.replicanti.galaxies = 0;
    player.replicanti.galCost = new Decimal(1e170);
    player.replicanti.galaxybuyer = isRUPG10Bought ? player.replicanti.galaxybuyer : undefined;
    player.replicanti.auto = [isRUPG10Bought ? player.replicanti.auto[0] : false, isRUPG10Bought ? player.replicanti.auto[1] : false, isRUPG10Bought ? player.replicanti.auto[2] : false];
  }
  if (RealityUpgrade(13).isBought) {
    if (player.reality.epmultbuyer) EternityUpgrade.epMult.buyMax();
    for (var i = 1; i < 9; i++) {
      if (player.reality.tdbuyers[i - 1]) {
        buyMaxTimeDimTier(i);
      }
    }
  }

  Lazy.invalidateAll();
  EventHub.dispatch(GameEvent.REALITY_RESET_AFTER);

  // This immediately gives eternity upgrades and autobuys TDs/5xEP
  if (Ra.has(RA_UNLOCKS.INSTANT_AUTOEC)) {
    applyRealityUpgrades();
  }

  if (Ra.has(RA_UNLOCKS.GLYPH_ALCHEMY)) {
    for (const reaction of AlchemyReactions.all.compact()) {
      reaction.combineReagents();
    }
  }
  tryUnlockAchievementsOnReality();
}

function handleCelestialRuns(force) {
  if (Teresa.isRunning) {
    player.celestials.teresa.run = false;
    if (!force && player.celestials.teresa.bestRunAM.lt(player.antimatter)) {
      player.celestials.teresa.bestRunAM = player.antimatter;
    }
  }
  if (Effarig.isRunning) {
    player.celestials.effarig.run = false;
    if (!force && !EffarigUnlock.reality.isUnlocked) {
      EffarigUnlock.reality.unlock();
    }
  }
  if (Enslaved.isRunning) {
    player.celestials.enslaved.run = false;
    if (!force) {
      Enslaved.completeRun();
    }
  }

  if (V.isRunning) {
    player.celestials.v.run = false;
  }

  if (Ra.isRunning) {
    player.celestials.ra.run = false;
  }

  if (TimeCompression.isActive) {
    TimeCompression.isActive = false;
  }

  if (Laitela.isRunning) {
    player.celestials.laitela.run = false;
    if (!force && player.antimatter.gte(player.celestials.laitela.maxAmGained)) {
      player.celestials.laitela.maxAmGained = player.antimatter;
    }
  }
}

function startRealityOver() {
  if (confirm("This will put you at the start of your reality and reset your progress in this reality. Are you sure you want to do this?")) {
    completeReality(true, true);
    return true;
  }
  return false;
}

function lockAchievementsOnReality() {
  const startRow = GameCache.achSkipPerkCount.value + 1;
  const lastRow = 13;
  for (let r = startRow; r <= lastRow; ++r) {
    Achievements.row(r).forEach(a => a.lock());
  }
<<<<<<< HEAD
}
=======
  player.reality.achTimer = 0;
}

function tryUnlockAchievementsOnReality() {
  const startRow = GameCache.achSkipPerkCount.value + 1;
  const lastRow = 13;
  for (let r = startRow; r <= lastRow; ++r) {
    // If the achievement has a checkEvent set, that means that it
    // can't be checked out of context:
    for (const a of Achievements.row(r)) {
      console.log(a);
      if (a.config.checkEvent === undefined) a.tryUnlock();
    }
  }
}
>>>>>>> f8254692
<|MERGE_RESOLUTION|>--- conflicted
+++ resolved
@@ -491,9 +491,6 @@
   for (let r = startRow; r <= lastRow; ++r) {
     Achievements.row(r).forEach(a => a.lock());
   }
-<<<<<<< HEAD
-}
-=======
   player.reality.achTimer = 0;
 }
 
@@ -508,5 +505,4 @@
       if (a.config.checkEvent === undefined) a.tryUnlock();
     }
   }
-}
->>>>>>> f8254692
+}