"use strict";

/**
 * Object that manages the selection of glyphs offered to the player
 */
const GlyphSelection = {
  glyphs: [],
  realityProps: undefined,

  get active() {
    return Modal.reality.isOpen;
  },

  get choiceCount() {
    return Effects.max(1, Perk.firstPerk) *
      (Ra.has(RA_UNLOCKS.EXTRA_CHOICES_AND_RELIC_SHARD_RARITY_ALWAYS_MAX) ? 2 : 1);
  },

  glyphUncommonGuarantee(glyphList, rng) {
    // If no choices are rare enough and the player has the uncommon glyph perk, randomly generate
    // rarities until the threshold is passed and then assign that rarity to a random glyph
    const strengthThreshold = 1.5;
    // Do RNG stuff now so getting a strength-boosting upgrade in this reality
    // can't influence the RNG of the next one.
    const random = rng.uniform();
    let newStrength;
    do {
      newStrength = GlyphGenerator.randomStrength(rng);
    } while (newStrength < strengthThreshold);
    if (glyphList.some(e => e.strength >= strengthThreshold)) return;
    glyphList[Math.floor(random * glyphList.length)].strength = newStrength;
  },

  glyphList(countIn, level, config) {
    // Always generate at least 4 choices so that the RNG never diverges based on
    // the 4-choice perk.
    const count = Math.clampMin(countIn, 4);
    let glyphList = [];
    const rng = config.rng || new GlyphGenerator.RealGlyphRNG();
    const types = [];
    for (let out = 0; out < count; ++out) {
      types.push(GlyphGenerator.randomType(rng, types));
    }
    for (let out = 0; out < count; ++out) {
      glyphList.push(GlyphGenerator.randomGlyph(level, rng, types[out]));
    }
    this.glyphUncommonGuarantee(glyphList, rng);
    // If we generated extra choices due to always generating at least 4 choices,
    // we remove the extra choices here.
    glyphList = glyphList.slice(0, countIn);
    // If we passed an explicit RNG in, we assume it'll get finalized later.
    if (!config.rng && config.isChoosingGlyph) {
      rng.finalize();
    }
    return glyphList;
  },

  generate(count, level = gainedGlyphLevel()) {
    EventHub.dispatch(GAME_EVENT.GLYPH_CHOICES_GENERATED);
    this.glyphs = this.glyphList(count, level, { isChoosingGlyph: true });
  },

  update(level) {
    if (level.rawLevel > this.realityProps.gainedGlyphLevel.rawLevel) {
      this.realityProps.gainedGlyphLevel.rawLevel = level.rawLevel;
      for (const glyph of this.glyphs) glyph.rawLevel = level.rawLevel;
    }
    if (level.actualLevel > this.realityProps.gainedGlyphLevel.actualLevel) {
      this.realityProps.gainedGlyphLevel.actualLevel = level.actualLevel;
      for (const glyph of this.glyphs) {
        glyph.level = level.actualLevel;
        calculateGlyph(glyph);
      }
    }
  },

  select(glyphID, sacrifice) {
    if (sacrifice) {
      GlyphSacrificeHandler.removeGlyph(this.glyphs[glyphID], true);
    } else {
      Glyphs.addToInventory(this.glyphs[glyphID]);
    }
    this.glyphs = [];
    this.realityProps = undefined;
  }
};

function isRealityAvailable() {
  return Currency.eternityPoints.exponent >= 4000 && TimeStudy.reality.isBought;
}

// Returns the number of "extra" realities from stored real time or Multiversal effects, should be called
// with false for checking and true for actual usage, and only "used" once per reality.
function simulatedRealityCount(advancePartSimCounters) {
  const amplifiedSim = Enslaved.boostReality ? Enslaved.realityBoostRatio - 1 : 0;
  const multiversalSim = AlchemyResource.multiversal.effectValue;
  const simCount = (multiversalSim + 1) * (amplifiedSim + 1) + player.partSimulatedReality - 1;
  if (advancePartSimCounters) {
    player.partSimulatedReality = simCount - Math.floor(simCount);
  }
  return Math.floor(simCount);
}

/**
 * Triggered when the user clicks the reality button. This triggers the glyph selection
 * process, if applicable. Auto sacrifice is never triggered.
 */
function requestManualReality() {
  if (GlyphSelection.active || !isRealityAvailable()) return;
  if (player.options.confirmations.reality) {
    Modal.reality.show();
  } else if (Glyphs.freeInventorySpace === 0) {
    Modal.message.show("Inventory cannot hold new glyphs. Delete/sacrifice (shift-click) some glyphs.");
  }
<<<<<<< HEAD
=======
  realityProps.alreadyGotGlyph = true;
  if (GlyphSelection.choiceCount === 1) {
    if (PlayerProgress.realityUnlocked()) {
      // We can't get a random glyph directly here because that disturbs the RNG
      // (makes it depend on whether you got first perk or not).
      Glyphs.addToInventory(GlyphSelection.glyphList(1, realityProps.gainedGlyphLevel, { isChoosingGlyph: true })[0]);
    } else {
      Glyphs.addToInventory(GlyphGenerator.startingGlyph(realityProps.gainedGlyphLevel));
      Glyphs.addToInventory(GlyphGenerator.companionGlyph(Currency.eternityPoints.value));
    }
    triggerManualReality(realityProps);
    return;
  }
  GlyphSelection.generate(GlyphSelection.choiceCount, realityProps);
>>>>>>> 4ae3e4a2
}

function triggerManualReality(realityProps) {
  if (player.options.animations.reality) {
    runRealityAnimation();
    setTimeout(beginProcessReality, 3000, realityProps);
  } else {
    beginProcessReality(realityProps);
  }
}

function runRealityAnimation() {
  document.getElementById("ui").style.userSelect = "none";
  document.getElementById("ui").style.animation = "realize 10s 1";
  document.getElementById("realityanimbg").style.animation = "realizebg 10s 1";
  document.getElementById("realityanimbg").style.display = "block";
  setTimeout(() => {
    document.getElementById("realityanimbg").play();
    document.getElementById("realityanimbg").currentTime = 0;
    document.getElementById("realityanimbg").play();
  }, 2000);
  setTimeout(() => {
    document.getElementById("ui").style.userSelect = "auto";
    document.getElementById("ui").style.animation = "";
    document.getElementById("realityanimbg").style.animation = "";
    document.getElementById("realityanimbg").style.display = "none";
  }, 10000);
}

function processAutoGlyph(gainedLevel, rng) {
  let newGlyph;
  // Always generate a list of glyphs to avoid RNG diverging based on whether
  // a reality is done automatically.
  const glyphs = GlyphSelection.glyphList(GlyphSelection.choiceCount, gainedLevel, { rng });
  if (EffarigUnlock.glyphFilter.isUnlocked) {
    newGlyph = AutoGlyphProcessor.pick(glyphs);
    if (!AutoGlyphProcessor.wouldKeep(newGlyph) || Glyphs.freeInventorySpace === 0) {
      AutoGlyphProcessor.getRidOfGlyph(newGlyph);
      newGlyph = null;
    }
  } else {
    // It really doesn't matter which we pick since they're random,
    // so we might as well take the first one.
    newGlyph = glyphs[0];
  }
  if (newGlyph && Glyphs.freeInventorySpace > 0) {
    Glyphs.addToInventory(newGlyph);
  }
}

function getRealityProps(isReset, alreadyGotGlyph = false) {
  const defaults = {
    glyphUndo: false,
    restoreCelestialState: false,
  };
  if (isReset) return Object.assign(defaults, {
    reset: true,
  });
  return Object.assign(defaults, {
    reset: false,
    gainedRM: gainedRealityMachines(),
    gainedGlyphLevel: gainedGlyphLevel(),
    gainedShards: Effarig.shardsGained,
    simulatedRealities: simulatedRealityCount(true),
    alreadyGotGlyph,
  });
}

function autoReality() {
  if (GlyphSelection.active || !isRealityAvailable()) return;
  beginProcessReality(getRealityProps(false, false));
  Glyphs.processSortingAfterReality();
}

function updateRealityRecords(realityProps) {
  const thisRunRMmin = realityProps.gainedRM.dividedBy(Time.thisRealityRealTime.totalMinutes);
  if (player.records.bestReality.RMmin.lt(thisRunRMmin)) {
    player.records.bestReality.RMmin = thisRunRMmin;
    player.records.bestReality.RMminSet = Glyphs.copyForRecords(Glyphs.active.filter(g => g !== null));
  }
  if (player.records.bestReality.glyphLevel < realityProps.gainedGlyphLevel.actualLevel) {
    player.records.bestReality.glyphLevel = realityProps.gainedGlyphLevel.actualLevel;
    player.records.bestReality.glyphLevelSet = Glyphs.copyForRecords(Glyphs.active.filter(g => g !== null));
  }
  player.records.bestReality.time = Math.min(player.records.thisReality.time, player.records.bestReality.time);
  if (player.records.thisReality.realTime < player.records.bestReality.realTime) {
    player.records.bestReality.realTime = player.records.thisReality.realTime;
    player.records.bestReality.speedSet = Glyphs.copyForRecords(Glyphs.active.filter(g => g !== null));
  }
}

function giveRealityRewards(realityProps) {
  const multiplier = realityProps.simulatedRealities + 1;
  const realityAndPPMultiplier = multiplier + binomialDistribution(multiplier, Achievement(154).effectOrDefault(0));
  const gainedRM = realityProps.gainedRM;
  Currency.realityMachines.add(gainedRM.times(multiplier));
  updateRealityRecords(realityProps);
  addRealityTime(
    player.records.thisReality.time, player.records.thisReality.realTime, gainedRM,
    realityProps.gainedGlyphLevel.actualLevel, realityAndPPMultiplier);
  Currency.realities.add(realityAndPPMultiplier);
  Currency.perkPoints.add(realityAndPPMultiplier);
  if (Teresa.has(TERESA_UNLOCKS.EFFARIG)) {
    Currency.relicShards.add(realityProps.gainedShards * multiplier);
  }
  if (multiplier > 1 && Enslaved.boostReality) {
    // Real time amplification is capped at 1 second of reality time; if it's faster then using all time at once would
    // be wasteful. Being faster than 1 second will only use as much time as needed to get the 1-second factor instead.
    if (Time.thisRealityRealTime.totalSeconds < 1) {
      player.celestials.enslaved.storedReal *= 1 - Time.thisRealityRealTime.totalSeconds;
    } else {
      player.celestials.enslaved.storedReal = 0;
    }
    Enslaved.boostReality = false;
  }

  if (Teresa.isRunning) {
    if (Currency.antimatter.gt(player.celestials.teresa.bestRunAM)) {
      player.celestials.teresa.bestRunAM.copyFrom(Currency.antimatter);
      player.celestials.teresa.bestAMSet = Glyphs.copyForRecords(Glyphs.active.filter(g => g !== null));
      player.celestials.teresa.lastRepeatedRM = player.celestials.teresa.lastRepeatedRM
        .clampMin(Currency.realityMachines.value);
    }
    Teresa.quotes.show(Teresa.quotes.COMPLETE_REALITY);
  }

  if (Effarig.isRunning && !EffarigUnlock.reality.isUnlocked) {
    EffarigUnlock.reality.unlock();
    Effarig.quotes.show(Effarig.quotes.COMPLETE_REALITY);
  }

  if (Enslaved.isRunning) Enslaved.completeRun();
}

// Due to simulated realities taking a long time in late game, this function might not immediately
// reality, but start an update loop that shows a progress bar.
function beginProcessReality(realityProps) {
  if (realityProps.reset) {
    finishProcessReality(realityProps);
    return;
  }
  EventHub.dispatch(GAME_EVENT.REALITY_RESET_BEFORE);
  const glyphsToProcess = realityProps.simulatedRealities + (realityProps.alreadyGotGlyph ? 0 : 1);
  const rng = GlyphGenerator.getRNG(false);
  // Do this before processing glyphs so that we don't try to reality again while async is running.
  finishProcessReality(realityProps);
  Async.run(() => processAutoGlyph(realityProps.gainedGlyphLevel, rng),
    glyphsToProcess,
    {
      batchSize: 100,
      maxTime: 33,
      sleepTime: 1,
      asyncEntry: doneSoFar => {
        GameIntervals.stop();
        ui.$viewModel.modal.progressBar = {
          label: "Processing new glyphs...",
          current: doneSoFar,
          max: glyphsToProcess,
        };
      },
      asyncProgress: doneSoFar => {
        ui.$viewModel.modal.progressBar.current = doneSoFar;
      },
      asyncExit: () => {
        ui.$viewModel.modal.progressBar = undefined;
        GameIntervals.start();
      },
      then: () => {
        rng.finalize();
      }
    });
}

function finishProcessReality(realityProps) {
  const finalEP = Currency.eternityPoints.value.plus(gainedEternityPoints());
  if (player.records.bestReality.bestEP.lt(finalEP)) {
    player.records.bestReality.bestEP = new Decimal(finalEP);
    player.records.bestReality.bestEPSet = Glyphs.copyForRecords(Glyphs.active.filter(g => g !== null));
  }

  const isReset = realityProps.reset;
  if (!isReset) giveRealityRewards(realityProps);
  if (!realityProps.glyphUndo) {
    Glyphs.clearUndo();
    if (player.reality.respec) respecGlyphs();
    if (player.celestials.ra.disCharge) disChargeAll();
  }

  const celestialRunState = clearCelestialRuns();
  recalculateAllGlyphs();
  Glyphs.updateGlyphCountForV(true);

  player.sacrificed = new Decimal(0);

  lockAchievementsOnReality();

  // Because initializeChallengeCompletions has some code that completes normal challenges with 2 eternities,
  // and we haven't reset eternities yet (and I'm nervous about changing the order of this code),
  // add a flag to indicate that this is a reality reset.
  initializeChallengeCompletions(true);

  Currency.infinities.reset();
  Currency.infinitiesBanked.reset();
  player.records.bestInfinity.time = 999999999999;
  player.records.bestInfinity.realTime = 999999999999;
  player.records.thisInfinity.time = 0;
  player.records.thisInfinity.lastBuyTime = 0;
  player.records.thisInfinity.realTime = 0;
  player.dimensionBoosts = 0;
  player.galaxies = 0;
  player.partInfinityPoint = 0;
  player.partInfinitied = 0;
  player.break = false;
  player.infMult = new Decimal(1);
  player.infMultCost = new Decimal(10);
  Currency.infinityPower.reset();
  Currency.timeShards.reset();
  Replicanti.reset(true);

  Currency.eternityPoints.reset();

  // This has to be reset before Currency.eternities to make the bumpLimit logic work correctly
  EternityUpgrade.epMult.reset();
  Currency.eternities.reset();
  player.records.thisEternity.time = 0;
  player.records.thisEternity.realTime = 0;
  player.records.bestEternity.time = 999999999999;
  player.records.bestEternity.realTime = 999999999999;
  player.eternityUpgrades.clear();
  player.totalTickGained = 0;
  player.eternityChalls = {};
  player.reality.lastAutoEC = 0;
  player.challenge.eternity.current = 0;
  player.challenge.eternity.unlocked = 0;
  player.etercreq = 0;
  player.respec = false;
  player.eterc8ids = 50;
  player.eterc8repl = 40;
  player.achievementChecks.noSacrifices = true;
  player.achievementChecks.onlyEighthDimensions = true;
  player.achievementChecks.onlyFirstDimensions = true;
  player.achievementChecks.noEighthDimensions = true;
  player.achievementChecks.noFirstDimensions = true;
  player.achievementChecks.noAntimatterProduced = true;
  player.achievementChecks.noTriadStudies = true;
  player.achievementChecks.noTheoremPurchases = true;
  player.achievementChecks.noInfinitiesThisReality = true;
  player.achievementChecks.noEternitiesThisReality = true;
  player.achievementChecks.noReplicantiGalaxies = true;
  player.records.thisReality.time = 0;
  player.records.thisReality.realTime = 0;
  Currency.timeTheorems.reset();
  player.celestials.v.triadStudies = [];
  player.celestials.v.STSpent = 0;
  player.dilation.studies = [];
  player.dilation.active = false;
  Currency.tachyonParticles.reset();
  Currency.dilatedTime.reset();
  player.dilation.nextThreshold = new Decimal(1000);
  player.dilation.baseTachyonGalaxies = 0;
  player.dilation.totalTachyonGalaxies = 0;
  player.dilation.upgrades.clear();
  player.dilation.rebuyables = {
    1: 0,
    2: 0,
    3: 0
  };
  player.records.thisInfinity.maxAM = new Decimal(0);
  player.records.thisEternity.maxAM = new Decimal(0);
  player.dilation.lastEP = new Decimal(-1);
  Currency.antimatter.reset();
  Enslaved.autoReleaseTick = 0;
  player.celestials.laitela.entropy = 0;

  playerInfinityUpgradesOnReset();
  resetInfinityRuns();
  resetEternityRuns();
  InfinityDimensions.fullReset();
  fullResetTimeDimensions();
  resetChallengeStuff();
  AntimatterDimensions.reset();
  secondSoftReset();
  player.celestials.ra.peakGamespeed = 1;

  InfinityDimensions.resetAmount();
  player.records.thisInfinity.bestIPmin = new Decimal(0);
  player.records.bestInfinity.bestIPminEternity = new Decimal(0);
  player.records.thisEternity.bestEPmin = new Decimal(0);
  player.records.thisEternity.bestInfinitiesPerMs = new Decimal(0);
  player.records.thisEternity.bestIPMsWithoutMaxAll = new Decimal(0);
  player.records.bestEternity.bestEPminReality = new Decimal(0);
  player.records.thisReality.bestEternitiesPerMs = new Decimal(0);
  resetTimeDimensions();
  resetTickspeed();
  AchievementTimers.marathon2.reset();
  Currency.infinityPoints.reset();

  if (RealityUpgrade(10).isBought) applyRUPG10();
  else Tab.dimensions.antimatter.show();

  Lazy.invalidateAll();
  EventHub.dispatch(GAME_EVENT.REALITY_RESET_AFTER);

  // This immediately gives eternity upgrades instead of after the first eternity
  if (Teresa.has(TERESA_UNLOCKS.START_EU)) applyRealityUpgradesAfterEternity();

  if (!isReset) Ra.applyAlchemyReactions();

  player.reality.gainedAutoAchievements = false;

  if (realityProps.restoreCelestialState || player.options.retryCelestial) restoreCelestialRuns(celestialRunState);
}

function restoreCelestialRuns(celestialRunState) {
  player.celestials.teresa.run = celestialRunState.teresa;
  if (player.celestials.teresa.run) Teresa.initializeRun();
  player.celestials.effarig.run = celestialRunState.effarig;
  if (player.celestials.effarig.run) Effarig.initializeRun();
  player.celestials.enslaved.run = celestialRunState.enslaved;
  if (player.celestials.enslaved.run) Enslaved.initializeRun();
  player.celestials.v.run = celestialRunState.v;
  if (player.celestials.v.run) V.initializeRun();
  player.celestials.ra.run = celestialRunState.ra;
  if (player.celestials.ra.run) Ra.initializeRun();
  player.celestials.laitela.run = celestialRunState.laitela;
  if (player.celestials.laitela.run) Laitela.initializeRun();
}

// This is also called when the upgrade is purchased, be aware of potentially having "default" values overwrite values
// which might otherwise be higher. Most explicit values here are the values of upgrades at their caps.
function applyRUPG10() {
  NormalChallenges.completeAll();

  player.auto.antimatterDims = player.auto.antimatterDims.map(current => ({
    isUnlocked: true,
    // These costs are approximately right; if bought manually all dimensions are slightly different from one another
    cost: 1e14,
    interval: 100,
    bulk: 1e10,
    mode: current.mode,
    priority: current.priority,
    isActive: current.isActive,
    lastTick: player.records.realTimePlayed
  }));
  for (const autobuyer of Autobuyers.all) {
    if (autobuyer.data.interval !== undefined) autobuyer.data.interval = 100;
  }
  player.dimensionBoosts = Math.max(4, player.dimensionBoosts);
  player.galaxies = Math.max(1, player.galaxies);
  player.break = true;
  Currency.eternities.bumpTo(100);
  player.replicanti.amount = player.replicanti.amount.clampMin(1);
  Replicanti.unlock(true);
}

function clearCelestialRuns() {
  const saved = {
    teresa: player.celestials.teresa.run,
    effarig: player.celestials.effarig.run,
    enslaved: player.celestials.enslaved.run,
    v: player.celestials.v.run,
    ra: player.celestials.ra.run,
    laitela: player.celestials.laitela.run,
  };
  player.celestials.teresa.run = false;
  player.celestials.effarig.run = false;
  player.celestials.enslaved.run = false;
  player.celestials.v.run = false;
  player.celestials.ra.run = false;
  player.celestials.laitela.run = false;
  return saved;
}

function isInCelestialReality() {
  return player.celestials.teresa.run ||
    player.celestials.effarig.run ||
    player.celestials.enslaved.run ||
    player.celestials.v.run ||
    player.celestials.ra.run ||
    player.celestials.laitela.run;
}

function lockAchievementsOnReality() {
  if (Perk.achievementGroup6.isBought) return;
  for (const achievement of Achievements.preReality) {
    achievement.lock();
  }
  player.reality.achTimer = 0;
}<|MERGE_RESOLUTION|>--- conflicted
+++ resolved
@@ -112,23 +112,6 @@
   } else if (Glyphs.freeInventorySpace === 0) {
     Modal.message.show("Inventory cannot hold new glyphs. Delete/sacrifice (shift-click) some glyphs.");
   }
-<<<<<<< HEAD
-=======
-  realityProps.alreadyGotGlyph = true;
-  if (GlyphSelection.choiceCount === 1) {
-    if (PlayerProgress.realityUnlocked()) {
-      // We can't get a random glyph directly here because that disturbs the RNG
-      // (makes it depend on whether you got first perk or not).
-      Glyphs.addToInventory(GlyphSelection.glyphList(1, realityProps.gainedGlyphLevel, { isChoosingGlyph: true })[0]);
-    } else {
-      Glyphs.addToInventory(GlyphGenerator.startingGlyph(realityProps.gainedGlyphLevel));
-      Glyphs.addToInventory(GlyphGenerator.companionGlyph(Currency.eternityPoints.value));
-    }
-    triggerManualReality(realityProps);
-    return;
-  }
-  GlyphSelection.generate(GlyphSelection.choiceCount, realityProps);
->>>>>>> 4ae3e4a2
 }
 
 function triggerManualReality(realityProps) {
