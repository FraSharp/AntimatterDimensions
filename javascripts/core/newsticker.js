const newsArray = [
//always true
  ["The cookie is a lie.", "a1"],
  ["Antimatter ghosts do not exist. Just like matter ghosts. They don't have any matter, for that matter.", "a2"],
  ["Nuclear power plants have been abandoned in favor of antimatter power.", "a3"],
  ["Antimatter cookies have been confirmed to not exist, whoever claims that, stop.", "a4"],
  ["Antimatter prices have drastically dropped due to newfound abundance.", "a5"],
  ["In the news today, humans make an antimatter animal sacrifice to the antimatter god.", "a6"],
  ["You made one antimatter! Whatever that means.", "a7"],
  ["\"IN THE END, IT DOESN'T ANTIMATTER\" -hevipelle", "a8"],
  ["None of this matters.", "a9"],
  ["How does it matter if it's antimatter?", "a10"],
  ["Scientists confirm that the colour of antimatter is Blurple.", "a11"],
  ["How does NASA organise a party? They planet.", "a12"],
  ["Electrons are now seeing the happy things in life. We're calling these happy electrons 'Positrons.' Wait, that's taken?", "a13"],
  ["This completely useless sentence will get you nowhere and you know it. What a horrible obnoxious man would come up with it, he will probably go to hell, and why would the developer even implement it? Even if you kept reading it you wouldn't be able to finish it (the first time).", "a14"],
  ["\"GHOST SAYS HELLO\" -Boo-chan", "a15"],
  ["\"Can someone tell hevi to calm down?\" -Mee6", "a16"],
  ["Due to antimatter messing with physics, a creature that was once a moose is now a human.", "a17"],
  ["!hi", "a18"],
  ["\"Alright\" -Alright", "a19"],
  ["The English greeting is not present in Antimatter speak.", "a20"],
  ["To buy max or not to buy max, that is the question.", "a21"],
  ["This antimatter triggers me.", "a22"],
  ["No, mom, I can't pause this game.", "a23"],
  ["Scientific notation has entered the battlefield.", "a24"],
  ["\"Make the Universe Great Again!\" -Tronald Dump", "a25"],
  ["#dank-maymays", "a26"],
  ["A new religion has been created, and it's spreading like wildfire. The believers of this religion worship the Heavenly Pelle, the goddess of antimatter. They also believe that 10^308 is infinite.", "a27"],
  ["Someone has just touched a blob, and blown up. Was the blob antimatter, or was the guy made of Explodium?", "a28"],
  ["If you are not playing on Kongregate or ivark.github.io, the site is bootleg.", "a29"],
  ["Rate 5 on Kongregate so more people can experience this 5 star rating.", "a30"],
  ["BOO!", "a31"],
  ["\"You ate for too long.\" -Hevipelle", "a32"],
  ["\"I hate myself.\" -Boo-chan", "a33"],
  ["\"Gee golly\" -Xandawesome", "a34"],
  ["Above us, there is nothing above, but the stars, above.", "a35"],
  ["If black lives matter, do white lives antimatter?", "a36"],
  ["Somebody wasn't nice, he got an antimatter-storm.", "a37"],
  ["You are living, you occupy space, you have a mass, you matter... unless you antimatter.", "a38"],
  ["I clicked too fast... my PC is now dematerialised.", "a39"],
  ["\"If an alien lands on your front lawn and extends an appendage as a gesture of greeting, before you get friendly, toss it an eightball. If the appendage explodes, then the alien was probably made of antimatter. If not, then you can proceed to take it to your leader.\" -Neil deGrasse Tyson", "a40"],
  ["There always must be equal matter than there is antimatter, I guess your mom balances that a bit.", "a41"],
  ["Nothing is created, nothing is destroyed.", "a42"],
  ["We dug a big hole to store this antimatter... Adele's rolling in it.", "a43"],
  ["If everything is antimatter, how can you see yourself?", "a44"],
  ["The stock markets have crashed due to antimatter beings somehow knowing what they will be tomorrow.", "a45"],
  ["My dog ate too much antimatter, now he's' saying 'meow!'", "a46"],
  ["If you put infinity into your calculator it will result in 42!", "a47"],
  ["You have found the rarest antimatter pepe, it's ultra rare!", "a48"],
  ["Can we get 1e169 likes on this video??? Smash that like button!!", "a49"],
  ["The smell of antimatter has been revealed. It smells like kittens.", "a50"],
  ["Just another antimatter in the wall.", "a51"],
  ["GET SNIPED, WEAKLING", "a52"],
  ["\"Thanks a lot.\" -Dankesehr", "a53"],
  ["This world situation is an SOS situation to the world!! MAYDAY, MAYDAY!!", "a54"],
  ["\"As for sure as the sun rises in the west, of all the singers and poets on earth, I am the bestest.\" - Hevipelle", "a55"],
  ["\"I'm good at using github.\" -Hevipelle", "a56"],
  ["A new chat server has been created for antimatter people to spy on matter people, and the world has fallen into chaos and discord.", "a57"],
  ["A new study has come out linking the consumption of potatoes with increased risk of antimatter implosion. Scientists suggest eating more.", "a58"],
  ["\"I thought that I fixed that bug but apparently some update broke it again.\" -Hevipelle", "a59"],
  ["\"Maybe I'm gay then\" -Bootato", "a60"],
  ["Breaking news! Hevipelle has just announced that the buy max button is in fact going to be removed!", "a61"],
  ["I dedicate this game to my girlfriend.", "a62"],
  ["Antimatter guns don't kill antimatter people, antimatter people kill antimatter people but does that mean that antimatter toaster doesn't toast antimatter toasts, antimatter toast toasts antimatter toasts?", "a63"],
  ["But to an antimatter person, wouldn't they be matter and us antimatter?", "a64"],
  ["And nothing antimatters.", "a65"],
  ["School starting up strikes fear in students universe-wide, as schools are no longer segregated between matter and antimatter. Annihilation is prominent.", "a66"],
  ["Why does no one talk about the 0th dimension?", "a67"],
  ["The fatter catter satter on the antimatter.", "a68"],
  ["Who let the DOgs out?", "a69"],
  ["If you can't read this you disabled the news.", "a70"],
  ["Doesn't leave, just mutes the server so he doesn't receive notifications.", "a71"],
  ["\"Most quotes found online are falsely atributed.\" -Abraham Lincoln", "a72"],
  ["\"It should work now, but it doesn't.\" -Hevipelle", "a73"],
  ["This game doesn't have any errors... they're alternative successes.", "a74"],
  ["A third type of matter has been discovered: null matter. It doesn't do anything and is basically useless. The scientists who discovered it were fired.", "a75"],
  ["Your Mother-in-Law keeps nagging you about all these antimatter colliders.", "a76"],
  ["If matter exists, then does antimatter not exist?", "a77"],
  ["Antimatter=Life. Not cobblestone, not dirt, nothing like that. Antimatter.", "a78"],
  ["Breaking News: Error Error Error", "a79"],
  ["How much antiwood could an antiwoodchuck chuck if an antiwoodchuck could chuck antiwood?", "a80"],
  ["Chaos isnt a pit, chaos is a matter.", "a81"],
  ["\"That's because I'm a good game developer and pushed some code that totally works.\" -Hevipelle", "a82"],
  ["What's the matter with anti matter?", "a83"],
  ["Doesn't it annoy you when people don't finish their", "a84"],
  ["Don't anti-quote me on this.", "a85"],
  ["Antimatter is honest, matter makes up everything.", "a86"],
  ["According to no known laws of aviation, there are multiple ways a bee should be able to be swallowed up by antimatter.", "a87"],
  ["You either die as matter or live long enough to be consumed by the antimatter, and then die again.", "a88"],
  ["If you gaze long enough into the antimatter, the antimatter gazes back into you.", "a89"],
  ["\"Always gonna give you up. Always gonna let you down.\" - anti-Rick Astley", "a90"],
  ["Antimatter Dimensions: the next update is always 5 hours away. Always.", "a91"],
  ["#DimensionLivesAntimatter", "a92"],
  ["Do antimatter people with suicidal thoughts get depressants?", "a93"],
  ["To matter or to antimatter, that is the question.", "a94"],
  ["Why is everything so Hevi?", "a95"],
  ["It has been scientifically proven ages ago, that cats made of matter are assholes. We have good news, because cats made of antimatter are still assholes.", "a96"],
  ["Nobody once told me the anti-world wasn’t gonna roll me.", "a97"],
  ["Antimatter is like the internet. If you're reading this, you can't have enough of it.", "a98"],
  ["\"Antimatter has made time travel possible and I'm here to make the past great again.\" - 2nd President of the World", "a99"],
  ["Please insert Disc -1 to continue playing  Antimatter Dimensions™.", "a100"],
  ["Lore - coming soon™", "a101"],
  ["I was a part of antimatter like you once. But then I got matter in my knee.", "a101"],
  ["Antimatter... antimatter never changes... until you get to quantum physics of antimatter, but we don't have enough tachyon particles for that.", "a102"],
  ["There is no war in Antimatter Dimensions. Here we are safe. Here we are free.", "a103"],
  ["Antimatter has solved global warming. In unrelated news, the Earth no longer exists.", "a104"],
  ["Anti-water, anti-Earth, anti-fire, anti-air. Long ago, the four anti-nations lived together in harmony. Then, everything changed when the anti-Fire Nation attacked. Only the anti-Avatar, the master of all 4 anti-elements could bring balance to the anti-world, but when the world needed him most, he accidentally touched some regular matter and exploded.", "a105"],
  ["If you open an anti-lootbox, are you selling random possessions for in-game currency?", "a106"],
  ["People are beginning to question Hevipelle's existence.", "a107"],
  ["Antimatter Dimensions is proud to be sponsored by Lehmä! Now offering - grass eating lessons! Learn what grass is safe to eat and what grass isn't.", "a108"],
  ["It is the year 2422. The update still isn't out. Hevi is working on balancing unfunity dimension dimensions and challenges for the 38th layer of prestige. There are over 100 rows of achievements. They're getting ready to start using breaking_breaking_breaking_infinity.js", "a109"],
  ["Import \"Christmas\" for a secret theme.", "a110"],
  ["What the f*ck did you just f*cking say about me, you little b*tch? I’ll have you know I graduated top of my class in the Antimatter Seals, and I’ve been involved in numerous secret raids on the 9th Dimension, and I have over 300 NNnNeMI-NNnNe confirmed kills. I am trained in potato warfare and I’m the top sniper in the entire Antimatter Galactic armed forces. You are nothing to me but just another infinity. I will wipe you the f*ck out with Max All mashing the likes of which has never been seen before in this dimension, mark my f*cking words. You think you can get away with saying that shit to me over the Interdimensional network? Think again, f*cker. As we speak I am contacting my secret network of autobuyers across the galaxy and your IP is being traced right now so you better prepare for the Big Crunch, maggot. The Big Crunch that wipes out the pathetic little thing you call your life. You’re f*cking dead, kid. I can be anywhere, anytime, and I can kill you in over seven 😠💩 different ways, and that’s just with my mouse. Not only am I extensively trained in dimension shift combat, but I have access to the entire arsenal of the Antimatter Marine Corps and I will use it to its full extent to wipe your miserable ass off the face of the universe, you little shit. If only you could have known what unhevi retribution your little “clever” comment was about to bring down upon you, maybe you would have held your f*cking tongue. But you couldn’t, you didn’t, and now you’re buying until 10, you goddamn idiot. I will shit antimatter shit all over you and you will drown in it. You’re f*cking dead, kiddo.", "a111"],
  ["So I've pondered this question for a long time. Antimatter Dimensions... what does it mean? I mean it's game, that's clear. You buy the first dimension, and it gives you antimatter, and the second dimension provides more first dimensions and so on... But what does it mean? It can't just be a game, it seems too plain for that. The developer must have made it as a metaphor. I was doing my weekly ritual of using the fingernail clipper to cut my pubic hair, when finally the realization came to me. The dimensions are just thinly veiled misspellings of the word 'depression'. Regular matter are the cruel and negative thoughts that add to and fuel depression, while antimatter is the positive thoughts and good friends that dispel it. You start off with something simple, and it fights almost imperceptibly against the depression, but as you keep going the fight builds. But it never seems to fix everything. The depression seems like it could go on to infinity. So you keep going. But eventually, you figure out, depression isn't infinite. It's just very very large. But your 'dimensions' eventually, with enough work, make enough 'antimatter' to usurp that seeming infinity of depression. Then the possibilities are endless. You are actually happy for once, and your happiness grows exponentially as you go beyond and seemingly 'break' the 'infinity' of depression. And you go on until that 'infinity' seems tiny in comparison to the happiness you've managed to achieve in your life, where if you reset you get over that infinity in less than the blink of an eye. If you want to know what the multiple layers of prestige are...'Dimensional Shifts' are getting new things and methods to give you happiness. 'Dimension Boosts' are upgrading the things and methods. Examples would be getting a new car being a 'Dimensional Shift' and trading that car in for a new one would be a 'Dimension Boost'. 'Eternities' are major tragedies such as a loved one dying. That lapse brings you straight back to the beginning, with seemingly no hope of return. But with time, you grow back stronger and happier than ever before. 'Dimensional Sacrifice' is moving away. You have to give up a lot of the things you had that made you happy, but there is new opportunity in where you move to. And that new opportunity gives you more happiness than you ever had. 'Tickspeed' is how easy it is to make you happy, and 'Time Dimensions' make it even easier to be happy. Antimatter Dimensions is a metaphor for a depressed man's successful battle against his illness.", "a112"],
  ["(Make me sleep) Put me to sleep inside. (I can't sleep) Put me to sleep inside. (Leave me) Whisper my name and give me to the dark. (Make me sleep) Bid my milk to stay. (I can't fall asleep) Before I become done. (Leave me) Leave me to the nothing I've become.", "a113"],
  ["A preview of the next update - loot boxes! Feel a sense of pride and progression as you open cosmic, galactic, and universal lootboxes for chances at rare skins, unique challenges with uniquer rewards, time skips and even new dimensions!", "a114"],
  ["The intent of dimensions is to give a sense of pride and accomplishment.", "a115"],
  ["Refreshing cures cancer.", "a116"],
  ["I have a 9th, I have a dimension... UHH... IT DOESN'T EXIST!", "a117"],
  ["Since when did we start reporting stuff like this? Half of it isn't even proper news, it's just jokes and meta-references, it doesn't even make sens-HAHAHA DISREGARD THAT I SUCK CO-", "a118"],
  ["The year is 1944, Hevipelle can't release updates for AD because he doesn't exist.", "a119"],
  ['"THAT DIMENSION DOESN\'T EXIST" -GhostBot', "a120"],
  ["Most things you know as nuts are actually Drupe seeds or Legumes. Hevipelle on the other hand is quite crazy and can thus be considered a dry uncompartmented fruit.", "a121"],
  [LZString.decompressFromEncodedURIComponent("GISwdgNghmAmAEsCmBjaAnJBneAXAFlLvCLgOQ5a5Tq7gDmeA9iQLYAOTt8AwjCknRA"), "a122"],
  [LZString.decompressFromEncodedURIComponent("IIGxAIBcAsEsGdywLYAcD2AnSsB2BzJRZAQwGs9DkBTcAYXVwDMBXeagEyA"), "a123"],
  ["Only today you can call 1-800-ANTIMATTER and get a FREE Infinity Dimension! The package also comes with a COMPLETELY FREE SHIPPING and a FREE HIGH DEFINITION ANTI-V!!! Only today for the low price of 42! Estimated delivery time - 5 hours.", "a124"],
  ["1e420 blaze it.", "a125"],
  ["This game doesn't have any bugs, you're just doing it wrong.", "a126"],
  ["Antimatter_Dimensions.mp1.79e308", "a127"],
  ["https://www.youtube.com/watch?v=dQw4w9WgXcQ", "a128"],
  ["Click this to unlock a secret achievement.", "a129"],
  ["Warning - We have just been informed that there is a chance of infection with a mind-virus of the Basilisk type, similar to the infamous winking parrot. This particular example is known as 'Fractal Cancer Type III'. This is believed to cause a 'crashing' of the mind, similar to a computer crash, due to the mathematical complexity of the image causing mathematical ideas that the mind can't comprehend, a Gondelian shock input eventually leading to crashing through Gondelian spoilers. All who have researched it have eventually died the same way, so it is impossible to tell exactly, but this is the common belief. Regardless, with the introduction of 'cancer' mode, as well as reports of it's spontaneous appearance, sufficient repetition of this mode's appearance may lead to  an image forming in the mind similar to 'Fractal Cancer Type III'. With this in mind, we have some suggestions if you find yourself plagued with it. First, refresh immediately and see if that fixes the issue. If not, navigate to options, and change the theme from cancer to literally anything else. And above all else, Godspeed. We can't afford to lose anymore viewers.", "a130"],
  ["If I have bad English, I'll study English until I have good English.", "a131"],
  ["Someone once told me that antimatter is gonna roll me. I ain't the sharpest atom in the shed. WELL, the tubes start coming and they don't stop coming...", "a132"],
  ['Because of this game I can now use the word "infinity" as a verb.', "a133"],
  ["Ahhh I love the smell of particle annihilation in the morning.", "a134"],
  ["The person who said ghosts don't exist obviously doesn't have a Discord.", "a135"],
  ["AAAAAAAAAAAAAAAAAAAAAAAAAAAAAAAAntimatter Dimensions was made by some dude from Finland", "a136"],
  ['The Holy trinity of Hevipelle, Antimatter, Infinity Points, and Eternity Points. These 3 resources let us access Hevi’s gift, Time Theorems. And with these Time Theorems, we reach out to Hevi, and call, “Hevi, bless us on this fine day!” And Hevi does. He give us the blessing of Time Studies. These Time Studies were blessings so powerful, Hevi restricted their power. He said, “ I will give you a choice of three paths” and then humanity chose. The short, cheap route of Normal Dimensions, giving instant gratification, the powerful choice of Infinity Dimensions, which were a fast, middle ground path, or Time Dimension, the long wait, and struggle, of humanity. Then, as humanity chose, a crack broke the earth. A serpent snaked out and sneered to humanity, “I will offer the powerful choice of a ninth dimension! I am Slabdrill, lord of all Unhevi. Humanity rose and said “ Begone Slabdrill! We want none of your foul Heresy!” And Hevi rose as well, and smote Slabdrill with his godlike power. As Slabdrill’s corpse fell into the earth, he cried “ this will not be the last of me! Hevi will betr-“ and he fell in the Abyss of matter. Hevi gifted humanity with Eternity upgrades, which boosted infinity dimensions and time dimensions. And Hevi gave humanity his greatest gift . EP multipliers. He said, these will multiply all EP gained by 5, but their cost will increase 25 times. Use them wisely. And Humanity journeyed off with their new power, as Slabdrill’s words echoed in their heads.', "a137"],
  ["We have updated our Antimatter Privacy Policy.", "a138"],
  ["Attention all Antimatter Dimensions Gamers, Hevipelle is in great danger, and he needs YOUR help to wipe out all the bad memes in #news-ticker-suggestions. To do this, he needs a dozen new dank memes and a couple of discord bots. To help him, all he needs is your Antimatter card number, the three numbers on the back, and the expiration month and date. But you gotta be quick so that Hevipelle can secure the good memes, and achieve the epic meme R O Y A L.", "a139"],
  ["If each Trimp was a plank volume, and each piece of resource was a plank volume, how many universes would you fill up before you realized you were playing the wrong game?", "a140"],
  ["Actually, that last one was incorrect.", "a141"],
  ["If you're reading this, you can read.", "a142"],
  ["@everyone", "a143"],
  ['The game "Matter Dimensions" by Lghtellep has just reached -1,000,000 plays on the gaming website Etagergnok.', "a144"],
  ["How many licks does it take to get to the center of a antimatter tootsie pop? A whole lot, because unless you're made out of antimatter too, you'll explode every time you try to lick it.", "a145"],
  ["They say if you look in a mirror and ping Hevipelle three times in a row you'll instantly die.", "a146"],
  ["The next update is now only 300 minutes away.", "a147"],
  ["🤔", "a148"],
  ["Game is Dead 1/5 the moderation is terrible.", "a149"],
  ["This message will never appear on the news ticker, isn't that cool?", "a150"],
  ["The first dimension produces antimatter, the second dimension produces the first dimension, the third dimension produces the second dimension, the fourth dimension produces the third dimension. Nobody has ever unlocked the 5th, because that would take more than a minute of gameplay.", "a151"],
  ["My AD-blocker won't let me play.", "a152"],
  ["You lost the game.", "a153"],
  ["Did you know that 75% of all statistics are made up on the spot?", "a154"],
  ["If you're using so many logs in a notation name, why not just call it tree notation? They're literally made of logs!", "a155"],
  [".tuo ti gnitset fo ssecorp eht ni yltnerruc m'I dna ,rettamitna otni rettam trevnoc ot yaw a tuo derugif evah stsitneicS", "a156"],
  ["If Gaben can't count to three, and Hevipelle can't count to nine, will there be some other game developer in the future that can't count to 27?", "a157"],
  ["What does it mean when you \"bank\" Infinities? Is there a bank somewhere that you just deposit these infinities? Does having a lot of banked Infinities improve your credit score? Do you get a credit card?", "a158"],
  ["Turns out all our news is being stolen and broadcast to a game called \"Antimatter Dimensions\", damn Fins.", "a159"],
  ["mmmmmmmmmmmmmmmmmmmmmmmmmmmmmmmmmmmmmmmmmmmmmmmmmmmmmmmmmmmmmmmmm Oh sorry, wrong text field.", "a160"],
  ["\"Python's not the best language, Finnish is.\" - Hevipelle", "a161"],
  ["Some say that most of these news are bad memes. Some say that they're good memes. This one? Well it's just meta news.", "a162"],
  ["Look mom, I'm on the news!", "a163"],
  ["<span style='font-size: 0.2rem'>Shush, I'm trying to be sneaky here.</span>", "a164"],
  ["<span style='animation: a-game-header__antimatter--glow 2s infinite'>PLEASE HELP, I'VE CONSUMED TWICE MY DAILY DOSE OF ANTIMATTER!</span>", "a165"],
  ["Oh, I appear to have run out of <span style='animation: existenceGlow 3s infinite; font-size: 1.8rem; color: white; text-shadow: 1px 1px 4px black;'>Existence</span>.", "a166"],
  ["I mean, we may never run out of news articles, but we sure will run out of good ones. Oh wait, we already did.", "a167"],
  ["If each Trimp was a plank volume, and each piece of resource was a plank volume, how many universes would you fill up before you realized you were playing the wrong game?", "a168"],
  ["TODO: John, please remove this newsticker message before we release the Reality update to the public.", "a169"],
  ["<a href='https://www.youtube.com/watch?v=dQw4w9WgXcQ' target='_blank'>This link is not a rick roll.</a>", "a170"],
  ["<a href='https://www.youtube.com/watch?v=eRr1gJ65chM' target='_blank'>This link is not a rick roll.</a>", "a171"],
  ["If you notice any issues with a news ticker message, please report them on the <a href='https://discord.gg/Z628PkM' target='_blank'>Discord</a> by clicking that link right there.", "a172"],

// Patreon ones
<<<<<<< HEAD
  ["Is this a jojo reference?", "pat1"],
=======
  ["Is this a jojo reference?", "pat1", () => true],
>>>>>>> b6b58946

//basic (pre-inf)
  ["You just made your 1,000,000,000,000,000 antimatter. This one tastes like chicken", "b1", () => player.money.e === 15],
  ["Nerf the galaxies please.", "b2", () => player.galaxies === 2 || player.infinitied > 0],
  ["What do you mean, more than two dimensions??? We're on a screen, clearly there are only 2 dimensions.", "b3", () => player.thirdAmount.gt(0) || player.resets > 0],
  ["How much is Infinity? -literally everyone at least once", "b4", () => player.eightAmount.eq(190) || player.infinitied > 0],
  ["Eh, the Fourth Dimension is alright...", "b5", () => player.fourthAmount.gt(0) && player.fifthAmount.eq(0)],
  ["Antimatter people seem to be even more afraid of 13 then we are. They destroyed entire galaxies just to remove 13 from their percents.", "b6", () => player.galaxies > 0 || player.infinitied > 0],
  ["To understand dimensional sacrifice, you do actually need a PhD in theoretical physics. Sorry!", "b7", () => player.sacrificed.e >= 10 || player.resets >= 6],
  ["A new group for the standardisation of numbers have come forward with a novel new format involving emoji's.", "b8", () => player.spreadingCancer > 0],
  ["Antimatter ice cream stand has recently opened- they have octillions of flavors!", "b9", () => player.totalmoney.e >= 27],
  ["The Heavenly Pelle has generated too much antimatter and needed to create another galaxy. This one can be seen in the southwestern sky.", "b10", () => player.galaxies > 0 || player.infinitied > 0],
  ["What does the CTRL button do again?", "b11", () => controlDown],
//9th dim
  ["9th Dimension is a lie.", "b12", () => player.resets >= 5 || player.galaxies > 0 || player.infinitied > 0 || player.eternities > 0 || player.realities > 0],
  ["The square root of 9 is 3, therefore the 9th dimension can't exist.", "b13", () => player.resets >= 5 || player.galaxies > 0 || player.infinitied > 0 || player.eternities > 0 || player.realities > 0],
  ["You got assimilated by the 9th dimension? Just call your doctor for mental illness!", "b14", () => player.resets >= 5 || player.galaxies > 0 || player.infinitied > 0 || player.eternities > 0 || player.realities > 0],
  ["Why is there no 9th dimension? Because 7 8 9.", "b15", () => player.resets >= 5 || player.galaxies > 0 || player.infinitied > 0 || player.eternities > 0 || player.realities > 0],
  ["The 9th dimension cannot exist because the Nein-speaking nazis died in WW2.", "b16", () => player.resets >= 5 || player.galaxies > 0 || player.infinitied > 0 || player.eternities > 0 || player.realities > 0],
  ["If you break the fourth wall... well, there's still the fifth, sixth, seventh, and eighth to get through before you encounter bad things, so you should be fine", "b17", () => player.resets >= 5 || player.galaxies > 0 || player.infinitied > 0 || player.eternities > 0 || player.realities > 0],
  ["Conditions must be met for Hevipelle to sleep. First, it needs to be a blue moon. Second, a specific town in the arctic must have not seen light for a month. Third, he needs to release an AD update. And finally, no one on the Discord can be on dimension 9. Only then can he rest, for up to 6 hours, before waking up forcefully to avoid getting the offline achievement.", "b18", () => (player.resets >= 5 || player.galaxies > 0 || player.infinitied > 0 || player.eternities > 0 || player.realities > 0) && player.achievements.includes("r22")],
  ["If the 9th dimension is all evil, then is 3 the root of all evil?", "b19", () => player.resets >= 5 || player.galaxies > 0 || player.infinitied > 0 || player.eternities > 0 || player.realities > 0],
//basic (post-inf pre-rep)
  ["Infinity: the one thing that's supposed to break.", "b20", () => player.infinitied > 0 || player.eternities > 0 || player.realities > 0],
  ["I've got 1.79e308 problems, but none of them antimatters", "b21", () => player.infinitied > 0 && !player.break],
  ["Anti Emoji Movie a huge hit", "b18", () => player.spreadingCancer >= 5],
  ["If this game was made by Valve, Zero Deaths would be impossible.", "b22", () => player.achievements.includes("r43")],
  ["Florida man attempts to get Zero Deaths on first run, is stopped by heat death of the universe.", "b23", () => player.achievements.includes("r43")],
  ["Having done half the achievements isn't much of an achievement -Boo", "b24", () => player.achievements.length >= 40],
//basic (post-rep)
  ["Thanos is gonna be super dissapointed when he shows up with a fully powered infinity gauntlet, and Hevi has a fully powered eternity gauntlet", "b25", () => player.eternities > 0 || player.realities > 0],
  ["New strange material was been found. It seems to grow exponentially, but only helps with antimatter production.", "b26", () => player.replicanti.unl && player.replicanti.chance === 0.01],
  ["It seems this \"replicanti\" stuff won't be growing any faster now.", "b27", () => player.replicanti.chance === 1 && player.replicanti.interval === 1],
//newsarray
  ["Does Hevi just pick quotes to put into the game?", "n1", () => player.newsArray.length >= 30],
  ["New news company has become rivals with us. They are made entirely of antimatter.", "n2", () => player.newsArray.length >= 80],
  ["How many times can we use \"Anti\" in a row before people stop listening?", "n3", () => player.newsArray.length >= 100],
  ["Does Hevi even check #news-ticker-suggestions anymore?", "n4", () => player.newsArray.length >= 120],
  ["Need more quotes! -hevipelle", "n5", () => player.newsArray.length >= 135],
  ["Man destroys known universe with antimatter, writes news tickers to keep from feeling lonely.", "n6", () => player.newsArray.length >= 150],
  ["You're almost there!", "n7", () => player.newsArray.length >= 160],
  ["You can stop now", "n8", () => player.newsArray.length >= 165],
  ["fucking hacker", "n9", () => player.newsArray.length >= 200],
  ["Asian man trys to steal the trophy of fastest infinty of -1 seconds, AND HE DOES IT!", "n10", () => player.newsArray.includes("c1")],
  ["I broke the 8th wall, there is only chaos, Slabdrill is ritually sacrificing antimatter to the 9th dimension. This will be my last entry, may Hevipelle have mercy on our souls, we didn't listen, We should have listened.", "n11", () => player.newsArray.includes("b22")],
  ["I thought the update was 5 hours away... -new players after more than 5 hours of gameplay", "n12", () => player.newsArray.includes("a91") && Time.totalTimePlayed.totalHours >= 5],
  ["Somebody told me to wait five hours for the update yesterday but it's today and it still hasn't come! What do I do?", "n13", () => player.newsArray.includes("a91") && Time.totalTimePlayed.totalHours >= 5],
//hard
  ["You do know that you won't reach Infinity in -1 seconds, right?", "c1", () => player.bestInfinityTime === 0.1],
  ["Where does Antimatter Nemo live? In a NNnNeMI-NNnNe.", "c2", () => player.totalmoney.e >= 3e6],  //might not be poss?
  ["Anti Emoji Movie MMMCMXCIX is a major hit!", "c3", () => player.spreadingCancer >= 3999],
  ["Achievement Unlocked!", "c4", () => player.achievements.length === 88],
  ["Did you use an autoclicker for that?", "c5", () => TimeStudy(131).isBought && Time.thisInfinity.totalMinutes <= 1 && player.replicanti.galaxies >= 50],
  ["Timing is key.", "c6", () => player.thisEternity < 1],
  ["If you want to farm infinitied, why don't you just get the time study?", "c7", () => !TimeStudy(32).isBought && player.infinitied > 72000 * 168],
  ["The achievement is for two million, not two billion...", "c8", () => player.infinitied > 2e9],
  ["Keep up the quick pace!", "c9", () => Marathon > 1200],
  ["One day you will stop your incessant grind.", "c10", () => player.eternities > 50000],
  ["You can probably stop farming for eternities now...", "c11", () => player.eternities > 2000000],
  ["Are you serious?", "c12", () => Time.worstChallenge.totalSeconds <= 1],
  ["The amazing speedster", "c13", () => infchallengeTimes <= 80],
//luck
  ["This news message is 1000x rarer than all the others.", "l1", () => Math.random() < 0.001],
  ["You just won a small prize in the lottery.", "l2", () => Math.random() < 1e-4],
  ["You just won a moderate prize in the lottery.", "l3", () => Math.random() < 1e-5],
  ["You just won a large prize in the lottery.", "l4", () => Math.random() < 1e-6],
  ["You just won a huge prize in the lottery.", "l5", () => Math.random() < 1e-7],
  ["You just won a massive prize in the lottery.", "l6", () => Math.random() < 1e-8],
  ["You just won a very massive prize in the lottery.", "l7", () => Math.random() < 1e-9],
  ["You just won the lottery.", "l8", () => Math.random() < 1e-10],
  ["Just how lucky are you?", "l9", () => Math.random() < 1e-11],
  ["This news message is 1000000000000x rarer than all the others.", "l10", () => Math.random() <= 1e-12],
//missable / pay req
  ["How dare you actually get zero deaths on a first run?", "s1", () => player.achievements.includes("r43") && player.infinitied === 1 && player.eternities === 0],
  ["Legend says the ninth dimension is supposed to be found here, but I don't see anything.", "s2", () => player.money.e >= 41900 && !player.replicanti.unl && player.eternities === 0],
  ["Person with money likes to support this game.", "s3", () => kongDimMult > 1 || kongIPMult > 1],
  ["Whale is bad at making smart purchases.", "s4", () => kongIPMult > 500 && kongDimMult < 5e307],
  ["Whale complains that the game broke.", "s5", () => kongDimMult > 5e307],
  ["Whale complains that their buying isn't doing anything.", "s6", () => kongIPMult > 1.8e16]
];

var s = document.getElementById('news');
document.addEventListener("visibilitychange", function() {if (!document.hidden) {scrollNextMessage();}}, false);
var scrollTimeouts = [];
var nextMsgIndex;
function scrollNextMessage() {
  //don't run if hidden to save performance
  if (player.options.newsHidden) return false
  //select a message at random

  function isUnlocked(index) {
    const line = newsArray[index];
    const condition = line[2];
    return condition === undefined || condition();
  }
  do {
    nextMsgIndex = Math.floor(Math.random() * newsArray.length);
  } while (!isUnlocked(nextMsgIndex));

  scrollTimeouts.forEach(clearTimeout);
  scrollTimeouts = [];

  //set the text
  s.innerHTML = newsArray[nextMsgIndex][0];

  //get the parent width so we can start the message beyond it
  let parentWidth = s.parentElement.clientWidth;

  //set the transition to blank so the move happens immediately
  s.style.transition = '';
  //move div_text to the right, beyond the edge of the div_container
  s.style.transform = 'translateX('+parentWidth+'px)';

  //we need to use a setTimeout here to allow the browser time to move the div_text before we start the scrolling
  scrollTimeouts.push(setTimeout( function() {
    //distance to travel is s.parentElement.clientWidth + s.clientWidth + parent padding
    //we want to travel at rate pixels per second so we need to travel for (distance / rate) seconds
    let dist = s.parentElement.clientWidth + s.clientWidth + 20; //20 is div_container padding
    let rate = 100; //change this value to change the scroll speed
    let transformDuration = dist / rate;

    if (!player.options.newsHidden && !player.newsArray.includes(newsArray[nextMsgIndex][1])) {
        player.newsArray.push(newsArray[nextMsgIndex][1]);
        if (player.newsArray.length>=50) giveAchievement("Fake News")
    }


    //set the transition duration
    s.style.transition = 'transform '+transformDuration+'s linear';
    let textWidth = s.clientWidth;
    //we need to move it to -(width+parent padding) before it won't be visible
    s.style.transform = 'translateX(-'+(textWidth+5)+'px)';
    //automatically start the next message scrolling after this one finishes
    //you could add more time to this timeout if you wanted to have some time between messages
    scrollTimeouts.push(setTimeout(scrollNextMessage, Math.ceil(transformDuration * 1000)));
  }, 100));
}
<|MERGE_RESOLUTION|>--- conflicted
+++ resolved
@@ -175,11 +175,7 @@
   ["If you notice any issues with a news ticker message, please report them on the <a href='https://discord.gg/Z628PkM' target='_blank'>Discord</a> by clicking that link right there.", "a172"],
 
 // Patreon ones
-<<<<<<< HEAD
-  ["Is this a jojo reference?", "pat1"],
-=======
   ["Is this a jojo reference?", "pat1", () => true],
->>>>>>> b6b58946
 
 //basic (pre-inf)
   ["You just made your 1,000,000,000,000,000 antimatter. This one tastes like chicken", "b1", () => player.money.e === 15],
