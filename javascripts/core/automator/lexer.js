--- conflicted
+++ resolved
@@ -145,11 +145,7 @@
   });
   createInCategory(AutomatorCurrency, "PendingRM", /pending[ \t]+rm/i, {
     $autocomplete: "pending RM",
-<<<<<<< HEAD
-    $getter: () => (isRealityAvailable() ? gainedRealityMachines() : DC.D0)
-=======
-    $getter: () => (isRealityAvailable() ? MachineHandler.gainedRealityMachines : new Decimal(0))
->>>>>>> 39f79d81
+    $getter: () => (isRealityAvailable() ? MachineHandler.gainedRealityMachines : DC.D0)
   });
   createInCategory(AutomatorCurrency, "PendingGlyphLevel", /pending[ \t]+glyph[ \t]+level/i, {
     $autocomplete: "pending glyph level",
@@ -374,9 +370,9 @@
 
   // We use this while building up the grammar
   const tokenMap = automatorTokens.mapToObject(e => e.name, e => e);
-  
+
   const automatorCurrencyNames = tokenLists.AutomatorCurrency.map(i => i.$autocomplete.toUpperCase());
-  
+
   const standardizeAutomatorCurrencyName = function(x) {
     // This first line exists for this function to usually return quickly;
     // otherwise it's called enough to cause lag.
@@ -390,7 +386,7 @@
     // If we get to this point something has gone wrong, a currency name didn't match any of the currency regexps.
     throw new Error(`${x} does not seem to be an automator currency`);
   };
-  
+
   return {
     lexer,
     tokens: automatorTokens,
