var currentSave = 0;
var saves = {
  0: null,
  1: null,
  2: null
};

function importAutomatorScript(script) {
  var outputString = JSON.parse(script).join("\n")
  document.getElementById("automator").value = outputString
  updateState()
}

function updateState() {
    automatorRows = $("#automator").val().toLowerCase().split("\n").filter(function(row) { return row !== "" })
  }

function onLoad() {
  if (player.totalmoney === undefined || isNaN(player.totalmoney)) player.totalmoney = player.money;
  if (player.options === undefined) {
      player.options = {
          scientific: false,
          animationOn: true
      }
  }
  if (player.options.invert === true) player.options.theme = "Inverted"; player.options.invert = undefined;
  if (player.options.notation === undefined) player.options.notation = "Standard"
  if (player.options.notation === undefined) player.options.notation = "Standard";
  if (player.options.newsHidden === undefined) player.options.newsHidden = false;
  if (player.options.sacrificeConfirmation === undefined) player.options.sacrificeConfirmation = true;
  if (player.options.retryChallenge === undefined) player.options.retryChallenge = false;
  if (player.options.bulkOn === undefined) player.options.bulkOn = true
  if (player.options.cloud === undefined) player.options.cloud = true
  if (player.options.hotkeys === undefined) player.options.hotkeys = true
  if (player.options.themes === undefined) player.options.themes = "Normal"
  if (player.options.secretThemeKey === undefined) player.options.secretThemeKey = 0
  if (player.achievements === undefined) player.achievements = [];
  if (player.sacrificed === undefined) player.sacrificed = new Decimal(0);
  if (player.infinityUpgrades === undefined) player.infinityUpgrades = [];
  if (player.infinityPoints === undefined) player.infinityPoints = new Decimal(0);
  if (player.infinitied === undefined) player.infinitied = 0;
  if (player.totalTimePlayed === undefined) player.totalTimePlayed = 0;
  if (player.bestInfinityTime === undefined) player.bestInfinityTime = 9999999999;
  if (player.thisInfinityTime === undefined) player.thisInfinityTime = 9999999999;
  if (player.galaxies === undefined) player.galaxies = 0;
  if (player.lastUpdate === undefined) player.lastUpdate = new Date().getTime();
  if (player.achPow === undefined) player.achPow = 1;
  if (player.newsArray === undefined) player.newsArray = [];
  if (player.chall2Pow === undefined) player.chall2Pow = 1;
  if (player.chall3Pow === undefined) player.chall3Pow = 0.01;
  if (player.firstAmount !== 0) document.getElementById("secondRow").style.display = "table-row";
  if (player.challenges === undefined) player.challenges = []
  if (player.currentChallenge === undefined) player.currentChallenge = ""
  if (player.infinitied > 0 && !player.challenges.includes("challenge1")) player.challenges.push("challenge1")
  if (player.matter === undefined) player.matter = new Decimal(0)
  if (player.autobuyers === undefined) player.autobuyers = [1, 2, 3, 4, 5, 6, 7, 8, 9, 10, 11, 12]
  if (player.costMultipliers === undefined) player.costMultipliers = [new Decimal(1e3), new Decimal(1e4), new Decimal(1e5), new Decimal(1e6), new Decimal(1e8), new Decimal(1e10), new Decimal(1e12), new Decimal(1e15)]
  if (player.tickspeedMultiplier === undefined) player.tickspeedMultiplier = new Decimal(10)
  if (player.partInfinityPoint === undefined) player.partInfinityPoint = 0
  if (player.challengeTimes === undefined) player.challengeTimes = [600*60*24*31, 600*60*24*31, 600*60*24*31, 600*60*24*31, 600*60*24*31, 600*60*24*31, 600*60*24*31, 600*60*24*31, 600*60*24*31, 600*60*24*31, 600*60*24*31]
  if (player.infchallengeTimes === undefined) player.infchallengeTimes = [600*60*24*31, 600*60*24*31, 600*60*24*31, 600*60*24*31, 600*60*24*31, 600*60*24*31, 600*60*24*31, 600*60*24*31]
  if (player.lastTenRuns === undefined) player.lastTenRuns = [[600*60*24*31, 1], [600*60*24*31, 1], [600*60*24*31, 1], [600*60*24*31, 1], [600*60*24*31, 1], [600*60*24*31, 1], [600*60*24*31, 1], [600*60*24*31, 1], [600*60*24*31, 1], [600*60*24*31, 1]]
  if (player.infMult === undefined) player.infMult = new Decimal(1)
  if (player.infMultCost === undefined) player.infMultCost = new Decimal(100)
  if (player.tickSpeedMultDecrease === undefined) player.tickSpeedMultDecrease = 10
  if (player.tickSpeedMultDecreaseCost === undefined) player.tickSpeedMultDecreaseCost = 3e6
  if (player.dimensionMultDecrease === undefined) player.dimensionMultDecrease = 10
  if (player.dimensionMultDecreaseCost === undefined) player.dimensionMultDecreaseCost = 1e8
  if (player.overXGalaxies === undefined) player.overXGalaxies = 10;
  if (player.partInfinitied === undefined) player.partInfinitied = 0
  if (player.spreadingCancer === undefined) player.spreadingCancer = 0
  if (player.postC4Tier === undefined) player.postC4Tier = 0
  if (player.postC3Reward === undefined) player.postC3Reward = new Decimal(1)
  if (player.offlineProd === undefined) player.offlineProd = 0
  if (player.offlineProdCost === undefined) player.offlineProdCost = 1e7
  if (player.autoSacrifice === undefined) player.autoSacrifice = 1
  if (player.postChallUnlocked === undefined) player.postChallUnlocked = 0
  if (player.infMultBuyer === undefined) player.infMultBuyer = false
  if (player.autoCrunchMode === undefined) player.autoCrunchMode = "amount"
  if (player.challengeTarget === undefined) {
      player.challengeTarget = 0
      if (player.currentChallenge != "") player.challengeTarget = Number.MAX_VALUE
  }
  if (player.lastTenEternities === undefined) player.lastTenEternities = [[600*60*24*31, 1], [600*60*24*31, 1], [600*60*24*31, 1], [600*60*24*31, 1], [600*60*24*31, 1], [600*60*24*31, 1], [600*60*24*31, 1], [600*60*24*31, 1], [600*60*24*31, 1], [600*60*24*31, 1]]
  if (player.respec === undefined) player.respec = false
  if (player.options.commas === undefined) player.options.commas = true
  if (player.eternityChalls === undefined) player.eternityChalls = {}
  if (player.eternityChallGoal === undefined) player.eternityChallGoal = new Decimal(Number.MAX_VALUE)
  if (player.currentEternityChall === undefined) player.currentEternityChall = ""
  if (player.eternityChallUnlocked === undefined) player.eternityChallUnlocked = 0
  if (player.options.chart === undefined) player.options.chart = {}
  if (player.options.chart.updateRate === undefined) player.options.chart.updateRate = 1000
  if (player.options.chart.duration === undefined) player.options.chart.duration = 10
  if (player.options.chart.warning === undefined) player.options.chart.warning = 0
  if (player.options.chart.on === undefined) player.options.chart.on = false
  if (player.options.chart.dips === undefined) player.options.chart.dips = true
  if (player.etercreq === undefined) player.etercreq = 0
  if (player.options.updateRate === undefined) player.options.updateRate = 50
  if (player.eterc8ids === undefined) player.eterc8ids = 50
  if (player.eterc8repl === undefined) player.eterc8repl = 40
  if (player.infinitiedBank === undefined) player.infinitiedBank = 0
  if (player.dimlife === undefined) player.dimlife = false
  if (player.dead === undefined) player.dead = false
  if (player.dilation === undefined) player.dilation = {}
  if (player.dilation.studies === undefined) player.dilation.studies = []
  if (player.dilation.active === undefined) player.dilation.active = false
  if (player.dilation.tachyonParticles === undefined) player.dilation.tachyonParticles = new Decimal(0)
  if (player.dilation.dilatedTime === undefined) player.dilation.dilatedTime = new Decimal(0)
  if (player.dilation.totalTachyonParticles === undefined) player.dilation.totalTachyonParticles = new Decimal(0)
  if (player.dilation.nextThreshold === undefined) player.dilation.nextThreshold = new Decimal(1000)
  if (player.dilation.freeGalaxies === undefined) player.dilation.freeGalaxies = 0
  if (player.dilation.upgrades === undefined) player.dilation.upgrades = []
  if (player.dilation.rebuyables === undefined) player.dilation.rebuyables =  { 1: 0, 2: 0, 3: 0 }
  if (player.timeDimension5 === undefined) player.timeDimension5 = {cost: new Decimal("1e2350"), amount: new Decimal(0), power: new Decimal(1), bought: 0 }
  if (player.timeDimension6 === undefined) player.timeDimension6 = {cost: new Decimal("1e2650"), amount: new Decimal(0), power: new Decimal(1), bought: 0 }
  if (player.timeDimension7 === undefined) player.timeDimension7 = {cost: new Decimal("1e3000"), amount: new Decimal(0), power: new Decimal(1), bought: 0 }
  if (player.timeDimension8 === undefined) player.timeDimension8 = {cost: new Decimal("1e3350"), amount: new Decimal(0), power: new Decimal(1), bought: 0 }
  if (player.why === undefined) player.why = 0
  if (player.options.animations === undefined) player.options.animations = {floatingText: true, bigCrunch: true, eternity: true, tachyonParticles: true}
  if (player.options.animations.reality === undefined) player.options.animations.reality = true;
  if (player.options.confirmations === undefined) player.options.confirmations = {challenges: player.options.challConf, eternity: player.options.eternityconfirm, dilation: true, reality: true};
  if (player.secretUnlocks === undefined) player.secretUnlocks = {painTimer: 0, why: player.why, fixed: "notyetfixed"};
  if (player.realities === undefined) player.realities = 0;
  if (player.thisReality === undefined) player.thisReality = player.totalTimePlayed;
  if (player.bestReality === undefined) player.bestReality = 9999999999;
  if (player.lastTenRealities === undefined) player.lastTenRealities = [[600*60*24*31, 1, 0], [600*60*24*31, 1, 0], [600*60*24*31, 1, 0], [600*60*24*31, 1, 0], [600*60*24*31, 1, 0], [600*60*24*31, 1, 0], [600*60*24*31, 1, 0], [600*60*24*31, 1, 0], [600*60*24*31, 1, 0], [600*60*24*31, 1, 0]];
<<<<<<< HEAD
  if (player.reality === undefined) player.reality = { realityMachines: new Decimal(0), glyphs: {active: [], inventory: [], slots: 3}, seed: Math.floor(Date.now() * Math.random()+1), upg: [], automatorRows: 0, automatorCommands: [] };
  if (player.wormhole === undefined) player.wormhole = { speed: 60 * 60, power: 5, duration: 10, phase: 0, active: false }
=======
  if (player.reality === undefined) player.reality = { realityMachines: new Decimal(0), glyphs: {active: [], inventory: [], slots: 3}, seed: Math.floor(Date.now() * Math.random()+1), upg: [], upgReqs: [null, true, true, true, true, true, false, false, false, false, false], upgReqChecks: [false], automatorRows: 0, automatorCommands: [] };
>>>>>>> f49c2565
  setTheme(player.options.theme);

  sliderText.textContent = "Update rate: " + player.options.updateRate + "ms";
  slider.value = player.options.updateRate;

  if (player.secretUnlocks.fixed === "hasbeenfixed") {
    giveAchievement("Was it even broken?")
  }

  if (player.secondAmount !== 0) {
      document.getElementById("thirdRow").style.display = "table-row";
      document.getElementById("tickSpeed").style.visibility = "visible";
      document.getElementById("tickSpeedMax").style.visibility = "visible";
      document.getElementById("tickLabel").style.visibility = "visible";
      document.getElementById("tickSpeedAmount").style.visibility = "visible";
  }
  if (player.options.notation == "Mixed") player.options.notation = "Mixed scientific"

  if (player.infinityPower === undefined) {
      player.infinityPower = new Decimal(1)
      player.infinityDimension1 = {
          cost: new Decimal(1e8),
          amount: new Decimal(0),
          bought: 0,
          power: new Decimal(1),
          baseAmount: 0
      }
      player.infinityDimension2 = {
          cost: new Decimal(1e9),
          amount: new Decimal(0),
          bought: 0,
          power: new Decimal(1),
          baseAmount: 0
      }
      player.infinityDimension3 = {
          cost: new Decimal(1e10),
          amount: new Decimal(0),
          bought: 0,
          power: new Decimal(1),
          baseAmount: 0
      }
      player.infinityDimension4 = {
          cost: new Decimal(1e20),
          amount: new Decimal(0),
          bought: 0,
          power: new Decimal(1),
          baseAmount: 0
      }
      player.infDimensionsUnlocked = [false, false, false, false]
  }

  if (player.timeShards === undefined) {
      player.timeShards = new Decimal(0)
      player.eternityPoints = new Decimal(0)
      player.tickThreshold = new Decimal(1)
      player.totalTickGained = 0
      player.eternities = 0
      player.timeDimension1 = {
          cost: new Decimal(1),
          amount: new Decimal(0),
          power: new Decimal(1),
          bought: 0
      }
      player.timeDimension2 = {
          cost: new Decimal(5),
          amount: new Decimal(0),
          power: new Decimal(1),
          bought: 0
      }
      player.timeDimension3 = {
          cost: new Decimal(100),
          amount: new Decimal(0),
          power: new Decimal(1),
          bought: 0
      }
      player.timeDimension4 = {
          cost: new Decimal(1000),
          amount: new Decimal(0),
          power: new Decimal(1),
          bought: 0
      }
  }

  if (player.infinityDimension1.baseAmount === undefined) {
      player.infinityDimension1.baseAmount = 0;
      player.infinityDimension2.baseAmount = 0;
      player.infinityDimension3.baseAmount = 0;
      player.infinityDimension4.baseAmount = 0;

      player.infinityDimension1.baseAmount = new Decimal(player.infinityDimension1.power).log(50).times(10).toNumber()
      player.infinityDimension2.baseAmount = new Decimal(player.infinityDimension2.power).log(30).times(10).toNumber()
      player.infinityDimension3.baseAmount = new Decimal(player.infinityDimension3.power).log(10).times(10).toNumber()
      player.infinityDimension4.baseAmount = new Decimal(player.infinityDimension4.power).log(5).times(10).toNumber()


  }
  if (player.autoIP === undefined) player.autoIP = new Decimal(0)
  if (player.autoTime === undefined) player.autoTime = 1e300;

  if (player.matter === null) player.matter = new Decimal(0)
  for (var i=0; i<12; i++) {
      if (player.autobuyers[i]%1 !== 0 && player.autobuyers[i].tier === undefined) {
          player.autobuyers[i].tier = i+1
      }
      if (player.autobuyers[i]%1 !== 0 && player.autobuyers[i].target%1 !== 0) {
          player.autobuyers[i].target = i+1
          if (i == 8) player.autobuyers[i].target = 1
      }

      if (player.autobuyers[i]%1 !== 0 && (player.autobuyers[i].bulk === undefined || isNaN(player.autobuyers[i].bulk) || player.autobuyers[i].bulk === null)) {
          player.autobuyers[i].bulk = 1
      }
  }
  if (player.autobuyers[8].tier == 10) player.autobuyers[8].tier = 9

  if (player.thirdAmount !== 0 || player.eternities >= 30) document.getElementById("fourthRow").style.display = "table-row";
  if (player.fourthAmount !== 0|| player.eternities >= 30)
  if (player.resets > 0) document.getElementById("fifthRow").style.display = "table-row";
  if (player.fifthAmount !== 0|| player.eternities >= 30)
  if (player.resets > 1) document.getElementById("sixthRow").style.display = "table-row";
  if (player.sixthAmount !== 0|| player.eternities >= 30)
  if (player.resets > 2 && player.currentChallenge !== "challenge4" && player.currentChallenge !== "postc1") document.getElementById("seventhRow").style.display = "table-row";
  if (player.seventhAmount !== 0|| player.eternities >= 30)
  if (player.resets > 3 && player.currentChallenge !== "challenge4") document.getElementById("eightRow").style.display = "table-row";

  document.getElementById("totaltickgained").textContent = "You've gained "+shortenDimensions(player.totalTickGained)+" tickspeed upgrades."

  var IPminpeak = new Decimal(0)
  var EPminpeak = new Decimal(0)

  if (typeof player.autobuyers[9].bulk !== "number") {
      player.autobuyers[9].bulk = 1
  }

  if (player.options.sacrificeConfirmation == false) document.getElementById("confirmation").checked = "true"
  if (player.version === undefined) { // value will need to be adjusted when update goes live
      for (var i = 0; i < player.autobuyers.length; i++) {
          if (player.autobuyers[i]%1 !== 0) player.infinityPoints = player.infinityPoints + player.autobuyers[i].cost - 1
      }
      player.autobuyers = [1, 2, 3, 4, 5, 6, 7, 8, 9, 10, 11, 12]
      player.version = 1
  }
  if (player.version == 1) {
      if (player.dimensionMultDecrease != 10) {
          if (player.dimensionMultDecrease == 9) {
              player.dimensionMultDecrease = 10
              player.dimensionMultDecreaseCost = 1e8
              player.infinityPoints = player.infinityPoints.plus(1e8)
          }
          if (player.dimensionMultDecrease == 8) {
              player.dimensionMultDecrease = 10
              player.dimensionMultDecreaseCost = 1e8
              player.infinityPoints = player.infinityPoints.plus(2.1e9)
          }
          if (player.dimensionMultDecrease == 7) {
              player.dimensionMultDecrease = 10
              player.dimensionMultDecreaseCost = 1e8
              player.infinityPoints = player.infinityPoints.plus(4.21e10)
          }
      }
      player.version = 2
  }
if (player.version < 5) {
  player.newsArray = []
  player.version = 5
  }

  if (player.infinityDimension5 === undefined) {
      player.infDimensionsUnlocked.push(false)
      player.infDimensionsUnlocked.push(false)
      player.infinityDimension5 = {
          cost: new Decimal(1e140),
          amount: new Decimal(0),
          bought: 0,
          power: new Decimal(1),
          baseAmount: 0
      }
      player.infinityDimension6 = {
          cost: new Decimal(1e200),
          amount: new Decimal(0),
          bought: 0,
          power: new Decimal(1),
          baseAmount: 0
      }
      player.version = 6
  }

  if (player.infinityDimension7 == undefined) {
      player.infDimensionsUnlocked.push(false)
      player.infDimensionsUnlocked.push(false)
      player.infinityDimension7 = {
          cost: new Decimal(1e250),
          amount: new Decimal(0),
          bought: 0,
          power: new Decimal(1),
          baseAmount: 0
      }
      player.infinityDimension8 = {
          cost: new Decimal(1e280),
          amount: new Decimal(0),
          bought: 0,
          power: new Decimal(1),
          baseAmount: 0
      }
  }

  if (player.replicanti === undefined) {
      player.replicanti = {
          amount: new Decimal(0),
          unl: false,
          chance: 0.01,
          chanceCost: new Decimal(1e150),
          interval: 1000,
          intervalCost: new Decimal(1e140),
          gal: 0,
          galaxies: 0,
          galCost: new Decimal(1e170)
      }
  }
  if (player.bestEternity === undefined) {
      player.bestEternity = 9999999999
      player.thisEternity = player.totalTimePlayed
  }
  if (player.timestudy === undefined) {
      player.timestudy = {
          theorem: 0,
          amcost: new Decimal("1e20000"),
          ipcost: new Decimal(1),
          epcost: new Decimal(1),
          studies: [],
      }
  }



  if (player.eternities == 0) {
      document.getElementById("eternityPoints2").style.display = "none";
      document.getElementById("eternitystorebtn").style.display = "none";
      document.getElementById("tdtabbtn").style.display = "none";
  }

  if (player.eternityUpgrades === undefined) player.eternityUpgrades = []

  if (player.infDimBuyers === undefined) player.infDimBuyers = [false, false, false, false, false, false, false, false]

  if (player.replicanti.auto === undefined) player.replicanti.auto = [false, false, false]
  if (player.eternityBuyer === undefined) {
      player.eternityBuyer = {
          limit: new Decimal(0),
          isOn: false
      }
  }

  transformSaveToDecimal();
  updateCosts();
  updateTickSpeed();
  updateAchievements();
  updateChallenges();
  updateCheckBoxes();
  toggleChallengeRetry()
  toggleChallengeRetry()
  toggleBulk()
  toggleBulk()
  toggleCloud()
  toggleCloud()
  respecToggle()
  respecToggle()
  toggleCommas()
  toggleCommas()
  if (!player.replicanti.auto[0]) document.getElementById("replauto1").textContent = "Auto: OFF"
  else document.getElementById("replauto1").textContent = "Auto: ON"
  if (!player.replicanti.auto[1]) document.getElementById("replauto2").textContent = "Auto: OFF"
  else document.getElementById("replauto2").textContent = "Auto: ON"
  if (!player.replicanti.auto[2]) document.getElementById("replauto3").textContent = "Auto: OFF"
  else document.getElementById("replauto3").textContent = "Auto: ON"

  loadAutoBuyerSettings();
  updateLastTenRuns()
  updateLastTenEternities()

  updateInfCosts()


  if (player.replicanti.unl == true) {
      document.getElementById("replicantidiv").style.display="inline-block"
      document.getElementById("replicantiunlock").style.display="none"
  } else {
      document.getElementById("replicantidiv").style.display="none"
      document.getElementById("replicantiunlock").style.display="inline-block"
  }

  if (player.currentChallenge == "challenge12" || player.currentChallenge == "challenge9" || player.currentChallenge == "challenge5" ||
      player.currentChallenge == "postc1" || player.currentChallenge == "postc4" || player.currentChallenge == "postc5" || player.currentChallenge == "postc6" || player.currentChallenge == "postc8") document.getElementById("quickReset").style.display = "inline-block";
  else document.getElementById("quickReset").style.display = "none";


  if (player.break == true) document.getElementById("break").textContent = "FIX INFINITY"
  document.getElementById("infiMult").innerHTML = "Multiply infinity points from all sources by 2 <br>currently: "+shortenDimensions(player.infMult.times(kongIPMult)) +"x<br>Cost: "+shortenCosts(player.infMultCost)+" IP"

  document.getElementById("notation").textContent = "Notation: " + player.options.notation

  document.getElementById("floatingTextAnimBtn").textContent = "Floating text: " + ((player.options.animations.floatingText) ? "ON" : "OFF")
  document.getElementById("bigCrunchAnimBtn").textContent = "Big crunch: " + ((player.options.animations.bigCrunch) ? "ON" : "OFF")
  document.getElementById("tachyonParticleAnimBtn").textContent = "Tachyon particles: " + ((player.options.animations.tachyonParticles) ? "ON" : "OFF")
  document.getElementById("realityAnimBtn").textContent = "Reality: " + ((player.options.animations.reality) ? "ON" : "OFF")

  document.getElementById("challengesConfBtn").textContent = "Challenges: " + ((player.options.confirmations.challenges) ? "ON" : "OFF")
  document.getElementById("eternityConfBtn").textContent = "Eternity: " + ((player.options.confirmations.eternity) ? "ON" : "OFF")
  document.getElementById("dilationConfBtn").textContent = "Dilation: " + ((player.options.confirmations.dilation) ? "ON" : "OFF")
  document.getElementById("realityConfBtn").textContent = "Reality: " + ((player.options.confirmations.reality) ? "ON" : "OFF")

  if (player.infinitied == 0 && player.eternities == 0) document.getElementById("infinityPoints2").style.display = "none"

  if (player.currentChallenge == "challenge12" || player.currentChallenge == "postc1" || player.currentChallenge == "postc6") document.getElementById("matter").style.display = "inline-block";
  else document.getElementById("matter").style.display = "none";



  if (player.replicanti.galaxybuyer !== undefined) {
      replicantiGalaxyAutoToggle()
      replicantiGalaxyAutoToggle()
  }

  if (player.eternityChallUnlocked !== 0) document.getElementById("eterc"+player.eternityChallUnlocked+"div").style.display = "inline-block"


  if (player.infMultBuyer !== undefined) {
      infMultAutoToggle()
      infMultAutoToggle()
  }

  if (player.epmult === undefined || player.epmult == 0) {
      player.epmult = new Decimal(1)
      player.epmultCost = new Decimal(500)
  }

  clearOldAchieves()

  document.getElementById("epmult").innerHTML = "You gain 5 times more EP<p>Currently: "+shortenDimensions(player.epmult)+"x<p>Cost: "+shortenDimensions(player.epmultCost)+" EP"

  for (var i=0; i<player.timestudy.studies.length; i++) {
      if (player.timestudy.studies[i] == 71 || player.timestudy.studies[i] == 81 || player.timestudy.studies[i] == 91 || player.timestudy.studies[i] == 101) {
          document.getElementById(""+player.timestudy.studies[i]).className = "timestudybought normaldimstudy"
      } else if (player.timestudy.studies[i] == 72 || player.timestudy.studies[i] == 82 || player.timestudy.studies[i] == 92 || player.timestudy.studies[i] == 102) {
          document.getElementById(""+player.timestudy.studies[i]).className = "timestudybought infdimstudy"
      } else if (player.timestudy.studies[i] == 73 || player.timestudy.studies[i] == 83 || player.timestudy.studies[i] == 93 || player.timestudy.studies[i] == 103) {
          document.getElementById(""+player.timestudy.studies[i]).className = "timestudybought timedimstudy"
      } else if (player.timestudy.studies[i] == 121 || player.timestudy.studies[i] == 131 || player.timestudy.studies[i] == 141) {
          document.getElementById(""+player.timestudy.studies[i]).className = "timestudybought activestudy"
      } else if (player.timestudy.studies[i] == 122 || player.timestudy.studies[i] == 132 || player.timestudy.studies[i] == 142) {
          document.getElementById(""+player.timestudy.studies[i]).className = "timestudybought passivestudy"
      } else if (player.timestudy.studies[i] == 123 || player.timestudy.studies[i] == 133 || player.timestudy.studies[i] == 143) {
          document.getElementById(""+player.timestudy.studies[i]).className = "timestudybought idlestudy"
      } else if (player.timestudy.studies[i] == 221 || player.timestudy.studies[i] == 224 || player.timestudy.studies[i] == 225 || player.timestudy.studies[i] == 228 || player.timestudy.studies[i] == 231 || player.timestudy.studies[i] == 234) {
          document.getElementById(player.timestudy.studies[i]).className = "timestudybought darkstudy"
      } else if (player.timestudy.studies[i] == 222 || player.timestudy.studies[i] == 223 || player.timestudy.studies[i] == 226 || player.timestudy.studies[i] == 227 || player.timestudy.studies[i] == 232 || player.timestudy.studies[i] == 233) {
          document.getElementById(player.timestudy.studies[i]).className = "timestudybought lightstudy"
      } else {
          document.getElementById(""+player.timestudy.studies[i]).className = "timestudybought"
      }
  }

  for (var i=0; i<player.reality.automatorCommands.length; i++) {
    if (player.reality.automatorCommands[i] == 11 || player.reality.automatorCommands[i] == 12) {
        document.getElementById("automator"+player.reality.automatorCommands[i]).className = "automatorinstructionbought command"
    } else {
        document.getElementById("automator"+player.reality.automatorCommands[i]).className = "automatorinstructionbought target"
    }
}

  if (player.version < 9 ) {
      player.version = 9
      let achs = []
      if (player.achievements.includes("r22")) {
          achs.push("r35")
          player.achievements.splice(player.achievements.indexOf("r22"), 1)
      }
      if (player.achievements.includes("r35")) {
          achs.push("r76")
          player.achievements.splice(player.achievements.indexOf("r35"), 1)
      }
      if (player.achievements.includes("r41")) {
          achs.push("r22")
          player.achievements.splice(player.achievements.indexOf("r41"), 1)
      }
      if (player.achievements.includes("r76")) {
          achs.push("r41")
          player.achievements.splice(player.achievements.indexOf("r76"), 1)
      }

      for (var i=0; i<achs.length;i++) player.achievements.push(achs[i])
      updateAchievements()
      player.replicanti.intervalCost = player.replicanti.intervalCost.dividedBy(1e20)
  }

  if (player.version < 9.5) {
      player.version = 9.5
      if (player.timestudy.studies.includes(191)) player.timestudy.theorem += 100
  }

  if (player.version < 10) {
      player.version = 10
      if (player.timestudy.studies.includes(72)) {
          for (i=4; i<8; i++) {
              player["infinityDimension"+i].amount = player["infinityDimension"+i].amount.div(calcTotalSacrificeBoost().pow(0.02))
          }
      }
  }
  //updates TD costs to harsher scaling
  if (player.version < 12) {
      player.version = 12
      for (i=1; i<5; i++) {
        if (player["timeDimension"+i].cost.gte("1e1300")) {
            player["timeDimension"+i].cost = Decimal.pow(timeDimCostMults[i]*2.2, player["timeDimension"+i].bought).times(timeDimStartCosts[i])
          }
      }
      if (player.bestEternity <= 0.01 || player.bestInfinityTime <= 0.01) giveAchievement("Less than or equal to 0.001");
  }

  // player.version is currently 12 on live, and will be 13 after the update is released
  if (player.version < 12.1) {
    player.version = 12.1
    if (player.achievements.includes("s36")) {
        player.achievements.splice(player.achievements.indexOf("s36"), 1)
        updateAchievements();
    }
  }

  // player.version is currently 12.1
  if (player.options.notation == "Default") {
      player.options.notation = "Brackets";
      document.getElementById("notation").textContent = ("Notation: Brackets")
  }

    //last update version check, fix emoji/cancer issue, account for new handling of r85/r93 rewards
    if (player.version < 13) {
        player.version = 13
        if (player.options.notation === "Emojis") {
            player.options.notation = "Cancer";
            document.getElementById("notation").textContent = ("Notation: Cancer");
        }
        if (player.achievements.includes("r85")) player.infMult = player.infMult.div(4)
        if (player.achievements.includes("r93")) player.infMult = player.infMult.div(4)
    }

  toggleCrunchMode()
  toggleCrunchMode()
  toggleCrunchMode()


  if (player.options.newsHidden) {
      document.getElementById("game").style.display = "none";
  }

  document.getElementById("chartDurationInput").value = player.options.chart.duration;
  document.getElementById("chartUpdateRateInput").value = player.options.chart.updateRate;
  if (player.options.chart.on) document.getElementById("chartOnOff").checked = true
  else document.getElementById("chartOnOff").checked = false
  if (player.options.chart.dips) document.getElementById("chartDipsOnOff").checked = true
  else document.getElementById("chartDipsOnOff").checked = false
 
  if (player.options.theme == "Dark" || player.options.theme == "Dark Metro") {
    Chart.defaults.global.defaultFontColor = '#888';
    normalDimChart.data.datasets[0].borderColor = '#888'
  } else {
    Chart.defaults.global.defaultFontColor = 'black';
    normalDimChart.data.datasets[0].borderColor = '#000'
  }

  if (player.eternities < 30) {
    document.getElementById("secondRow").style.display = "none";
    document.getElementById("thirdRow").style.display = "none";
    document.getElementById("tickSpeed").style.visibility = "hidden";
    document.getElementById("tickSpeedMax").style.visibility = "hidden";
    document.getElementById("tickLabel").style.visibility = "hidden";
    document.getElementById("tickSpeedAmount").style.visibility = "hidden";
    document.getElementById("fourthRow").style.display = "none";
    document.getElementById("fifthRow").style.display = "none";
    document.getElementById("sixthRow").style.display = "none";
    document.getElementById("seventhRow").style.display = "none";
    document.getElementById("eightRow").style.display = "none";
}

  if (!player.options.hotkeys) document.getElementById("hotkeys").textContent = "Enable hotkeys"
  updateAutobuyers();
  setAchieveTooltip();
  updatePriorities();
  updateTheoremButtons();
  updateTimeStudyButtons();
  totalMult = Math.pow(player.totalmoney.e+1, 0.5)
  currentMult = Math.pow(player.money.e+1, 0.5)
  infinitiedMult = 1+Math.log10(getInfinitied()+1)*10
  achievementMult = Math.max(Math.pow((player.achievements.length-30), 3)/40,1)
  challengeMult = Decimal.max(10*3000/worstChallengeTime, 1)
  unspentBonus = player.infinityPoints.dividedBy(2).pow(1.5).plus(1)
  transformSaveToDecimal();
  updateChallengeTimes();
  updateMilestones();
  updateEternityUpgrades();
  loadInfAutoBuyers();
  resizeCanvas();
  checkForEndMe();
  updateEternityChallenges();
  updateDilationUpgradeCosts();
  generateGlyphTable();
  updateRealityUpgrades();
  updateAutomatorTree();
  updateWormholeUpgrades()
  if (localStorage.getItem("automatorScript1") !== null) importAutomatorScript(localStorage.getItem("automatorScript1"));
  let diff = new Date().getTime() - player.lastUpdate
  if (diff > 1000*1000) {
      simulateTime(diff/1000)
  }
}

function load_cloud_save(saveId, cloudPlayer) {
  saves[saveId] = cloudPlayer;

  if (window.location.href.split("//")[1].length > 20) set_save('dimensionTestSave', saveId, cloudPlayer);
  else set_save('dimensionSave', saveId, cloudPlayer);

  if (currentSave == saveId) {
    load_game();
    updateChallenges();
    transformSaveToDecimal();
  }
}

function load_game(root) {
  if (!root) {
    if (window.location.href.split("//")[1].length > 20) var root = get_save('dimensionTestSave');
    else var root = get_save('dimensionSave');
  }

  // Start: Migration for old save format
  if (root && !root.saves) {
    var _root = getRootSaveObject();
    _root.saves[currentSave] = root;
    root = _root;

    player = root.saves[currentSave];
    save_game();
  }
  // End: Migration

  // If there's no save, insert default root object
  if (!root) root = getRootSaveObject();

  currentSave = root.current;
  saves = root.saves;

  if (saves[currentSave]) player = saves[currentSave];
  onLoad();
}


function save_game(changed, silent) {
  if (window.location.href.split("//")[1].length > 20) set_save('dimensionTestSave', currentSave, player);
  else set_save('dimensionSave', currentSave, player);
  if (!silent) $.notify(changed ? "Game loaded" : "Game saved", "info")
}

function change_save(saveId) {
  // Save previous save to make sure no changes are lost
  save_game(false, true);
  closeToolTip();

  currentSave = saveId;

  saved = 0;
  totalMult = 1
  currentMult = 1
  infinitiedMult = 1
  achievementMult = 1
  challengeMult = 1
  unspentBonus = 1
  infDimPow = 1
  postc8Mult = new Decimal(0)
  mult18 = new Decimal(1)
  ec10bonus = new Decimal(1)
  IPminpeak = new Decimal(0)
  EPminpeak = new Decimal(0)
  player = saves[saveId] || defaultStart;
  save_game(true);
  load_game();
  updateChallenges()
  transformSaveToDecimal()
  showDimTab('antimatterdimensions')
  showStatsTab('stats')
  showChallengesTab('challenges')
  showEternityTab('timestudies', true)
  closeToolTip();
}

function transformSaveToDecimal() {

  player.infinityPoints = new Decimal(player.infinityPoints)
  document.getElementById("eternitybtn").style.display = (player.infinityPoints.gte(Number.MAX_VALUE) || player.eternities > 0) ? "inline-block" : "none"

  player.money = new Decimal(player.money)
  player.tickSpeedCost = new Decimal(player.tickSpeedCost)
  player.tickspeed = new Decimal(player.tickspeed)
  player.firstCost = new Decimal(player.firstCost)
  player.secondCost = new Decimal(player.secondCost)
  player.thirdCost = new Decimal(player.thirdCost)
  player.fourthCost = new Decimal(player.fourthCost)
  player.fifthCost = new Decimal(player.fifthCost)
  player.sixthCost = new Decimal(player.sixthCost)
  player.seventhCost = new Decimal(player.seventhCost)
  player.eightCost = new Decimal(player.eightCost)
  player.firstAmount = new Decimal(player.firstAmount)
  player.secondAmount = new Decimal(player.secondAmount)
  player.thirdAmount = new Decimal(player.thirdAmount)
  player.fourthAmount = new Decimal(player.fourthAmount)
  player.fifthAmount = new Decimal(player.fifthAmount)
  player.sixthAmount = new Decimal(player.sixthAmount)
  player.seventhAmount = new Decimal(player.seventhAmount)
  player.eightAmount = new Decimal(player.eightAmount)
  player.firstPow = new Decimal(player.firstPow)
  player.secondPow = new Decimal(player.secondPow)
  player.thirdPow = new Decimal(player.thirdPow)
  player.fourthPow = new Decimal(player.fourthPow)
  player.fifthPow = new Decimal(player.fifthPow)
  player.sixthPow = new Decimal(player.sixthPow)
  player.seventhPow = new Decimal(player.seventhPow)
  player.eightPow = new Decimal(player.eightPow)
  player.sacrificed = new Decimal(player.sacrificed)
  player.totalmoney = new Decimal(player.totalmoney)
  player.chall3Pow = new Decimal(player.chall3Pow)
  player.chall11Pow = new Decimal(player.chall11Pow)
  player.costMultipliers = [new Decimal(player.costMultipliers[0]), new Decimal(player.costMultipliers[1]), new Decimal(player.costMultipliers[2]), new Decimal(player.costMultipliers[3]), new Decimal(player.costMultipliers[4]), new Decimal(player.costMultipliers[5]), new Decimal(player.costMultipliers[6]), new Decimal(player.costMultipliers[7])]
  player.tickspeedMultiplier = new Decimal(player.tickspeedMultiplier)
  player.matter = new Decimal(player.matter)
  player.infinityPower = new Decimal(player.infinityPower)
  player.infinityDimension1.amount = new Decimal(player.infinityDimension1.amount)
  player.infinityDimension2.amount = new Decimal(player.infinityDimension2.amount)
  player.infinityDimension3.amount = new Decimal(player.infinityDimension3.amount)
  player.infinityDimension4.amount = new Decimal(player.infinityDimension4.amount)
  player.infinityDimension5.amount = new Decimal(player.infinityDimension5.amount)
  player.infinityDimension6.amount = new Decimal(player.infinityDimension6.amount)
  player.infinityDimension7.amount = new Decimal(player.infinityDimension7.amount)
  player.infinityDimension8.amount = new Decimal(player.infinityDimension8.amount)

  player.timeDimension1.amount = new Decimal(player.timeDimension1.amount)
  player.timeDimension2.amount = new Decimal(player.timeDimension2.amount)
  player.timeDimension3.amount = new Decimal(player.timeDimension3.amount)
  player.timeDimension4.amount = new Decimal(player.timeDimension4.amount)
  player.timeDimension5.amount = new Decimal(player.timeDimension5.amount)
  player.timeDimension6.amount = new Decimal(player.timeDimension6.amount)
  player.timeDimension7.amount = new Decimal(player.timeDimension7.amount)
  player.timeDimension8.amount = new Decimal(player.timeDimension8.amount)
  player.timeDimension1.cost = new Decimal(player.timeDimension1.cost)
  player.timeDimension2.cost = new Decimal(player.timeDimension2.cost)
  player.timeDimension3.cost = new Decimal(player.timeDimension3.cost)
  player.timeDimension4.cost = new Decimal(player.timeDimension4.cost)
  player.timeDimension5.cost = new Decimal(player.timeDimension5.cost)
  player.timeDimension6.cost = new Decimal(player.timeDimension6.cost)
  player.timeDimension7.cost = new Decimal(player.timeDimension7.cost)
  player.timeDimension8.cost = new Decimal(player.timeDimension8.cost)
  player.timeDimension1.power = new Decimal(player.timeDimension1.power)
  player.timeDimension2.power = new Decimal(player.timeDimension2.power)
  player.timeDimension3.power = new Decimal(player.timeDimension3.power)
  player.timeDimension4.power = new Decimal(player.timeDimension4.power)
  player.timeDimension5.power = new Decimal(player.timeDimension5.power)
  player.timeDimension6.power = new Decimal(player.timeDimension6.power)
  player.timeDimension7.power = new Decimal(player.timeDimension7.power)
  player.timeDimension8.power = new Decimal(player.timeDimension8.power)
  player.timeShards = new Decimal(player.timeShards)
  player.eternityPoints = new Decimal(player.eternityPoints)
  player.tickThreshold = new Decimal(player.tickThreshold)
  player.postC3Reward = new Decimal(player.postC3Reward)

  for (var i=0; i<10; i++) {
      player.lastTenRuns[i][1] = new Decimal(player.lastTenRuns[i][1])
      player.lastTenEternities[i][1] = new Decimal(player.lastTenEternities[i][1])
      player.lastTenRealities[i][1] = new Decimal(player.lastTenEternities[i][1])
  }
  player.lastTenRuns = [[parseFloat(player.lastTenRuns[0][0]), player.lastTenRuns[0][1]], [parseFloat(player.lastTenRuns[1][0]), player.lastTenRuns[1][1]], [parseFloat(player.lastTenRuns[2][0]), player.lastTenRuns[2][1]], [parseFloat(player.lastTenRuns[3][0]), player.lastTenRuns[3][1]], [parseFloat(player.lastTenRuns[4][0]), player.lastTenRuns[4][1]], [parseFloat(player.lastTenRuns[5][0]), player.lastTenRuns[5][1]], [parseFloat(player.lastTenRuns[6][0]), player.lastTenRuns[6][1]], [parseFloat(player.lastTenRuns[7][0]), player.lastTenRuns[7][1]], [parseFloat(player.lastTenRuns[8][0]), player.lastTenRuns[8][1]], [parseFloat(player.lastTenRuns[9][0]), player.lastTenRuns[9][1]]]
  player.replicanti.chanceCost = new Decimal(player.replicanti.chanceCost)
  player.replicanti.intervalCost = new Decimal(player.replicanti.intervalCost)
  player.replicanti.galCost = new Decimal(player.replicanti.galCost)

  for (var i=1; i<=8; i++) {
      player["infinityDimension"+i].cost = new Decimal(player["infinityDimension"+i].cost)
      player["infinityDimension"+i].power = new Decimal(player["infinityDimension"+i].power)
  }

  player.infMultCost = new Decimal(player.infMultCost)
  player.infMult = new Decimal(player.infMult)
  player.timestudy.amcost = new Decimal(player.timestudy.amcost)
  player.timestudy.ipcost = new Decimal(player.timestudy.ipcost)
  player.timestudy.epcost = new Decimal(player.timestudy.epcost)

  player.autoIP = new Decimal(player.autoIP)

  if (player.autobuyers[11].priority !== undefined && player.autobuyers[11].priority !== null && player.autobuyers[11].priority !== "undefined")player.autobuyers[11].priority = new Decimal(player.autobuyers[11].priority)

  player.epmultCost = new Decimal(player.epmultCost)
  player.epmult = new Decimal(player.epmult)
  player.eternityBuyer.limit = new Decimal(player.eternityBuyer.limit)
  player.eternityChallGoal = new Decimal(player.eternityChallGoal)
  player.replicanti.amount = new Decimal(player.replicanti.amount)

  player.dilation.tachyonParticles = new Decimal(player.dilation.tachyonParticles)
  player.dilation.dilatedTime = new Decimal(player.dilation.dilatedTime)
  player.dilation.totalTachyonParticles = new Decimal(player.dilation.totalTachyonParticles)
  player.dilation.nextThreshold = new Decimal(player.dilation.nextThreshold)

  player.reality.realityMachines = new Decimal(player.reality.realityMachines)

  
}


function loadAutoBuyerSettings() {
  for (var i=0; i<9; i++) {
      document.getElementById("priority" + (i+1)).selectedIndex = player.autobuyers[i].priority-1
      if (i == 8 && player.autobuyers[i].target == 10) document.getElementById("toggleBtnTickSpeed").textContent = "Buys max"
      else if (i == 8 && player.autobuyers[i].target !== 10) document.getElementById("toggleBtnTickSpeed").textContent = "Buys singles"
      else if (player.autobuyers[i].target > 10) document.getElementById("toggleBtn" + (i+1)).textContent = "Buys until 10"
      else document.getElementById("toggleBtn" + (i+1)).textContent = "Buys singles"

  }
  document.getElementById("priority10").value = player.autobuyers[9].priority
  document.getElementById("priority11").value = player.autobuyers[10].priority
  document.getElementById("priority12").value = player.autobuyers[11].priority
  document.getElementById("overGalaxies").value = player.overXGalaxies
  document.getElementById("bulkDimboost").value = player.autobuyers[9].bulk
  document.getElementById("prioritySac").value = player.autoSacrifice.priority
  document.getElementById("bulkgalaxy").value = player.autobuyers[10].bulk
  document.getElementById("priority13").value = player.eternityBuyer.limit

}

function set_save(name, saveId, value) {
	saves[saveId] = value;
    localStorage.setItem(name, btoa(JSON.stringify(getRootSaveObject(), function(k, v) { return (v === Infinity) ? "Infinity" : v; })));
}

function get_save(name) {
  try {
    return JSON.parse(atob(localStorage.getItem(name)), function(k, v) { return (v === Infinity) ? "Infinity" : v; });
  } catch(e) { console.log("Fuck IE", e); }
}

function getRootSaveObject() {
  return {
    current: currentSave,
    saves: saves
  };
}

setTimeout(drawAnimations, 100)
setTimeout(onLoad, 100)<|MERGE_RESOLUTION|>--- conflicted
+++ resolved
@@ -124,12 +124,8 @@
   if (player.thisReality === undefined) player.thisReality = player.totalTimePlayed;
   if (player.bestReality === undefined) player.bestReality = 9999999999;
   if (player.lastTenRealities === undefined) player.lastTenRealities = [[600*60*24*31, 1, 0], [600*60*24*31, 1, 0], [600*60*24*31, 1, 0], [600*60*24*31, 1, 0], [600*60*24*31, 1, 0], [600*60*24*31, 1, 0], [600*60*24*31, 1, 0], [600*60*24*31, 1, 0], [600*60*24*31, 1, 0], [600*60*24*31, 1, 0]];
-<<<<<<< HEAD
-  if (player.reality === undefined) player.reality = { realityMachines: new Decimal(0), glyphs: {active: [], inventory: [], slots: 3}, seed: Math.floor(Date.now() * Math.random()+1), upg: [], automatorRows: 0, automatorCommands: [] };
   if (player.wormhole === undefined) player.wormhole = { speed: 60 * 60, power: 5, duration: 10, phase: 0, active: false }
-=======
   if (player.reality === undefined) player.reality = { realityMachines: new Decimal(0), glyphs: {active: [], inventory: [], slots: 3}, seed: Math.floor(Date.now() * Math.random()+1), upg: [], upgReqs: [null, true, true, true, true, true, false, false, false, false, false], upgReqChecks: [false], automatorRows: 0, automatorCommands: [] };
->>>>>>> f49c2565
   setTheme(player.options.theme);
 
   sliderText.textContent = "Update rate: " + player.options.updateRate + "ms";
