var currentSave = 0;
var saves = {
  0: null,
  1: null,
  2: null
};

function importAutomatorScript(script) {
  var outputString = JSON.parse(script).join("\n")
  document.getElementById("automator").value = outputString
  updateState()
}

function updateState() {
    automatorRows = $("#automator").val().toLowerCase().split("\n").filter(function(row) { return row !== "" })
  }

function onLoad() {
  if (player.totalmoney === undefined || isNaN(player.totalmoney)) {
    player.totalmoney = player.money;
  }
  if (player.thisEternity === undefined) {
    player.thisEternity = player.totalTimePlayed;
  }
  player = deepmerge.all([defaultStart, player]); // This adds all the undefined properties to the save which are in player.js
  if (isDevEnvironment()) {
    guardFromNaNValues(player);
  }
  if (player.infinitied > 0 && !Challenge(1).isCompleted) {
    Challenge(1).complete();
  }
  $("#ttautobuyer").text(player.ttbuyer ? "Automator: ON" : "Automator: OFF")
  Theme.set(player.options.theme);
  if (player.secretUnlocks.fixed === "hasbeenfixed") {
    giveAchievement("Was it even broken?");
  }

  for (let i=0; i<12; i++) {
    if (player.autobuyers[i] % 1 !== 0 && player.autobuyers[i].target % 1 !== 0) {
      player.autobuyers[i].target = AutobuyerMode.BUY_SINGLE;
    }

    if (player.autobuyers[i] % 1 !== 0 && (player.autobuyers[i].bulk === undefined || isNaN(player.autobuyers[i].bulk) || player.autobuyers[i].bulk === null)) {
      player.autobuyers[i].bulk = 1;
    }
  }

  IPminpeak = new Decimal(0)
  EPminpeak = new Decimal(0)

  if (typeof player.autobuyers[9].bulk !== "number") {
      player.autobuyers[9].bulk = 1
  }

  if (player.version === undefined) { // value will need to be adjusted when update goes live
      for (var i = 0; i < player.autobuyers.length; i++) {
          if (player.autobuyers[i]%1 !== 0) player.infinityPoints = player.infinityPoints + player.autobuyers[i].cost - 1
      }
      player.autobuyers = [1, 2, 3, 4, 5, 6, 7, 8, 9, 10, 11, 12]
      player.version = 1
  }
  if (player.version == 1) {
      if (player.dimensionMultDecrease != 10) {
          if (player.dimensionMultDecrease == 9) {
              player.dimensionMultDecrease = 10
              player.dimensionMultDecreaseCost = 1e8
              player.infinityPoints = player.infinityPoints.plus(1e8)
          }
          if (player.dimensionMultDecrease == 8) {
              player.dimensionMultDecrease = 10
              player.dimensionMultDecreaseCost = 1e8
              player.infinityPoints = player.infinityPoints.plus(2.1e9)
          }
          if (player.dimensionMultDecrease == 7) {
              player.dimensionMultDecrease = 10
              player.dimensionMultDecreaseCost = 1e8
              player.infinityPoints = player.infinityPoints.plus(4.21e10)
          }
      }
      player.version = 2
  }
  if (player.version < 5) {
    player.newsArray = []
    player.version = 5
  }

  transformSaveToDecimal();
  clearOldAchieves()

  if (player.version < 9 ) {
      player.version = 9
      let achs = []
      if (player.achievements.includes("r22")) {
          achs.push("r35")
          player.achievements.splice(player.achievements.indexOf("r22"), 1)
      }
      if (player.achievements.includes("r35")) {
          achs.push("r76")
          player.achievements.splice(player.achievements.indexOf("r35"), 1)
      }
      if (player.achievements.includes("r41")) {
          achs.push("r22")
          player.achievements.splice(player.achievements.indexOf("r41"), 1)
      }
      if (player.achievements.includes("r76")) {
          achs.push("r41")
          player.achievements.splice(player.achievements.indexOf("r76"), 1)
      }

      for (var i=0; i<achs.length;i++) player.achievements.push(achs[i])
      player.replicanti.intervalCost = player.replicanti.intervalCost.dividedBy(1e20)
  }

  if (player.version < 9.5) {
      player.version = 9.5
      if (player.timestudy.studies.includes(191)) player.timestudy.theorem += 100
  }

  if (player.version < 10) {
      player.version = 10
      if (player.timestudy.studies.includes(72)) {
          for (i=4; i<8; i++) {
              player["infinityDimension"+i].amount = player["infinityDimension"+i].amount.div(Sacrifice.totalBoost.pow(0.02))
          }
      }
  }
  //updates TD costs to harsher scaling
  if (player.version < 12) {
      player.version = 12
      for (i=1; i<5; i++) {
        if (player["timeDimension"+i].cost.gte("1e1300")) {
            player["timeDimension"+i].cost = Decimal.pow(timeDimCostMults[i]*2.2, player["timeDimension"+i].bought).times(timeDimStartCosts[i])
          }
      }
      if (player.bestEternity <= 0.01 || player.bestInfinityTime <= 0.01) giveAchievement("Less than or equal to 0.001");
  }

  // player.version is currently 12 on live, and will be 13 after the update is released
  if (player.version < 12.1) {
    player.version = 12.1
    if (player.achievements.includes("s36")) {
        player.achievements.splice(player.achievements.indexOf("s36"), 1)
    }
  }

    //last update version check, fix emoji/cancer issue, account for new handling of r85/r93 rewards, change diff value from 1/10 of a second to 1/1000 of a second
    if (player.version < 13) {
        //TODO: REMOVE THE FOLLOWING LINE BEFORE RELEASE/MERGE FROM TEST (although it won't really do anything?)
        if (isDevEnvironment()) player.options.testVersion = 27;
        player.version = 13
        if (player.achievements.includes("r85")) player.infMult = player.infMult.div(4);
        if (player.achievements.includes("r93")) player.infMult = player.infMult.div(4);
        player.realTimePlayed = player.totalTimePlayed;
        player.thisReality = player.totalTimePlayed;
        player.realTimePlayed *= 100;
        player.totalTimePlayed *= 100;
        player.thisInfinityTime*= 100;
        player.thisEternity *= 100;
        player.thisReality *= 100;
        player.thisInfinityRealTime = player.thisInfinityTime;
        player.thisEternityRealTime = player.thisEternity;
        player.thisRealityRealTime = player.thisReality;
        if (player.bestInfinityTime === 9999999999) player.bestInfinityTime = 999999999999;
        else player.bestInfinityTime *= 100;
        if (player.bestEternity === 9999999999) player.bestEternity = 999999999999;
        else player.bestEternity *= 100;
        for (var i=0; i<10; i++) {
            player.lastTenEternities[i][0] *= 100;
            player.lastTenRuns[i][0] *= 100;
            player.lastTenEternities[i][2] = player.lastTenEternities[i][0];
            player.lastTenRuns[i][2] = player.lastTenRuns[i][0];
        }
        for (var i=0; i<11; i++) {
            setChallengeTime(i, player.challengeTimes[i] * 100);
        }
        for (var i=0; i<8; i++) {
            setInfChallengeTime(i, player.infchallengeTimes[i] * 100);
        }
        convertAutobuyerMode();
        unfuckChallengeIds();
        unfuckMultCosts();
    }

  //TODO: REMOVE THE FOLLOWING LINE BEFORE RELEASE/MERGE FROM TEST (although it won't really do anything?)
  if (player.version === 13) dev.updateTestSave()

  if (player.options.newsHidden) {
    document.getElementById("game").style.display = "none";
  }

	initializeWormhole();
  recalculateAllGlyphs();

  Autobuyer.tryUnlockAny();
  Autobuyer.checkAllAchievements();
  Perks.updateAchSkipCount();
  transformSaveToDecimal();
  updateAchievementPower();
  resizeCanvas();
  checkForEndMe();
  generateGlyphTable();
  updateRealityUpgrades();
  updateWormholeUpgrades()
  updateAutomatorRows()
<<<<<<< HEAD
  checkForValidPerkList()
  updateBuyablePerks();
  drawPerkNetwork();
  updatePerkColors()
  Notation.set(player.options.notation);
  GameCache.invalidate();
=======
  drawPerkNetwork()

  const notation = player.options.notation;
  if (notation === undefined) {
    player.options.notation = "Standard";
  }
  const notationMigration = {
    "Mixed": "Mixed scientific",
    "Default": "Brackets",
    "Emojis": "Cancer"
  };
  if (notationMigration[notation] !== undefined) {
    player.options.notation = notationMigration[notation];
  }
  Notation.find(player.options.notation).setCurrent();
>>>>>>> dd5f771e

  $(".wormhole-upgrades").hide()
  if (player.wormhole[0].unlocked) {
    $("#wormholeunlock").hide()
    $("#wormholecontainer").show()
    $("#whupg1").show()
  }
  if (player.wormhole[1].unlocked) $("#whupg2").show()
  if (player.wormhole[2].unlocked) $("#whupg3").show()
  
  $("#pp").text("You have " + player.reality.pp + " Perk Point" + ((player.reality.pp === 1) ? "." : "s."))
  if (player.reality.respec) {
    $("#glyphRespec").addClass("rUpgBought")
    document.getElementById("glyphRespec").setAttribute('ach-tooltip', "Respec is active and will place your currently-equipped glyphs into your inventory after reality.");
  }
  else
	  document.getElementById("glyphRespec").setAttribute('ach-tooltip', "Your currently-equipped glyphs will stay equipped on reality.");
    
  if (localStorage.getItem("automatorScript1") !== null) importAutomatorScript(localStorage.getItem("automatorScript1"));
  automatorOn = player.reality.automatorOn;
  if (automatorOn) $("#automatorOn")[0].checked = true
  automatorIdx = player.reality.automatorCurrentRow;

  GameCache.invalidate();

  let diff = new Date().getTime() - player.lastUpdate
  if (diff > 1000*1000) {
      simulateTime(diff/1000)
  }

  // Annoyingly, this has to be done after simulating time, since otherwise the graphics won't show the wormhole in the correct phase.
  for (let i = 0; i < player.wormhole.length; i++) {
    updateWormholeStatusText(i);
  }
  updateWormholeGraphics();
}

function convertAutobuyerMode() {
  for (let i = 1; i <= 8; i++) {
    const autobuyer = Autobuyer.dim(i);
    if (!autobuyer.isUnlocked) continue;
    if (autobuyer.mode < 10) {
      autobuyer.mode = AutobuyerMode.BUY_SINGLE;
    }
    else {
      autobuyer.mode = AutobuyerMode.BUY_10;
    }
  }
  const tickspeedAutobuyer = Autobuyer.tickspeed;
  if (tickspeedAutobuyer.isUnlocked) {
    if (tickspeedAutobuyer.mode < 10) {
      tickspeedAutobuyer.mode = AutobuyerMode.BUY_SINGLE;
    }
    else {
      tickspeedAutobuyer.mode = AutobuyerMode.BUY_MAX;
    }
  }
}

function unfuckChallengeIds() {
  function unfuckChallengeId(id) {
    if (!id.startsWith("challenge")) return id;
    const legacyId = parseInt(id.substr(9));
    const config = GameDatabase.challenges.normal.find(c => c.legacyId === legacyId);
    return Challenge(config.id).fullId;
  }

  player.currentChallenge = unfuckChallengeId(player.currentChallenge);
  player.challenges = player.challenges.map(unfuckChallengeId);
}

function unfuckMultCosts() {
  if (player.tickSpeedMultDecreaseCost !== undefined) {
    player.infinityRebuyables[0] = Math.round(Math.log(player.tickSpeedMultDecreaseCost / 3e6) / Math.log(5));
  }
  if (player.dimensionMultDecreaseCost !== undefined) {
    player.infinityRebuyables[1] = Math.round(Math.log(player.dimensionMultDecreaseCost / 1e8) / Math.log(5e3));
  }
  delete player.tickSpeedMultDecrease;
  delete player.tickSpeedMultDecreaseCost;
  delete player.dimensionMultDecrease;
  delete player.dimensionMultDecreaseCost;
}

function load_cloud_save(saveId, cloudPlayer) {
  saves[saveId] = cloudPlayer;

  if (isDevEnvironment()) set_save('dimensionTestSave', saveId, cloudPlayer);
  else set_save('dimensionSave', saveId, cloudPlayer);

  if (currentSave == saveId) {
    load_game();
    transformSaveToDecimal();
  }
}

function load_game(root) {
  if (!root) {
    if (isDevEnvironment()) var root = get_save('dimensionTestSave');
    else var root = get_save('dimensionSave');
  }

  // Start: Migration for old save format
  if (root && !root.saves) {
    var _root = getRootSaveObject();
    _root.saves[currentSave] = root;
    root = _root;

    player = root.saves[currentSave];
    save_game();
  }
  // End: Migration

  // If there's no save, insert default root object
  if (!root) root = getRootSaveObject();

  currentSave = root.current;
  saves = root.saves;

  if (saves[currentSave]) player = saves[currentSave];
  onLoad();
}


function save_game(changed, silent) {
  if ( possibleGlyphs.length > 0 ) return
  if (isDevEnvironment()) set_save('dimensionTestSave', currentSave, player);
  else set_save('dimensionSave', currentSave, player);
  if (!silent) GameUI.notify.info(changed ? "Game loaded" : "Game saved");
}

function change_save(saveId) {
  // Save previous save to make sure no changes are lost
  save_game(false, true);
  currentSave = saveId;
  saved = 0;
  postc8Mult = new Decimal(0)
  mult18 = new Decimal(1)
  IPminpeak = new Decimal(0)
  EPminpeak = new Decimal(0)
  player = saves[saveId] || defaultStart;
  save_game(true, false);
  load_game();
  transformSaveToDecimal()
  Tab.dimensions.normal.show();
  Modal.hide();
}

function transformSaveToDecimal() {
  if (player.autobuyers[11].priority !== undefined && player.autobuyers[11].priority !== null && player.autobuyers[11].priority !== "undefined")player.autobuyers[11].priority = new Decimal(player.autobuyers[11].priority)
  for (let i = 0; i < player.reality.glyphs.active.length; i++) {
    let glyph = player.reality.glyphs.active[i]
    if (glyph.type == "power" && glyph.effects.mult !== undefined) {
      glyph.effects.mult = new Decimal(glyph.effects.mult)
    }
  }

  for (let i = 0; i < player.reality.glyphs.inventory.length; i++) {
    let glyph = player.reality.glyphs.inventory[i]
    if (glyph.type == "power" && glyph.effects.mult !== undefined) {
      glyph.effects.mult = new Decimal(glyph.effects.mult)
    }
  }
}

function set_save(name, saveId, value) {
	saves[saveId] = value;
    localStorage.setItem(name, btoa(JSON.stringify(getRootSaveObject(), function(k, v) { return (v === Infinity) ? "Infinity" : v; })));
}

function get_save(name) {
  try {
    return JSON.parse(atob(localStorage.getItem(name)), function(k, v) { return (v === Infinity) ? "Infinity" : v; });
  } catch(e) { console.log("Fuck IE", e); }
}

function getRootSaveObject() {
  return {
    current: currentSave,
    saves: saves
  };
}<|MERGE_RESOLUTION|>--- conflicted
+++ resolved
@@ -202,15 +202,12 @@
   updateRealityUpgrades();
   updateWormholeUpgrades()
   updateAutomatorRows()
-<<<<<<< HEAD
   checkForValidPerkList()
   updateBuyablePerks();
   drawPerkNetwork();
   updatePerkColors()
   Notation.set(player.options.notation);
   GameCache.invalidate();
-=======
-  drawPerkNetwork()
 
   const notation = player.options.notation;
   if (notation === undefined) {
@@ -225,7 +222,6 @@
     player.options.notation = notationMigration[notation];
   }
   Notation.find(player.options.notation).setCurrent();
->>>>>>> dd5f771e
 
   $(".wormhole-upgrades").hide()
   if (player.wormhole[0].unlocked) {
