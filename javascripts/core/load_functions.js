--- conflicted
+++ resolved
@@ -515,18 +515,7 @@
       if (player.bestEternity <= 0.01 || player.bestInfinityTime <= 0.01) giveAchievement("Less than or equal to 0.001");
   }
 
-<<<<<<< HEAD
-  //last update version check, fix emoji/cancer issue
-  if (player.version < 13) {
-    player.version = 13
-    if (player.options.notation === "Emojis") {
-        player.options.notation = "Cancer";
-        document.getElementById("notation").textContent = ("Notation: Cancer");
-    }
-}
-
   // player.version is currently 12 on live, and will be 13 after the update is released
-=======
   if (player.version < 12.1) {
     player.version = 12.1
     if (player.achievements.includes("s36")) {
@@ -536,11 +525,19 @@
   }
 
   // player.version is currently 12.1
->>>>>>> 9a28138d
   if (player.options.notation == "Default") {
       player.options.notation = "Brackets";
       document.getElementById("notation").textContent = ("Notation: Brackets")
   }
+
+    //last update version check, fix emoji/cancer issue
+    if (player.version < 13) {
+        player.version = 13
+        if (player.options.notation === "Emojis") {
+            player.options.notation = "Cancer";
+            document.getElementById("notation").textContent = ("Notation: Cancer");
+        }
+    }
 
   toggleCrunchMode()
   toggleCrunchMode()
@@ -690,10 +687,7 @@
   showStatsTab('stats')
   showChallengesTab('challenges')
   showEternityTab('timestudies', true)
-<<<<<<< HEAD
   closeToolTip();
-=======
->>>>>>> 9a28138d
 }
 
 function transformSaveToDecimal() {
