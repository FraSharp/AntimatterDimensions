var currentSave = 0;
var saves = {
  0: null,
  1: null,
  2: null
};

function importAutomatorScript(script) {
  var outputString = JSON.parse(script).join("\n")
  document.getElementById("automator").value = outputString
  updateState()
}

function updateState() {
    automatorRows = $("#automator").val().toLowerCase().split("\n").filter(function(row) { return row !== "" })
  }

function onLoad() {
  if (player.totalmoney === undefined || isNaN(player.totalmoney)) player.totalmoney = player.money;
<<<<<<< HEAD
  player = Object.assign(defaultStart, player) // This adds all the undefined properties to the save which are in player.js
=======
  if (player.options === undefined) {
      player.options = {
          scientific: false,
          animationOn: true
      }
  }
  if (player.options.invert === true) Theme.set("Inverted"); player.options.invert = undefined;
  if (player.options.newsHidden === undefined) player.options.newsHidden = false;
  if (player.options.noSacrificeConfirmation === undefined) player.options.noSacrificeConfirmation = false;
  if (player.options.retryChallenge === undefined) player.options.retryChallenge = false;
  if (player.options.showAllChallenges === undefined) player.options.showAllChallenges = false;
  if (player.options.bulkOn === undefined) player.options.bulkOn = true
  if (player.options.cloud === undefined) player.options.cloud = true
  if (player.options.hotkeys === undefined) player.options.hotkeys = true
  if (player.options.themes === undefined) player.options.themes = "Normal"
  if (player.options.secretThemeKey === undefined) player.options.secretThemeKey = 0
  if (player.achievements === undefined) player.achievements = [];
  if (player.sacrificed === undefined) player.sacrificed = new Decimal(0);
  if (player.infinityUpgrades === undefined) player.infinityUpgrades = [];
  if (player.infinityPoints === undefined) player.infinityPoints = new Decimal(0);
  if (player.infinitied === undefined) player.infinitied = 0;
  if (player.totalTimePlayed === undefined) player.totalTimePlayed = 0;
  if (player.bestInfinityTime === undefined) player.bestInfinityTime = 9999999999;
  if (player.thisInfinityTime === undefined) player.thisInfinityTime = 9999999999;
  if (player.galaxies === undefined) player.galaxies = 0;
  if (player.lastUpdate === undefined) player.lastUpdate = new Date().getTime();
  if (player.achPow === undefined) player.achPow = 1;
  if (player.newsArray === undefined) player.newsArray = [];
  if (player.chall2Pow === undefined) player.chall2Pow = 1;
  if (player.chall3Pow === undefined) player.chall3Pow = 0.01;
  if (player.challenges === undefined) player.challenges = []
  if (player.currentChallenge === undefined) player.currentChallenge = ""
  if (player.infinitied > 0 && !player.challenges.includes("challenge1")) player.challenges.push("challenge1")
  if (player.matter === undefined) player.matter = new Decimal(0)
  if (player.autobuyers === undefined) player.autobuyers = [1, 2, 3, 4, 5, 6, 7, 8, 9, 10, 11, 12]
  if (player.costMultipliers === undefined) player.costMultipliers = [new Decimal(1e3), new Decimal(1e4), new Decimal(1e5), new Decimal(1e6), new Decimal(1e8), new Decimal(1e10), new Decimal(1e12), new Decimal(1e15)]
  if (player.tickspeedMultiplier === undefined) player.tickspeedMultiplier = new Decimal(10)
  if (player.partInfinityPoint === undefined) player.partInfinityPoint = 0
  if (player.challengeTimes === undefined) player.challengeTimes = [600*60*24*31, 600*60*24*31, 600*60*24*31, 600*60*24*31, 600*60*24*31, 600*60*24*31, 600*60*24*31, 600*60*24*31, 600*60*24*31, 600*60*24*31, 600*60*24*31]
  if (player.infchallengeTimes === undefined) player.infchallengeTimes = [600*60*24*31, 600*60*24*31, 600*60*24*31, 600*60*24*31, 600*60*24*31, 600*60*24*31, 600*60*24*31, 600*60*24*31]
  if (player.lastTenRuns === undefined) player.lastTenRuns = [[600*60*24*31, 1], [600*60*24*31, 1], [600*60*24*31, 1], [600*60*24*31, 1], [600*60*24*31, 1], [600*60*24*31, 1], [600*60*24*31, 1], [600*60*24*31, 1], [600*60*24*31, 1], [600*60*24*31, 1]]
  if (player.infMult === undefined) player.infMult = new Decimal(1)
  if (player.infMultCost === undefined) player.infMultCost = new Decimal(100)
  if (player.tickSpeedMultDecrease === undefined) player.tickSpeedMultDecrease = 10
  if (player.tickSpeedMultDecreaseCost === undefined) player.tickSpeedMultDecreaseCost = 3e6
  if (player.dimensionMultDecrease === undefined) player.dimensionMultDecrease = 10
  if (player.dimensionMultDecreaseCost === undefined) player.dimensionMultDecreaseCost = 1e8
  if (player.overXGalaxies === undefined) player.overXGalaxies = 10;
  if (player.partInfinitied === undefined) player.partInfinitied = 0
  if (player.spreadingCancer === undefined) player.spreadingCancer = 0
  if (player.postC4Tier === undefined) player.postC4Tier = 0
  if (player.postC3Reward === undefined) player.postC3Reward = new Decimal(1)
  if (player.offlineProd === undefined) player.offlineProd = 0
  if (player.offlineProdCost === undefined) player.offlineProdCost = 1e7
  if (player.autoSacrifice === undefined) player.autoSacrifice = 1
  if (player.postChallUnlocked === undefined) player.postChallUnlocked = 0
  if (player.infMultBuyer === undefined) player.infMultBuyer = false
  if (player.autoCrunchMode === undefined) player.autoCrunchMode = "amount"
  if (player.challengeTarget === undefined) {
      player.challengeTarget = 0
      if (player.currentChallenge != "") player.challengeTarget = Number.MAX_VALUE
  }
  if (player.lastTenEternities === undefined) player.lastTenEternities = [[600*60*24*31, 1], [600*60*24*31, 1], [600*60*24*31, 1], [600*60*24*31, 1], [600*60*24*31, 1], [600*60*24*31, 1], [600*60*24*31, 1], [600*60*24*31, 1], [600*60*24*31, 1], [600*60*24*31, 1]]
  if (player.respec === undefined) player.respec = false
  if (player.options.commas === undefined) player.options.commas = true
  if (player.eternityChalls === undefined) player.eternityChalls = {}
  if (player.eternityChallGoal === undefined) player.eternityChallGoal = new Decimal(Number.MAX_VALUE)
  if (player.currentEternityChall === undefined) player.currentEternityChall = ""
  if (player.eternityChallUnlocked === undefined) player.eternityChallUnlocked = 0
  if (player.options.chart === undefined) player.options.chart = {}
  if (player.options.chart.updateRate === undefined) player.options.chart.updateRate = 1000
  if (player.options.chart.duration === undefined) player.options.chart.duration = 10
  if (player.options.chart.warning === undefined) player.options.chart.warning = 0
  if (player.options.chart.on === undefined) player.options.chart.on = false
  if (player.options.chart.dips === undefined) player.options.chart.dips = true
  if (player.etercreq === undefined) player.etercreq = 0
  if (player.options.updateRate === undefined) player.options.updateRate = 50
  if (player.eterc8ids === undefined) player.eterc8ids = 50
  if (player.eterc8repl === undefined) player.eterc8repl = 40
  if (player.infinitiedBank === undefined) player.infinitiedBank = 0
  if (player.dimlife === undefined) player.dimlife = false
  if (player.dead === undefined) player.dead = false
  if (player.dilation === undefined) player.dilation = {}
  if (player.dilation.studies === undefined) player.dilation.studies = []
  if (player.dilation.active === undefined) player.dilation.active = false
  if (player.dilation.tachyonParticles === undefined) player.dilation.tachyonParticles = new Decimal(0)
  if (player.dilation.dilatedTime === undefined) player.dilation.dilatedTime = new Decimal(0)
  if (player.dilation.totalTachyonParticles === undefined) player.dilation.totalTachyonParticles = new Decimal(0)
  if (player.dilation.nextThreshold === undefined) player.dilation.nextThreshold = new Decimal(1000)
  if (player.dilation.freeGalaxies === undefined) player.dilation.freeGalaxies = 0
  if (player.dilation.upgrades === undefined) player.dilation.upgrades = []
  if (player.dilation.rebuyables === undefined) player.dilation.rebuyables =  { 1: 0, 2: 0, 3: 0 }
  if (player.timeDimension5 === undefined) player.timeDimension5 = {cost: new Decimal("1e2350"), amount: new Decimal(0), power: new Decimal(1), bought: 0 }
  if (player.timeDimension6 === undefined) player.timeDimension6 = {cost: new Decimal("1e2650"), amount: new Decimal(0), power: new Decimal(1), bought: 0 }
  if (player.timeDimension7 === undefined) player.timeDimension7 = {cost: new Decimal("1e3000"), amount: new Decimal(0), power: new Decimal(1), bought: 0 }
  if (player.timeDimension8 === undefined) player.timeDimension8 = {cost: new Decimal("1e3350"), amount: new Decimal(0), power: new Decimal(1), bought: 0 }
  if (player.why === undefined) player.why = 0
  if (player.options.animations === undefined) player.options.animations = {floatingText: true, bigCrunch: true, eternity: true, tachyonParticles: true}
  if (player.options.animations.reality === undefined) player.options.animations.reality = true;
  if (player.options.confirmations === undefined) player.options.confirmations = {challenges: player.options.challConf, eternity: player.options.eternityconfirm, dilation: true, reality: true};
  if (player.secretUnlocks === undefined) player.secretUnlocks = {painTimer: 0, why: player.why, fixed: "notyetfixed", dragging: 0, themes: []};
  if (player.realTimePlayed === undefined) player.realTimePlayed = player.totalTimePlayed;
  if (player.realities === undefined) player.realities = 0;
  if (player.thisReality === undefined) player.thisReality = player.totalTimePlayed;
  if (player.bestReality === undefined) player.bestReality = 999999999999;
  if (player.lastTenRealities === undefined) player.lastTenRealities = [[60000*60*24*31, new Decimal(1), 0], [60000*60*24*31, new Decimal(1), 0], [60000*60*24*31, new Decimal(1), 0], [60000*60*24*31, new Decimal(1), 0], [60000*60*24*31, new Decimal(1), 0], [60000*60*24*31, new Decimal(1), 0], [60000*60*24*31, new Decimal(1), 0], [60000*60*24*31, new Decimal(1), 0], [60000*60*24*31, new Decimal(1), 0], [60000*60*24*31, new Decimal(1), 0]];
  if (player.wormhole === undefined) {
    player.wormhole = [{
      speed: 60 * 60, // Seconds to fill
      power: 180, // Multiplier from the wormhole
      duration: 10, // How long it lasts.
      phase: 0,
      active: false,
      unlocked: false,
    },
    {
      speed: 60 * 6,
      power: 90, 
      duration: 7, 
      phase: 0,
      active: false,
      unlocked: false,
    },
    {
      speed: 6 * 6,
      power: 45, 
      duration: 4, 
      phase: 0,
      active: false,
      unlocked: false,
    }]
    player.wormholePause = false
  }
  if (player.reality === undefined) {
    player.reality = { 
      realityMachines: new Decimal(0), 
      glyphs: {
        active: [], 
        inventory: [], 
        slots: 3, 
        last: "",
        sac: {
          power: 0,
          infinity: 0,
          time: 0,
          replication: 0,
          dilation: 0
        }
      },
      seed: Math.floor(Date.now() * Math.random()+1), 
      rebuyables: {1: 0, 2: 0, 3: 0, 4: 0, 5: 0,}, 
      upg: [], 
      upgReqs: [null, true, true, true, true, true, 
                false, false, false, false, false, 
                false, false, false, false, false, 
                false, false, false, false, false, 
                false, false, false, false, false, 
                false, false, false, false, false],
      upgReqChecks: [false], 
      automatorRows: 0, 
      automatorCommands: [], 
      perks: [],
      respec: false,
      tdbuyers: [false, false, false, false, false, false, false, false],
      epmultbuyer: false,
      pp: 0
    };
  }
  if (player.ttbuyer === undefined) player.ttbuyer = false
>>>>>>> 52002ec1
  $("#ttautobuyer").text(player.ttbuyer ? "Automator: ON" : "Automator: OFF")
  
  if (player.autoEternityMode === undefined) player.autoEternityMode = "amount";
  if (player.autoRealityMode === undefined) player.autoRealityMode = "rm";
  Theme.set(player.options.theme);

  if (player.secretUnlocks.fixed === "hasbeenfixed") {
    giveAchievement("Was it even broken?")
  }
  if (player.secondAmount !== 0) {
      document.getElementById("tickSpeed").style.visibility = "visible";
      document.getElementById("tickSpeedMax").style.visibility = "visible";
      document.getElementById("tickLabel").style.visibility = "visible";
      document.getElementById("tickSpeedAmount").style.visibility = "visible";
  }

  if (player.infinityPower === undefined) {
      player.infinityPower = new Decimal(1)
      player.infinityDimension1 = {
          cost: new Decimal(1e8),
          amount: new Decimal(0),
          bought: 0,
          power: new Decimal(1),
          baseAmount: 0
      }
      player.infinityDimension2 = {
          cost: new Decimal(1e9),
          amount: new Decimal(0),
          bought: 0,
          power: new Decimal(1),
          baseAmount: 0
      }
      player.infinityDimension3 = {
          cost: new Decimal(1e10),
          amount: new Decimal(0),
          bought: 0,
          power: new Decimal(1),
          baseAmount: 0
      }
      player.infinityDimension4 = {
          cost: new Decimal(1e20),
          amount: new Decimal(0),
          bought: 0,
          power: new Decimal(1),
          baseAmount: 0
      }
      player.infDimensionsUnlocked = [false, false, false, false]
  }

  if (player.timeShards === undefined) {
      player.timeShards = new Decimal(0)
      player.eternityPoints = new Decimal(0)
      player.tickThreshold = new Decimal(1)
      player.totalTickGained = 0
      player.eternities = 0
      player.timeDimension1 = {
          cost: new Decimal(1),
          amount: new Decimal(0),
          power: new Decimal(1),
          bought: 0
      }
      player.timeDimension2 = {
          cost: new Decimal(5),
          amount: new Decimal(0),
          power: new Decimal(1),
          bought: 0
      }
      player.timeDimension3 = {
          cost: new Decimal(100),
          amount: new Decimal(0),
          power: new Decimal(1),
          bought: 0
      }
      player.timeDimension4 = {
          cost: new Decimal(1000),
          amount: new Decimal(0),
          power: new Decimal(1),
          bought: 0
      }
  }

  if (player.infinityDimension1.baseAmount === undefined) {
      player.infinityDimension1.baseAmount = 0;
      player.infinityDimension2.baseAmount = 0;
      player.infinityDimension3.baseAmount = 0;
      player.infinityDimension4.baseAmount = 0;

      player.infinityDimension1.baseAmount = new Decimal(player.infinityDimension1.power).log(50).times(10).toNumber()
      player.infinityDimension2.baseAmount = new Decimal(player.infinityDimension2.power).log(30).times(10).toNumber()
      player.infinityDimension3.baseAmount = new Decimal(player.infinityDimension3.power).log(10).times(10).toNumber()
      player.infinityDimension4.baseAmount = new Decimal(player.infinityDimension4.power).log(5).times(10).toNumber()


  }
  if (player.autoIP === undefined) player.autoIP = new Decimal(0)
  if (player.autoTime === undefined) player.autoTime = 1e300;

  if (player.matter === null) player.matter = new Decimal(0)
  for (var i=0; i<12; i++) {
      if (player.autobuyers[i]%1 !== 0 && player.autobuyers[i].tier === undefined) {
          player.autobuyers[i].tier = i+1
      }
      if (player.autobuyers[i]%1 !== 0 && player.autobuyers[i].target%1 !== 0) {
          player.autobuyers[i].target = i+1
          if (i == 8) player.autobuyers[i].target = 1
      }

      if (player.autobuyers[i]%1 !== 0 && (player.autobuyers[i].bulk === undefined || isNaN(player.autobuyers[i].bulk) || player.autobuyers[i].bulk === null)) {
          player.autobuyers[i].bulk = 1
      }
  }
  if (player.autobuyers[8].tier == 10) player.autobuyers[8].tier = 9

  var IPminpeak = new Decimal(0)
  var EPminpeak = new Decimal(0)

  if (typeof player.autobuyers[9].bulk !== "number") {
      player.autobuyers[9].bulk = 1
  }

  if (player.version === undefined) { // value will need to be adjusted when update goes live
      for (var i = 0; i < player.autobuyers.length; i++) {
          if (player.autobuyers[i]%1 !== 0) player.infinityPoints = player.infinityPoints + player.autobuyers[i].cost - 1
      }
      player.autobuyers = [1, 2, 3, 4, 5, 6, 7, 8, 9, 10, 11, 12]
      player.version = 1
  }
  if (player.version == 1) {
      if (player.dimensionMultDecrease != 10) {
          if (player.dimensionMultDecrease == 9) {
              player.dimensionMultDecrease = 10
              player.dimensionMultDecreaseCost = 1e8
              player.infinityPoints = player.infinityPoints.plus(1e8)
          }
          if (player.dimensionMultDecrease == 8) {
              player.dimensionMultDecrease = 10
              player.dimensionMultDecreaseCost = 1e8
              player.infinityPoints = player.infinityPoints.plus(2.1e9)
          }
          if (player.dimensionMultDecrease == 7) {
              player.dimensionMultDecrease = 10
              player.dimensionMultDecreaseCost = 1e8
              player.infinityPoints = player.infinityPoints.plus(4.21e10)
          }
      }
      player.version = 2
  }
if (player.version < 5) {
  player.newsArray = []
  player.version = 5
  }

  if (player.infinityDimension5 === undefined) {
      player.infDimensionsUnlocked.push(false)
      player.infDimensionsUnlocked.push(false)
      player.infinityDimension5 = {
          cost: new Decimal(1e140),
          amount: new Decimal(0),
          bought: 0,
          power: new Decimal(1),
          baseAmount: 0
      }
      player.infinityDimension6 = {
          cost: new Decimal(1e200),
          amount: new Decimal(0),
          bought: 0,
          power: new Decimal(1),
          baseAmount: 0
      }
      player.version = 6
  }

  if (player.infinityDimension7 == undefined) {
      player.infDimensionsUnlocked.push(false)
      player.infDimensionsUnlocked.push(false)
      player.infinityDimension7 = {
          cost: new Decimal(1e250),
          amount: new Decimal(0),
          bought: 0,
          power: new Decimal(1),
          baseAmount: 0
      }
      player.infinityDimension8 = {
          cost: new Decimal(1e280),
          amount: new Decimal(0),
          bought: 0,
          power: new Decimal(1),
          baseAmount: 0
      }
  }

  if (player.replicanti === undefined) {
      player.replicanti = {
          amount: new Decimal(0),
          unl: false,
          chance: 0.01,
          chanceCost: new Decimal(1e150),
          interval: 1000,
          intervalCost: new Decimal(1e140),
          gal: 0,
          galaxies: 0,
          galCost: new Decimal(1e170)
      }
  }
  if (player.bestEternity === undefined) {
      player.bestEternity = 9999999999
      player.thisEternity = player.totalTimePlayed
  }
  if (player.timestudy === undefined) {
      player.timestudy = {
          theorem: 0,
          amcost: new Decimal("1e20000"),
          ipcost: new Decimal(1),
          epcost: new Decimal(1),
          studies: [],
      }
  }

  if (player.timestudy.shopMinimized === undefined) player.timestudy.shopMinimized = false;

  if (player.eternityUpgrades === undefined) player.eternityUpgrades = []

  if (player.infDimBuyers === undefined) player.infDimBuyers = [false, false, false, false, false, false, false, false]

  if (player.replicanti.auto === undefined) player.replicanti.auto = [false, false, false]
  if (player.eternityBuyer === undefined) {
    player.eternityBuyer = {
      limit: new Decimal(0),
      isOn: false
    }
  }
  if (player.realityBuyer === undefined) {
    player.realityBuyer = {
      rm: new Decimal(0),
      glyph: 0,
      isOn: false
    }
  }

  transformSaveToDecimal();
  updateCosts();
  updateTickSpeed();
  toggleBulk()
  toggleBulk()
  respecToggle()
  respecToggle()
  if (!player.replicanti.auto[0]) document.getElementById("replauto1").textContent = "Auto: OFF"
  else document.getElementById("replauto1").textContent = "Auto: ON"
  if (!player.replicanti.auto[1]) document.getElementById("replauto2").textContent = "Auto: OFF"
  else document.getElementById("replauto2").textContent = "Auto: ON"
  if (!player.replicanti.auto[2]) document.getElementById("replauto3").textContent = "Auto: OFF"
  else document.getElementById("replauto3").textContent = "Auto: ON"

  updateLastTenRuns()
  updateLastTenEternities()
  updateLastTenRealities()

  updateInfCosts()


  if (player.replicanti.unl == true) {
      document.getElementById("replicantidiv").style.display="inline-block"
      document.getElementById("replicantiunlock").style.display="none"
  } else {
      document.getElementById("replicantidiv").style.display="none"
      document.getElementById("replicantiunlock").style.display="inline-block"
  }

  if (player.break == true) document.getElementById("break").textContent = "FIX INFINITY"
  document.getElementById("infiMult").innerHTML = "Multiply infinity points from all sources by 2 <br>currently: "+shortenDimensions(player.infMult.times(kongIPMult)) +"x<br>Cost: "+shortenCosts(player.infMultCost)+" IP"

  if (player.infinitied == 0 && player.eternities == 0) document.getElementById("infinityPoints2").style.display = "none"

  if (player.currentChallenge == "challenge12" || player.currentChallenge == "postc1" || player.currentChallenge == "postc6") document.getElementById("matter").style.display = "inline-block";
  else document.getElementById("matter").style.display = "none";



  if (player.replicanti.galaxybuyer !== undefined) {
    replicantiGalaxyAutoToggle()
    replicantiGalaxyAutoToggle()
  }

  if (player.infMultBuyer !== undefined) {
    infMultAutoToggle()
    infMultAutoToggle()
  }

  if (player.reality.epmultbuyer !== undefined) {
    eterMultAutoToggle()
    eterMultAutoToggle()
  }

  if (player.epmult === undefined || player.epmult == 0) {
      player.epmult = new Decimal(1)
      player.epmultCost = new Decimal(500)
  }
  
  clearOldAchieves()

  updateEpMultButton();

  for (var i=0; i<player.timestudy.studies.length; i++) {
      if (player.timestudy.studies[i] == 71 || player.timestudy.studies[i] == 81 || player.timestudy.studies[i] == 91 || player.timestudy.studies[i] == 101) {
          document.getElementById(""+player.timestudy.studies[i]).className = "timestudybought normaldimstudy"
      } else if (player.timestudy.studies[i] == 72 || player.timestudy.studies[i] == 82 || player.timestudy.studies[i] == 92 || player.timestudy.studies[i] == 102) {
          document.getElementById(""+player.timestudy.studies[i]).className = "timestudybought infdimstudy"
      } else if (player.timestudy.studies[i] == 73 || player.timestudy.studies[i] == 83 || player.timestudy.studies[i] == 93 || player.timestudy.studies[i] == 103) {
          document.getElementById(""+player.timestudy.studies[i]).className = "timestudybought timedimstudy"
      } else if (player.timestudy.studies[i] == 121 || player.timestudy.studies[i] == 131 || player.timestudy.studies[i] == 141) {
          document.getElementById(""+player.timestudy.studies[i]).className = "timestudybought activestudy"
      } else if (player.timestudy.studies[i] == 122 || player.timestudy.studies[i] == 132 || player.timestudy.studies[i] == 142) {
          document.getElementById(""+player.timestudy.studies[i]).className = "timestudybought passivestudy"
      } else if (player.timestudy.studies[i] == 123 || player.timestudy.studies[i] == 133 || player.timestudy.studies[i] == 143) {
          document.getElementById(""+player.timestudy.studies[i]).className = "timestudybought idlestudy"
      } else if (player.timestudy.studies[i] == 221 || player.timestudy.studies[i] == 224 || player.timestudy.studies[i] == 225 || player.timestudy.studies[i] == 228 || player.timestudy.studies[i] == 231 || player.timestudy.studies[i] == 234) {
          document.getElementById(player.timestudy.studies[i]).className = "timestudybought darkstudy"
      } else if (player.timestudy.studies[i] == 222 || player.timestudy.studies[i] == 223 || player.timestudy.studies[i] == 226 || player.timestudy.studies[i] == 227 || player.timestudy.studies[i] == 232 || player.timestudy.studies[i] == 233) {
          document.getElementById(player.timestudy.studies[i]).className = "timestudybought lightstudy"
      } else {
          document.getElementById(""+player.timestudy.studies[i]).className = "timestudybought"
      }
  }

  for (var i=0; i<player.reality.automatorCommands.length; i++) {
    if (player.reality.automatorCommands[i] == 11 || player.reality.automatorCommands[i] == 12) {
        document.getElementById("automator"+player.reality.automatorCommands[i]).className = "automatorinstructionbought command"
    } else {
        document.getElementById("automator"+player.reality.automatorCommands[i]).className = "automatorinstructionbought target"
    }
}

  if (player.version < 9 ) {
      player.version = 9
      let achs = []
      if (player.achievements.includes("r22")) {
          achs.push("r35")
          player.achievements.splice(player.achievements.indexOf("r22"), 1)
      }
      if (player.achievements.includes("r35")) {
          achs.push("r76")
          player.achievements.splice(player.achievements.indexOf("r35"), 1)
      }
      if (player.achievements.includes("r41")) {
          achs.push("r22")
          player.achievements.splice(player.achievements.indexOf("r41"), 1)
      }
      if (player.achievements.includes("r76")) {
          achs.push("r41")
          player.achievements.splice(player.achievements.indexOf("r76"), 1)
      }

      for (var i=0; i<achs.length;i++) player.achievements.push(achs[i])
      player.replicanti.intervalCost = player.replicanti.intervalCost.dividedBy(1e20)
  }

  if (player.version < 9.5) {
      player.version = 9.5
      if (player.timestudy.studies.includes(191)) player.timestudy.theorem += 100
  }

  if (player.version < 10) {
      player.version = 10
      if (player.timestudy.studies.includes(72)) {
          for (i=4; i<8; i++) {
              player["infinityDimension"+i].amount = player["infinityDimension"+i].amount.div(Sacrifice.totalBoost.pow(0.02))
          }
      }
  }
  //updates TD costs to harsher scaling
  if (player.version < 12) {
      player.version = 12
      for (i=1; i<5; i++) {
        if (player["timeDimension"+i].cost.gte("1e1300")) {
            player["timeDimension"+i].cost = Decimal.pow(timeDimCostMults[i]*2.2, player["timeDimension"+i].bought).times(timeDimStartCosts[i])
          }
      }
      if (player.bestEternity <= 0.01 || player.bestInfinityTime <= 0.01) giveAchievement("Less than or equal to 0.001");
  }

  // player.version is currently 12 on live, and will be 13 after the update is released
  if (player.version < 12.1) {
    player.version = 12.1
    if (player.achievements.includes("s36")) {
        player.achievements.splice(player.achievements.indexOf("s36"), 1)
    }
  }

    //TODO: REMOVE THE FOLLOWING LINE BEFORE RELEASE/MERGE FROM TEST (although it won't really do anything?)
    if (player.version === 13) dev.updateTestSave()

    //last update version check, fix emoji/cancer issue, account for new handling of r85/r93 rewards, change diff value from 1/10 of a second to 1/1000 of a second
    if (player.version < 13) {
        //TODO: REMOVE THE FOLLOWING LINE BEFORE RELEASE/MERGE FROM TEST (although it won't really do anything?)
        if (window.location.href.split("//")[1].length > 20) player.options.testVersion = 20;
        player.version = 13
        if (player.achievements.includes("r85")) player.infMult = player.infMult.div(4);
        if (player.achievements.includes("r93")) player.infMult = player.infMult.div(4);
        player.realTimePlayed *= 100;
        player.totalTimePlayed *= 100;
        player.thisInfinityTime*= 100;
        player.thisEternity *= 100;
        player.thisReality *= 100;
        if (player.bestInfinityTime === 9999999999) player.bestInfinityTime = 999999999999;
        else player.bestInfinityTime *= 100;
        if (player.bestEternity === 9999999999) player.bestEternity = 999999999999;
        else player.bestEternity *= 100;
        for (var i=0; i<10; i++) {
            player.lastTenEternities[i][0] *= 100;
            player.lastTenRuns[i][0] *= 100;
        }
        for (var i=0; i<11; i++) {
            setChallengeTime(i, player.challengeTimes[i] * 100);
        }
        for (var i=0; i<8; i++) {
            setInfChallengeTime(i, player.infchallengeTimes[i] * 100);
        }
        updateLastTenRuns();
        updateLastTenEternities();
        updateLastTenRealities();
        updateChallengeTimes();
    }

  updatePrestigeAutoModes()
  updateCheckBoxes()
  loadAutoBuyerSettings()


  if (player.options.newsHidden) {
      document.getElementById("game").style.display = "none";
  }

  if (player.eternities < 30) {
    document.getElementById("tickSpeed").style.visibility = "hidden";
    document.getElementById("tickSpeedMax").style.visibility = "hidden";
    document.getElementById("tickLabel").style.visibility = "hidden";
    document.getElementById("tickSpeedAmount").style.visibility = "hidden";
  }
	initializeWormhole();
  recalculateAllGlyphs();

  updateAutobuyers();
  updatePriorities();
  updateTimeStudyButtons();
  totalMult = Math.pow(player.totalmoney.e+1, 0.5)
  currentMult = Math.pow(player.money.e+1, 0.5)
  infinitiedMult = 1+Math.log10(getInfinitied()+1)*10
  achievementMult = Math.max(Math.pow((player.achievements.length-30), 3)/40,1)
  challengeMult = Decimal.max(10*3000/worstChallengeTime, 1)
  unspentBonus = player.infinityPoints.dividedBy(2).pow(1.5).plus(1)
  Perks.updateAchSkipCount();
  transformSaveToDecimal();
  updateAchievementPower();
  updateChallengeTimes();
  updateMilestones();
  updateEternityUpgrades();
  resizeCanvas();
  checkForEndMe();
  updateDilationUpgradeCosts();
  generateGlyphTable();
  updateRealityUpgrades();
  updateAutomatorTree();
  updateWormholeUpgrades()
  updateAutomatorRows()
  drawPerkNetwork()
  Notation.set(player.options.notation);

  $(".wormhole-upgrades").hide()
  if (player.wormhole[0].unlocked) {
    $("#wormholeunlock").hide()
    $("#wormholecontainer").show()
    $("#whupg1").show()
  }
  if (player.wormhole[1].unlocked) $("#whupg2").show()
  if (player.wormhole[2].unlocked) $("#whupg3").show()
  
  $("#pp").text("You have " + player.reality.pp + " Perk Points.")
  if (player.reality.respec) {
    $("#glyphRespec").addClass("rUpgBought")
    document.getElementById("glyphRespec").setAttribute('ach-tooltip', "Respec is active and will place your currently-equipped glyphs into your inventory after reality.");
  }
  else
	  document.getElementById("glyphRespec").setAttribute('ach-tooltip', "Your currently-equipped glyphs will stay equipped on reality.");
    
  if (localStorage.getItem("automatorScript1") !== null) importAutomatorScript(localStorage.getItem("automatorScript1"));
  let diff = new Date().getTime() - player.lastUpdate
  if (diff > 1000*1000) {
      simulateTime(diff/1000)
  }
}

function load_cloud_save(saveId, cloudPlayer) {
  saves[saveId] = cloudPlayer;

  if (window.location.href.split("//")[1].length > 20) set_save('dimensionTestSave', saveId, cloudPlayer);
  else set_save('dimensionSave', saveId, cloudPlayer);

  if (currentSave == saveId) {
    load_game();
    transformSaveToDecimal();
  }
}

function load_game(root) {
  if (!root) {
    if (window.location.href.split("//")[1].length > 20) var root = get_save('dimensionTestSave');
    else var root = get_save('dimensionSave');
  }

  // Start: Migration for old save format
  if (root && !root.saves) {
    var _root = getRootSaveObject();
    _root.saves[currentSave] = root;
    root = _root;

    player = root.saves[currentSave];
    save_game();
  }
  // End: Migration

  // If there's no save, insert default root object
  if (!root) root = getRootSaveObject();

  currentSave = root.current;
  saves = root.saves;

  if (saves[currentSave]) player = saves[currentSave];
  onLoad();
}


function save_game(changed, silent) {
  if ( possibleGlyphs.length > 0 ) return
  if (window.location.href.split("//")[1].length > 20) set_save('dimensionTestSave', currentSave, player);
  else set_save('dimensionSave', currentSave, player);
  if (!silent) ui.notify.info(changed ? "Game loaded" : "Game saved");
}

function change_save(saveId) {
  // Save previous save to make sure no changes are lost
  save_game(false, true);

  currentSave = saveId;

  saved = 0;
  totalMult = 1
  currentMult = 1
  infinitiedMult = 1
  achievementMult = 1
  challengeMult = 1
  unspentBonus = 1
  infDimPow = 1
  postc8Mult = new Decimal(0)
  mult18 = new Decimal(1)
  ec10bonus = new Decimal(1)
  IPminpeak = new Decimal(0)
  EPminpeak = new Decimal(0)
  player = saves[saveId] || defaultStart;
  save_game(true, false);
  load_game();
  transformSaveToDecimal()
  Tab.dimensions.normal.show();
  showEternityTab('timestudies', true)
  Modal.hide();
}

function transformSaveToDecimal() {

  player.infinityPoints = new Decimal(player.infinityPoints)
  document.getElementById("eternitybtn").style.display = (player.infinityPoints.gte(Number.MAX_VALUE) || player.eternities > 0) ? "inline-block" : "none"

  player.money = new Decimal(player.money)
  player.tickSpeedCost = new Decimal(player.tickSpeedCost)
  player.tickspeed = new Decimal(player.tickspeed)
  player.firstCost = new Decimal(player.firstCost)
  player.secondCost = new Decimal(player.secondCost)
  player.thirdCost = new Decimal(player.thirdCost)
  player.fourthCost = new Decimal(player.fourthCost)
  player.fifthCost = new Decimal(player.fifthCost)
  player.sixthCost = new Decimal(player.sixthCost)
  player.seventhCost = new Decimal(player.seventhCost)
  player.eightCost = new Decimal(player.eightCost)
  player.firstAmount = new Decimal(player.firstAmount)
  player.secondAmount = new Decimal(player.secondAmount)
  player.thirdAmount = new Decimal(player.thirdAmount)
  player.fourthAmount = new Decimal(player.fourthAmount)
  player.fifthAmount = new Decimal(player.fifthAmount)
  player.sixthAmount = new Decimal(player.sixthAmount)
  player.seventhAmount = new Decimal(player.seventhAmount)
  player.eightAmount = new Decimal(player.eightAmount)
  player.firstPow = new Decimal(player.firstPow)
  player.secondPow = new Decimal(player.secondPow)
  player.thirdPow = new Decimal(player.thirdPow)
  player.fourthPow = new Decimal(player.fourthPow)
  player.fifthPow = new Decimal(player.fifthPow)
  player.sixthPow = new Decimal(player.sixthPow)
  player.seventhPow = new Decimal(player.seventhPow)
  player.eightPow = new Decimal(player.eightPow)
  player.sacrificed = new Decimal(player.sacrificed)
  player.totalmoney = new Decimal(player.totalmoney)
  player.chall3Pow = new Decimal(player.chall3Pow)
  player.chall11Pow = new Decimal(player.chall11Pow)
  player.costMultipliers = [new Decimal(player.costMultipliers[0]), new Decimal(player.costMultipliers[1]), new Decimal(player.costMultipliers[2]), new Decimal(player.costMultipliers[3]), new Decimal(player.costMultipliers[4]), new Decimal(player.costMultipliers[5]), new Decimal(player.costMultipliers[6]), new Decimal(player.costMultipliers[7])]
  player.tickspeedMultiplier = new Decimal(player.tickspeedMultiplier)
  player.matter = new Decimal(player.matter)
  player.infinityPower = new Decimal(player.infinityPower)
  player.infinityDimension1.amount = new Decimal(player.infinityDimension1.amount)
  player.infinityDimension2.amount = new Decimal(player.infinityDimension2.amount)
  player.infinityDimension3.amount = new Decimal(player.infinityDimension3.amount)
  player.infinityDimension4.amount = new Decimal(player.infinityDimension4.amount)
  player.infinityDimension5.amount = new Decimal(player.infinityDimension5.amount)
  player.infinityDimension6.amount = new Decimal(player.infinityDimension6.amount)
  player.infinityDimension7.amount = new Decimal(player.infinityDimension7.amount)
  player.infinityDimension8.amount = new Decimal(player.infinityDimension8.amount)

  player.timeDimension1.amount = new Decimal(player.timeDimension1.amount)
  player.timeDimension2.amount = new Decimal(player.timeDimension2.amount)
  player.timeDimension3.amount = new Decimal(player.timeDimension3.amount)
  player.timeDimension4.amount = new Decimal(player.timeDimension4.amount)
  player.timeDimension5.amount = new Decimal(player.timeDimension5.amount)
  player.timeDimension6.amount = new Decimal(player.timeDimension6.amount)
  player.timeDimension7.amount = new Decimal(player.timeDimension7.amount)
  player.timeDimension8.amount = new Decimal(player.timeDimension8.amount)
  player.timeDimension1.cost = new Decimal(player.timeDimension1.cost)
  player.timeDimension2.cost = new Decimal(player.timeDimension2.cost)
  player.timeDimension3.cost = new Decimal(player.timeDimension3.cost)
  player.timeDimension4.cost = new Decimal(player.timeDimension4.cost)
  player.timeDimension5.cost = new Decimal(player.timeDimension5.cost)
  player.timeDimension6.cost = new Decimal(player.timeDimension6.cost)
  player.timeDimension7.cost = new Decimal(player.timeDimension7.cost)
  player.timeDimension8.cost = new Decimal(player.timeDimension8.cost)
  player.timeDimension1.power = new Decimal(player.timeDimension1.power)
  player.timeDimension2.power = new Decimal(player.timeDimension2.power)
  player.timeDimension3.power = new Decimal(player.timeDimension3.power)
  player.timeDimension4.power = new Decimal(player.timeDimension4.power)
  player.timeDimension5.power = new Decimal(player.timeDimension5.power)
  player.timeDimension6.power = new Decimal(player.timeDimension6.power)
  player.timeDimension7.power = new Decimal(player.timeDimension7.power)
  player.timeDimension8.power = new Decimal(player.timeDimension8.power)
  player.timeShards = new Decimal(player.timeShards)
  player.eternityPoints = new Decimal(player.eternityPoints)
  player.tickThreshold = new Decimal(player.tickThreshold)
  player.postC3Reward = new Decimal(player.postC3Reward)

  for (var i=0; i<10; i++) {
      player.lastTenRuns[i][1] = new Decimal(player.lastTenRuns[i][1])
      player.lastTenEternities[i][1] = new Decimal(player.lastTenEternities[i][1])
      player.lastTenRealities[i][1] = new Decimal(player.lastTenRealities[i][1])
  }
  player.lastTenRuns = [[parseFloat(player.lastTenRuns[0][0]), player.lastTenRuns[0][1]], [parseFloat(player.lastTenRuns[1][0]), player.lastTenRuns[1][1]], [parseFloat(player.lastTenRuns[2][0]), player.lastTenRuns[2][1]], [parseFloat(player.lastTenRuns[3][0]), player.lastTenRuns[3][1]], [parseFloat(player.lastTenRuns[4][0]), player.lastTenRuns[4][1]], [parseFloat(player.lastTenRuns[5][0]), player.lastTenRuns[5][1]], [parseFloat(player.lastTenRuns[6][0]), player.lastTenRuns[6][1]], [parseFloat(player.lastTenRuns[7][0]), player.lastTenRuns[7][1]], [parseFloat(player.lastTenRuns[8][0]), player.lastTenRuns[8][1]], [parseFloat(player.lastTenRuns[9][0]), player.lastTenRuns[9][1]]]
  player.replicanti.chanceCost = new Decimal(player.replicanti.chanceCost)
  player.replicanti.intervalCost = new Decimal(player.replicanti.intervalCost)
  player.replicanti.galCost = new Decimal(player.replicanti.galCost)

  for (var i=1; i<=8; i++) {
      player["infinityDimension"+i].cost = new Decimal(player["infinityDimension"+i].cost)
      player["infinityDimension"+i].power = new Decimal(player["infinityDimension"+i].power)
  }

  player.infMultCost = new Decimal(player.infMultCost)
  player.infMult = new Decimal(player.infMult)
  player.timestudy.amcost = new Decimal(player.timestudy.amcost)
  player.timestudy.ipcost = new Decimal(player.timestudy.ipcost)
  player.timestudy.epcost = new Decimal(player.timestudy.epcost)

  player.autoIP = new Decimal(player.autoIP)

  if (player.autobuyers[11].priority !== undefined && player.autobuyers[11].priority !== null && player.autobuyers[11].priority !== "undefined")player.autobuyers[11].priority = new Decimal(player.autobuyers[11].priority)

  player.epmultCost = new Decimal(player.epmultCost)
  player.epmult = new Decimal(player.epmult)
  player.eternityBuyer.limit = new Decimal(player.eternityBuyer.limit)
  player.realityBuyer.rm = new Decimal(player.realityBuyer.rm)
  player.eternityChallGoal = new Decimal(player.eternityChallGoal)
  player.replicanti.amount = new Decimal(player.replicanti.amount)

  player.dilation.tachyonParticles = new Decimal(player.dilation.tachyonParticles)
  player.dilation.dilatedTime = new Decimal(player.dilation.dilatedTime)
  player.dilation.totalTachyonParticles = new Decimal(player.dilation.totalTachyonParticles)
  player.dilation.nextThreshold = new Decimal(player.dilation.nextThreshold)

  player.reality.realityMachines = new Decimal(player.reality.realityMachines)

  for (let i = 0; i < player.reality.glyphs.active.length; i++) {
    let glyph = player.reality.glyphs.active[i]
    if (glyph.type == "power" && glyph.effects.mult !== undefined) {
      glyph.effects.mult = new Decimal(glyph.effects.mult)
    }
  }

  for (let i = 0; i < player.reality.glyphs.inventory.length; i++) {
    let glyph = player.reality.glyphs.inventory[i]
    if (glyph.type == "power" && glyph.effects.mult !== undefined) {
      glyph.effects.mult = new Decimal(glyph.effects.mult)
    }
  } 
  
}


function loadAutoBuyerSettings() {
  for (var i=0; i<9; i++) {
      document.getElementById("priority" + (i+1)).selectedIndex = player.autobuyers[i].priority-1
      if (i == 8 && player.autobuyers[i].target == 10) document.getElementById("toggleBtnTickSpeed").textContent = "Buys max"
      else if (i == 8 && player.autobuyers[i].target !== 10) document.getElementById("toggleBtnTickSpeed").textContent = "Buys singles"
      else if (player.autobuyers[i].target > 10) document.getElementById("toggleBtn" + (i+1)).textContent = "Buys until 10"
      else document.getElementById("toggleBtn" + (i+1)).textContent = "Buys singles"

  }
  document.getElementById("priority10").value = player.autobuyers[9].priority
  document.getElementById("priority11").value = player.autobuyers[10].priority
  document.getElementById("priority12").value = player.autobuyers[11].priority
  document.getElementById("overGalaxies").value = player.overXGalaxies
  document.getElementById("bulkDimboost").value = player.autobuyers[9].bulk
  document.getElementById("prioritySac").value = player.autoSacrifice.priority
  document.getElementById("bulkgalaxy").value = player.autobuyers[10].bulk
  document.getElementById("priority13").value = player.eternityBuyer.limit
  document.getElementById("priority14").value = player.realityBuyer.rm
  document.getElementById("priority15").value = player.realityBuyer.glyph

}

function set_save(name, saveId, value) {
	saves[saveId] = value;
    localStorage.setItem(name, btoa(JSON.stringify(getRootSaveObject(), function(k, v) { return (v === Infinity) ? "Infinity" : v; })));
}

function get_save(name) {
  try {
    return JSON.parse(atob(localStorage.getItem(name)), function(k, v) { return (v === Infinity) ? "Infinity" : v; });
  } catch(e) { console.log("Fuck IE", e); }
}

function getRootSaveObject() {
  return {
    current: currentSave,
    saves: saves
  };
}

setTimeout(drawPerkNetwork, 100)
setTimeout(onLoad, 100)<|MERGE_RESOLUTION|>--- conflicted
+++ resolved
@@ -17,179 +17,7 @@
 
 function onLoad() {
   if (player.totalmoney === undefined || isNaN(player.totalmoney)) player.totalmoney = player.money;
-<<<<<<< HEAD
   player = Object.assign(defaultStart, player) // This adds all the undefined properties to the save which are in player.js
-=======
-  if (player.options === undefined) {
-      player.options = {
-          scientific: false,
-          animationOn: true
-      }
-  }
-  if (player.options.invert === true) Theme.set("Inverted"); player.options.invert = undefined;
-  if (player.options.newsHidden === undefined) player.options.newsHidden = false;
-  if (player.options.noSacrificeConfirmation === undefined) player.options.noSacrificeConfirmation = false;
-  if (player.options.retryChallenge === undefined) player.options.retryChallenge = false;
-  if (player.options.showAllChallenges === undefined) player.options.showAllChallenges = false;
-  if (player.options.bulkOn === undefined) player.options.bulkOn = true
-  if (player.options.cloud === undefined) player.options.cloud = true
-  if (player.options.hotkeys === undefined) player.options.hotkeys = true
-  if (player.options.themes === undefined) player.options.themes = "Normal"
-  if (player.options.secretThemeKey === undefined) player.options.secretThemeKey = 0
-  if (player.achievements === undefined) player.achievements = [];
-  if (player.sacrificed === undefined) player.sacrificed = new Decimal(0);
-  if (player.infinityUpgrades === undefined) player.infinityUpgrades = [];
-  if (player.infinityPoints === undefined) player.infinityPoints = new Decimal(0);
-  if (player.infinitied === undefined) player.infinitied = 0;
-  if (player.totalTimePlayed === undefined) player.totalTimePlayed = 0;
-  if (player.bestInfinityTime === undefined) player.bestInfinityTime = 9999999999;
-  if (player.thisInfinityTime === undefined) player.thisInfinityTime = 9999999999;
-  if (player.galaxies === undefined) player.galaxies = 0;
-  if (player.lastUpdate === undefined) player.lastUpdate = new Date().getTime();
-  if (player.achPow === undefined) player.achPow = 1;
-  if (player.newsArray === undefined) player.newsArray = [];
-  if (player.chall2Pow === undefined) player.chall2Pow = 1;
-  if (player.chall3Pow === undefined) player.chall3Pow = 0.01;
-  if (player.challenges === undefined) player.challenges = []
-  if (player.currentChallenge === undefined) player.currentChallenge = ""
-  if (player.infinitied > 0 && !player.challenges.includes("challenge1")) player.challenges.push("challenge1")
-  if (player.matter === undefined) player.matter = new Decimal(0)
-  if (player.autobuyers === undefined) player.autobuyers = [1, 2, 3, 4, 5, 6, 7, 8, 9, 10, 11, 12]
-  if (player.costMultipliers === undefined) player.costMultipliers = [new Decimal(1e3), new Decimal(1e4), new Decimal(1e5), new Decimal(1e6), new Decimal(1e8), new Decimal(1e10), new Decimal(1e12), new Decimal(1e15)]
-  if (player.tickspeedMultiplier === undefined) player.tickspeedMultiplier = new Decimal(10)
-  if (player.partInfinityPoint === undefined) player.partInfinityPoint = 0
-  if (player.challengeTimes === undefined) player.challengeTimes = [600*60*24*31, 600*60*24*31, 600*60*24*31, 600*60*24*31, 600*60*24*31, 600*60*24*31, 600*60*24*31, 600*60*24*31, 600*60*24*31, 600*60*24*31, 600*60*24*31]
-  if (player.infchallengeTimes === undefined) player.infchallengeTimes = [600*60*24*31, 600*60*24*31, 600*60*24*31, 600*60*24*31, 600*60*24*31, 600*60*24*31, 600*60*24*31, 600*60*24*31]
-  if (player.lastTenRuns === undefined) player.lastTenRuns = [[600*60*24*31, 1], [600*60*24*31, 1], [600*60*24*31, 1], [600*60*24*31, 1], [600*60*24*31, 1], [600*60*24*31, 1], [600*60*24*31, 1], [600*60*24*31, 1], [600*60*24*31, 1], [600*60*24*31, 1]]
-  if (player.infMult === undefined) player.infMult = new Decimal(1)
-  if (player.infMultCost === undefined) player.infMultCost = new Decimal(100)
-  if (player.tickSpeedMultDecrease === undefined) player.tickSpeedMultDecrease = 10
-  if (player.tickSpeedMultDecreaseCost === undefined) player.tickSpeedMultDecreaseCost = 3e6
-  if (player.dimensionMultDecrease === undefined) player.dimensionMultDecrease = 10
-  if (player.dimensionMultDecreaseCost === undefined) player.dimensionMultDecreaseCost = 1e8
-  if (player.overXGalaxies === undefined) player.overXGalaxies = 10;
-  if (player.partInfinitied === undefined) player.partInfinitied = 0
-  if (player.spreadingCancer === undefined) player.spreadingCancer = 0
-  if (player.postC4Tier === undefined) player.postC4Tier = 0
-  if (player.postC3Reward === undefined) player.postC3Reward = new Decimal(1)
-  if (player.offlineProd === undefined) player.offlineProd = 0
-  if (player.offlineProdCost === undefined) player.offlineProdCost = 1e7
-  if (player.autoSacrifice === undefined) player.autoSacrifice = 1
-  if (player.postChallUnlocked === undefined) player.postChallUnlocked = 0
-  if (player.infMultBuyer === undefined) player.infMultBuyer = false
-  if (player.autoCrunchMode === undefined) player.autoCrunchMode = "amount"
-  if (player.challengeTarget === undefined) {
-      player.challengeTarget = 0
-      if (player.currentChallenge != "") player.challengeTarget = Number.MAX_VALUE
-  }
-  if (player.lastTenEternities === undefined) player.lastTenEternities = [[600*60*24*31, 1], [600*60*24*31, 1], [600*60*24*31, 1], [600*60*24*31, 1], [600*60*24*31, 1], [600*60*24*31, 1], [600*60*24*31, 1], [600*60*24*31, 1], [600*60*24*31, 1], [600*60*24*31, 1]]
-  if (player.respec === undefined) player.respec = false
-  if (player.options.commas === undefined) player.options.commas = true
-  if (player.eternityChalls === undefined) player.eternityChalls = {}
-  if (player.eternityChallGoal === undefined) player.eternityChallGoal = new Decimal(Number.MAX_VALUE)
-  if (player.currentEternityChall === undefined) player.currentEternityChall = ""
-  if (player.eternityChallUnlocked === undefined) player.eternityChallUnlocked = 0
-  if (player.options.chart === undefined) player.options.chart = {}
-  if (player.options.chart.updateRate === undefined) player.options.chart.updateRate = 1000
-  if (player.options.chart.duration === undefined) player.options.chart.duration = 10
-  if (player.options.chart.warning === undefined) player.options.chart.warning = 0
-  if (player.options.chart.on === undefined) player.options.chart.on = false
-  if (player.options.chart.dips === undefined) player.options.chart.dips = true
-  if (player.etercreq === undefined) player.etercreq = 0
-  if (player.options.updateRate === undefined) player.options.updateRate = 50
-  if (player.eterc8ids === undefined) player.eterc8ids = 50
-  if (player.eterc8repl === undefined) player.eterc8repl = 40
-  if (player.infinitiedBank === undefined) player.infinitiedBank = 0
-  if (player.dimlife === undefined) player.dimlife = false
-  if (player.dead === undefined) player.dead = false
-  if (player.dilation === undefined) player.dilation = {}
-  if (player.dilation.studies === undefined) player.dilation.studies = []
-  if (player.dilation.active === undefined) player.dilation.active = false
-  if (player.dilation.tachyonParticles === undefined) player.dilation.tachyonParticles = new Decimal(0)
-  if (player.dilation.dilatedTime === undefined) player.dilation.dilatedTime = new Decimal(0)
-  if (player.dilation.totalTachyonParticles === undefined) player.dilation.totalTachyonParticles = new Decimal(0)
-  if (player.dilation.nextThreshold === undefined) player.dilation.nextThreshold = new Decimal(1000)
-  if (player.dilation.freeGalaxies === undefined) player.dilation.freeGalaxies = 0
-  if (player.dilation.upgrades === undefined) player.dilation.upgrades = []
-  if (player.dilation.rebuyables === undefined) player.dilation.rebuyables =  { 1: 0, 2: 0, 3: 0 }
-  if (player.timeDimension5 === undefined) player.timeDimension5 = {cost: new Decimal("1e2350"), amount: new Decimal(0), power: new Decimal(1), bought: 0 }
-  if (player.timeDimension6 === undefined) player.timeDimension6 = {cost: new Decimal("1e2650"), amount: new Decimal(0), power: new Decimal(1), bought: 0 }
-  if (player.timeDimension7 === undefined) player.timeDimension7 = {cost: new Decimal("1e3000"), amount: new Decimal(0), power: new Decimal(1), bought: 0 }
-  if (player.timeDimension8 === undefined) player.timeDimension8 = {cost: new Decimal("1e3350"), amount: new Decimal(0), power: new Decimal(1), bought: 0 }
-  if (player.why === undefined) player.why = 0
-  if (player.options.animations === undefined) player.options.animations = {floatingText: true, bigCrunch: true, eternity: true, tachyonParticles: true}
-  if (player.options.animations.reality === undefined) player.options.animations.reality = true;
-  if (player.options.confirmations === undefined) player.options.confirmations = {challenges: player.options.challConf, eternity: player.options.eternityconfirm, dilation: true, reality: true};
-  if (player.secretUnlocks === undefined) player.secretUnlocks = {painTimer: 0, why: player.why, fixed: "notyetfixed", dragging: 0, themes: []};
-  if (player.realTimePlayed === undefined) player.realTimePlayed = player.totalTimePlayed;
-  if (player.realities === undefined) player.realities = 0;
-  if (player.thisReality === undefined) player.thisReality = player.totalTimePlayed;
-  if (player.bestReality === undefined) player.bestReality = 999999999999;
-  if (player.lastTenRealities === undefined) player.lastTenRealities = [[60000*60*24*31, new Decimal(1), 0], [60000*60*24*31, new Decimal(1), 0], [60000*60*24*31, new Decimal(1), 0], [60000*60*24*31, new Decimal(1), 0], [60000*60*24*31, new Decimal(1), 0], [60000*60*24*31, new Decimal(1), 0], [60000*60*24*31, new Decimal(1), 0], [60000*60*24*31, new Decimal(1), 0], [60000*60*24*31, new Decimal(1), 0], [60000*60*24*31, new Decimal(1), 0]];
-  if (player.wormhole === undefined) {
-    player.wormhole = [{
-      speed: 60 * 60, // Seconds to fill
-      power: 180, // Multiplier from the wormhole
-      duration: 10, // How long it lasts.
-      phase: 0,
-      active: false,
-      unlocked: false,
-    },
-    {
-      speed: 60 * 6,
-      power: 90, 
-      duration: 7, 
-      phase: 0,
-      active: false,
-      unlocked: false,
-    },
-    {
-      speed: 6 * 6,
-      power: 45, 
-      duration: 4, 
-      phase: 0,
-      active: false,
-      unlocked: false,
-    }]
-    player.wormholePause = false
-  }
-  if (player.reality === undefined) {
-    player.reality = { 
-      realityMachines: new Decimal(0), 
-      glyphs: {
-        active: [], 
-        inventory: [], 
-        slots: 3, 
-        last: "",
-        sac: {
-          power: 0,
-          infinity: 0,
-          time: 0,
-          replication: 0,
-          dilation: 0
-        }
-      },
-      seed: Math.floor(Date.now() * Math.random()+1), 
-      rebuyables: {1: 0, 2: 0, 3: 0, 4: 0, 5: 0,}, 
-      upg: [], 
-      upgReqs: [null, true, true, true, true, true, 
-                false, false, false, false, false, 
-                false, false, false, false, false, 
-                false, false, false, false, false, 
-                false, false, false, false, false, 
-                false, false, false, false, false],
-      upgReqChecks: [false], 
-      automatorRows: 0, 
-      automatorCommands: [], 
-      perks: [],
-      respec: false,
-      tdbuyers: [false, false, false, false, false, false, false, false],
-      epmultbuyer: false,
-      pp: 0
-    };
-  }
-  if (player.ttbuyer === undefined) player.ttbuyer = false
->>>>>>> 52002ec1
   $("#ttautobuyer").text(player.ttbuyer ? "Automator: ON" : "Automator: OFF")
   
   if (player.autoEternityMode === undefined) player.autoEternityMode = "amount";
