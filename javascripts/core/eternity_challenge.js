--- conflicted
+++ resolved
@@ -158,25 +158,14 @@
     }
   }
 
-<<<<<<< HEAD
   requestStart() {
-    if (!Tab.challenges.eternity.isAvailable) return;
+    if (!Tab.challenges.eternity.isAvailable || this.isRunning) return;
     if (!player.options.confirmations.challenges) {
       this.start();
       return;
     }
     if (this.isUnlocked) {
     Modal.startEternityChallenge.show(this.id);
-=======
-  start(auto) {
-    if (!this.isUnlocked || this.isRunning) return false;
-    if (!auto && player.options.confirmations.challenges) {
-      const confirmation =
-        "You will start over with just your Time Studies, " +
-        "Eternity Upgrades and achievements. " +
-        "You need to reach a set IP with special conditions.";
-      if (!confirm(confirmation)) return false;
->>>>>>> 90b179e7
     }
   }
 
