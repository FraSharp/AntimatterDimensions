--- conflicted
+++ resolved
@@ -118,47 +118,6 @@
 }
 
 function secondSoftReset(forcedNDReset = false) {
-<<<<<<< HEAD
-    player.dimensionBoosts = 0;
-    player.galaxies = 0;
-    resetAntimatter();
-    softReset(0, forcedNDReset);
-    InfinityDimensions.resetAmount();
-    if (player.replicanti.unl)
-        player.replicanti.amount = new Decimal(1);
-    player.replicanti.galaxies = 0;
-    player.thisInfinityTime = 0;
-    player.thisInfinityLastBuyTime = 0;
-    player.thisInfinityRealTime = 0;
-    player.noEighthDimensions = true;
-    player.noSacrifices = true;
-    AchievementTimers.marathon2.reset();
-}
-
-function totalIPMult() {
-  if (Effarig.isRunning && Effarig.currentStage === EFFARIG_STAGES.INFINITY) {
-    return new Decimal(1);
-  }
-  let ipMult = new Decimal(1)
-    .times(player.IAP.IPMult)
-    .timesEffectsOf(
-      TimeStudy(41),
-      TimeStudy(51),
-      TimeStudy(141),
-      TimeStudy(142),
-      TimeStudy(143),
-      Achievement(85),
-      Achievement(93),
-      Achievement(116),
-      Achievement(125),
-      Achievement(141),
-      InfinityUpgrade.ipMult,
-      DilationUpgrade.ipMultDT,
-      GlyphEffect.ipMult
-    );
-  ipMult = ipMult.times(player.replicanti.amount.powEffectOf(AlchemyResource.exponential));
-  return ipMult;
-=======
   player.dimensionBoosts = 0;
   player.galaxies = 0;
   player.antimatter = Player.startingAM;
@@ -174,7 +133,6 @@
   player.noEighthDimensions = true;
   player.noSacrifices = true;
   AchievementTimers.marathon2.reset();
->>>>>>> 95fec761
 }
 
 class ChargedInfinityUpgradeState extends GameMechanicState {
@@ -248,7 +206,7 @@
     return new Decimal(1);
   }
   let ipMult = new Decimal(1)
-    .times(kongIPMult)
+    .times(player.IAP.IPMult)
     .timesEffectsOf(
       TimeStudy(41),
       TimeStudy(51),
