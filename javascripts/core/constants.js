--- conflicted
+++ resolved
@@ -1,12 +1,7 @@
-<<<<<<< HEAD
-const DIMENSION_COUNT = 8;
-const DISPLAY_NAMES = [null, "First", "Second", "Third", "Fourth", "Fifth", "Sixth", "Seventh", "Eighth"];
-=======
 "use strict";
 
 const DISPLAY_NAMES = [null, "First", "Second", "Third", "Fourth", "Fifth", "Sixth", "Seventh", "Eighth"];
 const SHORT_DISPLAY_NAMES = [null, "1st", "2nd", "3rd", "4th", "5th", "6th", "7th", "8th"];
->>>>>>> 45942a76
 
 const AutobuyerMode = {
   BUY_SINGLE: 1,
@@ -15,24 +10,6 @@
 };
 
 const AutoCrunchMode = {
-<<<<<<< HEAD
-  AMOUNT: "amount",
-  TIME: "time",
-  RELATIVE: "relative"
-};
-
-const AutoEternityMode = {
-  AMOUNT: "amount",
-  TIME: "time",
-  RELATIVE: "relative"
-};
-
-const AutoRealityMode = {
-  RM: "rm",
-  GLYPH: "glyph",
-  EITHER: "either",
-  BOTH: "both"
-=======
   AMOUNT: 0,
   TIME: 1,
   X_LAST: 2
@@ -49,7 +26,6 @@
   GLYPH: 2,
   EITHER: 3,
   BOTH: 4
->>>>>>> 45942a76
 };
 
 // Free tickspeed multiplier with TS171. Shared here because formatting glyph effects depends on it
@@ -100,19 +76,13 @@
   ALL: 1,
   RARITY_THRESHOLDS: 2,
   ADVANCED: 3,
-<<<<<<< HEAD
-=======
   ALCHEMY: 4  
->>>>>>> 45942a76
 }
 
 const AutoGlyphPickMode = {
   RANDOM: 0,
   RARITY: 1,
   ABOVE_SACRIFICE_THRESHOLD: 2,
-<<<<<<< HEAD
-}
-=======
 };
 
 const TimeStudyPath = {
@@ -126,7 +96,6 @@
   LIGHT: 7,
   DARK: 8
 };
->>>>>>> 45942a76
 
 // Use through Automator.Instructions; here to support creation of index by ID
 const _AutomatorInstructions = Object.freeze({
@@ -354,15 +323,9 @@
   },
 });
 
-<<<<<<< HEAD
-var _makeAutomatorInstructionsById = function() {
-  var ret={};
-  for (k in _AutomatorInstructions) {
-=======
 function _makeAutomatorInstructionsById() {
   const ret={};
   for (const k in _AutomatorInstructions) {
->>>>>>> 45942a76
     if (_AutomatorInstructions.hasOwnProperty(k)) {
       ret[_AutomatorInstructions[k].id] = _AutomatorInstructions[k];
     }
@@ -370,12 +333,6 @@
   return ret;
 }
 
-<<<<<<< HEAD
-const Automator = Object.freeze({
-  Instructions: _AutomatorInstructions,
-  InstructionsById: _makeAutomatorInstructionsById(),
-});
-=======
 const AutomatorInstructions = Object.freeze({
   Instructions: _AutomatorInstructions,
   InstructionsById: _makeAutomatorInstructionsById(),
@@ -403,5 +360,4 @@
   MULTIVERSAL: 18,
   UNPREDICTABILITY: 19,
   REALITY: 20,
-};
->>>>>>> 45942a76
+};