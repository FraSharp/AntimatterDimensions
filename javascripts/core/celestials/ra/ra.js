"use strict";

class RaPetState {
  /**
   * @abstract
   */
  get data() { throw NotImplementedCrash(); }

  /**
   * @abstract
   */
  get name() { throw NotImplementedCrash(); }

  /**
   * @abstract
   */
  get requiredUnlock() { throw NotImplementedCrash(); }

  get isUnlocked() {
    return this.requiredUnlock === undefined || Ra.has(this.requiredUnlock);
  }

  get level() {
    return this.data.level;
  }

  set level(value) {
    this.data.level = value;
  }

  get exp() {
    return this.data.exp;
  }

  set exp(value) {
    this.data.exp = value;
  }

  // The point of adjustedLevel is to effectively make the level used for the exp calculation scale upward like
  //    1, 2, 3, 4, 5, 7, 9, 11, 13, 15, 18, 21, ... , 50
  // or in other words, every 5 levels the increase-per-level in effective level increases by +1.  This increase
  // in scaling stops at level 20 because memories effectively get hardcapped via the glyph level hardcap there.
  get requiredExp() {
    if (this.level < 20) {
      const floor5 = Math.floor(this.level / 5);
      const adjustedLevel = 2.5 * floor5 * (floor5 + 1) + (this.level % 5) * (floor5 + 1);
      return Math.floor(4000 * Math.pow(1.18, adjustedLevel - 1));
    }
    if (this.level < 25) {
      return Math.floor(4000 * Math.pow(1.18, this.level + 30));
    }
    return Math.floor(4000 * Math.pow(1.18, 3 * this.level - 20));
  }

  addGainedExp() {
    if (!this.isUnlocked) return;
    this.addExp(this.gainedExp * (1 + simulatedRealityCount(false)));
  }

  get gainedExp() {
    const baseExp = Math.pow(2, gainedGlyphLevel().actualLevel / 500 - 10);
    return baseExp * this.expBoost;
  }

  get expBoost() {
    if (!this.isUnlocked) return 0;
    return this.expFormula(this.expBoostFactor);
  }

  get nextExpBoost() {
    if (!this.isUnlocked) return 0;
    return this.expFormula(this.nextExpBoostFactor);
  }

  /**
   * @abstract
   */
  get expBoostFactor() { throw NotImplementedCrash(); }

  /**
   * @abstract
   */
  set expBoostFactor(value) { throw NotImplementedCrash(); }

  /**
   * @abstract
   */
  get defaultBoostFactor() { throw NotImplementedCrash(); }

  /**
   * @abstract
   */
  get nextExpBoostFactor() { throw NotImplementedCrash(); }

  /**
   * @abstract
   */
  get color() { throw NotImplementedCrash(); }

  /**
   * @abstract
   */
  // eslint-disable-next-line no-unused-vars
  expFormula(factor) { throw NotImplementedCrash(); }

  updateExpBoost() {
    if (this.level < 3) return;
    this.expBoostFactor = this.nextExpBoostFactor;
  }

  addExp(exp) {
    this.exp += exp;
    while (this.exp >= this.requiredExp) {
      this.exp -= this.requiredExp;
      this.level++;
      GameUI.notify.success(`${this.name} has leveled up to level ${this.level}!`);
    }
  }

  reset() {
    this.data.level = 1;
    this.data.exp = 0;
    this.expBoostFactor = this.defaultBoostFactor;
  }
}

const Ra = {
  pets: {
    teresa: new class TeresaRaPetState extends RaPetState {
      get name() { return "Teresa"; }
      get data() { return player.celestials.ra.pets.teresa; }
      get requiredUnlock() { return undefined; }
      get expBoostFactor() { return this.data.lastEPGained; }
      set expBoostFactor(value) { this.data.lastEPGained = value; }
      get defaultBoostFactor() { return new Decimal(0); }
      get nextExpBoostFactor() { return new Decimal(player.eternityPoints); }
      get color() { return "#86ea84"; }

      expFormula(ep) {
        return Math.max(ep.log10() / 7e3, 1);
      }
    }(),
    effarig: new class EffarigRaPetState extends RaPetState {
      get name() { return "Effarig"; }
      get data() { return player.celestials.ra.pets.effarig; }
      get requiredUnlock() { return RA_UNLOCKS.EFFARIG_UNLOCK; }
      get expBoostFactor() { return this.data.lastGlyphCount; }
      set expBoostFactor(value) { this.data.lastGlyphCount = value; }
      get defaultBoostFactor() { return 5; }
      get nextExpBoostFactor() { return Glyphs.activeList.length; }
      get color() { return "#ea8585"; }

      expFormula(glyphCount) {
        return Math.pow(1.3, 5 - glyphCount);
      }
    }(),
    enslaved: new class EnslavedRaPetState extends RaPetState {
      get name() { return "Enslaved"; }
      get data() { return player.celestials.ra.pets.enslaved; }
      get requiredUnlock() { return RA_UNLOCKS.ENSLAVED_UNLOCK; }
      get expBoostFactor() { return this.data.lastTimeTaken; }
      set expBoostFactor(value) { this.data.lastTimeTaken = value; }
      get defaultBoostFactor() { return Number.MAX_VALUE; }
      get nextExpBoostFactor() { return player.thisReality; }
      get color() { return "#ead584"; }

      expFormula(milliseconds) {
        const seconds = TimeSpan.fromMilliseconds(milliseconds).totalSeconds;
        // This curve is 2x at 100, very steep below that (up to 10x at 1) and very shallow to 1x at 1e102
        return seconds < 100
          ? 40 / (4 + Math.max(0, Math.pow(Math.log10(seconds), 4)))
          : Math.max(1, 2.02 - Math.log10(seconds) / 100);
      }
    }(),
    v: new class VRaPetState extends RaPetState {
      get name() { return "V"; }
      get data() { return player.celestials.ra.pets.v; }
      get requiredUnlock() { return RA_UNLOCKS.V_UNLOCK; }
      get expBoostFactor() { return this.data.lastTTPurchased; }
      set expBoostFactor(value) { this.data.lastTTPurchased = value; }
      get defaultBoostFactor() { return 0; }
      get nextExpBoostFactor() { return TimeTheorems.totalPurchased(); }
      get color() { return "#f1aa7f"; }

      expFormula(theoremCount) {
        return Math.max(1, Math.pow(theoremCount / 50000, 0.9));
      }
    }()
  },
  // Dev/debug function for easier testing
  reset() {
    const data = player.celestials.ra;
    data.unlocks = [];
    data.run = false;
    data.charged = new Set();
    data.quoteIdx = 0;
    data.disCharge = false;
    data.peakGamespeed = 1;
    for (const pet of Ra.petList) pet.reset();
  },
  // Scans through all glyphs and fills base resources to the maximum allowed by the cap
  fillAlchemyResources() {
    const maxLevel = player.reality.glyphs.active
      .concat(player.reality.glyphs.inventory)
      .map(g => g.level)
      .max();
    for (const resource of AlchemyResources.base) {
      resource.amount = maxLevel;
    }
  },
  giveExp() {
    for (const pet of Ra.petList) pet.addGainedExp();
    this.checkForUnlocks();
  },
  checkForUnlocks() {
    for (const unl of Object.values(RA_UNLOCKS)) {
      if (unl.pet.level >= unl.level && !this.has(unl)) player.celestials.ra.unlocks.push(unl.id);
    }
    if (this.petList.every(pet => pet.level >= 20) && !this.has(RA_LAITELA_UNLOCK)) {
      player.celestials.ra.unlocks.push(24);
      MatterDimensions(1).amount = new Decimal(1);
    }
  },
  has(info) {
    return player.celestials.ra.unlocks.includes(info.id);
  },
  startRun() {
    player.celestials.ra.run = startRealityOver() || player.celestials.ra.run;
  },
  toggleMode() {
    player.celestials.ra.activeMode = !player.celestials.ra.activeMode;
  },
  updateExpBoosts() {
    for (const pet of Ra.petList) pet.updateExpBoost();
  },
  gamespeedDTMult() {
    if (!Ra.has(RA_UNLOCKS.PEAK_GAMESPEED)) return 1;
    return Math.max(Math.pow(Math.log10(player.celestials.ra.peakGamespeed) - 90, 3), 1);
  },
  // In some sense we're cheating here for the sake of balance since gamespeed has historically been hard to keep
  // under wraps.  So the way we buff gamespeed in a relatively controlled way here is by manually calculating a
  // sensible "maximum possible gamespeed" on top of the CURRENT black hole power based on a game state which is
  // slightly farther than the player will be when first unlocking this upgrade (hence the "magic numbers").  The
  // state in question is one with a glyph set with two time glyphs and effarig gamespeed pow + achievement pow
  // (due to V), all level 10k with celestial rarity, and Lv20 Enslaved + all achievements.  The boost is simply 2x
  // for any stored time at all if it's below this threshold, but will start scaling up at gamespeeds higher than this.
  // It should be a lot harder for this to cause an unchecked runaway since black hole scaling won't feed into this
  // upgrade's scaling.  There is also an eventual softcap of 1e10 just in case.  If I did the math correctly, the
  // speed boost should scale with (real time)^(effarig gamespeed pow) before the softcap and worse than that after.
  gamespeedStoredTimeMult() {
    let assumedBlackHoleBoost = 1;
    for (const blackHole of BlackHoles.list) {
      assumedBlackHoleBoost *= blackHole.power;
      assumedBlackHoleBoost *= Math.pow(GameDatabase.achievements.normal.length, 2.69);
    }
    const assumedTimeGlyphBoost = Math.pow(2.79, 2);
    const baselineGamespeed = Math.pow(assumedBlackHoleBoost * assumedTimeGlyphBoost, 1.22);
    const baselineStoredTime = Math.pow(baselineGamespeed, 1.2);
    const scaledStoredTime = player.celestials.enslaved.stored / baselineStoredTime;
    if (player.celestials.enslaved.stored === 0) return 1;
    const softcap = 1e10;
    if (scaledStoredTime > softcap) {
      return softcap * Math.pow(10, Math.pow(Math.log10(scaledStoredTime / softcap), 0.4));
    }
    return Math.max(2, scaledStoredTime);
  },
  // This gets widely used in lots of places since the relevant upgrade is "all forms of continuous non-dimension
  // production", which in this case is infinities, eternities, replicanti, dilated time, and time theorem generation.
  // It also includes the 1% IP time study, Teresa's 1% EP upgrade, and the charged RM generation upgrade. Note that
  // removing the hardcap of 10 may cause runaways.
  // It's almost certainly going to need to be rebalanced here after testing earlier Ra.
  theoremBoostFactor() {
    if (!Ra.has(RA_UNLOCKS.TT_BOOST)) return 0;
    return Math.min(10, Math.max(0, player.timestudy.theorem.pLog10() - 350) / 50);
  },
  get isRunning() {
    return player.celestials.ra.run;
  },
  get totalCharges() {
    return Math.min(12, Math.floor(Ra.pets.teresa.level / 2));
  },
  get chargesLeft() {
    return this.totalCharges - player.celestials.ra.charged.size;
  },
  get chargeUnlocked() {
    return V.has(V_UNLOCKS.RUN_UNLOCK_THRESHOLDS[1]) && Ra.pets.teresa.level > 1;
  }
};

/**
 * @type {RaPetState[]}
 */
Ra.petList = Object.values(Ra.pets);

const RA_UNLOCKS = {
  CHARGE: {
    id: 0,
    description: "Get Teresa to level 2",
    reward: "Unlock charging of Infinity upgrades",
    pet: Ra.pets.teresa,
    level: 2
  },
  TERESA_XP: {
    id: 1,
    description: "Get Teresa to level 3",
    reward: "Unlock Ra's Reality, boost Teresa memory gain based on EP reached",
    pet: Ra.pets.teresa,
    level: 3
  },
  EFFARIG_UNLOCK: {
    id: 2,
    description: "Get Teresa to level 5",
    reward: "Unlock Effarig memories",
    pet: Ra.pets.teresa,
    level: 5
  },
  AUTO_TP: {
    id: 3,
    description: "Get Teresa to level 10",
    reward: "Tachyon Particles are given immediately during dilation",
    pet: Ra.pets.teresa,
    level: 10
  },
  PERK_SHOP_INCREASE: {
    id: 4,
    description: "Get Teresa to level 15",
    reward: "Perk shop caps are raised",
    pet: Ra.pets.teresa,
    level: 15
  },
  LATER_DILATION: {
    id: 5,
    description: "Get Teresa to level 25",
    reward: "Unlock more dilation upgrades [unimplemented]",
    pet: Ra.pets.teresa,
    level: 25
  },
  IMPROVED_GLYPHS: {
    id: 6,
    description: "Get Effarig to level 2",
    reward: "Glyph rarity is increased and you gain more glyph choices",
    effect: {
      rarity: () => Ra.pets.effarig.level,
      choice: () => Math.floor(Ra.pets.effarig.level / 5),
    },
    pet: Ra.pets.effarig,
    level: 2
  },
  EFFARIG_XP: {
    id: 7,
    description: "Get Effarig to level 3",
    reward: "Boost Effarig memory gain based on glyph count in Ra's Reality",
    pet: Ra.pets.effarig,
    level: 3
  },
  ENSLAVED_UNLOCK: {
    id: 8,
    description: "Get Effarig to level 5",
    reward: "Unlock Enslaved memories",
    pet: Ra.pets.effarig,
    level: 5
  },
  GLYPH_EFFECT_COUNT: {
    id: 9,
    description: "Get Effarig to level 10",
    reward: "Glyphs always have 4 effects (Effarig glyphs can now have more)",
    pet: Ra.pets.effarig,
    level: 10
  },
  SHARD_LEVEL_BOOST: {
    id: 10,
    description: "Get Effarig to level 15",
    reward: "Glyph level is increased based on relic shards gained",
    effect: () => Math.pow(Math.log10(Math.max(Effarig.shardsGained, 1)), 2),
    pet: Ra.pets.effarig,
    level: 15
  },
  GLYPH_ALCHEMY: {
    id: 11,
    description: "Get Effarig to level 25",
    reward: "Unlock Glyph Alchemy",
    pet: Ra.pets.effarig,
    level: 25
  },
  IMPROVED_STORED_TIME: {
    id: 12,
    description: "Get Enslaved to level 2",
    reward: "Stored game time is amplified and stored real time is more efficient",
    effect: {
      gameTimeAmplification: () => 1 + Math.clampMax(Ra.pets.enslaved.level, 25) / 100,
      realTimeEfficiency: () => Ra.pets.enslaved.level / 50,
      realTimeCap: () => 1000 * 3600 * (Ra.pets.enslaved.level + Math.clampMin(Ra.pets.enslaved.level - 25, 0)) / 2,
    },
    pet: Ra.pets.enslaved,
    level: 2
  },
  ENSLAVED_XP: {
    id: 13,
    description: "Get Enslaved to level 3",
    reward: "Boost Enslaved memory gain based on game time in Ra's Reality",
    pet: Ra.pets.enslaved,
    level: 3
  },
  V_UNLOCK: {
    id: 14,
    description: "Get Enslaved to level 5",
    reward: "Unlock V memories",
    pet: Ra.pets.enslaved,
    level: 5
  },
  ADJUSTABLE_STORED_TIME: {
    id: 15,
    description: "Get Enslaved to level 10",
    reward: "Stored game time can be rate-adjusted and automatically released",
    pet: Ra.pets.enslaved,
    level: 10
  },
  PEAK_GAMESPEED: {
    id: 16,
    description: "Get Enslaved to level 15",
    reward: "Gain more dilated time based on peak game speed in each Reality",
    pet: Ra.pets.enslaved,
    level: 15
  },
  GAMESPEED_BOOST: {
    id: 17,
    description: "Get Enslaved to level 25",
    reward: "Game speed increases based on current stored time",
    pet: Ra.pets.enslaved,
    level: 25
  },
  MORE_ACHIEVEMENT: {
    id: 18,
    description: "Get V to level 2",
    reward: "Gain extra achievements for free (based on V level)",
    pet: Ra.pets.v,
    level: 2
  },
  V_XP: {
    id: 19,
    description: "Get V to level 3",
    reward: "Boost V memory gain based on purchased TT in Ra's Reality",
    pet: Ra.pets.v,
    level: 3
  },
  INSTANT_AUTOEC: {
    id: 20,
    description: "Get V to level 5",
    // This upgrade also starts the player off with Eternity upgrades immediately instead of after one eternity
    reward: "Auto-EC happens instantly and dilation is auto-unlocked at 17000 TT",
    pet: Ra.pets.v,
    level: 5
  },
  TT_BOOST: {
    id: 21,
    description: "Get V to level 10",
    reward: "Time Theorems boost all forms of continuous non-dimension production",
    effect: {
      ttGen: () => Math.pow(10, 5 * Ra.theoremBoostFactor()),
      eternity: () => Math.pow(10, 2 * Ra.theoremBoostFactor()),
      infinity: () => Math.pow(10, 15 * Ra.theoremBoostFactor()),
      replicanti: () => Math.pow(10, 20 * Ra.theoremBoostFactor()),
      dilatedTime: () => Math.pow(10, 3 * Ra.theoremBoostFactor()),
      autoPrestige: () => 1 + 2.4 * Ra.theoremBoostFactor()
    },
    pet: Ra.pets.v,
    level: 10
  },
  TT_ACHIEVEMENT: {
    id: 22,
    description: "Get V to level 15",
<<<<<<< HEAD
    reward: "ECs can now be completed up to 7 times [unimplemented, needs balancing?]",
    pet: Ra.pets.v,
    level: 15
=======
    reward: "Achievement multiplier applies to Time Theorem generation",
    requirement: () => Ra.pets.v.level >= 15,
    effect: () => Player.achievementPower.toNumber()
>>>>>>> b4f1b49c
  },
  SPACE_THEOREMS: {
    id: 23,
    description: "Get V to level 25",
    reward: "Unlock Space Theorems [unimplemented]",
    pet: Ra.pets.v,
    level: 25
  }
};

const RA_LAITELA_UNLOCK = {
  id: 24,
  description: "Get all celestials to level 20",
  reward: "Unlock Lai'tela, the Celestial of Dimensions",
};<|MERGE_RESOLUTION|>--- conflicted
+++ resolved
@@ -469,15 +469,10 @@
   TT_ACHIEVEMENT: {
     id: 22,
     description: "Get V to level 15",
-<<<<<<< HEAD
-    reward: "ECs can now be completed up to 7 times [unimplemented, needs balancing?]",
+    reward: "Achievement multiplier applies to Time Theorem generation",
+    effect: () => Player.achievementPower.toNumber(),
     pet: Ra.pets.v,
     level: 15
-=======
-    reward: "Achievement multiplier applies to Time Theorem generation",
-    requirement: () => Ra.pets.v.level >= 15,
-    effect: () => Player.achievementPower.toNumber()
->>>>>>> b4f1b49c
   },
   SPACE_THEOREMS: {
     id: 23,
