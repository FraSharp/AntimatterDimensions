"use strict";

const ENSLAVED_UNLOCKS = {
  FREE_TICKSPEED_SOFTCAP: {
    id: 0,
    price: TimeSpan.fromYears(1e35).totalMilliseconds,
    secondaryRequirement: () => true,
    description: () => `Increase the free tickspeed upgrade softcap by ${formatInt(1e5)}`,
  },
  RUN: {
    id: 1,
    price: TimeSpan.fromYears(1e40).totalMilliseconds,
    secondaryRequirement() {
      const hasLevelRequirement = player.bestGlyphLevel >= 5000;
      const hasRarityRequirement = strengthToRarity(
        Glyphs.activeList.concat(Glyphs.inventoryList).map(g => g.strength).max()) >= 100;
      return hasLevelRequirement && hasRarityRequirement;
    },
    description: () => `Unlock The Enslaved Ones' reality (requires
      a level ${formatInt(5000)} glyph and a rarity ${formatPercents(1, 1)} glyph)`,
  }
};

const Enslaved = {
  displayName: "Enslaved",
  boostReality: false,
  BROKEN_CHALLENGE_EXEMPTIONS: [1, 6, 9],
  ec6c10timeHint: false,
  nextTickDiff: 50,
  isReleaseTick: false,
  autoReleaseTick: 0,
  autoReleaseSpeed: 0,
  glyphLevelMin: 5000,
  currentBlackHoleStoreAmountPerMs: 0,
  tachyonNerf: 0.3,
  toggleStoreBlackHole() {
    if (this.maxQuoteIdx === 6) player.celestials.enslaved.maxQuotes += 3;
    player.celestials.enslaved.isStoring = !player.celestials.enslaved.isStoring;
    player.celestials.enslaved.isStoringReal = false;
    if (!Ra.has(RA_UNLOCKS.ADJUSTABLE_STORED_TIME)) {
      player.celestials.enslaved.storedFraction = 1;
    }
  },
  toggleStoreReal() {
    player.celestials.enslaved.isStoringReal = !player.celestials.enslaved.isStoringReal;
    player.celestials.enslaved.isStoring = false;
  },
  toggleAutoStoreReal() {
    player.celestials.enslaved.autoStoreReal = !player.celestials.enslaved.autoStoreReal;
  },
  get isStoringGameTime() {
    return player.celestials.enslaved.isStoring && !BlackHoles.arePaused;
  },
  get isStoringRealTime() {
    return player.celestials.enslaved.isStoringReal;
  },
  get storedRealTimeEfficiency() {
    return 0.7;
  },
  get storedRealTimeCap() {
    const addedCap = Ra.has(RA_UNLOCKS.IMPROVED_STORED_TIME)
      ? RA_UNLOCKS.IMPROVED_STORED_TIME.effect.realTimeCap()
      : 0;
    return 1000 * 3600 * 8 + addedCap;
  },
  get isAutoReleasing() {
    return player.celestials.enslaved.isAutoReleasing && !BlackHoles.areNegative;
  },
  storeRealTime() {
    const thisUpdate = Date.now();
    const diff = Math.max(thisUpdate - player.lastUpdate, 0);
    const efficiency = this.storedRealTimeEfficiency;
    const maxTime = this.storedRealTimeCap;
    player.celestials.enslaved.storedReal += diff * efficiency;
    if (player.celestials.enslaved.storedReal > maxTime) {
      player.celestials.enslaved.isStoringReal = false;
      player.celestials.enslaved.storedReal = maxTime;
    }
    player.lastUpdate = thisUpdate;
  },
  autoStoreRealTime(diffMs) {
    const maxGain = this.storedRealTimeCap - player.celestials.enslaved.storedReal;
    const used = Math.min(diffMs, Math.max(0, maxGain / this.storedRealTimeEfficiency));
    player.celestials.enslaved.storedReal += used * this.storedRealTimeEfficiency;
    player.lastUpdate += used;
    return diffMs - used;
  },
  canRelease(auto) {
    return !EternityChallenge(12).isRunning && !Laitela.isRunning && !(Enslaved.isRunning && auto);
  },
  // "autoRelease" should only be true when called with the Ra upgrade
  useStoredTime(autoRelease) {
<<<<<<< HEAD
    if (!this.canRelease(autoRelease)) return;
=======
    if (EternityChallenge(12).isRunning) return;
>>>>>>> b184f7dc
    if (this.maxQuoteIdx === 9) player.celestials.enslaved.maxQuotes += 4;
    player.minNegativeBlackHoleThisReality = 1;
    let release = player.celestials.enslaved.stored;
    if (Enslaved.isRunning) release = Enslaved.storedTimeInsideEnslaved(release);
    if (autoRelease) release *= 0.01;
    this.nextTickDiff = release;
    this.isReleaseTick = true;
    // Effective gamespeed from stored time assumes a "default" 50 ms update rate for consistency
    const effectiveGamespeed = release / 50;
    player.celestials.ra.peakGamespeed = Math.max(player.celestials.ra.peakGamespeed, effectiveGamespeed);
    this.autoReleaseSpeed = release / player.options.updateRate / 5;
    player.celestials.enslaved.stored *= autoRelease ? 0.99 : 0;
  },
  has(info) {
    return player.celestials.enslaved.unlocks.includes(info.id);
  },
  canBuy(info) {
    return player.celestials.enslaved.stored >= info.price && info.secondaryRequirement() && !this.has(info);
  },
  buyUnlock(info) {
    if (!this.canBuy(info)) return false;
    if (info.id === ENSLAVED_UNLOCKS.RUN.id) this.quotes.show(this.quotes.UNLOCK_RUN);
    player.celestials.enslaved.stored -= info.price;
    player.celestials.enslaved.unlocks.push(info.id);
    return true;
  },
  startRun() {
    player.options.retryCelestial = false;
    if (this.maxQuoteIdx === 13) player.celestials.enslaved.maxQuotes += 2;
    player.celestials.enslaved.run = startRealityOver() || player.celestials.enslaved.run;
    // Round to the nearest multiple of 2 to make the secret study hide
    player.secretUnlocks.secretTS += player.secretUnlocks.secretTS % 2;
    this.quotes.forget(this.quotes.EC6C10);
    this.ec6c10timeHint = false;
    this.quotes.show(this.quotes.START_RUN);
  },
  get isRunning() {
    return player.celestials.enslaved.run;
  },
  completeRun() {
    player.celestials.enslaved.completed = true;
    this.quotes.show(this.quotes.COMPLETE_REALITY);
  },
  get isCompleted() {
    return player.celestials.enslaved.completed;
  },
  get isUnlocked() {
    return EffarigUnlock.eternity.isUnlocked;
  },
  get realityBoostRatio() {
    const baseRealityBoostRatio = tempAmplifyToggle ? tempAmplifyFactor : 1;
    return Math.max(baseRealityBoostRatio, Math.floor(player.celestials.enslaved.storedReal /
      Math.max(1000, Time.thisRealityRealTime.totalMilliseconds)));
  },
  storedTimeInsideEnslaved(stored) {
    if (stored <= 1e3) return stored;
    return Math.pow(10, Math.pow(Math.log10(stored / 1e3), 0.55)) * 1e3;
  },
  showEC6C10Hint() {
    Enslaved.quotes.show(this.quotes.EC6C10);
  },
  get foundEC6C10() {
    return Enslaved.quotes.seen(this.quotes.EC6C10);
  },
  feelEternity() {
    if (!this.feltEternity) {
      this.feltEternity = true;
    Modal.message.show("Time in eternity will be scaled by number of eternities");
    }
  },
  get feltEternity() {
    return player.celestials.enslaved.feltEternity;
  },
  set feltEternity(value) {
    player.celestials.enslaved.feltEternity = value;
  },
  get tesseractCost() {
    return Tesseracts.costs[player.celestials.enslaved.tesseracts];
  },
  get nextDimCapIncrease() {
    return Tesseracts.increases[player.celestials.enslaved.tesseracts];
  },
  get canBuyTesseract() {
    return player.infinityPoints.gte(this.tesseractCost);
  },
  buyTesseract() {
    if (!this.canBuyTesseract) return;

    player.celestials.enslaved.totalDimCapIncrease += this.nextDimCapIncrease;
    player.celestials.enslaved.tesseracts++;
  },
  quotes: new CelestialQuotes("enslaved", {
    INITIAL: {
      id: 1,
      lines: [
        "A visitor? I haven’t had one... eons.",
        "I am... had a name. It’s been lost... to this place.",
        "The others... won't let me rest. I do their work with time...",
        "Watch myself grow... pass and die.",
        "Perhaps you... will break these chains... I will wait",
      ]
    },
    UNLOCK_RUN: {
      id: 2,
      lines: [
        "The others ... used me. Will use... or destroy you",
        "End my suffering ... power will be yours ... ",
      ]
    },
    START_RUN: {
      id: 3,
      lines: [
        "So little space... but no... prison... is perfect",
        "They squeezed... this reality... too tightly. Cracks appeared.",
        "Search... everywhere. I will help... where I can",
      ]
    },
    COMPLETE_REALITY: {
      id: 4,
      lines: [
        "All... fragments... clones... freed.",
        "I have given... tools... of my imprisoning. Use them...",
        "...",
        "Freedom from torture... is torture itself.",
      ]
    },
    EC6C10: CelestialQuotes.singleLine(
      5, "... did not ... underestimate you ..."
    ),
  }),
};


const Tesseracts = {
  costs: (function() {
    const costs = [Decimal.pow10(20e6), Decimal.pow10(40e6), Decimal.pow10(60e6), Decimal.pow10(120e6)];

    for (let i = 4; i < 31; i++) {
      // Array.reduce can't be used just for 4 elements
      const next = costs[i - 4]
                    .times(costs[i - 3])
                    .times(costs[i - 2])
                    .times(costs[i - 1]);
      costs.push(next);
    }

    return costs;
  }()),

  increases: (function() {
    const increases = [500e3, 500e3, 1e6];

    for (let i = 3; i < 31; i++) {
      // Array.reduce can't be used just for 4 elements
      const next = increases[i - 3] + increases[i - 2] + increases[i - 1];
      increases.push(next);
    }

    return increases;
  }())
};

EventHub.logic.on(GAME_EVENT.TAB_CHANGED, () => {
  if (Tab.celestials.enslaved.isOpen) Enslaved.quotes.show(Enslaved.quotes.INITIAL);
});<|MERGE_RESOLUTION|>--- conflicted
+++ resolved
@@ -90,11 +90,8 @@
   },
   // "autoRelease" should only be true when called with the Ra upgrade
   useStoredTime(autoRelease) {
-<<<<<<< HEAD
     if (!this.canRelease(autoRelease)) return;
-=======
     if (EternityChallenge(12).isRunning) return;
->>>>>>> b184f7dc
     if (this.maxQuoteIdx === 9) player.celestials.enslaved.maxQuotes += 4;
     player.minNegativeBlackHoleThisReality = 1;
     let release = player.celestials.enslaved.stored;
