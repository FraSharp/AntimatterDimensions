"use strict";

const Laitela = {
  get celestial() {
    return player.celestials.laitela;
  },
  handleMatterDimensionUnlocks() {
    for (let i = 1; i <= 3; i++) {
      const d = MatterDimension(i + 1);
      if (d.amount.eq(0) && this.matter.gte(d.adjustedStartingCost)) {
        d.amount = new Decimal(1);
        d.timeSinceLastUpdate = 0;
      }
    }
  },
  has(info) {
    // eslint-disable-next-line no-bitwise
    return Boolean(player.celestials.laitela.unlockBits & (1 << info.id));
  },
  canBuyUnlock(info) {
    if (this.matter.lt(info.price)) return false;
    return !this.has(info);
  },
  buyUnlock(info) {
    if (!this.canBuyUnlock) return false;
    this.matter = this.matter.minus(info.price);
    // eslint-disable-next-line no-bitwise
    player.celestials.laitela.unlockBits |= (1 << info.id);
    return true;
  },
  initializeRun() {
    clearCelestialRuns();
    this.celestial.run = true;
  },
  get isRunning() {
    return this.celestial.run;
  },
  get continuumActive() {
    // Make it unlock at Lai'tela unlock for now.
    return Ra.has(RA_UNLOCKS.RA_LAITELA_UNLOCK);
  },
  get matterExtraPurchaseFactor() {
    return (1 + Math.pow(Decimal.pLog10(this.celestial.maxMatter) /
      Math.log10(Number.MAX_VALUE), 0.8) * (1 + SingularityMilestone.continuumMult.effectValue) / 2);
  },
  get realityReward() {
    return Math.clampMin(Math.pow(100, player.celestials.laitela.difficultyTier) *
      Math.pow(360 / player.celestials.laitela.fastestCompletion, 2), 1);
  },
  // Note that entropy goes from 0 to 1, with 1 being completion
  get entropyGainPerSecond() {
    return Math.clamp(Math.pow(Currency.antimatter.value.log10() / 1e11, 2), 0, 100) / 100;
  },
  get maxAllowedDimension() {
    return 8 - player.celestials.laitela.difficultyTier;
  },
  get matter() {
    return this.celestial.matter;
  },
  set matter(x) {
    this.celestial.matter = x;
  },
  get darkMatterMultGain() {
    return Decimal.pow(this.matter.dividedBy(this.annihilationDMRequirement).plus(1).log10(), 1.5).toNumber();
  },
  get darkMatterMult() {
    return this.celestial.darkMatterMult;
  },
  get darkMatterMultRatio() {
    return (this.celestial.darkMatterMult + this.darkMatterMultGain) / this.celestial.darkMatterMult;
  },
  get annihilationDMRequirement() {
    return 1e20;
  },
  annihilate(force) {
    if (!force && this.matter.lt(this.annihilationDMRequirement)) return false;
    this.celestial.darkMatterMult += this.darkMatterMultGain;
    this.celestial.dimensions = this.celestial.dimensions.map(
      () => (
        {
          amount: new Decimal(0),
          intervalUpgrades: 0,
          powerDMUpgrades: 0,
          powerDEUpgrades: 0,
          timeSinceLastUpdate: 0,
          ascensionCount: 0
        }
      )
    );
    this.celestial.dimensions[0].amount = new Decimal(1);
    this.celestial.matter = new Decimal(0);
    this.celestial.darkEnergy = 0;
    return true;
  },
  tickDarkMatter(realDiff) {
    for (let i = 1; i <= 4; i++) {
      const d = MatterDimension(i);
      d.timeSinceLastUpdate += realDiff;
      if (d.interval < d.timeSinceLastUpdate) {
        const ticks = Math.floor(d.timeSinceLastUpdate / d.interval);
        const productionDM = d.amount.times(ticks).times(d.powerDM);
        if (i === 1) {
          player.celestials.laitela.matter = player.celestials.laitela.matter
            .plus(productionDM)
            .clampMax(Number.MAX_VALUE);
          player.celestials.laitela.maxMatter = player.celestials.laitela.maxMatter.max(
            player.celestials.laitela.matter);
        } else {
          MatterDimension(i - 1).amount = MatterDimension(i - 1).amount.plus(productionDM);
        }
        if (MatterDimension(i).amount.gt(0)) {
          player.celestials.laitela.darkEnergy =
            Math.clampMax(player.celestials.laitela.darkEnergy + ticks * d.powerDE, Number.MAX_VALUE);
        }
        d.timeSinceLastUpdate -= d.interval * ticks;
      }
    }
    if (SingularityMilestone.dim4Generation.isUnlocked) {
      MatterDimension(4).amount = MatterDimension(4).amount
        .plus(SingularityMilestone.dim4Generation.effectValue * realDiff / 1000);
    }
  },
  // Greedily buys the cheapest available upgrade until none are affordable
  maxAllDMDimensions(maxTier) {
    let cheapestPrice = new Decimal(0);
    // Note that _tier is 0-indexed, so calling with maxTier = 3 will buy up to and including DM3 for example
    const unlockedDimensions = MatterDimensionState.list.filter(d => d.amount.gt(0) && d._tier < maxTier);
    while (player.celestials.laitela.matter.gte(cheapestPrice)) {
      const sortedUpgradeInfo = unlockedDimensions
        .map(d => [
          [d.intervalCost, d.canBuyInterval, "interval", d._tier],
          [d.powerDMCost, d.canBuyPowerDM, "powerDM", d._tier],
          [d.powerDECost, d.canBuyPowerDE, "powerDE", d._tier]])
        .flat(1)
        .filter(a => a[1])
        .sort((a, b) => a[0].div(b[0]).log10())
        .map(d => [d[0], d[2], d[3]]);
      const cheapestUpgrade = sortedUpgradeInfo[0];
      if (cheapestUpgrade === undefined) break;
      cheapestPrice = cheapestUpgrade[0];
      switch (cheapestUpgrade[1]) {
        case "interval":
          MatterDimensionState.list[cheapestUpgrade[2]].buyInterval();
          break;
        case "powerDM":
          MatterDimensionState.list[cheapestUpgrade[2]].buyPowerDM();
          break;
        case "powerDE":
          MatterDimensionState.list[cheapestUpgrade[2]].buyPowerDE();
          break;
      }
    }
  },
  autobuyerLoop(realDiff) {
    const laitela = player.celestials.laitela;

    const interval = SingularityMilestone.darkAutobuyerSpeed.effectValue;
    laitela.darkAutobuyerTimer += realDiff / 1000;
    if (laitela.darkAutobuyerTimer >= interval) {
      if (laitela.automation.dimensions) {
        this.maxAllDMDimensions(SingularityMilestone.darkDimensionAutobuyers.effectValue);
      }
      if (laitela.automation.ascension) {
<<<<<<< HEAD
        for (let i = 1; i <= SingularityMilestone.autoAscend.effectValue; i++) {
=======
        for (let i = 1; i <= SingularityMilestone.darkDimensionAutobuyers.effectValue; i++) {
>>>>>>> 8cd3470b
          MatterDimension(i).ascend();
        }
      }
    }
    if (interval !== 0) laitela.darkAutobuyerTimer %= interval;

    if (this.darkMatterMultGain >= laitela.autoAnnihilationSetting && this.darkMatterMult > 1 &&
      laitela.automation.annihilation) {
        this.annihilate();
    }

<<<<<<< HEAD
    if (Singularity.capIsReached && laitela.automation.singularity) {
      laitela.secondsSinceReachedSingularity += realDiff / 1000;
      if (laitela.secondsSinceReachedSingularity >= SingularityMilestone.autoCondense.effectValue) {
        Singularity.perform();
      }
=======
    if (Singularity.capIsReached && laitela.automation.singularity && 
      laitela.darkEnergy / Singularity.cap >= SingularityMilestone.autoCondense.effectValue) {
        Singularity.perform();
>>>>>>> 8cd3470b
    }
  },
  reset() {
    this.annihilate(true);
    this.celestial.darkMatterMult = 1;
    this.celestial.maxMatter = new Decimal(0);
    this.celestial.fastestCompletion = 3600;
    this.celestial.difficultyTier = 0;
  }
};<|MERGE_RESOLUTION|>--- conflicted
+++ resolved
@@ -161,11 +161,7 @@
         this.maxAllDMDimensions(SingularityMilestone.darkDimensionAutobuyers.effectValue);
       }
       if (laitela.automation.ascension) {
-<<<<<<< HEAD
-        for (let i = 1; i <= SingularityMilestone.autoAscend.effectValue; i++) {
-=======
         for (let i = 1; i <= SingularityMilestone.darkDimensionAutobuyers.effectValue; i++) {
->>>>>>> 8cd3470b
           MatterDimension(i).ascend();
         }
       }
@@ -177,17 +173,9 @@
         this.annihilate();
     }
 
-<<<<<<< HEAD
-    if (Singularity.capIsReached && laitela.automation.singularity) {
-      laitela.secondsSinceReachedSingularity += realDiff / 1000;
-      if (laitela.secondsSinceReachedSingularity >= SingularityMilestone.autoCondense.effectValue) {
-        Singularity.perform();
-      }
-=======
     if (Singularity.capIsReached && laitela.automation.singularity && 
       laitela.darkEnergy / Singularity.cap >= SingularityMilestone.autoCondense.effectValue) {
         Singularity.perform();
->>>>>>> 8cd3470b
     }
   },
   reset() {
