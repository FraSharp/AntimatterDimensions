--- conflicted
+++ resolved
@@ -4,18 +4,6 @@
   get celestial() {
     return player.celestials.laitela;
   },
-<<<<<<< HEAD
-  handleMatterDimensionUnlocks() {
-    for (let i = 1; i <= 3; i++) {
-      const d = MatterDimension(i + 1);
-      if (d.amount.eq(0) && Currency.darkMatter.gte(d.adjustedStartingCost)) {
-        d.amount = DC.D1;
-        d.timeSinceLastUpdate = 0;
-      }
-    }
-  },
-=======
->>>>>>> 39f79d81
   get darkEnergyPerSecond() {
     return Array.range(1, 4)
       .map(n => MatterDimension(n))
@@ -27,30 +15,6 @@
     // eslint-disable-next-line no-bitwise
     return Boolean(player.celestials.laitela.unlockBits & (1 << info.id));
   },
-<<<<<<< HEAD
-  get raLevelRequirement() {
-    return 100;
-  },
-  get realityGlyphLevelRequirement() {
-    return 25000;
-  },
-  get realityMachineCost() {
-    return DC.E2000;
-  },
-  get canUnlock() {
-    return Ra.totalPetLevel >= this.raLevelRequirement &&
-      player.reality.glyphs.active.concat(player.reality.glyphs.inventory).filter(
-        x => x.type === "reality").map(x => x.level).max() >= this.realityGlyphLevelRequirement &&
-      Currency.realityMachines.gte(this.realityMachineCost);
-  },
-  unlock() {
-    if (!this.canUnlock) return false;
-    Currency.realityMachines.purchase(this.realityMachineCost);
-    MatterDimension(1).amount = DC.D1;
-    return true;
-  },
-=======
->>>>>>> 39f79d81
   get isUnlocked() {
     return ImaginaryUpgrade(15).isBought;
   },
@@ -131,11 +95,7 @@
     this.celestial.dimensions = this.celestial.dimensions.map(
       () => (
         {
-<<<<<<< HEAD
           amount: DC.D0,
-=======
-          amount: new Decimal(1),
->>>>>>> 39f79d81
           intervalUpgrades: 0,
           powerDMUpgrades: 0,
           powerDEUpgrades: 0,
@@ -144,10 +104,6 @@
         }
       )
     );
-<<<<<<< HEAD
-    this.celestial.dimensions[0].amount = DC.D1;
-=======
->>>>>>> 39f79d81
     Currency.darkMatter.reset();
     return true;
   },
