--- conflicted
+++ resolved
@@ -34,13 +34,8 @@
       id: 3,
       name: "Young Boy",
       description: "Get {value} Antimatter at Eternity Challenge 12.",
-<<<<<<< HEAD
-      values: [new Decimal("1e275000000"), new Decimal("1e300000000"), new Decimal("1e325000000"), new Decimal("1e350000000"), new Decimal("1e375000000"), new Decimal("1e400000000")],
+      values: ["1e275000000", "1e300000000", "1e325000000", "1e350000000", "1e375000000", "1e400000000"].map(v => new Decimal(v)),
       condition: x => EternityChallenge(12).isRunning && player.money.gte(x)
-=======
-      values: ["1e275000000", "1e300000000", "1e325000000", "1e350000000", "1e375000000", "1e400000000"].map(v => new Decimal(v)),
-      condition: (x) => player.currentEternityChall == "eterc12" && player.money.gte(x)
->>>>>>> 860879cc
     },
     {
       id: 4,
