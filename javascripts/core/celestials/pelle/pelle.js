import { DC } from "../../constants";
import { Currency } from "../../currency";
import { RebuyableMechanicState } from "../../game-mechanics/rebuyable";
import { GameMechanicState, SetPurchasableMechanicState } from "../../utils";
import zalgo from "./zalgo";
import { CelestialQuotes } from "../quotes.js";

const disabledMechanicUnlocks = {
  achievements: () => ({}),
  IPMults: () => ({}),
  EPMults: () => ({}),
  galaxies: () => ({}),
  InfinitiedMults: () => ({}),
  infinitiedGen: () => ({}),
  eternityGain: () => ({}),
  eternityMults: () => ({}),
  studies: () => ({}),
  EPgen: () => ({}),
  autoec: () => ({}),
  replicantiIntervalMult: () => ({}),
  tpMults: () => ({}),
  glyphs: () => !PelleRifts.famine.hasMilestone(0),
  V: () => ({}),
  singularity: () => ({}),
  continuum: () => ({}),
  alchemy: () => ({}),
  achievementMult: () => ({}),
  blackhole: () => ({}),
  effarig: () => ({}),
  imaginaryUpgrades: () => ({}),
  glyphsac: () => ({}),
  antimatterDimAutobuyer1: () => PelleUpgrade.antimatterDimAutobuyers1,
  antimatterDimAutobuyer2: () => PelleUpgrade.antimatterDimAutobuyers1,
  antimatterDimAutobuyer3: () => PelleUpgrade.antimatterDimAutobuyers1,
  antimatterDimAutobuyer4: () => PelleUpgrade.antimatterDimAutobuyers1,
  antimatterDimAutobuyer5: () => PelleUpgrade.antimatterDimAutobuyers2,
  antimatterDimAutobuyer6: () => PelleUpgrade.antimatterDimAutobuyers2,
  antimatterDimAutobuyer7: () => PelleUpgrade.antimatterDimAutobuyers2,
  antimatterDimAutobuyer8: () => PelleUpgrade.antimatterDimAutobuyers2,
  tickspeedAutobuyer: () => PelleUpgrade.tickspeedAutobuyer,
  dimBoostAutobuyer: () => PelleUpgrade.dimBoostAutobuyer,
  galaxyAutobuyer: () => PelleUpgrade.galaxyAutobuyer,
  timeTheoremAutobuyer: () => ({}),
  rupg10: () => ({}),
  dtMults: () => ({}),
  chargedInfinityUpgrades: () => ({}),
  alteration: () => ({}),
  timeTheorems: () => ({})
};

export const Pelle = {
  get displayName() {
    return Date.now() % 4000 > 500 ? "Pelle" : Pelle.modalTools.randomCrossWords("Pelle");
  },

  additionalEnd: 0,
<<<<<<< HEAD
  removeAdditionalEnd: false,
=======
  addAdditionalEnd: true,
>>>>>>> 7fe483a3

  get endState() {
    if (this.removeAdditionalEnd) return this.additionalEnd;
    return Math.max((Math.log10(player.celestials.pelle.records.totalAntimatter.plus(1).log10() + 1) - 8.7) /
      (Math.log10(9e15) - 8.7) + this.additionalEnd, 0);
  },

  get isUnlocked() {
    return ImaginaryUpgrade(25).isBought;
  },
  // This will check if a specific mechanic is disabled, like old PelleFlag(x).isActive,
  // Initially it will only have isDoomed check but we will have upgrades that let you get stuff back
  isDisabled(mechanic) {
    if (!this.isDoomed) return false;

    if (!mechanic) return true;
    if (!disabledMechanicUnlocks[mechanic]) {
      // eslint-disable-next-line
      console.error(`Mechanic ${mechanic} isn't present in the disabledMechanicUnlocks!`);
      return true;
    }

    const upgrade = disabledMechanicUnlocks[mechanic]();

    if (typeof upgrade === "boolean") {
      return upgrade;
    }

    return Boolean(!upgrade.canBeApplied);
  },

  get canArmageddon() {
    return this.remnantsGain >= 1;
  },

  armageddon(gainStuff) {
    if (!this.canArmageddon && gainStuff) return;
    EventHub.dispatch(GAME_EVENT.ARMAGEDDON_BEFORE, gainStuff);
    if (gainStuff) {
      this.cel.remnants += this.remnantsGain;
    }
    finishProcessReality({ reset: true, armageddon: true });
    disChargeAll();
    this.cel.armageddonDuration = 0;
    EventHub.dispatch(GAME_EVENT.ARMAGEDDON_AFTER, gainStuff);
  },

  gameLoop(diff) {
    if (this.removeAdditionalEnd) {
      if (this.additionalEnd > 0) {
        this.additionalEnd -= Math.min(diff, 50) / 500;
        if (this.additionalEnd < 0) {
          this.additionalEnd = 0;
          this.removeAdditionalEnd = false;
        }
      }
    }
    if (this.isDoomed) {
      this.cel.armageddonDuration += diff;
      Currency.realityShards.add(this.realityShardGainPerSecond.times(diff).div(1000));
      const milestoneStates =
        PelleRifts.all.mapToObject(x => x.config.key, x => x.milestones.map((m, mId) => x.hasMilestone(mId)));
      PelleRifts.all.forEach(r => r.fill(diff));
<<<<<<< HEAD
      if (this.endState >= 1 && ui.$viewModel.modal.progressBar === undefined) {
        this.additionalEnd += Math.min(diff / 1000 / 20, 0.1);
      }
=======
      for (const riftKey in milestoneStates) {
        const rift = PelleRifts[riftKey];
        for (const milestoneIdx in rift.milestones) {
          const previousMilestoneState = milestoneStates[riftKey][milestoneIdx];
          rift.updateMilestones(milestoneIdx, previousMilestoneState);
        }
      }
      if (this.endState >= 1 && Pelle.addAdditionalEnd) this.additionalEnd += Math.min(diff / 1000 / 20, 0.1);
>>>>>>> 7fe483a3
    }
  },

  get cel() {
    return player.celestials.pelle;
  },

  get isDoomed() {
    return this.cel.doomed;
  },

  get currentArmageddonDuration() {
    return this.cel.armageddonDuration;
  },

  get disabledAchievements() {
    return [143, 142, 141, 125, 118, 117, 111, 103, 92, 91, 76, 74, 65];
  },

  get uselessInfinityUpgrades() {
    return ["passiveGen", "ipMult", "infinitiedGeneration"];
  },

  get uselessTimeStudies() {
    const uselessTimeStudies = [32, 41, 51, 61, 62, 121, 122, 123, 141, 142, 143, 192, 213];
    if (PelleUpgrade.replicantiGalaxyNoReset.canBeApplied) uselessTimeStudies.push(33);
    return uselessTimeStudies;
  },

  get disabledRUPGs() {
    return [1, 2, 3, 4, 5, 6, 7, 8, 9, 10, 11, 12, 13, 14, 15, 19, 20, 22, 23, 24];
  },

  get uselessPerks() {
    return [10, 12, 13, 14, 15, 16, 17, 30, 40, 41, 42, 43, 44, 45, 46, 51, 53,
<<<<<<< HEAD
      60, 61, 62, 80, 81, 82, 83, 100, 105, 106, 201, 202, 203, 204];
=======
      60, 61, 62, 80, 81, 82, 83, 100, 105, 106];
>>>>>>> 7fe483a3
  },

  // Glyph effects are controlled through other means, but are also enumerated here for accessing to improve UX. Note
  // that this field is NEGATED, describing an effect allowlist instead of a blocklist, as most of the effects are
  // already disabled by virtue of the glyph type being unequippable and many of the remaining ones are also disabled.
  get enabledGlyphEffects() {
    return ["timepow", "timespeed", "timeshardpow",
      "dilationpow", "dilationgalaxyThreshold",
      "replicationpow",
      "powerpow", "powermult", "powerdimboost", "powerbuy10",
      "infinitypow", "infinityrate",
      "companiondescription", "companionEP"];
  },

  get specialGlyphEffect() {
    const isUnlocked = this.isDoomed && PelleRifts.chaos.hasMilestone(1);
    let description;
    switch (Pelle.activeGlyphType) {
      case "infinity":
        description = "Infinity Point gain {value} (based on current IP)";
        break;
      case "time":
        description = "Eternity Point gain {value} (based on current EP)";
        break;
      case "replication":
        description = "Replication speed {value} (based on Famine)";
        break;
      case "dilation":
        description = "Dilated Time gain {value} (based on Tachyon Galaxies)";
        break;
      case "power":
        description = `Galaxies are ${formatPercents(0.02)} stronger`;
        break;
      case "companion":
        description = `You feel ${formatPercents(0.34)} better`;
        break;
      default:
        description = "No glyph equipped!";
        break;
    }
    const isActive = type => isUnlocked && this.activeGlyphType === type;
    return {
      isUnlocked,
      description,
      infinity: (isActive("infinity") && player.challenge.eternity.current <= 8)
        ? Currency.infinityPoints.value.pow(0.2)
        : DC.D1,
      time: isActive("time")
        ? Currency.eternityPoints.value.plus(1).pow(0.3)
        : DC.D1,
      replication: isActive("replication")
        ? 10 ** 53 ** (PelleRifts.famine.percentage)
        : 1,
      dilation: isActive("dilation")
        ? Decimal.pow(player.dilation.totalTachyonGalaxies, 1.5).max(1)
        : DC.D1,
      power: isActive("power")
        ? 1.02
        : 1,
      companion: isActive("companion")
        ? 1.34
        : 1,
      isScaling: () => ["infinity", "time", "replication", "dilation"].includes(this.activeGlyphType),
    };
  },

  get uselessRaMilestones() {
    return [0, 1, 15, 18, 19, 21];
  },

  get remnantRequirementForDilation() {
    return 3.8e7;
  },

  get canDilateInPelle() {
    return this.cel.remnants >= this.remnantRequirementForDilation;
  },

  get remnantsGain() {
    let am = this.cel.records.totalAntimatter.plus(1).log10();
    let ip = this.cel.records.totalInfinityPoints.plus(1).log10();
    let ep = this.cel.records.totalEternityPoints.plus(1).log10();

    if (PelleStrikes.dilation.hasStrike) {
      am *= 500;
      ip *= 10;
      ep *= 5;
    }

    const gain = (
      (Math.log10(am + 2) + Math.log10(ip + 2) + Math.log10(ep + 2)) / 1.64
    ) ** 7.5;

    return gain < 1 ? gain : Math.floor(gain - this.cel.remnants);
  },

  realityShardGain(remnants) {
    return Decimal.pow(10, remnants ** (1 / 7.5) * 4).minus(1).div(1e3);
  },

  get realityShardGainPerSecond() {
    return this.realityShardGain(this.cel.remnants);
  },

  get nextRealityShardGain() {
    return this.realityShardGain(this.remnantsGain + this.cel.remnants);
  },

  // Calculations assume this is in units of proportion per second (eg. 0.03 is 3% drain per second)
  get riftDrainPercent() {
    return 0.03;
  },

  get glyphMaxLevel() {
    return PelleRebuyableUpgrade.glyphLevels.effectValue;
  },

  get glyphStrength() {
    return 1;
  },

  antimatterDimensionMult(x) {
    return Decimal.pow(10, Math.log10(x + 1) + x ** 5.1 / 1e3 + 4 ** x / 1e19);
  },

  get activeGlyphType() {
    return Glyphs.active.filter(Boolean)[0]?.type;
  },

  get hasGalaxyGenerator() {
    return player.celestials.pelle.galaxyGenerator.unlocked;
  },

  // Transition text from "from" to "to", stage is 0-1, 0 is fully "from" and 1 is fully "to"
  // Also adds more zalgo the bigger the stage
  transitionText(from, to, stage = 0) {
    const len = (from.length * (1 - stage) + to.length * stage);
    const toInterval = len * (1 - stage);
    let req = toInterval;
    let str = "";
    for (let i = 0; i < len; i++) {
      if (i >= req) {
        const idx = Math.floor(i * (to.length / len));
        str += to[idx];
        req += toInterval;
      } else {
        const idx = Math.floor(i * (from.length / len));
        str += from[idx];
      }
    }
    return zalgo(str, Math.floor(stage ** 2 * 7));
  },

  endTabNames: "End Is Nigh Destruction Is Imminent Help Us Good Bye".split(" "),

  symbol: "♅",

  modalTools: {
    bracketOrder: ["()", "[]", "{}", "<>", "||"],
    wordCycle(x) {
      const list = x.split("-");
      const len = list.length;
      const maxWordLen = list.reduce((acc, str) => Math.max(acc, str.length), 0);
      const tick = Math.floor(Date.now() / 200) % (len * 5);
      const largeTick = Math.floor(tick / 5);
      const bP = this.bracketOrder[largeTick];
      let v = list[largeTick];
      if (tick % 5 < 1 || tick % 5 > 3) {
        v = this.randomCrossWords(v);
      }
      // Stands for Bracket Pair.
      const space = (maxWordLen - v.length) / 2;
      return bP[0] + ".".repeat(Math.floor(space)) + v + ".".repeat(Math.ceil(space)) + bP[1];
    },
    randomCrossWords(str) {
      const x = str.split("");
      for (let i = 0; i < x.length / 1.7; i++) {
        const randomIndex = Math.floor(this.predictableRandom(Math.floor(Date.now() / 500) % 964372 + i) * x.length);
        // .splice should return the deleted index.
        x[randomIndex] = this.randomSymbol;
      }
      return x.join("");
    },
    predictableRandom(x) {
      let start = Math.pow(x % 97, 4.3) * 232344573;
      const a = 15485863;
      const b = 521791;
      start = (start * a) % b;
      for (let i = 0; i < (x * x) % 90 + 90; i++) {
        start = (start * a) % b;
      }
      return start / b;
    },
    celCycle(x) {
      //                                   Gets trailing number and removes it
      const cels = x.split("-").map(cel => [parseInt(cel, 10), cel.replace(/\d+/u, "")]);
      const totalTime = cels.reduce((acc, cel) => acc + cel[0], 0);
      let tick = (Date.now() / 100) % totalTime;
      let index = -1;
      while (tick >= 0 && index < cels.length - 1) {
        index++;
        tick -= cels[index][0];
      }
      return `<!${cels[index][1]}!>`;
    },
    get randomSymbol() {
      return String.fromCharCode(Math.floor(Math.random() * 50) + 192);
    }
  },
  quotes: new CelestialQuotes("pelle", (function() {
    const wc = function(x) {
      return Pelle.modalTools.wordCycle.bind(Pelle.modalTools)(x);
    };
    const cc = function(x) {
      return Pelle.modalTools.celCycle.bind(Pelle.modalTools)(x);
    };
    const p = function(line) {
      if (!line.includes("[") && !line.includes("<")) return line;

      const sep = "  ---TEMPSEPERATOR---  ";
      const ops = [];
      for (let i = 0; i < line.length; i++) {
        if (line[i] === "[") ops.push(wc);
        else if (line[i] === "<") ops.push(cc);
      }
      let l = line.replace("[", sep).replace("]", sep);
      l = l.replace("<", sep).replace(">", sep).split(sep);
      return () => l.map((v, x) => ((x % 2) ? ops[x / 2 - 0.5](v) : v)).join("");
    };

    const quotesObject = {};
    let iterator = 0;
    for (const i in GameDatabase.celestials.pelle.quotes) {
      iterator++;
      quotesObject[i] = {
        id: iterator,
        lines: GameDatabase.celestials.pelle.quotes[i].map(x => p(x))
      };
    }
    return quotesObject;
  }())),
  hasQuote(x) {
    return player.celestials.pelle.quotes.includes(x);
  },
};

EventHub.logic.on(GAME_EVENT.ARMAGEDDON_AFTER, () => {
  if (Currency.remnants.gte(1)) {
    Pelle.quotes.show(Pelle.quotes.ARM);
  }
});
EventHub.logic.on(GAME_EVENT.PELLE_STRIKE_UNLOCKED, () => {
  if (PelleStrikes.infinity.hasStrike) {
    Pelle.quotes.show(Pelle.quotes.STRIKE_1);
  }
  if (PelleStrikes.powerGalaxies.hasStrike) {
    Pelle.quotes.show(Pelle.quotes.STRIKE_2);
  }
  if (PelleStrikes.eternity.hasStrike) {
    Pelle.quotes.show(Pelle.quotes.STRIKE_3);
  }
  if (PelleStrikes.ECs.hasStrike) {
    Pelle.quotes.show(Pelle.quotes.STRIKE_4);
  }
  if (PelleStrikes.dilation.hasStrike) {
    Pelle.quotes.show(Pelle.quotes.STRIKE_5);
  }
});

export class RebuyablePelleUpgradeState extends RebuyableMechanicState {

  get hasCustomCurrency() {
    return Boolean(this.config.currency);
  }

  get currency() {
    return this.hasCustomCurrency ? this.config.currency() : Currency.realityShards;
  }

  get boughtAmount() {
    return player.celestials.pelle.rebuyables[this.id];
  }

  set boughtAmount(value) {
    player.celestials.pelle.rebuyables[this.id] = value;
  }

  get cost() {
    return this.config.cost();
  }

  get isCapped() {
    return this.config.cap ? this.boughtAmount >= this.config.cap : false;
  }

  get isAffordable() {
    if (!this.hasCustomCurrency) return this.currency.gte(this.cost);

    return this.cost.lte(this.currency.value);
  }

  get isCustomEffect() { return true; }

  get effectValue() {
    return this.config.effect(this.boughtAmount);
  }

  purchase() {
    if (this.hasCustomCurrency) {
      if (!this.canBeBought) return false;
      if (this.currency.value instanceof Decimal) {
        this.currency.value = this.currency.value.minus(this.cost);
      } else {
        this.currency.value -= this.cost.toNumber();
      }
      this.boughtAmount++;
      this.onPurchased();
      GameUI.update();
      return true;
    }

    const purchaseReturnValue = super.purchase();
    if (this.id === "glyphLevels") EventHub.dispatch(GAME_EVENT.GLYPHS_CHANGED);
    return purchaseReturnValue;
  }
}

export class PelleUpgradeState extends SetPurchasableMechanicState {

  get set() {
    return player.celestials.pelle.upgrades;
  }

  get currency() {
    return Currency.realityShards;
  }

  get description() {
    return this.config.description;
  }

  get cost() {
    return this.config.cost;
  }

  get isAvailableForPurchase() {
    return Pelle.isDoomed;
  }

}

export const PelleUpgrade = (function() {
  const db = GameDatabase.celestials.pelle.upgrades;
  const obj = {};
  Object.keys(db).forEach(key => {
    obj[key] = new PelleUpgradeState(db[key]);
  });
  return {
    all: Object.values(obj),
    ...obj
  };
}());

export const PelleRebuyableUpgrade = (function() {
  const upgradeDb = GameDatabase.celestials.pelle.rebuyables;
  const galaxyGeneratorDb = GameDatabase.celestials.pelle.galaxyGeneratorUpgrades;
  const upgrades = {}, galaxyGenerator = {};

  Object.keys(upgradeDb).forEach(key => {
    upgrades[key] = new RebuyablePelleUpgradeState(upgradeDb[key]);
  });

  Object.keys(galaxyGeneratorDb).forEach(key => {
    galaxyGenerator[key] = new RebuyablePelleUpgradeState(galaxyGeneratorDb[key]);
  });

  return {
    all: Object.values(upgrades),
    galaxyGenerator: Object.values(galaxyGenerator),
    ...upgrades,
    ...galaxyGenerator
  };
}());

class PelleStrikeState extends GameMechanicState {
  constructor(config) {
    super(config);
    if (this.id < 0 || this.id > 31) throw new Error(`Id ${this.id} out of bit range`);
  }

  get hasStrike() {
    // eslint-disable-next-line no-bitwise
    return Boolean(player.celestials.pelle.progressBits & (1 << this.id));
  }

  get requirement() {
    const x = this._config.requirementDescription;
    return typeof x === "function" ? x() : x;
  }

  get penalty() {
    const x = this._config.penaltyDescription;
    return typeof x === "function" ? x() : x;
  }

  get reward() {
    const x = this._config.rewardDescription;
    return typeof x === "function" ? x() : x;
  }

  get rift() {
    return this._config.rift();
  }

  trigger() {
    if (!Pelle.isDoomed || this.hasStrike) return;
    this.unlockStrike();

    // If it's death, reset the records
    if (this.id === 5) {
      Pelle.cel.records.totalAntimatter = new Decimal("1e180000");
      Pelle.cel.records.totalInfinityPoints = new Decimal("1e60000");
      Pelle.cel.records.totalEternityPoints = new Decimal("1e400");
    }
  }

  unlockStrike() {
    GameUI.notify.strike(`You encountered a Pelle Strike: ${this.requirement}`);
    player.celestials.pelle.collapsed.rifts = false;
    Tab.celestials.pelle.show();
    // eslint-disable-next-line no-bitwise
    player.celestials.pelle.progressBits |= (1 << this.id);
    EventHub.dispatch(GAME_EVENT.PELLE_STRIKE_UNLOCKED);
  }
}

export const PelleStrikes = (function() {
  const db = GameDatabase.celestials.pelle.strikes;
  return {
    infinity: new PelleStrikeState(db.infinity),
    powerGalaxies: new PelleStrikeState(db.powerGalaxies),
    eternity: new PelleStrikeState(db.eternity),
    ECs: new PelleStrikeState(db.ECs),
    dilation: new PelleStrikeState(db.dilation),
    all: Object.keys(db).map(key => new PelleStrikeState(db[key]))
  };
}());

class RiftState extends GameMechanicState {
  get fillCurrency() {
    return this.config.currency();
  }

  get strike() {
    return this.config.strike();
  }

  get canBeApplied() {
    return this.strike.hasStrike;
  }

  get name() {
    return this.config.name;
  }

  get reducedTo() {
    return this.rift.reducedTo;
  }

  set reducedTo(value) {
    this.rift.reducedTo = value;
  }

  get rift() {
    return player.celestials.pelle.rifts[this.config.key];
  }

  get totalFill() {
    return this.rift.fill;
  }

  set totalFill(value) {
    this.rift.fill = value;
  }

  get isActive() {
    return this.rift.active;
  }

  get realPercentage() {
    return this.config.percentage(this.totalFill);
  }

  get spentPercentage() {
    return this.rift.percentageSpent || 0;
  }

  get percentage() {
    if (this.reducedTo > 1) return this.reducedTo;
    if (!this.config.spendable) return Math.min(this.realPercentage, this.reducedTo);
    return Math.min(this.config.percentage(this.totalFill) - this.spentPercentage, this.reducedTo);
  }

  get milestones() {
    return this.config.milestones;
  }

  get description() {
    return this.config.description;
  }

  get drainResource() {
    return this.config.drainResource;
  }

  get effects() {
    let effects = [this.config.baseEffect(this.effectValue)];
    effects = effects.concat(this.config.additionalEffects());
    return effects;
  }

  get isCustomEffect() { return true; }

  get effectValue() {
    return this.config.effect(this.config.percentageToFill(this.percentage));
  }

  get maxValue() {
    return this.config.percentageToFill(1 + this.spentPercentage);
  }

  get isMaxed() {
    return this.percentage >= 1;
  }

  hasMilestone(idx) {
    if (this.config.key === "pestilence" && PelleRifts.chaos.hasMilestone(0)) return true;
    return this.milestones[idx].requirement <= this.percentage;
  }

  updateMilestones(idx, previousState) {
    const currentState = this.hasMilestone(idx);
    if (previousState && !currentState) {
      this.milestones[idx].onUncomplete?.();
    } else if (currentState && !previousState) {
      this.milestones[idx].onComplete?.();
    }
  }

  toggle() {
    const active = PelleRifts.all.filter(r => r.isActive).length;
    if (!this.isActive && active === 2) GameUI.notify.error(`You can only have 2 rifts active at the same time!`);
    else this.rift.active = !this.rift.active;
  }

  fill(diff) {
    // The UI removes the fill button after 100%, so we need to turn it off here
    if (this.isActive && this.isMaxed) {
      this.rift.active = false;
      return;
    }
    if (!this.isActive || this.isMaxed) return;

    if (this.fillCurrency.value instanceof Decimal) {
      // Don't drain resources if you only have 1 of it.
      // This is in place due to the fix to replicanti below.
      if (this.fillCurrency.value.lte(1)) return;
      const afterTickAmount = this.fillCurrency.value.times((1 - Pelle.riftDrainPercent) ** (diff / 1000));
      const spent = this.fillCurrency.value.minus(afterTickAmount);
      // We limit this to 1 instead of 0 specifically for the case of replicanti; certain interactions with offline
      // time can cause it to drain to 0, where it gets stuck unless you reset it with some prestige
      this.fillCurrency.value = this.fillCurrency.value.minus(spent).max(1);
      this.totalFill = this.totalFill.plus(spent).min(this.maxValue);
    } else {
      const afterTickAmount = this.fillCurrency.value * (1 - Pelle.riftDrainPercent) ** (diff / 1000);
      const spent = this.fillCurrency.value - afterTickAmount;
      this.fillCurrency.value = Math.max(this.fillCurrency.value - spent, 0);
      this.totalFill = Math.clampMax(this.totalFill + spent, this.maxValue);
    }
    if (PelleRifts.famine.hasMilestone(0)) Glyphs.refreshActive();
  }
}

export const PelleRifts = (function() {
  const db = GameDatabase.celestials.pelle.rifts;

  const all = Object.keys(db).map(key => new RiftState(db[key]));
  return {
    famine: new RiftState(db.famine),
    pestilence: new RiftState(db.pestilence),
    chaos: new RiftState(db.chaos),
    war: new RiftState(db.war),
    death: new RiftState(db.death),
    all,
    totalMilestones: () => all.flatMap(r => r.milestones.filter((m, idx) => r.hasMilestone(idx))).length
  };
}());<|MERGE_RESOLUTION|>--- conflicted
+++ resolved
@@ -54,12 +54,7 @@
   },
 
   additionalEnd: 0,
-<<<<<<< HEAD
   removeAdditionalEnd: false,
-=======
-  addAdditionalEnd: true,
->>>>>>> 7fe483a3
-
   get endState() {
     if (this.removeAdditionalEnd) return this.additionalEnd;
     return Math.max((Math.log10(player.celestials.pelle.records.totalAntimatter.plus(1).log10() + 1) - 8.7) /
@@ -122,11 +117,9 @@
       const milestoneStates =
         PelleRifts.all.mapToObject(x => x.config.key, x => x.milestones.map((m, mId) => x.hasMilestone(mId)));
       PelleRifts.all.forEach(r => r.fill(diff));
-<<<<<<< HEAD
       if (this.endState >= 1 && ui.$viewModel.modal.progressBar === undefined) {
         this.additionalEnd += Math.min(diff / 1000 / 20, 0.1);
       }
-=======
       for (const riftKey in milestoneStates) {
         const rift = PelleRifts[riftKey];
         for (const milestoneIdx in rift.milestones) {
@@ -134,8 +127,6 @@
           rift.updateMilestones(milestoneIdx, previousMilestoneState);
         }
       }
-      if (this.endState >= 1 && Pelle.addAdditionalEnd) this.additionalEnd += Math.min(diff / 1000 / 20, 0.1);
->>>>>>> 7fe483a3
     }
   },
 
@@ -171,11 +162,7 @@
 
   get uselessPerks() {
     return [10, 12, 13, 14, 15, 16, 17, 30, 40, 41, 42, 43, 44, 45, 46, 51, 53,
-<<<<<<< HEAD
       60, 61, 62, 80, 81, 82, 83, 100, 105, 106, 201, 202, 203, 204];
-=======
-      60, 61, 62, 80, 81, 82, 83, 100, 105, 106];
->>>>>>> 7fe483a3
   },
 
   // Glyph effects are controlled through other means, but are also enumerated here for accessing to improve UX. Note
