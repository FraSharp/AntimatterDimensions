import { DC } from "../../constants";
import { Currency } from "../../currency";
import { RebuyableMechanicState } from "../../game-mechanics/rebuyable";
import { SetPurchasableMechanicState } from "../../utils";
import zalgo from "./zalgo";
import { CelestialQuotes } from "../quotes.js";

const disabledMechanicUnlocks = {
  achievements: () => ({}),
  IPMults: () => ({}),
  EPMults: () => ({}),
  galaxies: () => ({}),
  InfinitiedMults: () => ({}),
  infinitiedGen: () => ({}),
  eternityGain: () => ({}),
  eternityMults: () => ({}),
  studies: () => ({}),
  EPgen: () => ({}),
  autoec: () => ({}),
  replicantiIntervalMult: () => ({}),
  tpMults: () => ({}),
  glyphs: () => !PelleRifts.famine.milestones[0].canBeApplied,
  V: () => ({}),
  singularity: () => ({}),
  continuum: () => ({}),
  alchemy: () => ({}),
  achievementMult: () => ({}),
  blackhole: () => ({}),
  effarig: () => ({}),
  imaginaryUpgrades: () => ({}),
  glyphsac: () => ({}),
  antimatterDimAutobuyer1: () => PelleUpgrade.antimatterDimAutobuyers1,
  antimatterDimAutobuyer2: () => PelleUpgrade.antimatterDimAutobuyers1,
  antimatterDimAutobuyer3: () => PelleUpgrade.antimatterDimAutobuyers1,
  antimatterDimAutobuyer4: () => PelleUpgrade.antimatterDimAutobuyers1,
  antimatterDimAutobuyer5: () => PelleUpgrade.antimatterDimAutobuyers2,
  antimatterDimAutobuyer6: () => PelleUpgrade.antimatterDimAutobuyers2,
  antimatterDimAutobuyer7: () => PelleUpgrade.antimatterDimAutobuyers2,
  antimatterDimAutobuyer8: () => PelleUpgrade.antimatterDimAutobuyers2,
  tickspeedAutobuyer: () => PelleUpgrade.tickspeedAutobuyer,
  dimBoostAutobuyer: () => PelleUpgrade.dimBoostAutobuyer,
  galaxyAutobuyer: () => PelleUpgrade.galaxyAutobuyer,
  timeTheoremAutobuyer: () => ({}),
  rupg10: () => ({}),
  dtMults: () => ({}),
  chargedInfinityUpgrades: () => ({}),
  alteration: () => ({}),
  timeTheorems: () => ({})
};

export const Pelle = {
  symbol: "♅",

  get displayName() {
    return Date.now() % 4000 > 500 ? "Pelle" : Pelle.modalTools.randomCrossWords("Pelle");
  },

  additionalEnd: 0,
  removeAdditionalEnd: false,
  get endState() {
    if (this.removeAdditionalEnd) return this.additionalEnd;
    return Math.max((Math.log10(player.celestials.pelle.records.totalAntimatter.plus(1).log10() + 1) - 8.7) /
      (Math.log10(9e15) - 8.7) + this.additionalEnd, 0);
  },

  get isUnlocked() {
    return ImaginaryUpgrade(25).isBought;
  },
  // This will check if a specific mechanic is disabled, like old PelleFlag(x).isActive,
  // Initially it will only have isDoomed check but we will have upgrades that let you get stuff back
  isDisabled(mechanic) {
    if (!this.isDoomed) return false;

    if (!mechanic) return true;
    if (!disabledMechanicUnlocks[mechanic]) {
      // eslint-disable-next-line
      console.error(`Mechanic ${mechanic} isn't present in the disabledMechanicUnlocks!`);
      return true;
    }

    const upgrade = disabledMechanicUnlocks[mechanic]();

    if (typeof upgrade === "boolean") {
      return upgrade;
    }

    return Boolean(!upgrade.canBeApplied);
  },

  get canArmageddon() {
    return this.remnantsGain >= 1;
  },

  armageddon(gainStuff) {
    if (!this.canArmageddon && gainStuff) return;
    EventHub.dispatch(GAME_EVENT.ARMAGEDDON_BEFORE, gainStuff);
    if (gainStuff) {
      this.cel.remnants += this.remnantsGain;
    }
    finishProcessReality({ reset: true, armageddon: true });
    disChargeAll();
    this.cel.armageddonDuration = 0;
    EventHub.dispatch(GAME_EVENT.ARMAGEDDON_AFTER, gainStuff);
  },

  gameLoop(diff) {
    if (this.removeAdditionalEnd) {
      if (this.additionalEnd > 0) {
        this.additionalEnd -= Math.min(diff, 50) / 500;
        if (this.additionalEnd < 0) {
          this.additionalEnd = 0;
          this.removeAdditionalEnd = false;
        }
      }
    }
    if (this.isDoomed) {
      this.cel.armageddonDuration += diff;
      Currency.realityShards.add(this.realityShardGainPerSecond.times(diff).div(1000));
      PelleRifts.all.forEach(r => r.fill(diff));
<<<<<<< HEAD
      if (this.endState >= 1 && ui.$viewModel.modal.progressBar === undefined) {
        this.additionalEnd += Math.min(diff / 1000 / 20, 0.1);
      }
      for (const riftKey in milestoneStates) {
        const rift = PelleRifts[riftKey];
        for (const milestoneIdx in rift.milestones) {
          const previousMilestoneState = milestoneStates[riftKey][milestoneIdx];
          rift.updateMilestones(milestoneIdx, previousMilestoneState);
        }
      }
=======
      if (this.endState >= 1 && Pelle.addAdditionalEnd) this.additionalEnd += Math.min(diff / 1000 / 20, 0.1);
>>>>>>> a2a478b8
    }
  },

  get cel() {
    return player.celestials.pelle;
  },

  get isDoomed() {
    return this.cel.doomed;
  },

  get currentArmageddonDuration() {
    return this.cel.armageddonDuration;
  },

  get disabledAchievements() {
    return [143, 142, 141, 125, 118, 117, 111, 103, 92, 91, 76, 74, 65];
  },

  get uselessInfinityUpgrades() {
    return ["passiveGen", "ipMult", "infinitiedGeneration"];
  },

  get uselessTimeStudies() {
    const uselessTimeStudies = [32, 41, 51, 61, 62, 121, 122, 123, 141, 142, 143, 192, 213];
    if (PelleUpgrade.replicantiGalaxyNoReset.canBeApplied) uselessTimeStudies.push(33);
    return uselessTimeStudies;
  },

  get disabledRUPGs() {
    return [1, 2, 3, 4, 5, 6, 7, 8, 9, 10, 11, 12, 13, 14, 15, 19, 20, 22, 23, 24];
  },

  get uselessPerks() {
    return [10, 12, 13, 14, 15, 16, 17, 30, 40, 41, 42, 43, 44, 45, 46, 51, 53,
      60, 61, 62, 80, 81, 82, 83, 100, 105, 106, 201, 202, 203, 204];
  },

  // Glyph effects are controlled through other means, but are also enumerated here for accessing to improve UX. Note
  // that this field is NEGATED, describing an effect allowlist instead of a blocklist, as most of the effects are
  // already disabled by virtue of the glyph type being unequippable and many of the remaining ones are also disabled.
  get enabledGlyphEffects() {
    return ["timepow", "timespeed", "timeshardpow",
      "dilationpow", "dilationgalaxyThreshold",
      "replicationpow",
      "powerpow", "powermult", "powerdimboost", "powerbuy10",
      "infinitypow", "infinityrate",
      "companiondescription", "companionEP"];
  },

  get specialGlyphEffect() {
    const isUnlocked = this.isDoomed && PelleRifts.chaos.milestones[1].canBeApplied;
    let description;
    switch (Pelle.activeGlyphType) {
      case "infinity":
        description = "Infinity Point gain {value} (based on current IP)";
        break;
      case "time":
        description = "Eternity Point gain {value} (based on current EP)";
        break;
      case "replication":
        description = "Replication speed {value} (based on Famine)";
        break;
      case "dilation":
        description = "Dilated Time gain {value} (based on Tachyon Galaxies)";
        break;
      case "power":
        description = `Galaxies are ${formatPercents(0.02)} stronger`;
        break;
      case "companion":
        description = `You feel ${formatPercents(0.34)} better`;
        break;
      default:
        description = "No glyph equipped!";
        break;
    }
    const isActive = type => isUnlocked && this.activeGlyphType === type;
    return {
      isUnlocked,
      description,
      infinity: (isActive("infinity") && player.challenge.eternity.current <= 8)
        ? Currency.infinityPoints.value.pow(0.2)
        : DC.D1,
      time: isActive("time")
        ? Currency.eternityPoints.value.plus(1).pow(0.3)
        : DC.D1,
      replication: isActive("replication")
        ? 10 ** 53 ** (PelleRifts.famine.percentage)
        : 1,
      dilation: isActive("dilation")
        ? Decimal.pow(player.dilation.totalTachyonGalaxies, 1.5).max(1)
        : DC.D1,
      power: isActive("power")
        ? 1.02
        : 1,
      companion: isActive("companion")
        ? 1.34
        : 1,
      isScaling: () => ["infinity", "time", "replication", "dilation"].includes(this.activeGlyphType),
    };
  },

  get uselessRaMilestones() {
    return [0, 1, 15, 18, 19, 21];
  },

  get remnantRequirementForDilation() {
    return 3.8e7;
  },

  get canDilateInPelle() {
    return this.cel.remnants >= this.remnantRequirementForDilation;
  },

  get remnantsGain() {
    let am = this.cel.records.totalAntimatter.plus(1).log10();
    let ip = this.cel.records.totalInfinityPoints.plus(1).log10();
    let ep = this.cel.records.totalEternityPoints.plus(1).log10();

    if (PelleStrikes.dilation.hasStrike) {
      am *= 500;
      ip *= 10;
      ep *= 5;
    }

    const gain = (
      (Math.log10(am + 2) + Math.log10(ip + 2) + Math.log10(ep + 2)) / 1.64
    ) ** 7.5;

    return gain < 1 ? gain : Math.floor(gain - this.cel.remnants);
  },

  realityShardGain(remnants) {
    return Decimal.pow(10, remnants ** (1 / 7.5) * 4).minus(1).div(1e3);
  },

  get realityShardGainPerSecond() {
    return this.realityShardGain(this.cel.remnants);
  },

  get nextRealityShardGain() {
    return this.realityShardGain(this.remnantsGain + this.cel.remnants);
  },

  // Calculations assume this is in units of proportion per second (eg. 0.03 is 3% drain per second)
  get riftDrainPercent() {
    return 0.03;
  },

  get glyphMaxLevel() {
    return PelleUpgrade.glyphLevels.effectValue;
  },

  get glyphStrength() {
    return 1;
  },

  antimatterDimensionMult(x) {
    return Decimal.pow(10, Math.log10(x + 1) + x ** 5.1 / 1e3 + 4 ** x / 1e19);
  },

  get activeGlyphType() {
    return Glyphs.active.filter(Boolean)[0]?.type;
  },

  get hasGalaxyGenerator() {
    return player.celestials.pelle.galaxyGenerator.unlocked;
  },

  // Transition text from "from" to "to", stage is 0-1, 0 is fully "from" and 1 is fully "to"
  // Also adds more zalgo the bigger the stage
  transitionText(from, to, stage = 0) {
    const len = (from.length * (1 - stage) + to.length * stage);
    const toInterval = len * (1 - stage);
    let req = toInterval;
    let str = "";
    for (let i = 0; i < len; i++) {
      if (i >= req) {
        const idx = Math.floor(i * (to.length / len));
        str += to[idx];
        req += toInterval;
      } else {
        const idx = Math.floor(i * (from.length / len));
        str += from[idx];
      }
    }
    return zalgo(str, Math.floor(stage ** 2 * 7));
  },

  endTabNames: "End Is Nigh Destruction Is Imminent Help Us Good Bye".split(" "),

  modalTools: {
    bracketOrder: ["()", "[]", "{}", "<>", "||"],
    wordCycle(x) {
      const list = x.split("-");
      const len = list.length;
      const maxWordLen = list.reduce((acc, str) => Math.max(acc, str.length), 0);
      const tick = Math.floor(Date.now() / 200) % (len * 5);
      const largeTick = Math.floor(tick / 5);
      const bP = this.bracketOrder[largeTick];
      let v = list[largeTick];
      if (tick % 5 < 1 || tick % 5 > 3) {
        v = this.randomCrossWords(v);
      }
      // Stands for Bracket Pair.
      const space = (maxWordLen - v.length) / 2;
      return bP[0] + ".".repeat(Math.floor(space)) + v + ".".repeat(Math.ceil(space)) + bP[1];
    },
    randomCrossWords(str) {
      const x = str.split("");
      for (let i = 0; i < x.length / 1.7; i++) {
        const randomIndex = Math.floor(this.predictableRandom(Math.floor(Date.now() / 500) % 964372 + i) * x.length);
        // .splice should return the deleted index.
        x[randomIndex] = this.randomSymbol;
      }
      return x.join("");
    },
    predictableRandom(x) {
      let start = Math.pow(x % 97, 4.3) * 232344573;
      const a = 15485863;
      const b = 521791;
      start = (start * a) % b;
      for (let i = 0; i < (x * x) % 90 + 90; i++) {
        start = (start * a) % b;
      }
      return start / b;
    },
    celCycle(x) {
      //                                   Gets trailing number and removes it
      const cels = x.split("-").map(cel => [parseInt(cel, 10), cel.replace(/\d+/u, "")]);
      const totalTime = cels.reduce((acc, cel) => acc + cel[0], 0);
      let tick = (Date.now() / 100) % totalTime;
      let index = -1;
      while (tick >= 0 && index < cels.length - 1) {
        index++;
        tick -= cels[index][0];
      }
      return `<!${cels[index][1]}!>`;
    },
    get randomSymbol() {
      return String.fromCharCode(Math.floor(Math.random() * 50) + 192);
    }
  },
  quotes: new CelestialQuotes("pelle", (function() {
    const wc = function(x) {
      return Pelle.modalTools.wordCycle.bind(Pelle.modalTools)(x);
    };
    const cc = function(x) {
      return Pelle.modalTools.celCycle.bind(Pelle.modalTools)(x);
    };
    const p = function(line) {
      if (!line.includes("[") && !line.includes("<")) return line;

      const sep = "  ---TEMPSEPERATOR---  ";
      const ops = [];
      for (let i = 0; i < line.length; i++) {
        if (line[i] === "[") ops.push(wc);
        else if (line[i] === "<") ops.push(cc);
      }
      let l = line.replace("[", sep).replace("]", sep);
      l = l.replace("<", sep).replace(">", sep).split(sep);
      return () => l.map((v, x) => ((x % 2) ? ops[x / 2 - 0.5](v) : v)).join("");
    };

    const quotesObject = {};
    let iterator = 0;
    for (const i in GameDatabase.celestials.pelle.quotes) {
      iterator++;
      quotesObject[i] = {
        id: iterator,
        lines: GameDatabase.celestials.pelle.quotes[i].map(x => p(x))
      };
    }
    return quotesObject;
  }())),
  hasQuote(x) {
    return player.celestials.pelle.quotes.includes(x);
  },
};

EventHub.logic.on(GAME_EVENT.ARMAGEDDON_AFTER, () => {
  if (Currency.remnants.gte(1)) {
    Pelle.quotes.show(Pelle.quotes.ARM);
  }
});
EventHub.logic.on(GAME_EVENT.PELLE_STRIKE_UNLOCKED, () => {
  if (PelleStrikes.infinity.hasStrike) {
    Pelle.quotes.show(Pelle.quotes.STRIKE_1);
  }
  if (PelleStrikes.powerGalaxies.hasStrike) {
    Pelle.quotes.show(Pelle.quotes.STRIKE_2);
  }
  if (PelleStrikes.eternity.hasStrike) {
    Pelle.quotes.show(Pelle.quotes.STRIKE_3);
  }
  if (PelleStrikes.ECs.hasStrike) {
    Pelle.quotes.show(Pelle.quotes.STRIKE_4);
  }
  if (PelleStrikes.dilation.hasStrike) {
    Pelle.quotes.show(Pelle.quotes.STRIKE_5);
  }
});

export class RebuyablePelleUpgradeState extends RebuyableMechanicState {
  get currency() {
    return Currency.realityShards;
  }

  get boughtAmount() {
    return player.celestials.pelle.rebuyables[this.id];
  }

  set boughtAmount(value) {
    player.celestials.pelle.rebuyables[this.id] = value;
  }

  get isCapped() {
    return this.boughtAmount >= this.config.cap;
  }

  get isCustomEffect() { return true; }

  get effectValue() {
    return this.config.effect(this.boughtAmount);
  }

  onPurchased() {
    if (this.id === "glyphLevels") EventHub.dispatch(GAME_EVENT.GLYPHS_CHANGED);
  }
}

export class PelleUpgradeState extends SetPurchasableMechanicState {

  get set() {
    return player.celestials.pelle.upgrades;
  }

  get currency() {
    return Currency.realityShards;
  }

  get description() {
    return this.config.description;
  }

  get cost() {
    return this.config.cost;
  }

  get isAvailableForPurchase() {
    return Pelle.isDoomed;
  }

}

export const PelleUpgrade = (function() {
  return mapGameDataToObject(
    GameDatabase.celestials.pelle.upgrades,
    config => (config.rebuyable
      ? new RebuyablePelleUpgradeState(config)
      : new PelleUpgradeState(config)
    )
  );
}());

PelleUpgrade.rebuyables = PelleUpgrade.all.filter(u => u.isRebuyable);
PelleUpgrade.singles = PelleUpgrade.all.filter(u => !u.isRebuyable);<|MERGE_RESOLUTION|>--- conflicted
+++ resolved
@@ -117,20 +117,9 @@
       this.cel.armageddonDuration += diff;
       Currency.realityShards.add(this.realityShardGainPerSecond.times(diff).div(1000));
       PelleRifts.all.forEach(r => r.fill(diff));
-<<<<<<< HEAD
       if (this.endState >= 1 && ui.$viewModel.modal.progressBar === undefined) {
         this.additionalEnd += Math.min(diff / 1000 / 20, 0.1);
       }
-      for (const riftKey in milestoneStates) {
-        const rift = PelleRifts[riftKey];
-        for (const milestoneIdx in rift.milestones) {
-          const previousMilestoneState = milestoneStates[riftKey][milestoneIdx];
-          rift.updateMilestones(milestoneIdx, previousMilestoneState);
-        }
-      }
-=======
-      if (this.endState >= 1 && Pelle.addAdditionalEnd) this.additionalEnd += Math.min(diff / 1000 / 20, 0.1);
->>>>>>> a2a478b8
     }
   },
 
