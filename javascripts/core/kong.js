import { RebuyableMechanicState } from "./game-mechanics/index";

export const kong = {};

kong.enabled = false;

kong.init = function() {
  if (document.referrer.indexOf("kongregate") === -1)
    return;
  kong.enabled = true;
  try {
    kongregateAPI.loadAPI(() => {
      window.kongregate = kongregateAPI.getAPI();
      kong.updatePurchases();
    });
    // eslint-disable-next-line no-console
  } catch (err) { console.log("Couldn't load Kongregate API"); }
};

class ShopPurchaseState extends RebuyableMechanicState {

  get currency() {
    return player.IAP.totalSTD - player.IAP.spentSTD;
  }

  get isAffordable() {
    return this.currency >= this.cost;
  }

  get description() {
    return this.config.description;
  }

  get cost() {
    return this.config.cost;
  }

  get purchases() {
    return player.IAP[this.config.key];
  }

  set purchases(value) {
    player.IAP[this.config.key] = value;
  }

  get currentMult() {
    return this.config.multiplier(this.purchases);
  }

  get nextMult() {
    return this.config.multiplier(this.purchases + 1);
  }

  purchase() {
    if (!this.canBeBought) return false;
    player.IAP.spentSTD += this.cost;
    this.purchases++;
    GameUI.update();
    return true;
  }
}

export const ShopPurchase = mapGameDataToObject(
  GameDatabase.shopPurchases,
  config => new ShopPurchaseState(config)
);

kong.purchaseTimeSkip = function(cost) {
  if (player.IAP.totalSTD - player.IAP.spentSTD < cost) return;
  player.IAP.spentSTD += cost;
  simulateTime(3600 * 6);
};

kong.purchaseLongerTimeSkip = function(cost) {
  if (player.IAP.totalSTD - player.IAP.spentSTD < cost) return;
  player.IAP.spentSTD += cost;
  simulateTime(3600 * 24);
};

<<<<<<< HEAD
kong.buyMoreSTD = async STD => {
  const res = await fetch("http://localhost:3000/purchase", {
    method: "POST",
    headers: {
      "Content-Type": "application/json"
    },
    body: JSON.stringify({ amount: STD })
=======
kong.buyMoreSTD = function(STD, kreds) {
  if (!kong.enabled) return;
  kongregate.mtx.purchaseItems([`${kreds}worthofstd`], result => {
    if (result.success) {
      player.IAP.totalSTD += STD;
    }
>>>>>>> 789a44fc
  });
  const data = await res.json();
  const windowReference = window.open(
    data.url,
    "antimatterDimensionsPurchase",
    "popup"
  );

  const polling = setInterval(() => {
    console.log(windowReference.location);
    if (windowReference.closed) {
      clearInterval(polling);
    }
  }, 1000);

};


kong.updatePurchases = function() {
  if (!kong.enabled) return;
  try {
    kongregate.mtx.requestUserItemList("", items);
    // eslint-disable-next-line no-console
  } catch (e) { console.error(e); }

  function items(result) {
    let totalSTD = player.IAP.totalSTD;
    for (let i = 0; i < result.data.length; i++) {
      const item = result.data[i];
      switch (item.identifier) {
        case "doublemult":
          totalSTD += 30;
          break;

        case "doubleip":
          totalSTD += 40;
          break;

        case "tripleep":
          totalSTD += 50;
          break;

        case "alldimboost":
          totalSTD += 60;
          break;

        case "20worthofstd":
          totalSTD += 20;
          break;

        case "50worthofstd":
          totalSTD += 60;
          break;

        case "100worthofstd":
          totalSTD += 140;
          break;

        case "200worthofstd":
          totalSTD += 300;
          break;

        case "500worthofstd":
          totalSTD += 1000;
          break;

      }
    }
    if (player.IAP.totalSTD !== totalSTD) {
      // eslint-disable-next-line no-console
      console.warn(`STD amounts don't match! ${player.IAP.totalSTD} in save, ${totalSTD} in kong`);
    }
  }

};

kong.migratePurchases = function() {
  if (!kong.enabled) return;
  try {
    kongregate.mtx.requestUserItemList("", items);
    // eslint-disable-next-line no-console
  } catch (e) { console.log(e); }

  function items(result) {
    let ipPurchases = 0;
    let dimPurchases = 0;
    let epPurchases = 0;
    let alldimPurchases = 0;
    for (const item of result.data) {
      if (item.identifier === "doublemult") {
        player.IAP.totalSTD += 30;
        player.IAP.spentSTD += 30;
        dimPurchases++;
      }
      if (item.identifier === "doubleip") {
        player.IAP.totalSTD += 40;
        player.IAP.spentSTD += 40;
        ipPurchases++;
      }
      if (item.identifier === "tripleep") {
        player.IAP.totalSTD += 50;
        player.IAP.spentSTD += 50;
        epPurchases++;
      }
      if (item.identifier === "alldimboost") {
        player.IAP.totalSTD += 60;
        player.IAP.spentSTD += 60;
        alldimPurchases++;
      }

    }
    player.IAP.dimPurchases = dimPurchases;
    player.IAP.allDimPurchases = alldimPurchases;
    player.IAP.IPPurchases = ipPurchases;
    player.IAP.EPPurchases = epPurchases;
  }
};<|MERGE_RESOLUTION|>--- conflicted
+++ resolved
@@ -77,7 +77,6 @@
   simulateTime(3600 * 24);
 };
 
-<<<<<<< HEAD
 kong.buyMoreSTD = async STD => {
   const res = await fetch("http://localhost:3000/purchase", {
     method: "POST",
@@ -85,14 +84,6 @@
       "Content-Type": "application/json"
     },
     body: JSON.stringify({ amount: STD })
-=======
-kong.buyMoreSTD = function(STD, kreds) {
-  if (!kong.enabled) return;
-  kongregate.mtx.purchaseItems([`${kreds}worthofstd`], result => {
-    if (result.success) {
-      player.IAP.totalSTD += STD;
-    }
->>>>>>> 789a44fc
   });
   const data = await res.json();
   const windowReference = window.open(
