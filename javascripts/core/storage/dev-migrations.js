"use strict";

function arrayToBits(array) {
  let bits = 0;
  // eslint-disable-next-line no-bitwise
  for (const id of array) bits |= (1 << id);
  return bits;
}

// WARNING: Don't use state accessors and functions from global scope here, that's not safe in long-term
GameStorage.devMigrations = {
  patches: [
    player => {
      GameStorage.migrations.normalizeTimespans(player);
      player.bestReality = player.bestReality === 9999999999
        ? 999999999999
        : player.bestReality * 100;
      for (let i = 0; i < 10; i++) {
        player.lastTenRealities[i][0] *= 100;
      }
    },
    player => {
      player.reality.glyphs.last = "";
    },
    player => {
      player.secretUnlocks.themes = [];
    },
    player => {
      player.wormhole.power *= 36;
    },
    player => {
      player.reality.rebuyables = { 1: 0, 2: 0, 3: 0, 4: 0, 5: 0 };
      for (let i = 1; i < 6; i++) {
        if (player.reality.upg.includes(i)) {
          player.reality.rebuyables[i] = 1;
          player.reality.upg.splice(player.reality.upg.indexOf(i), 1);
        }
      }
    },
    player => {
      player.reality.tdbuyer = {
        on: false,
        threshhold: 1
      };
      player.reality.epmultbuyer = {
        on: false,
        threshhold: 1
      };
    },
    player => {
      player.reality.perks = new Set();
    },
    player => {
      player.reality.pp = 0;
    },
    player => {
      player.reality.pp = player.realities;
    },
    player => {
      // Give starting perk
      if (player.reality.pp > 0) {
        player.reality.pp -= 1;
        player.reality.perks.add(0);
      }
    },
    player => {
      // Var for s45
      player.secretUnlocks.dragging = 0;
    },
    player => {
      for (let i = 0; i < player.reality.glyphs.active.length; i++) {
        const glyph = player.reality.glyphs.active[i];
        if (glyph.effects.autochall !== undefined) {
          delete glyph.effects.autochall;
          glyph.effects.buy10 = 1 + Math.pow(glyph.level * glyph.strength, 0.8) / 10;
        }
      }

      for (let i = 0; i < player.reality.glyphs.inventory.length; i++) {
        const glyph = player.reality.glyphs.inventory[i];
        if (glyph.effects.autochall !== undefined) {
          delete glyph.effects.autochall;
          glyph.effects.buy10 = 1 + Math.pow(glyph.level * glyph.strength, 0.8) / 10;
        }
      }
    },
    player => {
      player.reality.upgReqs.push(false, false, false, false, false);
    },
    player => {
      player.reality.realityMachines = new Decimal(player.reality.realityMachines);
    },
    player => {
      player.reality.glyphs.sac = {
        power: 0,
        infinity: 0,
        time: 0,
        replication: 0,
        dilation: 0,
        effarig: 0,
      };
    },
    player => {
      player.wormhole.pause = false;
    },
    player => {
      player.wormholePause = false;
      if (player.wormhole[0] !== undefined) return;
      player.wormhole = [
        player.wormhole,
        {
          speed: 60 * 6,
          power: 90,
          duration: 7,
          phase: 0,
          active: false,
          unlocked: false,
        },
        {
          speed: 6 * 6,
          power: 45,
          duration: 4,
          phase: 0,
          active: false,
          unlocked: false,
        }
      ];
    },
    player => {
      if (player.reality.upg.includes(20)) {
        player.wormhole[1].unlocked = true;
      }
    },
    player => {
      player.reality.upgReqs.push(false, false, false, false, false);
    },
    player => {
      player.reality.tdbuyer = undefined;
      player.reality.tdbuyers = [false, false, false, false, false, false, false, false];
      player.reality.epmultbuyer = false;
    },
    player => {
      if (!["rm", "glyph", "either", "both"].includes(player.autoRealityMode)) {
        player.autoRealityMode = "rm";
      }
    },
    GameStorage.migrations.convertAutobuyerMode,
    player => {
      for (const key in player.celestials.effarig.glyphWeights) {
        player.celestials.effarig.glyphWeights[key] *= 100;
      }
    },
    player => {
      // The previous migration didn't work if loading a test save before celestials were added, whoops
      for (const key in player.celestials.effarig.glyphWeights) {
        player.celestials.effarig.glyphWeights[key] = 25;
      }
    },
    // eslint-disable-next-line no-unused-vars
    player => {
      // The following patch is deeply incompatible with current player object:
      // Patch that changes wormhole => black hole will be applied later in this patch chain
      // (see the warning at the top of this file)

      // Following logic from autobuyers (before the addition of wall clock time stats)
      // const speedup = getGameSpeedupFactor([GAME_SPEED_EFFECT.EC12, GAME_SPEED_EFFECT.WORMHOLE]);
      // player.thisInfinityRealTime = Time.thisInfinity.totalSeconds / speedup;
      // player.thisEternityRealTime = Time.thisEternity.totalSeconds / speedup;
      // player.thisRealityRealTime = Time.thisReality.totalSeconds / speedup;
      // for (var i=0; i<10; i++) {
      //   player.lastTenRuns[i][2] = undefined;
      //   player.lastTenEternities[i][2] = undefined;
      //   player.lastTenRealities[i][3] = undefined;
      // }

      // For anyone who is looking at this part of the code for debugging purposes, note that GAME_SPEED_EFFECT.EC12
      // has been replaced by GAME_SPEED_EFFECT.FIXED_SPEED since EC12 is no longer the only fixed-speed effect
    },
    GameStorage.migrations.fixChallengeIds,
    GameStorage.migrations.adjustMultCosts,
    player => {
      const teresa = player.celestials.effarig;
      player.celestials.effarig = player.celestials.teresa;
      player.celestials.teresa = teresa;

      for (const i in player.reality.glyphs.active) {
        const g = player.reality.glyphs.active[i];
        if (g.type === "teresa") {
          g.type = "effarig";
        }
      }

      for (const i in player.reality.glyphs.inventory) {
        const g = player.reality.glyphs.inventory[i];
        if (g.type === "teresa") {
          g.type = "effarig";
        }
      }
    },
    player => {
      // The previous migration messed things up pretty badly. The swap was done
      // after deepmerge with defaultPlayer, which means that default values got added correctly,
      // and then swapped into the incorrect place. We can blow away glyph weights and auto sac
      // settings
      // eslint-disable-next-line max-params
      function movePropIfPossible(celestial1, celestial2, prop, defaultValue, merge = null) {
        if (player.celestials[celestial1][prop] !== undefined) {
          if (player.celestials[celestial2][prop] === undefined) {
            player.celestials[celestial2][prop] = player.celestials[celestial1][prop];
          } else if (merge) {
            player.celestials[celestial2][prop] = merge(player.celestials[celestial1][prop],
              player.celestials[celestial2][prop]);
          }
          delete player.celestials[celestial1][prop];
        } else if (player.celestials[celestial2][prop] === undefined) {
          // Both undefined shouldn't really happen, but might as well be thorough here
          player.celestials[celestial2][prop] = defaultValue;
        }
      }
      movePropIfPossible("teresa", "effarig", "glyphWeights", {
        ep: 25,
        repl: 25,
        dt: 25,
        eternities: 25
      });
      // There was a big glyph filter refactor done at some point, and it's infeasible to properly preserve old
      // filter settings through this old migration. Any imported saves from before the Teresa/Effarig name swap
      // which had glyph filtering unlocked are likely going to be invalid as a result.
      movePropIfPossible("teresa", "effarig", "autoGlyphSac", {
        mode: AUTO_GLYPH_SCORE.LOWEST_SACRIFICE,
        types: GlyphTypes.list.mapToObject(t => t.id, t => ({
          rarityThreshold: 0,
          scoreThreshold: 0,
          effectScores: t.effects.mapToObject(e => e.id, () => 0),
        })),
      });
      movePropIfPossible("teresa", "effarig", "autoGlyphPick", {
        mode: AUTO_GLYPH_REJECT.SACRIFICE,
      });
      movePropIfPossible("teresa", "effarig", "relicShards", 0, Math.max);
      movePropIfPossible("effarig", "teresa", "quoteIdx", 0);
      movePropIfPossible("effarig", "teresa", "bestRunAM", 0, Decimal.max);
      movePropIfPossible("effarig", "teresa", "rmStore", 0, Math.max);
      movePropIfPossible("effarig", "teresa", "glyphLevelMult", 1, Math.max);
      movePropIfPossible("effarig", "teresa", "rmMult", 1, Math.max);
      movePropIfPossible("effarig", "teresa", "dtBulk", 1, Math.max);
      // These are unused now
      delete player.celestials.effarig.typePriorityOrder;
      delete player.celestials.teresa.typePriorityOrder;
    },
    player => {
      player.blackHole = player.wormhole;
      player.blackHolePause = player.wormholePause;
      delete player.wormhole;
      delete player.wormholePause;
    },
    player => {
      for (let i = 0; i < player.blackHole.length; i++) {
        player.blackHole[i].id = i;
        player.blackHole[i].intervalUpgrades = Math.round(
          Math.log(player.blackHole[i].speed / (3600 / (Math.pow(10, i)))) / Math.log(0.8)
        );
        player.blackHole[i].powerUpgrades = Math.round(
          Math.log(player.blackHole[i].power / (180 / Math.pow(2, i))) / Math.log(1.35)
        );
        player.blackHole[i].durationUpgrades = Math.round(
          Math.log(player.blackHole[i].duration / (10 - i * 3)) / Math.log(1.3)
        );
        delete player.blackHole[i].speed;
        delete player.blackHole[i].power;
        delete player.blackHole[i].duration;
      }
    },
    () => {
      // This migration was created by a mistake
    },
    GameStorage.migrations.convertAchivementsToNumbers,
    GameStorage.migrations.adjustGameCreatedTime,
    GameStorage.migrations.moveSavedStudyTrees,
    player => {
      // Leftover stuff from dev.updateTestSave
      if (player.celestials.teresa.rmStore > Teresa.rmStoreMax) {
        player.reality.realityMachines =
          player.reality.realityMachines.plus(player.celestials.teresa.rmStore - Teresa.rmStoreMax);
        player.celestials.teresa.rmStore = Teresa.rmStoreMax;
      }
      if (player.reality.upg) {
        player.reality.upgradeBits = arrayToBits(player.reality.upg);
        delete player.reality.upg;
      }
      // eslint-disable-next-line no-bitwise
      if ((player.reality.upgradeBits & (1 << 25)) === 0) {
        player.realityBuyer.isOn = false;
      }
      for (let i = 0; i < player.reality.glyphs.active.length; i++) {
        const glyph = player.reality.glyphs.active[i];
        if (glyph.type === "power" && glyph.effects.mult !== undefined) {
          glyph.effects.mult = new Decimal(glyph.effects.mult);
        }
      }

      for (let i = 0; i < player.reality.glyphs.inventory.length; i++) {
        const glyph = player.reality.glyphs.inventory[i];
        if (glyph.type === "power" && glyph.effects.mult !== undefined) {
          glyph.effects.mult = new Decimal(glyph.effects.mult);
        }
      }
    },
    GameStorage.migrations.convertEPMult,
    GameStorage.migrations.moveChallengeInfo,
    GameStorage.migrations.adjustWhy,
    GameStorage.migrations.adjustThemes,
    GameStorage.migrations.removeAchPow,
    GameStorage.migrations.adjustSacrificeConfirmation,
    GameStorage.migrations.migrateNotation,
    GameStorage.migrations.fixAutobuyers,
    GameStorage.migrations.removeAutoIPProperties,
    player => {
      // Swapping glyph level with reality real time
      player.lastTenRealities = player.lastTenRealities
        .map(a => [a[0], a[1], a[3], a[2]]);
    },
    player => {
      player.achievements.delete(157);
      player.achievements.delete(156);
      player.achievements.delete(155);
      player.achievements.delete(153);
      // Have to call this a second time, as player.why wasn't removed from the player.js the first time
      GameStorage.migrations.adjustWhy(player);
      GameStorage.migrations.adjustAchievementVars(player);
    },
    GameStorage.migrations.uniformDimensions,
    GameStorage.migrations.removeEternityChallGoal,
    player => {
      // There were 3 black holes in player object
      delete player.blackHole.pop();
    },
    player => {
      const allGlyphs = player.reality.glyphs.active.concat(player.reality.glyphs.inventory);
      for (let i = 0; i < allGlyphs.length; i++) {
        allGlyphs[i].id = i;
      }
    },
    player => {
      GameStorage.migrations.clearNewsArray(player);
    },
    player => {
      GameStorage.migrations.removeTickspeed(player);
      GameStorage.migrations.removePostC3Reward(player);
    },
    player => {
      const allGlyphs = player.reality.glyphs.active.concat(player.reality.glyphs.inventory);
      for (const glyph of allGlyphs) {
        let effectBitmask = 0;
        for (const effect of orderedEffectList) {
          const typeEffect = separateEffectKey(effect);
          if (glyph.type === typeEffect[0] && glyph.effects[typeEffect[1]] !== undefined) {
            // eslint-disable-next-line no-bitwise
            effectBitmask += 1 << GameDatabase.reality.glyphEffects[effect].bitmaskIndex;
          }
        }
        glyph.effects = effectBitmask;
      }
    },
    // Ra exp formula changed
    player => {
      const pets = player.celestials.ra.pets;
      for (const prop in pets) {
        if (!Object.prototype.hasOwnProperty.call(pets, prop)) continue;
        const pet = pets[prop];
        const oldExp = pet.exp + 10000 * (Math.pow(1.12, pet.level - 1) - 1) / (0.12);
        pet.level = 1;
        pet.exp = Math.clampMin(oldExp, 0);
      }
      player.celestials.ra.unlocks = [];
    },
    // Ra exp formula changed again
    player => {
      const pets = player.celestials.ra.pets;
      for (const prop in pets) {
        if (!Object.prototype.hasOwnProperty.call(pets, prop)) continue;
        const pet = pets[prop];
        let oldExp = pet.exp;
        for (let lv = 1; lv < pet.level; lv++) {
          const floor5 = Math.floor(lv / 5);
          const adjustedLevel = 2.5 * floor5 * (floor5 + 1) + (lv % 5) * (floor5 + 1);
          oldExp += Math.floor(10000 * Math.pow(1.12, adjustedLevel - 1));
        }
        pet.level = 1;
        pet.exp = Math.clampMin(oldExp, 0);
      }
      player.celestials.ra.unlocks = [];
    },
    GameStorage.migrations.renameMoney,
    player => {
      GameStorage.migrations.moveAutobuyers(player);
      const old = player.realityBuyer;
      const realityAutobuyer = player.auto.reality;
      realityAutobuyer.mode = ["rm", "glyph", "either", "both"].indexOf(player.autoRealityMode);
      realityAutobuyer.rm = old.rm;
      realityAutobuyer.glyph = old.glyph;
      realityAutobuyer.isActive = old.isOn;

      const eternityAutobuyer = player.auto.eternity;
      eternityAutobuyer.mode = ["amount", "time", "relative"].indexOf(player.autoEternityMode);
      const condition = new Decimal(old.limit);
      switch (player.autoEternityMode) {
        case "amount":
          eternityAutobuyer.amount = condition;
          break;
        case "time":
          eternityAutobuyer.time = condition.lt(Decimal.NUMBER_MAX_VALUE)
            ? condition.toNumber()
            : eternityAutobuyer.time;
          break;
        case "relative":
          eternityAutobuyer.xLast = condition;
          break;
      }

      delete player.realityBuyer;
      delete player.autoRealityMode;
      delete player.autoEternityMode;
    },
    GameStorage.migrations.convertNewsToSet,
    GameStorage.migrations.convertEternityCountToDecimal,
    GameStorage.migrations.renameDimboosts,
    player => {
      // Reset reality autobuyer mode, since AUTO_REALITY_MODE was incorrectly starting from 1 and not from 0.
      // Disable it also to not wreck people's long runs or smth
      player.auto.reality.mode = 0;
      player.auto.reality.isActive = false;
    },
    player => {
      // Perk shop refactor
      player.celestials.teresa.perkShop = [
        Math.floor(Math.log(player.celestials.teresa.glyphLevelMult) / Math.log(1.05)),
        Math.floor(Math.log(player.celestials.teresa.rmMult) / Math.log(2)),
        Math.floor(Math.log(player.celestials.teresa.dtBulk) / Math.log(2)),
        0];
      delete player.celestials.teresa.glyphLevelMult;
      delete player.celestials.teresa.rmMult;
      delete player.celestials.teresa.dtBulk;
    },
    GameStorage.migrations.migrateConfirmations,
    GameStorage.migrations.removeOtherTickspeedProps,
    player => {
      // These were accidentally added back in due to a bad merge conflict resolution
      delete player.resets;
      delete player.tickDecrease;
    },
    GameStorage.migrations.renameNewsOption,
    GameStorage.migrations.removeDimensionCosts,
    GameStorage.migrations.renameTickspeedPurchaseBumps,
    player => {
      player.celestials.teresa.unlockBits = arrayToBits(player.celestials.teresa.unlocks);
      delete player.celestials.teresa.unlocks;
      player.celestials.effarig.unlockBits = arrayToBits(player.celestials.effarig.unlocks);
      delete player.celestials.effarig.unlocks;
      player.celestials.v.unlockBits = arrayToBits(player.celestials.v.unlocks);
      delete player.celestials.v.unlocks;
      player.celestials.ra.unlockBits = arrayToBits(player.celestials.ra.unlocks);
      delete player.celestials.ra.unlocks;
      player.celestials.laitela.unlockBits = arrayToBits(player.celestials.laitela.unlocks);
      delete player.celestials.laitela.unlocks;
    },
    player => {
      player.reality.seed = Math.floor(Math.abs(player.reality.seed)) % 0xFFFFFFFF;
    },
    player => {
      player.auto.sacrifice.multiplier = new Decimal(player.auto.sacrifice.multiplier);
    },
    GameStorage.migrations.changeC8Handling,
    player => {
      while (player.celestials.teresa.perkShop.length < 5) player.celestials.teresa.perkShop.push(0);
    },
    player => {
      delete player.secretUnlocks.fixed;
    },
    player => {
      delete player.celestials.effarig.quoteIdx;
      delete player.celestials.enslaved.quoteIdx;
    },
    player => {
      const tempAuto = player.celestials.teresa.perkShop[4];
      const tempMusic = player.celestials.teresa.perkShop[3];
      player.celestials.teresa.perkShop[3] = tempAuto;
      player.celestials.teresa.perkShop[4] = tempMusic;
    },
    GameStorage.migrations.convertAchievementsToBits,
    player => {
      for (const dimension of player.dimensions.antimatter) {
        delete dimension.power;
      }
      for (const dimension of player.dimensions.infinity) {
        delete dimension.power;
      }
      for (const dimension of player.dimensions.time) {
        delete dimension.power;
      }
    },
    player => {
      const cursedMask = 15;
      const allGlyphs = player.reality.glyphs.active.concat(player.reality.glyphs.inventory);
      for (const glyph of allGlyphs) {
        if (glyph.type === "cursed") glyph.effects = cursedMask;
      }
    },
    player => {
      player.options.showHintText.alchemy = player.options.showAlchemyResources;
      delete player.options.showAlchemyResources;
    },
    player => {
      // Adds in effect selection settings and removes non-generated types while preserving old glyph filter settings
      const oldSettings = player.celestials.effarig.autoGlyphSac.types;
      const newSettings = GlyphTypes.list
        .filter(type => generatedTypes.includes(type.id))
        .mapToObject(t => t.id, t => ({
          rarityThreshold: 0,
          scoreThreshold: 0,
          effectCount: 0,
          effectChoices: t.effects.mapToObject(e => e.id, () => false),
          effectScores: t.effects.mapToObject(e => e.id, () => 0),
        }));
      for (const type of generatedTypes) {
        newSettings[type].rarityThreshold = oldSettings[type].rarityThreshold;
        newSettings[type].scoreThreshold = oldSettings[type].scoreThreshold;
        for (const effect of Object.keys(newSettings[type].effectScores)) {
          newSettings[type].effectScores[effect] = oldSettings[type].effectScores[effect];
        }
      }
      player.celestials.effarig.autoGlyphSac.types = newSettings;
    },
    player => {
      player.reality.glyphs.inventorySize += 10;
    },
    player => {
      player.celestials.v.unlockBits = 0;
      // Adding this in case the player is loading a save (otherwise it
      // doesn't update immediately and the player still has nonzero ST
      // for the purpose of checking unlocks).
      V.updateTotalRunUnlocks();
      V.checkForUnlocks();
    },
    player => {
      // Reset the v-unlocks again
      player.celestials.v.unlockBits = 0;
      // See above migration for an explanation of the below line.
      V.updateTotalRunUnlocks();
      V.checkForUnlocks();
    },
    player => {
      player.reality.autoAchieve = !player.reality.disableAutoAchieve;
      delete player.reality.disableAutoAchieve;
      delete player.newEC10Test;
    },
    player => {
      // Some older saves have screwed up Ra unlocks for some reason, this should fix that
      player.celestials.ra.unlockBits = 0;
      Ra.checkForUnlocks();
    },
    player => {
      // Required for compatibility after V records refactor
      player.celestials.v.runRecords[0] = -10;
    },
    player => {
      delete player.celestials.v.cursedThisRun;
    },
    player => {
      // Reset Ra unlocks again, because apparently Ra-Teresa Lv1 upgrades were always active due to an oversight
      player.celestials.ra.unlockBits = 0;
      Ra.checkForUnlocks();
    },
    player => {
      // Glyph filter refactor (not worth the trouble of translating between the modes, but copy the configs)
      Object.assign(player.celestials.effarig.glyphScoreSettings, player.celestials.effarig.autoGlyphSac);
      player.celestials.effarig.glyphTrashMode = 0;
      delete player.celestials.effarig.autoGlyphSac;
      delete player.celestials.effarig.autoGlyphPick;
    },
    player => {
      delete player.reality.glyphs.inventorySize;
      for (const glyph of player.reality.glyphs.inventory) {
        if (glyph.idx >= 10) {
          glyph.idx += 10;
        }
      }
    },
    player => {
      // Typo fix, as long as we have to delete a player property let's also
      // correctly initialize the new one.
      player.onlyEighthDimensions = player.onlyEighthDimensons;
      delete player.onlyEighthDimensons;
    },
    player => {
      for (const pet of Ra.pets.all) {
        pet.level = Math.clampMax(pet.level, 25);
      }
      delete player.celestials.ra.compression;
      if (Ra.has(RA_UNLOCKS.ALWAYS_GAMESPEED)) {
        const allGlyphs = player.reality.glyphs.active
          .concat(player.reality.glyphs.inventory);
        for (const glyph of allGlyphs) {
          Glyphs.applyGamespeed(glyph);
        }
      }
    },
    player => {
      for (let i = 0; i < player.celestials.ra.alchemy.length; i++) {
        player.celestials.ra.alchemy[i].amount = Math.clampMax(
          player.celestials.ra.alchemy[i].amount, Ra.alchemyResourceCap);
      }
    },
    player => {
      delete player.celestials.laitela.maxAmGained;
      for (const dim of player.celestials.laitela.dimensions) {
        dim.powerDMUpgrades = dim.powerUpgrades;
        dim.powerDEUpgrades = 0;
        delete dim.chanceUpgrades;
        delete dim.powerUpgrades;
      }
      // Note that player.celestials.laitela.higgs is actually a string at this point
      // (since conversion to Decimal hasn't happened yet).
      player.celestials.laitela.darkMatterMult = Number(player.celestials.laitela.higgs) + 1;
      delete player.celestials.laitela.anomalies;
    },
    player => {
      delete player.achPow;
      delete player.interval;
      delete player.tickThreshold;
      delete player.celestials.enslaved.maxQuotes;
      delete player.celestials.v.quoteIdx;
      delete player.celestials.ra.quoteIdx;
    },
    player => {
      player.celestials.enslaved.totalDimCapIncrease = 0;
      player.celestials.enslaved.tesseracts = 0;
    },
    player => {
      delete player.auto.galaxy.buyMax;
    },
    player => {
      delete player.reality.glyphs.sac.cursed;
      Achievement(153).lock();
      Achievement(157).lock();
    },
    player => {
      // Return all PP spent on old V goal reduction
      if (player.celestials.v.ppSpent) {
        player.reality.pp += player.celestials.v.ppSpent;
        delete player.celestials.v.ppSpent;
      }
    },
    player => {
      player.thisEternityMaxAM = new Decimal(0);
    },
    player => {
      GameStorage.migrations.migrateLastTenRuns(player);
      //  Put in a default value of 1 for realities.
      player.lastTenRealities = player.lastTenRealities.map(x => [x[0], x[1], 1, Number(x[2]), x[3]]);
      GameStorage.migrations.migrateIPGen(player);
    },
    player => {
      player.noReplicantiGalaxies = player.reality.upgReqChecks[0];
      delete player.reality.upgReqChecks;
    },
    player => {
      player.bestGlyphStrength = player.reality.glyphs.active.concat(
        player.reality.glyphs.inventory).map(g => g.strength).max();
    },
    player => {
      player.options.showHintText.glyphEffectDots = player.options.showGlyphEffectDots;
      delete player.options.showGlyphEffectDots;
      GameStorage.migrations.renameCloudVariable(player);
    },
    player => {
      const newPerks = new Set([...player.reality.perks].filter(x => x < 20 || x > 25));
      const gainedPerkPoints = player.reality.perks.size - newPerks.size;
      player.reality.pp += gainedPerkPoints;
      player.reality.perks = newPerks;
      if (gainedPerkPoints > 0) {
        Modal.message.show(
          "Some of your perks (glyph perks) were removed. The perk points you spent on them have been refunded.");
      }
    },
    player => {
      delete player.reality.glyphs.last;
    },
    player => {
      if (player.reality.secondGaussian === null) {
        // Future-proof against potential changes to the default value
        // (as a special case of not using state accessors).
        player.reality.secondGaussian = 1e6;
      }
    },
    player => {
      delete player.celestials.laitela.reachedSingularityCapLimit;
      delete player.celestials.laitela.secondsSinceCappedTime;
      delete player.celestials.laitela.singularityAutoCapLimit;
      delete player.celestials.laitela.singularityTime;
      delete player.celestials.laitela.autoAnnihilationTimer;
      delete player.celestials.laitela.annihilated;
      delete player.celestials.laitela.secondsSinceReachedSingularity;
      player.celestials.laitela.darkMatterMult = Math.clampMin(player.celestials.laitela.darkMatterMult, 1);
      player.celestials.laitela.dimensions.forEach(d => d.ascensionCount = 0);
    },
    player => {
      const allRandomGlyphs = player.reality.glyphs.active
        .concat(player.reality.glyphs.inventory)
        .filter(i => i.type !== "companion");
      for (const glyph of allRandomGlyphs) {
        glyph.strength = Math.ceil(glyph.strength * 400) / 400;
      }
    },
    player => {
      for (let i = 0; i < player.dimensions.normal.length; i++) {
        const dimension = player.dimensions.normal[i];
        player.dimensions.antimatter[i].bought = dimension.bought;
        player.dimensions.antimatter[i].costBumps = dimension.costBumps;
        player.dimensions.antimatter[i].amount = new Decimal(dimension.amount);
      }
      delete player.dimensions.normal;
    },
    player => {
      player.options.news = {
        enabled: player.options.news,
        repeatBuffer: 40,
        AIChance: 0,
        speed: 1
      };
    },
    player => {
      delete player.options.confirmations.glyphTrash;
    },
    player => {
      GameStorage.migrations.standardizeUncompletedTimes(player);
      if (player.bestReality === 999999999999) player.bestReality = Number.MAX_VALUE;
      if (player.bestRealityRealTime === 999999999999) player.bestRealityRealTime = Number.MAX_VALUE;
      for (let i = 0; i < 10; i++) {
        if (player.lastTenRealities[i][0] === 2678400000) player.lastTenRealities[i][0] = Number.MAX_VALUE;
        if (player.lastTenRealities[i][3] === 26784000) player.lastTenRealities[i][3] = Number.MAX_VALUE;
      }
    },
    player => {
      for (const script of Object.values(player.reality.automator.scripts)) {
        script.content =
          script.content.replace(/^([ \t]*)(wait|if|while|until)([\t ]+)(completions)/igmu, "$1$2$3pending $4");
      }
    },
    player => {
      // eslint-disable-next-line no-bitwise
      player.celestials.ra.unlockBits &= ~(1 << 29);
    },
    player => {
      player.records.gameCreatedTime = player.gameCreatedTime;
      player.records.totalTimePlayed = player.totalTimePlayed;
      player.records.realTimePlayed = player.realTimePlayed;
      player.records.totalAntimatter = new Decimal(player.totalAntimatter);
      for (let i = 0; i < 10; i++) {
        player.records.lastTenInfinities[i][0] = player.lastTenRuns[i][0];
        player.records.lastTenEternities[i][0] = player.lastTenEternities[i][0];
        player.records.lastTenRealities[i][0] = player.lastTenRealities[i][0];
      }
      player.options.showLastTenInfinitiesGainPerTime = player.options.showLastTenRunsGainPerTime;
      delete player.options.showLastTenRunsGainPerTime;

      player.records.thisInfinity.time = player.thisInfinityTime;
      player.records.thisInfinity.realTime = player.thisInfinityRealTime;
      player.records.thisInfinity.lastBuyTime = player.thisInfinityLastBuyTime;
      player.records.thisInfinity.maxAM = new Decimal(player.thisInfinityMaxAM);
      player.records.thisInfinity.bestIPmin = new Decimal(player.bestIPminThisInfinity);

      player.records.bestInfinity.time = player.bestInfinityTime;
      player.records.bestInfinity.realTime = player.bestInfinityRealTime;
      player.records.bestInfinity.bestIPminEternity = new Decimal(player.bestIPminThisEternity);
      player.records.bestInfinity.bestIPminReality = new Decimal(player.bestEPThisReality);

      player.records.thisEternity.time = player.thisEternity;
      player.records.thisEternity.realTime = player.thisEternityRealTime;
      player.records.thisEternity.maxAM = new Decimal(player.thisEternityMaxAM);
      player.records.thisEternity.maxIP = new Decimal(player.thisEternityMaxIP);
      player.records.thisEternity.bestIPMsWithoutMaxAll = new Decimal(player.bestIpPerMsWithoutMaxAll);
      player.records.thisEternity.bestEPmin = new Decimal(player.bestEPminThisEternity);
      player.records.thisEternity.bestInfinitiesPerMs = new Decimal(player.bestInfinitiesPerMs);

      player.records.bestEternity.time = player.bestEternity;
      // I have no idea where real time best Eternity is, not sure if it exists?
      player.records.bestEternity.bestEPminReality = new Decimal(player.bestEPminThisReality);

      player.records.thisReality.time = player.thisReality;
      player.records.thisReality.realTime = player.thisRealityRealTime;
      player.records.thisReality.bestEternitiesPerMs = new Decimal(player.bestEternitiesPerMs);

      player.records.bestReality.RMmin = new Decimal(player.bestRMmin);
      player.records.bestReality.RMminSet = player.bestRMminSet;
      player.records.bestReality.glyphLevel = player.bestGlyphLevel;
      player.records.bestReality.glyphStrength = player.bestGlyphStrength;
      player.records.bestReality.glyphLevelSet = player.bestGlyphLevelSet;
      player.records.bestReality.bestEP = new Decimal(player.bestEP);
      player.records.bestReality.bestEPSet = player.bestEPSet;
      player.records.bestReality.time = player.bestReality;
      player.records.bestReality.realTime = player.bestRealityRealTime;
      player.records.bestReality.speedSet = player.bestSpeedSet;

      delete player.gameCreatedTime;
      delete player.totalTimePlayed;
      delete player.realTimePlayed;
      delete player.totalAntimatter;
      delete player.lastTenRuns;
      delete player.lastTenEternities;
      delete player.lastTenRealities;

      delete player.thisInfinityTime;
      delete player.thisInfinityRealTime;
      delete player.thisInfinityLastBuyTime;
      delete player.thisInfinityMaxAM;
      delete player.bestIPminThisInfinity;

      delete player.bestInfinityTime;
      delete player.bestInfinityRealTime;
      delete player.bestIPminThisEternity;

      delete player.thisEternity;
      delete player.thisEternityRealTime;
      delete player.thisEternityMaxAM;
      delete player.thisEternityMaxIP;
      delete player.bestIpPerMsWithoutMaxAll;
      delete player.bestEPminThisEternity;
      delete player.bestInfinitiesPerMs;
      delete player.bestIPminThisEternity;

      delete player.bestEternity;
      delete player.bestEPminThisReality;

      delete player.thisReality;
      delete player.thisRealityRealTime;
      delete player.bestEternitiesPerMs;
      delete player.bestEPThisReality;

      delete player.bestRMmin;
      delete player.bestRMminSet;
      delete player.bestGlyphLevel;
      delete player.bestGlyphStrength;
      delete player.bestGlyphLevelSet;
      delete player.bestEP;
      delete player.bestEPSet;
      delete player.bestReality;
      delete player.bestRealityRealTime;
      delete player.bestSpeedSet;
    },
    player => {
      player.replicanti.boughtGalaxyCap = player.replicanti.gal;
      player.reality.perkPoints = player.reality.pp;
      player.celestials.teresa.pouredAmount = player.celestials.teresa.rmStore;
      player.celestials.laitela.darkMatter = new Decimal(player.celestials.laitela.matter);
      player.celestials.laitela.maxDarkMatter = new Decimal(player.celestials.laitela.maxMatter);
      player.celestials.ra.pets.teresa.memories = player.celestials.ra.pets.teresa.exp;
      player.celestials.ra.pets.effarig.memories = player.celestials.ra.pets.effarig.exp;
      player.celestials.ra.pets.enslaved.memories = player.celestials.ra.pets.enslaved.exp;
      player.celestials.ra.pets.v.memories = player.celestials.ra.pets.v.exp;
      player.achievementChecks.noSacrifices = player.noSacrifices;
      player.achievementChecks.onlyEighthDimensions = player.onlyEighthDimensions;
      player.achievementChecks.onlyFirstDimensions = player.onlyFirstDimensions;
      player.achievementChecks.noEighthDimensions = player.noEighthDimensions;
      player.achievementChecks.noFirstDimensions = player.noFirstDimensions;
      player.achievementChecks.noAntimatterProduced = player.noAntimatterProduced;
      player.achievementChecks.noTriadStudies = player.noTriadStudies;
      player.achievementChecks.noTheoremPurchases = player.noTheoremPurchases;
      player.achievementChecks.noInfinitiesThisReality = player.noInfinitiesThisReality;
      player.achievementChecks.noEternitiesThisReality = player.noEternitiesThisReality;
      player.achievementChecks.noReplicantiGalaxies = player.noReplicantiGalaxies;
      player.dilation.baseTachyonGalaxies = player.dilation.baseFreeGalaxies;
      player.dilation.totalTachyonGalaxies = player.dilation.freeGalaxies;

      delete player.replicanti.gal;
      delete player.reality.pp;
      delete player.celestials.teresa.rmStore;
      delete player.celestials.laitela.matter;
      delete player.celestials.laitela.maxMatter;
      delete player.celestials.ra.pets.teresa.exp;
      delete player.celestials.ra.pets.effarig.exp;
      delete player.celestials.ra.pets.enslaved.exp;
      delete player.celestials.ra.pets.v.exp;
      delete player.noSacrifices;
      delete player.onlyEighthDimensions;
      delete player.onlyFirstDimensions;
      delete player.noEighthDimensions;
      delete player.noFirstDimensions;
      delete player.noAntimatterProduced;
      delete player.noTriadStudies;
      delete player.noTheoremPurchases;
      delete player.noInfinitiesThisReality;
      delete player.noEternitiesThisReality;
      delete player.noReplicantiGalaxies;
      delete player.dilation.baseFreeGalaxies;
      delete player.dilation.freeGalaxies;
    },
    player => {
      for (let i = 0; i < 8; i++) {
        player.auto.infinityDims[i].isActive = player.infDimBuyers[i];
      }
      for (let i = 0; i < 8; i++) {
        player.auto.timeDims[i].isActive = player.reality.tdbuyers[i];
      }
      for (let i = 0; i < 3; i++) {
        player.auto.replicantiUpgrades[i].isActive = player.replicanti.auto[i];
      }
      for (let i = 0; i < 3; i++) {
        player.auto.dilationUpgrades[i].isActive = player.dilation.auto[i];
      }
      for (let i = 0; i < 2; i++) {
        player.auto.blackHolePower[i].isActive = player.blackHole[i].autoPower;
      }
      for (let i = 0; i < 5; i++) {
        player.auto.realityUpgrades[i].isActive = player.reality.rebuyablesAuto[i];
      }
      player.auto.antimatterDims = player.auto.dimensions;
      player.auto.replicantiGalaxies.isActive = player.replicanti.galaxybuyer;
      player.auto.ipMultBuyer.isActive = player.infMultBuyer;
      player.auto.epMultBuyer.isActive = player.reality.epmultbuyer;
      player.auto.timeTheorems.isActive = player.ttbuyer;
      player.auto.bigCrunch.xCurrent = player.auto.bigCrunch.xLast;
      player.auto.eternity.xCurrent = player.auto.eternity.xLast;
      player.auto.bulkOn = player.options.bulkOn;
      player.auto.autobuyerOn = player.options.autobuyerOn;
      player.auto.disableContinuum = player.options.disableContinuum;

      delete player.auto.dimensions;
      delete player.infDimBuyers;
      delete player.auto.infDimTimer;
      delete player.reality.tdbuyers;
      delete player.auto.timeDimTimer;
      delete player.replicanti.galaxybuyer;
      delete player.replicanti.auto;
      delete player.auto.repUpgradeTimer;
      delete player.ttbuyer;
      delete player.auto.ttTimer;
      delete player.dilation.auto;
      delete player.auto.dilUpgradeTimer;
      delete player.blackHole[0].autoPower;
      delete player.blackHole[1].autoPower;
      delete player.reality.rebuyablesAuto;
      delete player.reality.epmultbuyer;
      delete player.infMultBuyer;
      delete player.auto.bigCrunch.xLast;
      delete player.auto.eternity.xLast;
      delete player.options.bulkOn;
      delete player.options.autobuyerOn;
      delete player.options.disableContinuum;
    },
    GameStorage.migrations.convertTimeTheoremPurchases,
    GameStorage.migrations.infinitiedConversion,
    player => {
      delete player.saveOverThresholdFlag;
      delete player.saveOverThresholdFlagModalDisplayed;
    },
    player => {
      if (!Autobuyer.reality.isUnlocked) player.auto.reality.isActive = false;
    },
    player => {
      // Delete PEC5 (id 64)
      if (player.reality.perks.has(64)) {
        player.reality.perks.delete(64);
        Currency.perkPoints.add(1);
      }

      let reqBitmask = 0;
      for (let i = 0; i <= player.reality.upgReqs.length; i++) {
        // eslint-disable-next-line no-bitwise
        if (player.reality.upgReqs[i]) reqBitmask |= (1 << i);
      }
      player.reality.upgReqs = reqBitmask;
    },
    player => {
      // Delete SAM2 (id 11)
      if (player.reality.perks.has(11)) {
        player.reality.perks.delete(11);
        Currency.perkPoints.add(1);
      }
      if (player.reality.perks.has(10)) Perk.startAM.onPurchased();
    },
    player => {
      player.achievementChecks.maxStudiesThisReality = player.timestudy.studies.length;
      player.celestials.teresa.lastRepeatedMachines = new Decimal(player.celestials.teresa.lastRepeatedRM);
      delete player.celestials.teresa.lastRepeatedRM;
    },
<<<<<<< HEAD
    GameStorage.migrations.removePriority,
=======
    player => {
      // Make sure scripts don't have any gaps in indices, and load up the correct script on migration
      let newID = 1;
      let selectedID = 1;
      const shiftedScripts = {};
      for (const id of Object.keys(player.reality.automator.scripts)) {
        shiftedScripts[newID] = player.reality.automator.scripts[id];
        shiftedScripts[newID].id = newID;
        if (id === player.reality.automator.state.editorScript) selectedID = newID;
        newID++;
      }
      player.reality.automator.scripts = shiftedScripts;
      player.reality.automator.state.editorScript = selectedID;

      delete player.reality.automator.lastID;
    },
    GameStorage.migrations.deleteDimboostBulk,
>>>>>>> 40555985
  ],

  patch(player) {
    if (!isDevEnvironment()) return;
    player.options.testVersion = player.options.testVersion || 0;
    for (let version = player.options.testVersion; version < this.patches.length; version++) {
      const patch = this.patches[version];
      patch(player);
    }
    this.setLatestTestVersion(player);
  },

  setLatestTestVersion(player) {
    player.options.testVersion = this.patches.length;
  }
};<|MERGE_RESOLUTION|>--- conflicted
+++ resolved
@@ -984,9 +984,6 @@
       player.celestials.teresa.lastRepeatedMachines = new Decimal(player.celestials.teresa.lastRepeatedRM);
       delete player.celestials.teresa.lastRepeatedRM;
     },
-<<<<<<< HEAD
-    GameStorage.migrations.removePriority,
-=======
     player => {
       // Make sure scripts don't have any gaps in indices, and load up the correct script on migration
       let newID = 1;
@@ -1004,7 +1001,7 @@
       delete player.reality.automator.lastID;
     },
     GameStorage.migrations.deleteDimboostBulk,
->>>>>>> 40555985
+    GameStorage.migrations.removePriority,
   ],
 
   patch(player) {
