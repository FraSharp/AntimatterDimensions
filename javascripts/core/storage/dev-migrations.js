"use strict";

function arrayToBits(array) {
  let bits = 0;
  // eslint-disable-next-line no-bitwise
  for (const id of array) bits |= (1 << id);
  return bits;
}

// WARNING: Don't use state accessors and functions from global scope here, that's not safe in long-term
GameStorage.devMigrations = {
  patches: [
    player => {
      GameStorage.migrations.normalizeTimespans(player);
      player.bestReality = player.bestReality === 9999999999
        ? 999999999999
        : player.bestReality * 100;
      for (let i = 0; i < 10; i++) {
        player.lastTenRealities[i][0] *= 100;
      }
    },
    player => {
      player.reality.glyphs.last = "";
    },
    player => {
      player.secretUnlocks.themes = [];
    },
    player => {
      player.wormhole.power *= 36;
    },
    player => {
      player.reality.rebuyables = { 1: 0, 2: 0, 3: 0, 4: 0, 5: 0 };
      for (let i = 1; i < 6; i++) {
        if (player.reality.upg.includes(i)) {
          player.reality.rebuyables[i] = 1;
          player.reality.upg.splice(player.reality.upg.indexOf(i), 1);
        }
      }
    },
    player => {
      player.reality.tdbuyer = {
        on: false,
        threshhold: 1
      };
      player.reality.epmultbuyer = {
        on: false,
        threshhold: 1
      };
    },
    player => {
      player.reality.perks = new Set();
    },
    player => {
      player.reality.pp = 0;
    },
    player => {
      player.reality.pp = player.realities;
    },
    player => {
      // Give starting perk
      if (player.reality.pp > 0) {
        player.reality.pp -= 1;
        player.reality.perks.add(0);
      }
    },
    player => {
      // Var for s45
      player.secretUnlocks.dragging = 0;
    },
    player => {
      for (let i = 0; i < player.reality.glyphs.active.length; i++) {
        const glyph = player.reality.glyphs.active[i];
        if (glyph.effects.autochall !== undefined) {
          delete glyph.effects.autochall;
          glyph.effects.buy10 = 1 + Math.pow(glyph.level * glyph.strength, 0.8) / 10;
        }
      }

      for (let i = 0; i < player.reality.glyphs.inventory.length; i++) {
        const glyph = player.reality.glyphs.inventory[i];
        if (glyph.effects.autochall !== undefined) {
          delete glyph.effects.autochall;
          glyph.effects.buy10 = 1 + Math.pow(glyph.level * glyph.strength, 0.8) / 10;
        }
      }
    },
    player => {
      player.reality.upgReqs.push(false, false, false, false, false);
    },
    player => {
      player.reality.realityMachines = new Decimal(player.reality.realityMachines);
    },
    player => {
      player.reality.glyphs.sac = {
        power: 0,
        infinity: 0,
        time: 0,
        replication: 0,
        dilation: 0,
        effarig: 0,
      };
    },
    player => {
      player.wormhole.pause = false;
    },
    player => {
      player.wormholePause = false;
      if (player.wormhole[0] !== undefined) return;
      player.wormhole = [
        player.wormhole,
        {
        speed: 60 * 6,
        power: 90,
        duration: 7,
        phase: 0,
        active: false,
        unlocked: false,
        },
        {
          speed: 6 * 6,
          power: 45,
          duration: 4,
          phase: 0,
          active: false,
          unlocked: false,
        }
      ];
    },
    player => {
      if (player.reality.upg.includes(20)) {
        player.wormhole[1].unlocked = true;
      }
    },
    player => {
      player.reality.upgReqs.push(false, false, false, false, false);
    },
    player => {
      player.reality.tdbuyer = undefined;
      player.reality.tdbuyers = [false, false, false, false, false, false, false, false];
      player.reality.epmultbuyer = false;
    },
    player => {
      if (!["rm", "glyph", "either", "both"].includes(player.autoRealityMode)) {
        player.autoRealityMode = "rm";
      }
    },
    GameStorage.migrations.convertAutobuyerMode,
    player => {
      for (const key in player.celestials.effarig.glyphWeights) {
        player.celestials.effarig.glyphWeights[key] *= 100;
      }
    },
    player => {
      // The previous migration didn't work if loading a test save before celestials were added, whoops
      for (const key in player.celestials.effarig.glyphWeights) {
        player.celestials.effarig.glyphWeights[key] = 25;
      }
    },
    // eslint-disable-next-line no-unused-vars
    player => {
      // The following patch is deeply incompatible with current player object:
      // Patch that changes wormhole => black hole will be applied later in this patch chain
      // (see the warning at the top of this file)

      // Following logic from autobuyers (before the addition of wall clock time stats)
      // const speedup = getGameSpeedupFactor([GAME_SPEED_EFFECT.EC12, GAME_SPEED_EFFECT.WORMHOLE]);
      // player.thisInfinityRealTime = Time.thisInfinity.totalSeconds / speedup;
      // player.thisEternityRealTime = Time.thisEternity.totalSeconds / speedup;
      // player.thisRealityRealTime = Time.thisReality.totalSeconds / speedup;
      // for (var i=0; i<10; i++) {
      //   player.lastTenRuns[i][2] = undefined;
      //   player.lastTenEternities[i][2] = undefined;
      //   player.lastTenRealities[i][3] = undefined;
      // }

      // For anyone who is looking at this part of the code for debugging purposes, note that GAME_SPEED_EFFECT.EC12
      // has been replaced by GAME_SPEED_EFFECT.FIXED_SPEED since EC12 is no longer the only fixed-speed effect
    },
    GameStorage.migrations.fixChallengeIds,
    GameStorage.migrations.adjustMultCosts,
    player => {
      const teresa = player.celestials.effarig;
      player.celestials.effarig = player.celestials.teresa;
      player.celestials.teresa = teresa;

      for (const i in player.reality.glyphs.active) {
        const g = player.reality.glyphs.active[i];
        if (g.type === "teresa") {
          g.type = "effarig";
        }
      }

      for (const i in player.reality.glyphs.inventory) {
        const g = player.reality.glyphs.inventory[i];
        if (g.type === "teresa") {
          g.type = "effarig";
        }
      }
    },
    player => {
      // The previous migration messed things up pretty badly. The swap was done
      // after deepmerge with defaultPlayer, which means that default values got added correctly,
      // and then swapped into the incorrect place. We can blow away glyph weights and auto sac
      // settings
      // eslint-disable-next-line max-params
      function movePropIfPossible(celestial1, celestial2, prop, defaultValue, merge = null) {
        if (player.celestials[celestial1][prop] !== undefined) {
          if (player.celestials[celestial2][prop] === undefined) {
            player.celestials[celestial2][prop] = player.celestials[celestial1][prop];
          } else if (merge) {
            player.celestials[celestial2][prop] = merge(player.celestials[celestial1][prop],
              player.celestials[celestial2][prop]);
          }
          delete player.celestials[celestial1][prop];
        } else if (player.celestials[celestial2][prop] === undefined) {
          // Both undefined shouldn't really happen, but might as well be thorough here
          player.celestials[celestial2][prop] = defaultValue;
        }
      }
      movePropIfPossible("teresa", "effarig", "glyphWeights", {
        ep: 25,
        repl: 25,
        dt: 25,
        eternities: 25
      });
      // There was a big glyph filter refactor done at some point, and it's infeasible to properly preserve old
      // filter settings through this old migration. Any imported saves from before the Teresa/Effarig name swap
      // which had glyph filtering unlocked are likely going to be invalid as a result.
      movePropIfPossible("teresa", "effarig", "autoGlyphSac", {
        mode: AUTO_GLYPH_SCORE.LOWEST_SACRIFICE,
        types: GlyphTypes.list.mapToObject(t => t.id, t => ({
          rarityThreshold: 0,
          scoreThreshold: 0,
          effectScores: t.effects.mapToObject(e => e.id, () => 0),
        })),
      });
      movePropIfPossible("teresa", "effarig", "autoGlyphPick", {
        mode: AUTO_GLYPH_REJECT.SACRIFICE,
      });
      movePropIfPossible("teresa", "effarig", "relicShards", 0, Math.max);
      movePropIfPossible("effarig", "teresa", "quoteIdx", 0);
      movePropIfPossible("effarig", "teresa", "bestRunAM", 0, Decimal.max);
      movePropIfPossible("effarig", "teresa", "rmStore", 0, Math.max);
      movePropIfPossible("effarig", "teresa", "glyphLevelMult", 1, Math.max);
      movePropIfPossible("effarig", "teresa", "rmMult", 1, Math.max);
      movePropIfPossible("effarig", "teresa", "dtBulk", 1, Math.max);
      // These are unused now
      delete player.celestials.effarig.typePriorityOrder;
      delete player.celestials.teresa.typePriorityOrder;
    },
    player => {
      player.blackHole = player.wormhole;
      player.blackHolePause = player.wormholePause;
      delete player.wormhole;
      delete player.wormholePause;
    },
    player => {
      for (let i = 0; i < player.blackHole.length; i++) {
        player.blackHole[i].id = i;
        player.blackHole[i].intervalUpgrades = Math.round(
          Math.log(player.blackHole[i].speed / (3600 / (Math.pow(10, i)))) / Math.log(0.8)
        );
        player.blackHole[i].powerUpgrades = Math.round(
          Math.log(player.blackHole[i].power / (180 / Math.pow(2, i))) / Math.log(1.35)
        );
        player.blackHole[i].durationUpgrades = Math.round(
          Math.log(player.blackHole[i].duration / (10 - i * 3)) / Math.log(1.3)
        );
        delete player.blackHole[i].speed;
        delete player.blackHole[i].power;
        delete player.blackHole[i].duration;
      }
    },
    () => {
      // This migration was created by a mistake
    },
    GameStorage.migrations.convertAchivementsToNumbers,
    GameStorage.migrations.adjustGameCreatedTime,
    GameStorage.migrations.moveSavedStudyTrees,
    player => {
      // Leftover stuff from dev.updateTestSave
      if (player.celestials.teresa.rmStore > Teresa.rmStoreMax) {
        player.reality.realityMachines =
          player.reality.realityMachines.plus(player.celestials.teresa.rmStore - Teresa.rmStoreMax);
        player.celestials.teresa.rmStore = Teresa.rmStoreMax;
      }
      if (player.reality.upg) {
        player.reality.upgradeBits = arrayToBits(player.reality.upg);
        delete player.reality.upg;
      }
      // eslint-disable-next-line no-bitwise
      if ((player.reality.upgradeBits & (1 << 25)) === 0) {
        player.realityBuyer.isOn = false;
      }
      for (let i = 0; i < player.reality.glyphs.active.length; i++) {
        const glyph = player.reality.glyphs.active[i];
        if (glyph.type === "power" && glyph.effects.mult !== undefined) {
          glyph.effects.mult = new Decimal(glyph.effects.mult);
        }
      }

      for (let i = 0; i < player.reality.glyphs.inventory.length; i++) {
        const glyph = player.reality.glyphs.inventory[i];
        if (glyph.type === "power" && glyph.effects.mult !== undefined) {
          glyph.effects.mult = new Decimal(glyph.effects.mult);
        }
      }
    },
    GameStorage.migrations.convertEPMult,
    GameStorage.migrations.moveChallengeInfo,
    GameStorage.migrations.adjustWhy,
    GameStorage.migrations.adjustThemes,
    GameStorage.migrations.removeAchPow,
    GameStorage.migrations.adjustSacrificeConfirmation,
    GameStorage.migrations.migrateNotation,
    GameStorage.migrations.fixAutobuyers,
    GameStorage.migrations.removeAutoIPProperties,
    player => {
      // Swapping glyph level with reality real time
      player.lastTenRealities = player.lastTenRealities
        .map(a => [a[0], a[1], a[3], a[2]]);
    },
    player => {
      player.achievements.delete(157);
      player.achievements.delete(156);
      player.achievements.delete(155);
      player.achievements.delete(153);
      // Have to call this a second time, as player.why wasn't removed from the player.js the first time
      GameStorage.migrations.adjustWhy(player);
      GameStorage.migrations.adjustAchievementVars(player);
    },
    GameStorage.migrations.uniformDimensions,
    GameStorage.migrations.removeEternityChallGoal,
    player => {
      // There were 3 black holes in player object
      delete player.blackHole.pop();
    },
    player => {
      const allGlyphs = player.reality.glyphs.active.concat(player.reality.glyphs.inventory);
      for (let i = 0; i < allGlyphs.length; i++) {
        allGlyphs[i].id = i;
      }
    },
    player => {
      GameStorage.migrations.clearNewsArray(player);
    },
    player => {
      GameStorage.migrations.removeTickspeed(player);
      GameStorage.migrations.removePostC3Reward(player);
    },
    player => {
      const allGlyphs = player.reality.glyphs.active.concat(player.reality.glyphs.inventory);
      for (const glyph of allGlyphs) {
        let effectBitmask = 0;
        for (const effect of orderedEffectList) {
          const typeEffect = separateEffectKey(effect);
          if (glyph.type === typeEffect[0] && glyph.effects[typeEffect[1]] !== undefined) {
            // eslint-disable-next-line no-bitwise
            effectBitmask += 1 << GameDatabase.reality.glyphEffects[effect].bitmaskIndex;
          }
        }
        glyph.effects = effectBitmask;
      }
    },
    // Ra exp formula changed
    player => {
      const pets = player.celestials.ra.pets;
      for (const prop in pets) {
        if (!pets.hasOwnProperty(prop)) continue;
        const pet = pets[prop];
        const oldExp = pet.exp + 10000 * (Math.pow(1.12, pet.level - 1) - 1) / (0.12);
        pet.level = 1;
        pet.exp = Math.clampMin(oldExp, 0);
      }
      player.celestials.ra.unlocks = [];
    },
    // Ra exp formula changed again
    player => {
      const pets = player.celestials.ra.pets;
      for (const prop in pets) {
        if (!pets.hasOwnProperty(prop)) continue;
        const pet = pets[prop];
        let oldExp = pet.exp;
        for (let lv = 1; lv < pet.level; lv++) {
          const floor5 = Math.floor(lv / 5);
          const adjustedLevel = 2.5 * floor5 * (floor5 + 1) + (lv % 5) * (floor5 + 1);
          oldExp += Math.floor(10000 * Math.pow(1.12, adjustedLevel - 1));
        }
        pet.level = 1;
        pet.exp = Math.clampMin(oldExp, 0);
      }
      player.celestials.ra.unlocks = [];
    },
    GameStorage.migrations.renameMoney,
    player => {
      GameStorage.migrations.moveAutobuyers(player);
      const old = player.realityBuyer;
      const realityAutobuyer = player.auto.reality;
      realityAutobuyer.mode = ["rm", "glyph", "either", "both"].indexOf(player.autoRealityMode);
      realityAutobuyer.rm = old.rm;
      realityAutobuyer.glyph = old.glyph;
      realityAutobuyer.isActive = old.isOn;

      const eternityAutobuyer = player.auto.eternity;
      eternityAutobuyer.mode = ["amount", "time", "relative"].indexOf(player.autoEternityMode);
      const condition = new Decimal(old.limit);
      switch (player.autoEternityMode) {
        case "amount":
          eternityAutobuyer.amount = condition;
          break;
        case "time":
          eternityAutobuyer.time = condition.lt(Decimal.NUMBER_MAX_VALUE)
            ? condition.toNumber()
            : eternityAutobuyer.time;
          break;
        case "relative":
          eternityAutobuyer.xLast = condition;
          break;
      }

      delete player.realityBuyer;
      delete player.autoRealityMode;
      delete player.autoEternityMode;
    },
    GameStorage.migrations.convertNewsToSet,
    GameStorage.migrations.convertEternityCountToDecimal,
    GameStorage.migrations.renameDimboosts,
    player => {
      // Reset reality autobuyer mode, since AUTO_REALITY_MODE was incorrectly starting from 1 and not from 0.
      // Disable it also to not wreck people's long runs or smth
      player.auto.reality.mode = 0;
      player.auto.reality.isActive = false;
    },
    player => {
      // Perk shop refactor
      player.celestials.teresa.perkShop = [
        Math.floor(Math.log(player.celestials.teresa.glyphLevelMult) / Math.log(1.05)),
        Math.floor(Math.log(player.celestials.teresa.rmMult) / Math.log(2)),
        Math.floor(Math.log(player.celestials.teresa.dtBulk) / Math.log(2)),
        0];
      delete player.celestials.teresa.glyphLevelMult;
      delete player.celestials.teresa.rmMult;
      delete player.celestials.teresa.dtBulk;
    },
    GameStorage.migrations.migrateConfirmations,
    GameStorage.migrations.removeOtherTickspeedProps,
    player => {
      // These were accidentally added back in due to a bad merge conflict resolution
      delete player.resets;
      delete player.tickDecrease;
    },
    GameStorage.migrations.renameNewsOption,
    GameStorage.migrations.removeDimensionCosts,
    GameStorage.migrations.renameTickspeedPurchaseBumps,
    player => {
      player.celestials.teresa.unlockBits = arrayToBits(player.celestials.teresa.unlocks);
      delete player.celestials.teresa.unlocks;
      player.celestials.effarig.unlockBits = arrayToBits(player.celestials.effarig.unlocks);
      delete player.celestials.effarig.unlocks;
      player.celestials.v.unlockBits = arrayToBits(player.celestials.v.unlocks);
      delete player.celestials.v.unlocks;
      player.celestials.ra.unlockBits = arrayToBits(player.celestials.ra.unlocks);
      delete player.celestials.ra.unlocks;
      player.celestials.laitela.unlockBits = arrayToBits(player.celestials.laitela.unlocks);
      delete player.celestials.laitela.unlocks;
    },
    player => {
      player.reality.seed = Math.floor(Math.abs(player.reality.seed)) % 0xFFFFFFFF;
    },
    player => {
      player.auto.sacrifice.multiplier = new Decimal(player.auto.sacrifice.multiplier);
    },
    GameStorage.migrations.changeC8Handling,
    player => {
      while (player.celestials.teresa.perkShop.length < 5) player.celestials.teresa.perkShop.push(0);
    },
    player => {
      delete player.secretUnlocks.fixed;
    },
    player => {
      delete player.celestials.effarig.quoteIdx;
      delete player.celestials.enslaved.quoteIdx;
    },
    player => {
      const tempAuto = player.celestials.teresa.perkShop[4];
      const tempMusic = player.celestials.teresa.perkShop[3];
      player.celestials.teresa.perkShop[3] = tempAuto;
      player.celestials.teresa.perkShop[4] = tempMusic;
    },
    GameStorage.migrations.convertAchievementsToBits,
    GameStorage.migrations.removePower,
    player => {
      const cursedMask = 15;
      const allGlyphs = player.reality.glyphs.active.concat(player.reality.glyphs.inventory);
      for (const glyph of allGlyphs) {
        if (glyph.type === "cursed") glyph.effects = cursedMask;
      }
    },
    player => {
      player.options.showHintText.alchemy = player.options.showAlchemyResources;
      delete player.options.showAlchemyResources;
    },
    player => {
      // Adds in effect selection settings and removes non-generated types while preserving old glyph filter settings
      const oldSettings = player.celestials.effarig.autoGlyphSac.types;
      const newSettings = GlyphTypes.list
        .filter(type => generatedTypes.includes(type.id))
        .mapToObject(t => t.id, t => ({
          rarityThreshold: 0,
          scoreThreshold: 0,
          effectCount: 0,
          effectChoices: t.effects.mapToObject(e => e.id, () => false),
          effectScores: t.effects.mapToObject(e => e.id, () => 0),
      }));
      for (const type of generatedTypes) {
        newSettings[type].rarityThreshold = oldSettings[type].rarityThreshold;
        newSettings[type].scoreThreshold = oldSettings[type].scoreThreshold;
        for (const effect of Object.keys(newSettings[type].effectScores)) {
          newSettings[type].effectScores[effect] = oldSettings[type].effectScores[effect];
        }
      }
      player.celestials.effarig.autoGlyphSac.types = newSettings;
    },
    player => {
      player.reality.glyphs.inventorySize += 10;
    },
    player => {
      player.celestials.v.unlockBits = 0;
      // Adding this in case the player is loading a save (otherwise it
      // doesn't update immediately and the player still has nonzero ST
      // for the purpose of checking unlocks).
      V.updateTotalRunUnlocks();
      V.checkForUnlocks();
    },
    player => {
      // Reset the v-unlocks again
      player.celestials.v.unlockBits = 0;
      // See above migration for an explanation of the below line.
      V.updateTotalRunUnlocks();
      V.checkForUnlocks();
    },
    player => {
      player.reality.autoAchieve = !player.reality.disableAutoAchieve;
      delete player.reality.disableAutoAchieve;
      delete player.newEC10Test;
    },
    player => {
      // Some older saves have screwed up Ra unlocks for some reason, this should fix that
      player.celestials.ra.unlockBits = 0;
      Ra.checkForUnlocks();
    },
    player => {
      // Required for compatibility after V records refactor
      player.celestials.v.runRecords[0] = -10;
    },
    player => {
      delete player.celestials.v.cursedThisRun;
    },
    player => {
      // Reset Ra unlocks again, because apparently Ra-Teresa Lv1 upgrades were always active due to an oversight
      player.celestials.ra.unlockBits = 0;
      Ra.checkForUnlocks();
    },
    player => {
      // Glyph filter refactor (not worth the trouble of translating between the modes, but copy the configs)
      Object.assign(player.celestials.effarig.glyphScoreSettings, player.celestials.effarig.autoGlyphSac);
      player.celestials.effarig.glyphTrashMode = 0;
      delete player.celestials.effarig.autoGlyphSac;
      delete player.celestials.effarig.autoGlyphPick;
    },
    player => {
      delete player.reality.glyphs.inventorySize;
      for (const glyph of player.reality.glyphs.inventory) {
        if (glyph.idx >= 10) {
          glyph.idx += 10;
        }
      }
    },
    player => {
      // Typo fix, as long as we have to delete a player property let's also
      // correctly initialize the new one.
      player.onlyEighthDimensions = player.onlyEighthDimensons;
      delete player.onlyEighthDimensons;
    },
    player => {
      for (const pet of Ra.pets.all) {
        pet.level = Math.clampMax(pet.level, 25);
      }
      delete player.celestials.ra.compression;
      if (Ra.has(RA_UNLOCKS.ALWAYS_GAMESPEED)) {
        const allGlyphs = player.reality.glyphs.active
          .concat(player.reality.glyphs.inventory);
        for (const glyph of allGlyphs) {
          Glyphs.applyGamespeed(glyph);
        }
      }
    },
    player => {
      for (let i = 0; i < player.celestials.ra.alchemy.length; i++) {
        player.celestials.ra.alchemy[i].amount = Math.clampMax(
          player.celestials.ra.alchemy[i].amount, 25000);
      }
    },
    player => {
      delete player.celestials.laitela.maxAmGained;
      for (const dim of player.celestials.laitela.dimensions) {
        dim.powerDMUpgrades = dim.powerUpgrades;
        dim.powerDEUpgrades = 0;
        delete dim.chanceUpgrades;
        delete dim.powerUpgrades;
      }
      // Note that player.celestials.laitela.higgs is actually a string at this point
      // (since conversion to Decimal hasn't happened yet).
      player.celestials.laitela.darkMatterMult = Number(player.celestials.laitela.higgs) + 1;
      delete player.celestials.laitela.anomalies;
    },
    player => {
      delete player.achPow;
      delete player.interval;
      delete player.tickThreshold;
      delete player.celestials.enslaved.maxQuotes;
      delete player.celestials.v.quoteIdx;
      delete player.celestials.ra.quoteIdx;
    },
    player => {
<<<<<<< HEAD
      delete player.reality.glyphs.sac.cursed;
      Achievement(153).lock();
      Achievement(157).lock();
=======
      player.celestials.enslaved.totalDimCapIncrease = 0;
      player.celestials.enslaved.tesseracts = 0;
>>>>>>> c67af0c9
    }
  ],

  patch(player) {
    if (!isDevEnvironment()) return;
    player.options.testVersion = player.options.testVersion || 0;
    for (let version = player.options.testVersion; version < this.patches.length; version++) {
      const patch = this.patches[version];
      patch(player);
    }
    this.setLatestTestVersion(player);
  },

  setLatestTestVersion(player) {
    player.options.testVersion = this.patches.length;
  }
};<|MERGE_RESOLUTION|>--- conflicted
+++ resolved
@@ -623,14 +623,13 @@
       delete player.celestials.ra.quoteIdx;
     },
     player => {
-<<<<<<< HEAD
+      player.celestials.enslaved.totalDimCapIncrease = 0;
+      player.celestials.enslaved.tesseracts = 0;
+    },
+    player => {
       delete player.reality.glyphs.sac.cursed;
       Achievement(153).lock();
       Achievement(157).lock();
-=======
-      player.celestials.enslaved.totalDimCapIncrease = 0;
-      player.celestials.enslaved.tesseracts = 0;
->>>>>>> c67af0c9
     }
   ],
 
