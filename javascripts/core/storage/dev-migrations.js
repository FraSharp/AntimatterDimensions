--- conflicted
+++ resolved
@@ -730,7 +730,9 @@
       };
     },
     player => {
-<<<<<<< HEAD
+      delete player.options.confirmations.glyphTrash;
+    },
+    player => {
       GameStorage.migrations.standardizeUncompletedTimes(player);
       if (player.bestReality === 999999999999) player.bestReality = Number.MAX_VALUE;
       if (player.bestRealityRealTime === 999999999999) player.bestRealityRealTime = Number.MAX_VALUE;
@@ -738,9 +740,6 @@
         if (player.lastTenRealities[i][0] === 2678400000) player.lastTenRealities[i][0] = Number.MAX_VALUE;
         if (player.lastTenRealities[i][3] === 26784000) player.lastTenRealities[i][3] = Number.MAX_VALUE;
       }
-=======
-      delete player.options.confirmations.glyphTrash;
->>>>>>> f7192059
     }
   ],
 
