--- conflicted
+++ resolved
@@ -335,14 +335,13 @@
       delete player.blackHole.pop();
     },
     player => {
-<<<<<<< HEAD
-      GameStorage.migrations.clearNewsArray(player);
-=======
       const allGlyphs = player.reality.glyphs.active.concat(player.reality.glyphs.inventory);
       for (let i = 0; i < allGlyphs.length; i++) {
         allGlyphs[i].id = i;
       }
->>>>>>> 7afd265c
+    },
+    player => {
+      GameStorage.migrations.clearNewsArray(player);
     }
   ],
 
