--- conflicted
+++ resolved
@@ -974,20 +974,18 @@
       player.reality.upgReqs = reqBitmask;
     },
     player => {
-<<<<<<< HEAD
-      player.achievementChecks.maxStudiesThisReality = player.timestudy.studies.length;
-      player.celestials.teresa.lastRepeatedMachines = new Decimal(player.celestials.teresa.lastRepeatedRM);
-      delete player.celestials.teresa.lastRepeatedRM;
-    },
-=======
       // Delete SAM2 (id 11)
       if (player.reality.perks.has(11)) {
         player.reality.perks.delete(11);
         Currency.perkPoints.add(1);
       }
       if (player.reality.perks.has(10)) Perk.startAM.onPurchased();
+    },
+    player => {
+      player.achievementChecks.maxStudiesThisReality = player.timestudy.studies.length;
+      player.celestials.teresa.lastRepeatedMachines = new Decimal(player.celestials.teresa.lastRepeatedRM);
+      delete player.celestials.teresa.lastRepeatedRM;
     }
->>>>>>> 50bdb044
   ],
 
   patch(player) {
