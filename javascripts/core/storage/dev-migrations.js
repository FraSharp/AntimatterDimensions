"use strict";

function arrayToBits(array) {
  let bits = 0;
  // eslint-disable-next-line no-bitwise
  for (const id of array) bits |= (1 << id);
  return bits;
}

// WARNING: Don't use state accessors and functions from global scope here, that's not safe in long-term
GameStorage.devMigrations = {
  patches: [
    player => {
      GameStorage.migrations.normalizeTimespans(player);
      player.bestReality = player.bestReality === 9999999999
        ? 999999999999
        : player.bestReality * 100;
      for (let i = 0; i < 10; i++) {
        player.lastTenRealities[i][0] *= 100;
      }
    },
    player => {
      player.reality.glyphs.last = "";
    },
    player => {
      player.secretUnlocks.themes = [];
    },
    player => {
      player.wormhole.power *= 36;
    },
    player => {
      player.reality.rebuyables = { 1: 0, 2: 0, 3: 0, 4: 0, 5: 0 };
      for (let i = 1; i < 6; i++) {
        if (player.reality.upg.includes(i)) {
          player.reality.rebuyables[i] = 1;
          player.reality.upg.splice(player.reality.upg.indexOf(i), 1);
        }
      }
    },
    player => {
      player.reality.tdbuyer = {
        on: false,
        threshhold: 1
      };
      player.reality.epmultbuyer = {
        on: false,
        threshhold: 1
      };
    },
    player => {
      player.reality.perks = new Set();
    },
    player => {
      player.reality.pp = 0;
    },
    player => {
      player.reality.pp = player.realities;
    },
    player => {
      // Give starting perk
      if (player.reality.pp > 0) {
        player.reality.pp -= 1;
        player.reality.perks.add(0);
      }
    },
    player => {
      // Var for s45
      player.secretUnlocks.dragging = 0;
    },
    player => {
      for (let i = 0; i < player.reality.glyphs.active.length; i++) {
        const glyph = player.reality.glyphs.active[i];
        if (glyph.effects.autochall !== undefined) {
          delete glyph.effects.autochall;
          glyph.effects.buy10 = 1 + Math.pow(glyph.level * glyph.strength, 0.8) / 10;
        }
      }

      for (let i = 0; i < player.reality.glyphs.inventory.length; i++) {
        const glyph = player.reality.glyphs.inventory[i];
        if (glyph.effects.autochall !== undefined) {
          delete glyph.effects.autochall;
          glyph.effects.buy10 = 1 + Math.pow(glyph.level * glyph.strength, 0.8) / 10;
        }
      }
    },
    player => {
      player.reality.upgReqs.push(false, false, false, false, false);
    },
    player => {
      player.reality.realityMachines = new Decimal(player.reality.realityMachines);
    },
    player => {
      player.reality.glyphs.sac = {
        power: 0,
        infinity: 0,
        time: 0,
        replication: 0,
        dilation: 0,
        effarig: 0,
      };
    },
    player => {
      player.wormhole.pause = false;
    },
    player => {
      player.wormholePause = false;
      if (player.wormhole[0] !== undefined) return;
      player.wormhole = [
        player.wormhole,
        {
          speed: 60 * 6,
          power: 90,
          duration: 7,
          phase: 0,
          active: false,
          unlocked: false,
        },
        {
          speed: 6 * 6,
          power: 45,
          duration: 4,
          phase: 0,
          active: false,
          unlocked: false,
        }
      ];
    },
    player => {
      if (player.reality.upg.includes(20)) {
        player.wormhole[1].unlocked = true;
      }
    },
    player => {
      player.reality.upgReqs.push(false, false, false, false, false);
    },
    player => {
      player.reality.tdbuyer = undefined;
      player.reality.tdbuyers = [false, false, false, false, false, false, false, false];
      player.reality.epmultbuyer = false;
    },
    player => {
      if (!["rm", "glyph", "either", "both"].includes(player.autoRealityMode)) {
        player.autoRealityMode = "rm";
      }
    },
    GameStorage.migrations.convertAutobuyerMode,
    player => {
      for (const key in player.celestials.effarig.glyphWeights) {
        player.celestials.effarig.glyphWeights[key] *= 100;
      }
    },
    player => {
      // The previous migration didn't work if loading a test save before celestials were added, whoops
      for (const key in player.celestials.effarig.glyphWeights) {
        player.celestials.effarig.glyphWeights[key] = 25;
      }
    },
    // eslint-disable-next-line no-unused-vars
    player => {
      // The following patch is deeply incompatible with current player object:
      // Patch that changes wormhole => black hole will be applied later in this patch chain
      // (see the warning at the top of this file)

      // Following logic from autobuyers (before the addition of wall clock time stats)
      // const speedup = getGameSpeedupFactor([GAME_SPEED_EFFECT.EC12, GAME_SPEED_EFFECT.WORMHOLE]);
      // player.thisInfinityRealTime = Time.thisInfinity.totalSeconds / speedup;
      // player.thisEternityRealTime = Time.thisEternity.totalSeconds / speedup;
      // player.thisRealityRealTime = Time.thisReality.totalSeconds / speedup;
      // for (var i=0; i<10; i++) {
      //   player.lastTenRuns[i][2] = undefined;
      //   player.lastTenEternities[i][2] = undefined;
      //   player.lastTenRealities[i][3] = undefined;
      // }

      // For anyone who is looking at this part of the code for debugging purposes, note that GAME_SPEED_EFFECT.EC12
      // has been replaced by GAME_SPEED_EFFECT.FIXED_SPEED since EC12 is no longer the only fixed-speed effect
    },
    GameStorage.migrations.fixChallengeIds,
    GameStorage.migrations.adjustMultCosts,
    player => {
      const teresa = player.celestials.effarig;
      player.celestials.effarig = player.celestials.teresa;
      player.celestials.teresa = teresa;

      for (const i in player.reality.glyphs.active) {
        const g = player.reality.glyphs.active[i];
        if (g.type === "teresa") {
          g.type = "effarig";
        }
      }

      for (const i in player.reality.glyphs.inventory) {
        const g = player.reality.glyphs.inventory[i];
        if (g.type === "teresa") {
          g.type = "effarig";
        }
      }
    },
    player => {
      // The previous migration messed things up pretty badly. The swap was done
      // after deepmerge with defaultPlayer, which means that default values got added correctly,
      // and then swapped into the incorrect place. We can blow away glyph weights and auto sac
      // settings
      // eslint-disable-next-line max-params
      function movePropIfPossible(celestial1, celestial2, prop, defaultValue, merge = null) {
        if (player.celestials[celestial1][prop] !== undefined) {
          if (player.celestials[celestial2][prop] === undefined) {
            player.celestials[celestial2][prop] = player.celestials[celestial1][prop];
          } else if (merge) {
            player.celestials[celestial2][prop] = merge(player.celestials[celestial1][prop],
              player.celestials[celestial2][prop]);
          }
          delete player.celestials[celestial1][prop];
        } else if (player.celestials[celestial2][prop] === undefined) {
          // Both undefined shouldn't really happen, but might as well be thorough here
          player.celestials[celestial2][prop] = defaultValue;
        }
      }
      movePropIfPossible("teresa", "effarig", "glyphWeights", {
        ep: 25,
        repl: 25,
        dt: 25,
        eternities: 25
      });
      // There was a big glyph filter refactor done at some point, and it's infeasible to properly preserve old
      // filter settings through this old migration. Any imported saves from before the Teresa/Effarig name swap
      // which had glyph filtering unlocked are likely going to be invalid as a result.
      movePropIfPossible("teresa", "effarig", "autoGlyphSac", {
        mode: AUTO_GLYPH_SCORE.LOWEST_SACRIFICE,
        types: GlyphTypes.list.mapToObject(t => t.id, t => ({
          rarityThreshold: 0,
          scoreThreshold: 0,
          effectScores: t.effects.mapToObject(e => e.id, () => 0),
        })),
      });
      movePropIfPossible("teresa", "effarig", "autoGlyphPick", {
        mode: AUTO_GLYPH_REJECT.SACRIFICE,
      });
      movePropIfPossible("teresa", "effarig", "relicShards", 0, Math.max);
      movePropIfPossible("effarig", "teresa", "quoteIdx", 0);
      movePropIfPossible("effarig", "teresa", "bestRunAM", 0, Decimal.max);
      movePropIfPossible("effarig", "teresa", "rmStore", 0, Math.max);
      movePropIfPossible("effarig", "teresa", "glyphLevelMult", 1, Math.max);
      movePropIfPossible("effarig", "teresa", "rmMult", 1, Math.max);
      movePropIfPossible("effarig", "teresa", "dtBulk", 1, Math.max);
      // These are unused now
      delete player.celestials.effarig.typePriorityOrder;
      delete player.celestials.teresa.typePriorityOrder;
    },
    player => {
      player.blackHole = player.wormhole;
      player.blackHolePause = player.wormholePause;
      delete player.wormhole;
      delete player.wormholePause;
    },
    player => {
      for (let i = 0; i < player.blackHole.length; i++) {
        player.blackHole[i].id = i;
        player.blackHole[i].intervalUpgrades = Math.round(
          Math.log(player.blackHole[i].speed / (3600 / (Math.pow(10, i)))) / Math.log(0.8)
        );
        player.blackHole[i].powerUpgrades = Math.round(
          Math.log(player.blackHole[i].power / (180 / Math.pow(2, i))) / Math.log(1.35)
        );
        player.blackHole[i].durationUpgrades = Math.round(
          Math.log(player.blackHole[i].duration / (10 - i * 3)) / Math.log(1.3)
        );
        delete player.blackHole[i].speed;
        delete player.blackHole[i].power;
        delete player.blackHole[i].duration;
      }
    },
    () => {
      // This migration was created by a mistake
    },
    GameStorage.migrations.convertAchivementsToNumbers,
    GameStorage.migrations.adjustGameCreatedTime,
    GameStorage.migrations.moveSavedStudyTrees,
    player => {
      // Leftover stuff from dev.updateTestSave
      if (player.celestials.teresa.rmStore > Teresa.rmStoreMax) {
        player.reality.realityMachines =
          player.reality.realityMachines.plus(player.celestials.teresa.rmStore - Teresa.rmStoreMax);
        player.celestials.teresa.rmStore = Teresa.rmStoreMax;
      }
      if (player.reality.upg) {
        player.reality.upgradeBits = arrayToBits(player.reality.upg);
        delete player.reality.upg;
      }
      // eslint-disable-next-line no-bitwise
      if ((player.reality.upgradeBits & (1 << 25)) === 0) {
        player.realityBuyer.isOn = false;
      }
      for (let i = 0; i < player.reality.glyphs.active.length; i++) {
        const glyph = player.reality.glyphs.active[i];
        if (glyph.type === "power" && glyph.effects.mult !== undefined) {
          glyph.effects.mult = new Decimal(glyph.effects.mult);
        }
      }

      for (let i = 0; i < player.reality.glyphs.inventory.length; i++) {
        const glyph = player.reality.glyphs.inventory[i];
        if (glyph.type === "power" && glyph.effects.mult !== undefined) {
          glyph.effects.mult = new Decimal(glyph.effects.mult);
        }
      }
    },
    GameStorage.migrations.convertEPMult,
    GameStorage.migrations.moveChallengeInfo,
    GameStorage.migrations.adjustWhy,
    GameStorage.migrations.adjustThemes,
    GameStorage.migrations.removeAchPow,
    GameStorage.migrations.adjustSacrificeConfirmation,
    GameStorage.migrations.migrateNotation,
    GameStorage.migrations.fixAutobuyers,
    GameStorage.migrations.removeAutoIPProperties,
    player => {
      // Swapping glyph level with reality real time
      player.lastTenRealities = player.lastTenRealities
        .map(a => [a[0], a[1], a[3], a[2]]);
    },
    player => {
      player.achievements.delete(157);
      player.achievements.delete(156);
      player.achievements.delete(155);
      player.achievements.delete(153);
      // Have to call this a second time, as player.why wasn't removed from the player.js the first time
      GameStorage.migrations.adjustWhy(player);
      GameStorage.migrations.adjustAchievementVars(player);
    },
    GameStorage.migrations.uniformDimensions,
    GameStorage.migrations.removeEternityChallGoal,
    player => {
      // There were 3 black holes in player object
      delete player.blackHole.pop();
    },
    player => {
      const allGlyphs = player.reality.glyphs.active.concat(player.reality.glyphs.inventory);
      for (let i = 0; i < allGlyphs.length; i++) {
        allGlyphs[i].id = i;
      }
    },
    player => {
      GameStorage.migrations.clearNewsArray(player);
    },
    player => {
      GameStorage.migrations.removeTickspeed(player);
      GameStorage.migrations.removePostC3Reward(player);
    },
    player => {
      const allGlyphs = player.reality.glyphs.active.concat(player.reality.glyphs.inventory);
      for (const glyph of allGlyphs) {
        let effectBitmask = 0;
        for (const effect of orderedEffectList) {
          const typeEffect = separateEffectKey(effect);
          if (glyph.type === typeEffect[0] && glyph.effects[typeEffect[1]] !== undefined) {
            // eslint-disable-next-line no-bitwise
            effectBitmask += 1 << GameDatabase.reality.glyphEffects[effect].bitmaskIndex;
          }
        }
        glyph.effects = effectBitmask;
      }
    },
    // Ra exp formula changed
    player => {
      const pets = player.celestials.ra.pets;
      for (const prop in pets) {
        if (!Object.prototype.hasOwnProperty.call(pets, prop)) continue;
        const pet = pets[prop];
        const oldExp = pet.exp + 10000 * (Math.pow(1.12, pet.level - 1) - 1) / (0.12);
        pet.level = 1;
        pet.exp = Math.clampMin(oldExp, 0);
      }
      player.celestials.ra.unlocks = [];
    },
    // Ra exp formula changed again
    player => {
      const pets = player.celestials.ra.pets;
      for (const prop in pets) {
        if (!Object.prototype.hasOwnProperty.call(pets, prop)) continue;
        const pet = pets[prop];
        let oldExp = pet.exp;
        for (let lv = 1; lv < pet.level; lv++) {
          const floor5 = Math.floor(lv / 5);
          const adjustedLevel = 2.5 * floor5 * (floor5 + 1) + (lv % 5) * (floor5 + 1);
          oldExp += Math.floor(10000 * Math.pow(1.12, adjustedLevel - 1));
        }
        pet.level = 1;
        pet.exp = Math.clampMin(oldExp, 0);
      }
      player.celestials.ra.unlocks = [];
    },
    GameStorage.migrations.renameMoney,
    player => {
      GameStorage.migrations.moveAutobuyers(player);
      const old = player.realityBuyer;
      const realityAutobuyer = player.auto.reality;
      realityAutobuyer.mode = ["rm", "glyph", "either", "both"].indexOf(player.autoRealityMode);
      realityAutobuyer.rm = old.rm;
      realityAutobuyer.glyph = old.glyph;
      realityAutobuyer.isActive = old.isOn;

      const eternityAutobuyer = player.auto.eternity;
      eternityAutobuyer.mode = ["amount", "time", "relative"].indexOf(player.autoEternityMode);
      const condition = new Decimal(old.limit);
      switch (player.autoEternityMode) {
        case "amount":
          eternityAutobuyer.amount = condition;
          break;
        case "time":
          eternityAutobuyer.time = condition.lt(Decimal.NUMBER_MAX_VALUE)
            ? condition.toNumber()
            : eternityAutobuyer.time;
          break;
        case "relative":
          eternityAutobuyer.xLast = condition;
          break;
      }

      delete player.realityBuyer;
      delete player.autoRealityMode;
      delete player.autoEternityMode;
    },
    GameStorage.migrations.convertNewsToSet,
    GameStorage.migrations.convertEternityCountToDecimal,
    GameStorage.migrations.renameDimboosts,
    player => {
      // Reset reality autobuyer mode, since AUTO_REALITY_MODE was incorrectly starting from 1 and not from 0.
      // Disable it also to not wreck people's long runs or smth
      player.auto.reality.mode = 0;
      player.auto.reality.isActive = false;
    },
    player => {
      // Perk shop refactor
      player.celestials.teresa.perkShop = [
        Math.floor(Math.log(player.celestials.teresa.glyphLevelMult) / Math.log(1.05)),
        Math.floor(Math.log(player.celestials.teresa.rmMult) / Math.log(2)),
        Math.floor(Math.log(player.celestials.teresa.dtBulk) / Math.log(2)),
        0];
      delete player.celestials.teresa.glyphLevelMult;
      delete player.celestials.teresa.rmMult;
      delete player.celestials.teresa.dtBulk;
    },
    GameStorage.migrations.migrateConfirmations,
    GameStorage.migrations.removeOtherTickspeedProps,
    player => {
      // These were accidentally added back in due to a bad merge conflict resolution
      delete player.resets;
      delete player.tickDecrease;
    },
    GameStorage.migrations.renameNewsOption,
    GameStorage.migrations.removeDimensionCosts,
    GameStorage.migrations.renameTickspeedPurchaseBumps,
    player => {
      player.celestials.teresa.unlockBits = arrayToBits(player.celestials.teresa.unlocks);
      delete player.celestials.teresa.unlocks;
      player.celestials.effarig.unlockBits = arrayToBits(player.celestials.effarig.unlocks);
      delete player.celestials.effarig.unlocks;
      player.celestials.v.unlockBits = arrayToBits(player.celestials.v.unlocks);
      delete player.celestials.v.unlocks;
      player.celestials.ra.unlockBits = arrayToBits(player.celestials.ra.unlocks);
      delete player.celestials.ra.unlocks;
      player.celestials.laitela.unlockBits = arrayToBits(player.celestials.laitela.unlocks);
      delete player.celestials.laitela.unlocks;
    },
    player => {
      player.reality.seed = Math.floor(Math.abs(player.reality.seed)) % 0xFFFFFFFF;
    },
    player => {
      player.auto.sacrifice.multiplier = new Decimal(player.auto.sacrifice.multiplier);
    },
    GameStorage.migrations.changeC8Handling,
    player => {
      while (player.celestials.teresa.perkShop.length < 5) player.celestials.teresa.perkShop.push(0);
    },
    player => {
      delete player.secretUnlocks.fixed;
    },
    player => {
      delete player.celestials.effarig.quoteIdx;
      delete player.celestials.enslaved.quoteIdx;
    },
    player => {
      const tempAuto = player.celestials.teresa.perkShop[4];
      const tempMusic = player.celestials.teresa.perkShop[3];
      player.celestials.teresa.perkShop[3] = tempAuto;
      player.celestials.teresa.perkShop[4] = tempMusic;
    },
    GameStorage.migrations.convertAchievementsToBits,
    player => {
      for (const dimension of player.dimensions.antimatter) {
        delete dimension.power;
      }
      for (const dimension of player.dimensions.infinity) {
        delete dimension.power;
      }
      for (const dimension of player.dimensions.time) {
        delete dimension.power;
      }
    },
    player => {
      const cursedMask = 15;
      const allGlyphs = player.reality.glyphs.active.concat(player.reality.glyphs.inventory);
      for (const glyph of allGlyphs) {
        if (glyph.type === "cursed") glyph.effects = cursedMask;
      }
    },
    player => {
      player.options.showHintText.alchemy = player.options.showAlchemyResources;
      delete player.options.showAlchemyResources;
    },
    player => {
      // Adds in effect selection settings and removes non-generated types while preserving old glyph filter settings
      const oldSettings = player.celestials.effarig.autoGlyphSac.types;
      const newSettings = GlyphTypes.list
        .filter(type => generatedTypes.includes(type.id))
        .mapToObject(t => t.id, t => ({
          rarityThreshold: 0,
          scoreThreshold: 0,
          effectCount: 0,
          effectChoices: t.effects.mapToObject(e => e.id, () => false),
          effectScores: t.effects.mapToObject(e => e.id, () => 0),
        }));
      for (const type of generatedTypes) {
        newSettings[type].rarityThreshold = oldSettings[type].rarityThreshold;
        newSettings[type].scoreThreshold = oldSettings[type].scoreThreshold;
        for (const effect of Object.keys(newSettings[type].effectScores)) {
          newSettings[type].effectScores[effect] = oldSettings[type].effectScores[effect];
        }
      }
      player.celestials.effarig.autoGlyphSac.types = newSettings;
    },
    player => {
      player.reality.glyphs.inventorySize += 10;
    },
    player => {
      player.celestials.v.unlockBits = 0;
      // Adding this in case the player is loading a save (otherwise it
      // doesn't update immediately and the player still has nonzero ST
      // for the purpose of checking unlocks).
      V.updateTotalRunUnlocks();
      V.checkForUnlocks();
    },
    player => {
      // Reset the v-unlocks again
      player.celestials.v.unlockBits = 0;
      // See above migration for an explanation of the below line.
      V.updateTotalRunUnlocks();
      V.checkForUnlocks();
    },
    player => {
      player.reality.autoAchieve = !player.reality.disableAutoAchieve;
      delete player.reality.disableAutoAchieve;
      delete player.newEC10Test;
    },
    player => {
      // Some older saves have screwed up Ra unlocks for some reason, this should fix that
      player.celestials.ra.unlockBits = 0;
      Ra.checkForUnlocks();
    },
    player => {
      // Required for compatibility after V records refactor
      player.celestials.v.runRecords[0] = -10;
    },
    player => {
      delete player.celestials.v.cursedThisRun;
    },
    player => {
      // Reset Ra unlocks again, because apparently Ra-Teresa Lv1 upgrades were always active due to an oversight
      player.celestials.ra.unlockBits = 0;
      Ra.checkForUnlocks();
    },
    player => {
      // Glyph filter refactor (not worth the trouble of translating between the modes, but copy the configs)
      Object.assign(player.celestials.effarig.glyphScoreSettings, player.celestials.effarig.autoGlyphSac);
      player.celestials.effarig.glyphTrashMode = 0;
      delete player.celestials.effarig.autoGlyphSac;
      delete player.celestials.effarig.autoGlyphPick;
    },
    player => {
      delete player.reality.glyphs.inventorySize;
      for (const glyph of player.reality.glyphs.inventory) {
        if (glyph.idx >= 10) {
          glyph.idx += 10;
        }
      }
    },
    player => {
      // Typo fix, as long as we have to delete a player property let's also
      // correctly initialize the new one.
      player.onlyEighthDimensions = player.onlyEighthDimensons;
      delete player.onlyEighthDimensons;
    },
    player => {
      for (const pet of Ra.pets.all) {
        pet.level = Math.clampMax(pet.level, 25);
      }
      delete player.celestials.ra.compression;
      if (Ra.has(RA_UNLOCKS.ALWAYS_GAMESPEED)) {
        const allGlyphs = player.reality.glyphs.active
          .concat(player.reality.glyphs.inventory);
        for (const glyph of allGlyphs) {
          Glyphs.applyGamespeed(glyph);
        }
      }
    },
    player => {
      for (let i = 0; i < player.celestials.ra.alchemy.length; i++) {
        player.celestials.ra.alchemy[i].amount = Math.clampMax(
          player.celestials.ra.alchemy[i].amount, Ra.alchemyResourceCap);
      }
    },
    player => {
      delete player.celestials.laitela.maxAmGained;
      for (const dim of player.celestials.laitela.dimensions) {
        dim.powerDMUpgrades = dim.powerUpgrades;
        dim.powerDEUpgrades = 0;
        delete dim.chanceUpgrades;
        delete dim.powerUpgrades;
      }
      // Note that player.celestials.laitela.higgs is actually a string at this point
      // (since conversion to Decimal hasn't happened yet).
      player.celestials.laitela.darkMatterMult = Number(player.celestials.laitela.higgs) + 1;
      delete player.celestials.laitela.anomalies;
    },
    player => {
      delete player.achPow;
      delete player.interval;
      delete player.tickThreshold;
      delete player.celestials.enslaved.maxQuotes;
      delete player.celestials.v.quoteIdx;
      delete player.celestials.ra.quoteIdx;
    },
    player => {
      player.celestials.enslaved.totalDimCapIncrease = 0;
      player.celestials.enslaved.tesseracts = 0;
    },
    player => {
      delete player.auto.galaxy.buyMax;
    },
    player => {
      delete player.reality.glyphs.sac.cursed;
      Achievement(153).lock();
      Achievement(157).lock();
    },
    player => {
      // Return all PP spent on old V goal reduction
      if (player.celestials.v.ppSpent) {
        player.reality.pp += player.celestials.v.ppSpent;
        delete player.celestials.v.ppSpent;
      }
    },
    player => {
      player.thisEternityMaxAM = new Decimal(0);
    },
    player => {
      GameStorage.migrations.migrateLastTenRuns(player);
      //  Put in a default value of 1 for realities.
      player.lastTenRealities = player.lastTenRealities.map(x => [x[0], x[1], 1, Number(x[2]), x[3]]);
      GameStorage.migrations.migrateIPGen(player);
    },
    player => {
      player.noReplicantiGalaxies = player.reality.upgReqChecks[0];
      delete player.reality.upgReqChecks;
    },
    player => {
      player.bestGlyphStrength = player.reality.glyphs.active.concat(
        player.reality.glyphs.inventory).map(g => g.strength).max();
    },
    player => {
      player.options.showHintText.glyphEffectDots = player.options.showGlyphEffectDots;
      delete player.options.showGlyphEffectDots;
      GameStorage.migrations.renameCloudVariable(player);
    },
    player => {
      const newPerks = new Set([...player.reality.perks].filter(x => x < 20 || x > 25));
      const gainedPerkPoints = player.reality.perks.size - newPerks.size;
      player.reality.pp += gainedPerkPoints;
      player.reality.perks = newPerks;
      if (gainedPerkPoints > 0) {
        Modal.message.show(
          "Some of your perks (glyph perks) were removed. The perk points you spent on them have been refunded.");
      }
    },
    player => {
      delete player.reality.glyphs.last;
    },
    player => {
      if (player.reality.secondGaussian === null) {
        // Future-proof against potential changes to the default value
        // (as a special case of not using state accessors).
        player.reality.secondGaussian = 1e6;
      }
    },
    player => {
      delete player.celestials.laitela.reachedSingularityCapLimit;
      delete player.celestials.laitela.secondsSinceCappedTime;
      delete player.celestials.laitela.singularityAutoCapLimit;
      delete player.celestials.laitela.singularityTime;
      delete player.celestials.laitela.autoAnnihilationTimer;
      delete player.celestials.laitela.annihilated;
      delete player.celestials.laitela.secondsSinceReachedSingularity;
      player.celestials.laitela.darkMatterMult = Math.clampMin(player.celestials.laitela.darkMatterMult, 1);
      player.celestials.laitela.dimensions.forEach(d => d.ascensionCount = 0);
    },
    player => {
      const allRandomGlyphs = player.reality.glyphs.active
        .concat(player.reality.glyphs.inventory)
        .filter(i => i.type !== "companion");
      for (const glyph of allRandomGlyphs) {
        glyph.strength = Math.ceil(glyph.strength * 400) / 400;
      }
    },
    player => {
      for (let i = 0; i < player.dimensions.normal.length; i++) {
        const dimension = player.dimensions.normal[i];
        player.dimensions.antimatter[i].bought = dimension.bought;
        player.dimensions.antimatter[i].costBumps = dimension.costBumps;
        player.dimensions.antimatter[i].amount = new Decimal(dimension.amount);
      }
      delete player.dimensions.normal;
    },
    player => {
      player.options.news = {
        enabled: player.options.news,
        repeatBuffer: 40,
        AIChance: 0,
        speed: 1
      };
    },
    player => {
      delete player.options.confirmations.glyphTrash;
    },
    player => {
      GameStorage.migrations.standardizeUncompletedTimes(player);
      if (player.bestReality === 999999999999) player.bestReality = Number.MAX_VALUE;
      if (player.bestRealityRealTime === 999999999999) player.bestRealityRealTime = Number.MAX_VALUE;
      for (let i = 0; i < 10; i++) {
        if (player.lastTenRealities[i][0] === 2678400000) player.lastTenRealities[i][0] = Number.MAX_VALUE;
        if (player.lastTenRealities[i][3] === 26784000) player.lastTenRealities[i][3] = Number.MAX_VALUE;
      }
    },
    player => {
      for (const script of Object.values(player.reality.automator.scripts)) {
        script.content =
          script.content.replace(/^([ \t]*)(wait|if|while|until)([\t ]+)(completions)/igmu, "$1$2$3pending $4");
      }
    },
    player => {
      // eslint-disable-next-line no-bitwise
      player.celestials.ra.unlockBits &= ~(1 << 29);
    },
    player => {
      player.records.gameCreatedTime = player.gameCreatedTime;
      player.records.totalTimePlayed = player.totalTimePlayed;
      player.records.realTimePlayed = player.realTimePlayed;
      player.records.totalAntimatter = new Decimal(player.totalAntimatter);
      for (let i = 0; i < 10; i++) {
        player.records.lastTenInfinities[i][0] = player.lastTenRuns[i][0];
        player.records.lastTenEternities[i][0] = player.lastTenEternities[i][0];
        player.records.lastTenRealities[i][0] = player.lastTenRealities[i][0];
      }
      player.options.showLastTenInfinitiesGainPerTime = player.options.showLastTenRunsGainPerTime;
      delete player.options.showLastTenRunsGainPerTime;

      player.records.thisInfinity.time = player.thisInfinityTime;
      player.records.thisInfinity.realTime = player.thisInfinityRealTime;
      player.records.thisInfinity.lastBuyTime = player.thisInfinityLastBuyTime;
      player.records.thisInfinity.maxAM = new Decimal(player.thisInfinityMaxAM);
      player.records.thisInfinity.bestIPmin = new Decimal(player.bestIPminThisInfinity);

      player.records.bestInfinity.time = player.bestInfinityTime;
      player.records.bestInfinity.realTime = player.bestInfinityRealTime;
      player.records.bestInfinity.bestIPminEternity = new Decimal(player.bestIPminThisEternity);
      player.records.bestInfinity.bestIPminReality = new Decimal(player.bestEPThisReality);

      player.records.thisEternity.time = player.thisEternity;
      player.records.thisEternity.realTime = player.thisEternityRealTime;
      player.records.thisEternity.maxAM = new Decimal(player.thisEternityMaxAM);
      player.records.thisEternity.maxIP = new Decimal(player.thisEternityMaxIP);
      player.records.thisEternity.bestIPMsWithoutMaxAll = new Decimal(player.bestIpPerMsWithoutMaxAll);
      player.records.thisEternity.bestEPmin = new Decimal(player.bestEPminThisEternity);
      player.records.thisEternity.bestInfinitiesPerMs = new Decimal(player.bestInfinitiesPerMs);

      player.records.bestEternity.time = player.bestEternity;
      // I have no idea where real time best Eternity is, not sure if it exists?
      player.records.bestEternity.bestEPminReality = new Decimal(player.bestEPminThisReality);

      player.records.thisReality.time = player.thisReality;
      player.records.thisReality.realTime = player.thisRealityRealTime;
      player.records.thisReality.bestEternitiesPerMs = new Decimal(player.bestEternitiesPerMs);

      player.records.bestReality.RMmin = new Decimal(player.bestRMmin);
      player.records.bestReality.RMminSet = player.bestRMminSet;
      player.records.bestReality.glyphLevel = player.bestGlyphLevel;
      player.records.bestReality.glyphStrength = player.bestGlyphStrength;
      player.records.bestReality.glyphLevelSet = player.bestGlyphLevelSet;
      player.records.bestReality.bestEP = new Decimal(player.bestEP);
      player.records.bestReality.bestEPSet = player.bestEPSet;
      player.records.bestReality.time = player.bestReality;
      player.records.bestReality.realTime = player.bestRealityRealTime;
      player.records.bestReality.speedSet = player.bestSpeedSet;

      delete player.gameCreatedTime;
      delete player.totalTimePlayed;
      delete player.realTimePlayed;
      delete player.totalAntimatter;
      delete player.lastTenRuns;
      delete player.lastTenEternities;
      delete player.lastTenRealities;

      delete player.thisInfinityTime;
      delete player.thisInfinityRealTime;
      delete player.thisInfinityLastBuyTime;
      delete player.thisInfinityMaxAM;
      delete player.bestIPminThisInfinity;

      delete player.bestInfinityTime;
      delete player.bestInfinityRealTime;
      delete player.bestIPminThisEternity;

      delete player.thisEternity;
      delete player.thisEternityRealTime;
      delete player.thisEternityMaxAM;
      delete player.thisEternityMaxIP;
      delete player.bestIpPerMsWithoutMaxAll;
      delete player.bestEPminThisEternity;
      delete player.bestInfinitiesPerMs;
      delete player.bestIPminThisEternity;

      delete player.bestEternity;
      delete player.bestEPminThisReality;

      delete player.thisReality;
      delete player.thisRealityRealTime;
      delete player.bestEternitiesPerMs;
      delete player.bestEPThisReality;

      delete player.bestRMmin;
      delete player.bestRMminSet;
      delete player.bestGlyphLevel;
      delete player.bestGlyphStrength;
      delete player.bestGlyphLevelSet;
      delete player.bestEP;
      delete player.bestEPSet;
      delete player.bestReality;
      delete player.bestRealityRealTime;
      delete player.bestSpeedSet;
    },
    player => {
      player.replicanti.boughtGalaxyCap = player.replicanti.gal;
      player.reality.perkPoints = player.reality.pp;
      player.celestials.teresa.pouredAmount = player.celestials.teresa.rmStore;
      player.celestials.laitela.darkMatter = new Decimal(player.celestials.laitela.matter);
      player.celestials.laitela.maxDarkMatter = new Decimal(player.celestials.laitela.maxMatter);
      player.celestials.ra.pets.teresa.memories = player.celestials.ra.pets.teresa.exp;
      player.celestials.ra.pets.effarig.memories = player.celestials.ra.pets.effarig.exp;
      player.celestials.ra.pets.enslaved.memories = player.celestials.ra.pets.enslaved.exp;
      player.celestials.ra.pets.v.memories = player.celestials.ra.pets.v.exp;
      player.achievementChecks.noSacrifices = player.noSacrifices;
      player.achievementChecks.onlyEighthDimensions = player.onlyEighthDimensions;
      player.achievementChecks.onlyFirstDimensions = player.onlyFirstDimensions;
      player.achievementChecks.noEighthDimensions = player.noEighthDimensions;
      player.achievementChecks.noFirstDimensions = player.noFirstDimensions;
      player.achievementChecks.noAntimatterProduced = player.noAntimatterProduced;
      player.achievementChecks.noTriadStudies = player.noTriadStudies;
      player.achievementChecks.noTheoremPurchases = player.noTheoremPurchases;
      player.achievementChecks.noInfinitiesThisReality = player.noInfinitiesThisReality;
      player.achievementChecks.noEternitiesThisReality = player.noEternitiesThisReality;
      player.achievementChecks.noReplicantiGalaxies = player.noReplicantiGalaxies;
      player.dilation.baseTachyonGalaxies = player.dilation.baseFreeGalaxies;
      player.dilation.totalTachyonGalaxies = player.dilation.freeGalaxies;

      delete player.replicanti.gal;
      delete player.reality.pp;
      delete player.celestials.teresa.rmStore;
      delete player.celestials.laitela.matter;
      delete player.celestials.laitela.maxMatter;
      delete player.celestials.ra.pets.teresa.exp;
      delete player.celestials.ra.pets.effarig.exp;
      delete player.celestials.ra.pets.enslaved.exp;
      delete player.celestials.ra.pets.v.exp;
      delete player.noSacrifices;
      delete player.onlyEighthDimensions;
      delete player.onlyFirstDimensions;
      delete player.noEighthDimensions;
      delete player.noFirstDimensions;
      delete player.noAntimatterProduced;
      delete player.noTriadStudies;
      delete player.noTheoremPurchases;
      delete player.noInfinitiesThisReality;
      delete player.noEternitiesThisReality;
      delete player.noReplicantiGalaxies;
      delete player.dilation.baseFreeGalaxies;
      delete player.dilation.freeGalaxies;
    },
    player => {
      for (let i = 0; i < 8; i++) {
        player.auto.infinityDims[i].isActive = player.infDimBuyers[i];
      }
      for (let i = 0; i < 8; i++) {
        player.auto.timeDims[i].isActive = player.reality.tdbuyers[i];
      }
      for (let i = 0; i < 3; i++) {
        player.auto.replicantiUpgrades[i].isActive = player.replicanti.auto[i];
      }
      for (let i = 0; i < 3; i++) {
        player.auto.dilationUpgrades[i].isActive = player.dilation.auto[i];
      }
      for (let i = 0; i < 2; i++) {
        player.auto.blackHolePower[i].isActive = player.blackHole[i].autoPower;
      }
      for (let i = 0; i < 5; i++) {
        player.auto.realityUpgrades[i].isActive = player.reality.rebuyablesAuto[i];
      }
      player.auto.antimatterDims = player.auto.dimensions;
      player.auto.replicantiGalaxies.isActive = player.replicanti.galaxybuyer;
      player.auto.ipMultBuyer.isActive = player.infMultBuyer;
      player.auto.epMultBuyer.isActive = player.reality.epmultbuyer;
      player.auto.timeTheorems.isActive = player.ttbuyer;
      player.auto.bigCrunch.xCurrent = player.auto.bigCrunch.xLast;
      player.auto.eternity.xCurrent = player.auto.eternity.xLast;
      player.auto.bulkOn = player.options.bulkOn;
      player.auto.autobuyerOn = player.options.autobuyerOn;
      player.auto.disableContinuum = player.options.disableContinuum;

      delete player.auto.dimensions;
      delete player.infDimBuyers;
      delete player.auto.infDimTimer;
      delete player.reality.tdbuyers;
      delete player.auto.timeDimTimer;
      delete player.replicanti.galaxybuyer;
      delete player.replicanti.auto;
      delete player.auto.repUpgradeTimer;
      delete player.ttbuyer;
      delete player.auto.ttTimer;
      delete player.dilation.auto;
      delete player.auto.dilUpgradeTimer;
      delete player.blackHole[0].autoPower;
      delete player.blackHole[1].autoPower;
      delete player.reality.rebuyablesAuto;
      delete player.reality.epmultbuyer;
      delete player.infMultBuyer;
      delete player.auto.bigCrunch.xLast;
      delete player.auto.eternity.xLast;
      delete player.options.bulkOn;
      delete player.options.autobuyerOn;
      delete player.options.disableContinuum;
    },
    GameStorage.migrations.convertTimeTheoremPurchases,
    GameStorage.migrations.infinitiedConversion,
    player => {
      delete player.saveOverThresholdFlag;
      delete player.saveOverThresholdFlagModalDisplayed;
    },
    player => {
      if (!Autobuyer.reality.isUnlocked) player.auto.reality.isActive = false;
    },
    player => {
      // Delete PEC5 (id 64)
      if (player.reality.perks.has(64)) {
        player.reality.perks.delete(64);
        Currency.perkPoints.add(1);
      }

      let reqBitmask = 0;
      for (let i = 0; i <= player.reality.upgReqs.length; i++) {
        // eslint-disable-next-line no-bitwise
        if (player.reality.upgReqs[i]) reqBitmask |= (1 << i);
      }
      player.reality.upgReqs = reqBitmask;
    },
    player => {
      // Delete SAM2 (id 11)
      if (player.reality.perks.has(11)) {
        player.reality.perks.delete(11);
        Currency.perkPoints.add(1);
      }
      if (player.reality.perks.has(10)) Perk.startAM.onPurchased();
    },
    player => {
      player.achievementChecks.maxStudiesThisReality = player.timestudy.studies.length;
      player.celestials.teresa.lastRepeatedMachines = new Decimal(player.celestials.teresa.lastRepeatedRM);
      delete player.celestials.teresa.lastRepeatedRM;
    },
    player => {
      // Make sure scripts don't have any gaps in indices, and load up the correct script on migration
      let newID = 1;
      let selectedID = 1;
      const shiftedScripts = {};
      for (const id of Object.keys(player.reality.automator.scripts)) {
        shiftedScripts[newID] = player.reality.automator.scripts[id];
        shiftedScripts[newID].id = newID;
        if (id === player.reality.automator.state.editorScript) selectedID = newID;
        newID++;
      }
      player.reality.automator.scripts = shiftedScripts;
      player.reality.automator.state.editorScript = selectedID;

      delete player.reality.automator.lastID;
    },
<<<<<<< HEAD
=======
    GameStorage.migrations.deleteDimboostBulk,
>>>>>>> fb8f7be3
    GameStorage.migrations.removePriority,
  ],

  patch(player) {
    if (!isDevEnvironment()) return;
    player.options.testVersion = player.options.testVersion || 0;
    for (let version = player.options.testVersion; version < this.patches.length; version++) {
      const patch = this.patches[version];
      patch(player);
    }
    this.setLatestTestVersion(player);
  },

  setLatestTestVersion(player) {
    player.options.testVersion = this.patches.length;
  }
};<|MERGE_RESOLUTION|>--- conflicted
+++ resolved
@@ -1000,10 +1000,7 @@
 
       delete player.reality.automator.lastID;
     },
-<<<<<<< HEAD
-=======
     GameStorage.migrations.deleteDimboostBulk,
->>>>>>> fb8f7be3
     GameStorage.migrations.removePriority,
   ],
 
