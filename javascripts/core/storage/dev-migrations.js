--- conflicted
+++ resolved
@@ -1324,7 +1324,32 @@
       }
     },
     player => {
-<<<<<<< HEAD
+      player.secretUnlocks.themes.delete("S4Cancer");
+      player.secretUnlocks.themes.add("S4Design");
+    },
+    player => {
+      player.reality.automator.state.editorScript = Number(player.reality.automator.state.editorScript);
+      // I'm not sure if there's any error with the type of topLevelScript, but better safe than sorry
+      player.reality.automator.state.topLevelScript = Number(player.reality.automator.state.topLevelScript);
+    },
+    player => {
+      // Move dil upg no reset and tachyon particles no reset
+      if (player.celestials.pelle.upgrades.delete(20)) player.celestials.pelle.upgrades.add(21);
+      if (player.celestials.pelle.upgrades.delete(19)) player.celestials.pelle.upgrades.add(20);
+
+      // Dimboost upgrade id was moved from 18 to 7 -- Make the corresponding change
+      // Galaxy upgrade was inserted at 11. 7-10 should only be moved forward 1 place
+      // and 10-17 2 places forward.
+      const hasDimboostsResetNothing = player.celestials.pelle.upgrades.delete(18);
+      for (let i = 17; i >= 10; i--) {
+        if (player.celestials.pelle.upgrades.delete(i)) player.celestials.pelle.upgrades.add(i + 2);
+      }
+      for (let i = 9; i >= 7; i--) {
+        if (player.celestials.pelle.upgrades.delete(i)) player.celestials.pelle.upgrades.add(i + 1);
+      }
+      if (hasDimboostsResetNothing) player.celestials.pelle.upgrades.add(7);
+    },
+    player => {
       const cel = player.celestials;
       // eslint-disable-next-line no-bitwise
       const convToBit = x => x.toBitmask() >> 1;
@@ -1344,33 +1369,6 @@
       delete player.celestials.laitela.quotes;
       delete player.celestials.pelle.quotes;
     }
-=======
-      player.secretUnlocks.themes.delete("S4Cancer");
-      player.secretUnlocks.themes.add("S4Design");
-    },
-    player => {
-      player.reality.automator.state.editorScript = Number(player.reality.automator.state.editorScript);
-      // I'm not sure if there's any error with the type of topLevelScript, but better safe than sorry
-      player.reality.automator.state.topLevelScript = Number(player.reality.automator.state.topLevelScript);
-    },
-    player => {
-      // Move dil upg no reset and tachyon particles no reset
-      if (player.celestials.pelle.upgrades.delete(20)) player.celestials.pelle.upgrades.add(21);
-      if (player.celestials.pelle.upgrades.delete(19)) player.celestials.pelle.upgrades.add(20);
-
-      // Dimboost upgrade id was moved from 18 to 7 -- Make the corresponding change
-      // Galaxy upgrade was inserted at 11. 7-10 should only be moved forward 1 place
-      // and 10-17 2 places forward.
-      const hasDimboostsResetNothing = player.celestials.pelle.upgrades.delete(18);
-      for (let i = 17; i >= 10; i--) {
-        if (player.celestials.pelle.upgrades.delete(i)) player.celestials.pelle.upgrades.add(i + 2);
-      }
-      for (let i = 9; i >= 7; i--) {
-        if (player.celestials.pelle.upgrades.delete(i)) player.celestials.pelle.upgrades.add(i + 1);
-      }
-      if (hasDimboostsResetNothing) player.celestials.pelle.upgrades.add(7);
-    },
->>>>>>> fc369ad2
   ],
 
   patch(player) {
