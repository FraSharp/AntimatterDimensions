import { GameStorage } from "./storage";

function arrayToBits(array) {
  let bits = 0;
  // eslint-disable-next-line no-bitwise
  for (const id of array) bits |= (1 << id);
  return bits;
}

// WARNING: Don't use state accessors and functions from global scope here, that's not safe in long-term
GameStorage.devMigrations = {
  patches: [
    player => {
      GameStorage.migrations.normalizeTimespans(player);
      player.bestReality = player.bestReality === 9999999999
        ? 999999999999
        : player.bestReality * 100;
      for (let i = 0; i < 10; i++) {
        player.lastTenRealities[i][0] *= 100;
      }
    },
    player => {
      player.reality.glyphs.last = "";
    },
    player => {
      player.secretUnlocks.themes = [];
    },
    player => {
      player.wormhole.power *= 36;
    },
    player => {
      player.reality.rebuyables = { 1: 0, 2: 0, 3: 0, 4: 0, 5: 0 };
      for (let i = 1; i < 6; i++) {
        if (player.reality.upg.includes(i)) {
          player.reality.rebuyables[i] = 1;
          player.reality.upg.splice(player.reality.upg.indexOf(i), 1);
        }
      }
    },
    player => {
      player.reality.tdbuyer = {
        on: false,
        threshhold: 1
      };
      player.reality.epmultbuyer = {
        on: false,
        threshhold: 1
      };
    },
    player => {
      player.reality.perks = new Set();
    },
    player => {
      player.reality.pp = 0;
    },
    player => {
      player.reality.pp = player.realities;
    },
    player => {
      // Give starting perk
      if (player.reality.pp > 0) {
        player.reality.pp -= 1;
        player.reality.perks.add(0);
      }
    },
    player => {
      // Var for s45
      player.secretUnlocks.dragging = 0;
    },
    player => {
      for (let i = 0; i < player.reality.glyphs.active.length; i++) {
        const glyph = player.reality.glyphs.active[i];
        if (glyph.effects.autochall !== undefined) {
          delete glyph.effects.autochall;
          glyph.effects.buy10 = 1 + Math.pow(glyph.level * glyph.strength, 0.8) / 10;
        }
      }

      for (let i = 0; i < player.reality.glyphs.inventory.length; i++) {
        const glyph = player.reality.glyphs.inventory[i];
        if (glyph.effects.autochall !== undefined) {
          delete glyph.effects.autochall;
          glyph.effects.buy10 = 1 + Math.pow(glyph.level * glyph.strength, 0.8) / 10;
        }
      }
    },
    player => {
      player.reality.upgReqs.push(false, false, false, false, false);
    },
    player => {
      player.reality.realityMachines = new Decimal(player.reality.realityMachines);
    },
    player => {
      player.reality.glyphs.sac = {
        power: 0,
        infinity: 0,
        time: 0,
        replication: 0,
        dilation: 0,
        effarig: 0,
      };
    },
    player => {
      player.wormhole.pause = false;
    },
    player => {
      player.wormholePause = false;
      if (player.wormhole[0] !== undefined) return;
      player.wormhole = [
        player.wormhole,
        {
          speed: 60 * 6,
          power: 90,
          duration: 7,
          phase: 0,
          active: false,
          unlocked: false,
        },
        {
          speed: 6 * 6,
          power: 45,
          duration: 4,
          phase: 0,
          active: false,
          unlocked: false,
        }
      ];
    },
    player => {
      if (player.reality.upg.includes(20)) {
        player.wormhole[1].unlocked = true;
      }
    },
    player => {
      player.reality.upgReqs.push(false, false, false, false, false);
    },
    player => {
      player.reality.tdbuyer = undefined;
      player.reality.tdbuyers = [false, false, false, false, false, false, false, false];
      player.reality.epmultbuyer = false;
    },
    player => {
      if (!["rm", "glyph", "either", "both"].includes(player.autoRealityMode)) {
        player.autoRealityMode = "rm";
      }
    },
    GameStorage.migrations.convertAutobuyerMode,
    player => {
      for (const key in player.celestials.effarig.glyphWeights) {
        player.celestials.effarig.glyphWeights[key] *= 100;
      }
    },
    player => {
      // The previous migration didn't work if loading a test save before celestials were added, whoops
      for (const key in player.celestials.effarig.glyphWeights) {
        player.celestials.effarig.glyphWeights[key] = 25;
      }
    },
    // eslint-disable-next-line no-unused-vars
    player => {
      // The following patch is deeply incompatible with current player object:
      // Patch that changes wormhole => black hole will be applied later in this patch chain
      // (see the warning at the top of this file)

      // Following logic from autobuyers (before the addition of wall clock time stats)
      // const speedup = getGameSpeedupFactor([GAME_SPEED_EFFECT.EC12, GAME_SPEED_EFFECT.WORMHOLE]);
      // player.thisInfinityRealTime = Time.thisInfinity.totalSeconds / speedup;
      // player.thisEternityRealTime = Time.thisEternity.totalSeconds / speedup;
      // player.thisRealityRealTime = Time.thisReality.totalSeconds / speedup;
      // for (var i=0; i<10; i++) {
      //   player.lastTenRuns[i][2] = undefined;
      //   player.lastTenEternities[i][2] = undefined;
      //   player.lastTenRealities[i][3] = undefined;
      // }

      // For anyone who is looking at this part of the code for debugging purposes, note that GAME_SPEED_EFFECT.EC12
      // has been replaced by GAME_SPEED_EFFECT.FIXED_SPEED since EC12 is no longer the only fixed-speed effect
    },
    GameStorage.migrations.fixChallengeIds,
    GameStorage.migrations.adjustMultCosts,
    player => {
      const teresa = player.celestials.effarig;
      player.celestials.effarig = player.celestials.teresa;
      player.celestials.teresa = teresa;

      for (const i in player.reality.glyphs.active) {
        const g = player.reality.glyphs.active[i];
        if (g.type === "teresa") {
          g.type = "effarig";
        }
      }

      for (const i in player.reality.glyphs.inventory) {
        const g = player.reality.glyphs.inventory[i];
        if (g.type === "teresa") {
          g.type = "effarig";
        }
      }
    },
    player => {
      // The previous migration messed things up pretty badly. The swap was done
      // after deepmerge with defaultPlayer, which means that default values got added correctly,
      // and then swapped into the incorrect place. We can blow away glyph weights and auto sac
      // settings
      // eslint-disable-next-line max-params
      function movePropIfPossible(celestial1, celestial2, prop, defaultValue, merge = null) {
        if (player.celestials[celestial1][prop] !== undefined) {
          if (player.celestials[celestial2][prop] === undefined) {
            player.celestials[celestial2][prop] = player.celestials[celestial1][prop];
          } else if (merge) {
            player.celestials[celestial2][prop] = merge(player.celestials[celestial1][prop],
              player.celestials[celestial2][prop]);
          }
          delete player.celestials[celestial1][prop];
        } else if (player.celestials[celestial2][prop] === undefined) {
          // Both undefined shouldn't really happen, but might as well be thorough here
          player.celestials[celestial2][prop] = defaultValue;
        }
      }
      movePropIfPossible("teresa", "effarig", "glyphWeights", {
        ep: 25,
        repl: 25,
        dt: 25,
        eternities: 25
      });
      // There was a big glyph filter refactor done at some point, and it's infeasible to properly preserve old
      // filter settings through this old migration. Any imported saves from before the Teresa/Effarig name swap
      // which had glyph filtering unlocked are likely going to be invalid as a result.
      movePropIfPossible("teresa", "effarig", "autoGlyphSac", {
        mode: AUTO_GLYPH_SCORE.LOWEST_SACRIFICE,
        types: GlyphTypes.list.mapToObject(t => t.id, t => ({
          rarityThreshold: 0,
          scoreThreshold: 0,
          effectScores: t.effects.mapToObject(e => e.id, () => 0),
        })),
      });
      movePropIfPossible("teresa", "effarig", "autoGlyphPick", {
        mode: AUTO_GLYPH_REJECT.SACRIFICE,
      });
      movePropIfPossible("teresa", "effarig", "relicShards", 0, Math.max);
      movePropIfPossible("effarig", "teresa", "quoteIdx", 0);
      movePropIfPossible("effarig", "teresa", "bestRunAM", 0, Decimal.max);
      movePropIfPossible("effarig", "teresa", "rmStore", 0, Math.max);
      movePropIfPossible("effarig", "teresa", "glyphLevelMult", 1, Math.max);
      movePropIfPossible("effarig", "teresa", "rmMult", 1, Math.max);
      movePropIfPossible("effarig", "teresa", "dtBulk", 1, Math.max);
      // These are unused now
      delete player.celestials.effarig.typePriorityOrder;
      delete player.celestials.teresa.typePriorityOrder;
    },
    player => {
      player.blackHole = player.wormhole;
      player.blackHolePause = player.wormholePause;
      delete player.wormhole;
      delete player.wormholePause;
    },
    player => {
      for (let i = 0; i < player.blackHole.length; i++) {
        player.blackHole[i].id = i;
        player.blackHole[i].intervalUpgrades = Math.round(
          Math.log(player.blackHole[i].speed / (3600 / (Math.pow(10, i)))) / Math.log(0.8)
        );
        player.blackHole[i].powerUpgrades = Math.round(
          Math.log(player.blackHole[i].power / (180 / Math.pow(2, i))) / Math.log(1.35)
        );
        player.blackHole[i].durationUpgrades = Math.round(
          Math.log(player.blackHole[i].duration / (10 - i * 3)) / Math.log(1.3)
        );
        delete player.blackHole[i].speed;
        delete player.blackHole[i].power;
        delete player.blackHole[i].duration;
      }
    },
    () => {
      // This migration was created by a mistake
    },
    GameStorage.migrations.convertAchivementsToNumbers,
    GameStorage.migrations.adjustGameCreatedTime,
    GameStorage.migrations.moveSavedStudyTrees,
    player => {
      // Leftover stuff from dev.updateTestSave
      if (player.celestials.teresa.rmStore > Teresa.rmStoreMax) {
        player.reality.realityMachines =
          player.reality.realityMachines.plus(player.celestials.teresa.rmStore - Teresa.rmStoreMax);
        player.celestials.teresa.rmStore = Teresa.rmStoreMax;
      }
      if (player.reality.upg) {
        player.reality.upgradeBits = arrayToBits(player.reality.upg);
        delete player.reality.upg;
      }
      // eslint-disable-next-line no-bitwise
      if ((player.reality.upgradeBits & (1 << 25)) === 0) {
        player.realityBuyer.isOn = false;
      }
      for (let i = 0; i < player.reality.glyphs.active.length; i++) {
        const glyph = player.reality.glyphs.active[i];
        if (glyph.type === "power" && glyph.effects.mult !== undefined) {
          glyph.effects.mult = new Decimal(glyph.effects.mult);
        }
      }

      for (let i = 0; i < player.reality.glyphs.inventory.length; i++) {
        const glyph = player.reality.glyphs.inventory[i];
        if (glyph.type === "power" && glyph.effects.mult !== undefined) {
          glyph.effects.mult = new Decimal(glyph.effects.mult);
        }
      }
    },
    GameStorage.migrations.convertEPMult,
    GameStorage.migrations.moveChallengeInfo,
    GameStorage.migrations.adjustWhy,
    GameStorage.migrations.adjustThemes,
    GameStorage.migrations.removeAchPow,
    GameStorage.migrations.adjustSacrificeConfirmation,
    GameStorage.migrations.migrateNotation,
    GameStorage.migrations.fixAutobuyers,
    GameStorage.migrations.removeAutoIPProperties,
    player => {
      // Swapping glyph level with reality real time
      player.lastTenRealities = player.lastTenRealities
        .map(a => [a[0], a[1], a[3], a[2]]);
    },
    player => {
      player.achievements.delete(157);
      player.achievements.delete(156);
      player.achievements.delete(155);
      player.achievements.delete(153);
      // Have to call this a second time, as player.why wasn't removed from the player.js the first time
      GameStorage.migrations.adjustWhy(player);
      GameStorage.migrations.adjustAchievementVars(player);
    },
    GameStorage.migrations.uniformDimensions,
    GameStorage.migrations.removeEternityChallGoal,
    player => {
      // There were 3 black holes in player object
      delete player.blackHole.pop();
    },
    player => {
      const allGlyphs = player.reality.glyphs.active.concat(player.reality.glyphs.inventory);
      for (let i = 0; i < allGlyphs.length; i++) {
        allGlyphs[i].id = i;
      }
    },
    // eslint-disable-next-line no-unused-vars
    player => {
      // This used to clearNewsArray, which cleared all news entries completely. Unsure what exactly that accomplished,
      // but convertNews should accomplish the same migration purpose. However, this entry still needs to stay here as
      // a no-op because otherwise save conversion will have an off-by-one error and generally break entirely.
    },
    player => {
      GameStorage.migrations.removeTickspeed(player);
      GameStorage.migrations.removePostC3Reward(player);
    },
    player => {
      const allGlyphs = player.reality.glyphs.active.concat(player.reality.glyphs.inventory);
      for (const glyph of allGlyphs) {
        let effectBitmask = 0;
        for (const effect of orderedEffectList) {
          const typeEffect = separateEffectKey(effect);
          if (glyph.type === typeEffect[0] && glyph.effects[typeEffect[1]] !== undefined) {
            // eslint-disable-next-line no-bitwise
            effectBitmask += 1 << GlyphEffects[effect].bitmaskIndex;
          }
        }
        glyph.effects = effectBitmask;
      }
    },
    // Ra exp formula changed
    player => {
      const pets = player.celestials.ra.pets;
      for (const prop in pets) {
        if (!Object.prototype.hasOwnProperty.call(pets, prop)) continue;
        const pet = pets[prop];
        const oldExp = pet.exp + 10000 * (Math.pow(1.12, pet.level - 1) - 1) / (0.12);
        pet.level = 1;
        pet.exp = Math.clampMin(oldExp, 0);
      }
      player.celestials.ra.unlocks = [];
    },
    // Ra exp formula changed again
    player => {
      const pets = player.celestials.ra.pets;
      for (const prop in pets) {
        if (!Object.prototype.hasOwnProperty.call(pets, prop)) continue;
        const pet = pets[prop];
        let oldExp = pet.exp;
        for (let lv = 1; lv < pet.level; lv++) {
          const floor5 = Math.floor(lv / 5);
          const adjustedLevel = 2.5 * floor5 * (floor5 + 1) + (lv % 5) * (floor5 + 1);
          oldExp += Math.floor(10000 * Math.pow(1.12, adjustedLevel - 1));
        }
        pet.level = 1;
        pet.exp = Math.clampMin(oldExp, 0);
      }
      player.celestials.ra.unlocks = [];
    },
    GameStorage.migrations.renameMoney,
    player => {
      GameStorage.migrations.moveAutobuyers(player);
      const old = player.realityBuyer;
      const realityAutobuyer = player.auto.reality;
      realityAutobuyer.mode = ["rm", "glyph", "either", "both"].indexOf(player.autoRealityMode);
      realityAutobuyer.rm = old.rm;
      realityAutobuyer.glyph = old.glyph;
      realityAutobuyer.isActive = old.isOn;

      const eternityAutobuyer = player.auto.eternity;
      eternityAutobuyer.mode = ["amount", "time", "relative"].indexOf(player.autoEternityMode);
      const condition = new Decimal(old.limit);
      switch (player.autoEternityMode) {
        case "amount":
          eternityAutobuyer.amount = condition;
          break;
        case "time":
          eternityAutobuyer.time = condition.lt(Decimal.NUMBER_MAX_VALUE)
            ? condition.toNumber()
            : eternityAutobuyer.time;
          break;
        case "relative":
          eternityAutobuyer.xLast = condition;
          break;
      }

      delete player.realityBuyer;
      delete player.autoRealityMode;
      delete player.autoEternityMode;
    },
    GameStorage.migrations.convertNews,
    GameStorage.migrations.convertEternityCountToDecimal,
    GameStorage.migrations.renameDimboosts,
    player => {
      // Reset reality autobuyer mode, since AUTO_REALITY_MODE was incorrectly starting from 1 and not from 0.
      // Disable it also to not wreck people's long runs or smth
      player.auto.reality.mode = 0;
      player.auto.reality.isActive = false;
    },
    player => {
      // Perk shop refactor
      player.celestials.teresa.perkShop = [
        Math.floor(Math.log(player.celestials.teresa.glyphLevelMult) / Math.log(1.05)),
        Math.floor(Math.log(player.celestials.teresa.rmMult) / Math.log(2)),
        Math.floor(Math.log(player.celestials.teresa.dtBulk) / Math.log(2)),
        0];
      delete player.celestials.teresa.glyphLevelMult;
      delete player.celestials.teresa.rmMult;
      delete player.celestials.teresa.dtBulk;
    },
    GameStorage.migrations.migrateConfirmations,
    GameStorage.migrations.removeOtherTickspeedProps,
    player => {
      // These were accidentally added back in due to a bad merge conflict resolution
      delete player.resets;
      delete player.tickDecrease;
    },
    GameStorage.migrations.renameNewsOption,
    GameStorage.migrations.removeDimensionCosts,
    GameStorage.migrations.renameTickspeedPurchaseBumps,
    player => {
      player.celestials.teresa.unlockBits = arrayToBits(player.celestials.teresa.unlocks);
      delete player.celestials.teresa.unlocks;
      player.celestials.effarig.unlockBits = arrayToBits(player.celestials.effarig.unlocks);
      delete player.celestials.effarig.unlocks;
      player.celestials.v.unlockBits = arrayToBits(player.celestials.v.unlocks);
      delete player.celestials.v.unlocks;
      player.celestials.ra.unlockBits = arrayToBits(player.celestials.ra.unlocks);
      delete player.celestials.ra.unlocks;
      player.celestials.laitela.unlockBits = arrayToBits(player.celestials.laitela.unlocks);
      delete player.celestials.laitela.unlocks;
    },
    player => {
      player.reality.seed = Math.floor(Math.abs(player.reality.seed)) % 0xFFFFFFFF;
    },
    player => {
      player.auto.sacrifice.multiplier = new Decimal(player.auto.sacrifice.multiplier);
    },
    GameStorage.migrations.changeC8Handling,
    player => {
      while (player.celestials.teresa.perkShop.length < 5) player.celestials.teresa.perkShop.push(0);
    },
    player => {
      delete player.secretUnlocks.fixed;
    },
    player => {
      delete player.celestials.effarig.quoteIdx;
      delete player.celestials.enslaved.quoteIdx;
    },
    player => {
      const tempAuto = player.celestials.teresa.perkShop[4];
      const tempMusic = player.celestials.teresa.perkShop[3];
      player.celestials.teresa.perkShop[3] = tempAuto;
      player.celestials.teresa.perkShop[4] = tempMusic;
    },
    GameStorage.migrations.convertAchievementsToBits,
    player => {
      for (const dimension of player.dimensions.antimatter) {
        delete dimension.power;
      }
      for (const dimension of player.dimensions.infinity) {
        delete dimension.power;
      }
      for (const dimension of player.dimensions.time) {
        delete dimension.power;
      }
    },
    player => {
      const cursedMask = 15;
      const allGlyphs = player.reality.glyphs.active.concat(player.reality.glyphs.inventory);
      for (const glyph of allGlyphs) {
        if (glyph.type === "cursed") glyph.effects = cursedMask;
      }
    },
    player => {
      player.options.showHintText.alchemy = player.options.showAlchemyResources;
      delete player.options.showAlchemyResources;
    },
    player => {
      // Adds in effect selection settings and removes non-generated types while preserving old glyph filter settings
      const oldSettings = player.celestials.effarig.autoGlyphSac.types;
      const newSettings = GlyphTypes.list
        .filter(type => generatedTypes.includes(type.id))
        .mapToObject(t => t.id, t => ({
          rarityThreshold: 0,
          scoreThreshold: 0,
          effectCount: 0,
          effectChoices: t.effects.mapToObject(e => e.id, () => false),
          effectScores: t.effects.mapToObject(e => e.id, () => 0),
        }));
      for (const type of generatedTypes) {
        newSettings[type].rarityThreshold = oldSettings[type].rarityThreshold;
        newSettings[type].scoreThreshold = oldSettings[type].scoreThreshold;
        for (const effect of Object.keys(newSettings[type].effectScores)) {
          newSettings[type].effectScores[effect] = oldSettings[type].effectScores[effect];
        }
      }
      player.celestials.effarig.autoGlyphSac.types = newSettings;
    },
    player => {
      player.reality.glyphs.inventorySize += 10;
    },
    player => {
      player.celestials.v.unlockBits = 0;
      // Adding this in case the player is loading a save (otherwise it
      // doesn't update immediately and the player still has nonzero ST
      // for the purpose of checking unlocks).
      V.updateTotalRunUnlocks();
      V.checkForUnlocks();
    },
    player => {
      // Reset the v-unlocks again
      player.celestials.v.unlockBits = 0;
      // See above migration for an explanation of the below line.
      V.updateTotalRunUnlocks();
      V.checkForUnlocks();
    },
    player => {
      player.reality.autoAchieve = !player.reality.disableAutoAchieve;
      delete player.reality.disableAutoAchieve;
      delete player.newEC10Test;
    },
    player => {
      // Some older saves have screwed up Ra unlocks for some reason, this should fix that
      player.celestials.ra.unlockBits = 0;
      Ra.checkForUnlocks();
    },
    player => {
      // Required for compatibility after V records refactor
      player.celestials.v.runRecords[0] = -10;
    },
    player => {
      delete player.celestials.v.cursedThisRun;
    },
    player => {
      // Reset Ra unlocks again, because apparently Ra-Teresa Lv1 upgrades were always active due to an oversight
      player.celestials.ra.unlockBits = 0;
      Ra.checkForUnlocks();
    },
    player => {
      // Glyph filter refactor (not worth the trouble of translating between the modes, but copy the configs)
      Object.assign(player.celestials.effarig.glyphScoreSettings, player.celestials.effarig.autoGlyphSac);
      player.celestials.effarig.glyphTrashMode = 0;
      delete player.celestials.effarig.autoGlyphSac;
      delete player.celestials.effarig.autoGlyphPick;
    },
    player => {
      delete player.reality.glyphs.inventorySize;
      for (const glyph of player.reality.glyphs.inventory) {
        if (glyph.idx >= 10) {
          glyph.idx += 10;
        }
      }
    },
    player => {
      // Typo fix, as long as we have to delete a player property let's also
      // correctly initialize the new one.
      player.onlyEighthDimensions = player.onlyEighthDimensons;
      delete player.onlyEighthDimensons;
    },
    player => {
      for (const pet of Ra.pets.all) {
        pet.level = Math.clampMax(pet.level, 25);
      }
      delete player.celestials.ra.compression;
      if (Ra.unlocks.allGamespeedGlyphs.canBeApplied) {
        const allGlyphs = player.reality.glyphs.active
          .concat(player.reality.glyphs.inventory);
        for (const glyph of allGlyphs) {
          Glyphs.applyGamespeed(glyph);
        }
      }
    },
    player => {
      for (let i = 0; i < player.celestials.ra.alchemy.length; i++) {
        player.celestials.ra.alchemy[i].amount = Math.clampMax(
          player.celestials.ra.alchemy[i].amount, Ra.alchemyResourceCap);
      }
    },
    player => {
      delete player.celestials.laitela.maxAmGained;
      for (const dim of player.celestials.laitela.dimensions) {
        dim.powerDMUpgrades = dim.powerUpgrades;
        dim.powerDEUpgrades = 0;
        delete dim.chanceUpgrades;
        delete dim.powerUpgrades;
      }
      // Note that player.celestials.laitela.higgs is actually a string at this point
      // (since conversion to Decimal hasn't happened yet).
      player.celestials.laitela.darkMatterMult = Number(player.celestials.laitela.higgs) + 1;
      delete player.celestials.laitela.anomalies;
    },
    player => {
      delete player.achPow;
      delete player.interval;
      delete player.tickThreshold;
      delete player.celestials.enslaved.maxQuotes;
      delete player.celestials.v.quoteIdx;
      delete player.celestials.ra.quoteIdx;
    },
    player => {
      player.celestials.enslaved.totalDimCapIncrease = 0;
      player.celestials.enslaved.tesseracts = 0;
    },
    player => {
      delete player.auto.galaxy.buyMax;
    },
    player => {
      delete player.reality.glyphs.sac.cursed;
      Achievement(153).lock();
      Achievement(157).lock();
    },
    player => {
      // Return all PP spent on old V goal reduction
      if (player.celestials.v.ppSpent) {
        player.reality.pp += player.celestials.v.ppSpent;
        delete player.celestials.v.ppSpent;
      }
    },
    player => {
      player.thisEternityMaxAM = new Decimal(0);
    },
    player => {
      GameStorage.migrations.migrateLastTenRuns(player);
      //  Put in a default value of 1 for realities.
      player.lastTenRealities = player.lastTenRealities.map(x => [x[0], x[1], 1, Number(x[2]), x[3]]);
      GameStorage.migrations.migrateIPGen(player);
    },
    player => {
      player.noReplicantiGalaxies = player.reality.upgReqChecks[0];
      delete player.reality.upgReqChecks;
    },
    player => {
      player.bestGlyphStrength = player.reality.glyphs.active.concat(
        player.reality.glyphs.inventory).map(g => g.strength).max();
    },
    player => {
      player.options.showHintText.glyphEffectDots = player.options.showGlyphEffectDots;
      delete player.options.showGlyphEffectDots;
      GameStorage.migrations.renameCloudVariable(player);
    },
    player => {
      const newPerks = new Set([...player.reality.perks].filter(x => x < 20 || x > 25));
      const gainedPerkPoints = player.reality.perks.size - newPerks.size;
      player.reality.pp += gainedPerkPoints;
      player.reality.perks = newPerks;
      if (gainedPerkPoints > 0) {
        Modal.message.show(
          "Some of your perks (glyph perks) were removed. The perk points you spent on them have been refunded.");
      }
    },
    player => {
      delete player.reality.glyphs.last;
    },
    player => {
      if (player.reality.secondGaussian === null) {
        // Future-proof against potential changes to the default value
        // (as a special case of not using state accessors).
        player.reality.secondGaussian = 1e6;
      }
    },
    player => {
      delete player.celestials.laitela.reachedSingularityCapLimit;
      delete player.celestials.laitela.secondsSinceCappedTime;
      delete player.celestials.laitela.singularityAutoCapLimit;
      delete player.celestials.laitela.singularityTime;
      delete player.celestials.laitela.autoAnnihilationTimer;
      delete player.celestials.laitela.annihilated;
      delete player.celestials.laitela.secondsSinceReachedSingularity;
      player.celestials.laitela.darkMatterMult = Math.clampMin(player.celestials.laitela.darkMatterMult, 1);
      player.celestials.laitela.dimensions.forEach(d => d.ascensionCount = 0);
    },
    player => {
      const allRandomGlyphs = player.reality.glyphs.active
        .concat(player.reality.glyphs.inventory)
        .filter(i => i.type !== "companion");
      for (const glyph of allRandomGlyphs) {
        glyph.strength = Math.ceil(glyph.strength * 400) / 400;
      }
    },
    player => {
      for (let i = 0; i < player.dimensions.normal.length; i++) {
        const dimension = player.dimensions.normal[i];
        player.dimensions.antimatter[i].bought = dimension.bought;
        player.dimensions.antimatter[i].costBumps = dimension.costBumps;
        player.dimensions.antimatter[i].amount = new Decimal(dimension.amount);
      }
      delete player.dimensions.normal;
    },
    player => {
      player.options.news = {
        enabled: player.options.news,
        repeatBuffer: 40,
        AIChance: 0,
        speed: 1
      };
    },
    player => {
      delete player.options.confirmations.glyphTrash;
    },
    player => {
      GameStorage.migrations.standardizeUncompletedTimes(player);
      if (player.bestReality === 999999999999) player.bestReality = Number.MAX_VALUE;
      if (player.bestRealityRealTime === 999999999999) player.bestRealityRealTime = Number.MAX_VALUE;
      for (let i = 0; i < 10; i++) {
        if (player.lastTenRealities[i][0] === 2678400000) player.lastTenRealities[i][0] = Number.MAX_VALUE;
        if (player.lastTenRealities[i][3] === 26784000) player.lastTenRealities[i][3] = Number.MAX_VALUE;
      }
    },
    player => {
      for (const script of Object.values(player.reality.automator.scripts)) {
        script.content =
          script.content.replace(/^([ \t]*)(wait|if|while|until)([\t ]+)(completions)/igmu, "$1$2$3pending $4");
      }
    },
    player => {
      // eslint-disable-next-line no-bitwise
      player.celestials.ra.unlockBits &= ~(1 << 29);
    },
    player => {
      player.records.gameCreatedTime = player.gameCreatedTime;
      player.records.totalTimePlayed = player.totalTimePlayed;
      player.records.realTimePlayed = player.realTimePlayed;
      player.records.totalAntimatter = new Decimal(player.totalAntimatter);
      for (let i = 0; i < 10; i++) {
        player.records.lastTenInfinities[i][0] = player.lastTenRuns[i][0];
        player.records.lastTenEternities[i][0] = player.lastTenEternities[i][0];
        player.records.lastTenRealities[i][0] = player.lastTenRealities[i][0];
      }
      player.options.showLastTenInfinitiesGainPerTime = player.options.showLastTenRunsGainPerTime;
      delete player.options.showLastTenRunsGainPerTime;

      player.records.thisInfinity.time = player.thisInfinityTime;
      player.records.thisInfinity.realTime = player.thisInfinityRealTime;
      player.records.thisInfinity.lastBuyTime = player.thisInfinityLastBuyTime;
      player.records.thisInfinity.maxAM = new Decimal(player.thisInfinityMaxAM);
      player.records.thisInfinity.bestIPmin = new Decimal(player.bestIPminThisInfinity);

      player.records.bestInfinity.time = player.bestInfinityTime;
      player.records.bestInfinity.realTime = player.bestInfinityRealTime;
      player.records.bestInfinity.bestIPminEternity = new Decimal(player.bestIPminThisEternity);
      player.records.bestInfinity.bestIPminReality = new Decimal(player.bestEPThisReality);

      player.records.thisEternity.time = player.thisEternity;
      player.records.thisEternity.realTime = player.thisEternityRealTime;
      player.records.thisEternity.maxAM = new Decimal(player.thisEternityMaxAM);
      player.records.thisEternity.maxIP = new Decimal(player.thisEternityMaxIP);
      player.records.thisEternity.bestIPMsWithoutMaxAll = new Decimal(player.bestIpPerMsWithoutMaxAll);
      player.records.thisEternity.bestEPmin = new Decimal(player.bestEPminThisEternity);
      player.records.thisEternity.bestInfinitiesPerMs = new Decimal(player.bestInfinitiesPerMs);

      player.records.bestEternity.time = player.bestEternity;
      // I have no idea where real time best Eternity is, not sure if it exists?
      player.records.bestEternity.bestEPminReality = new Decimal(player.bestEPminThisReality);

      player.records.thisReality.time = player.thisReality;
      player.records.thisReality.realTime = player.thisRealityRealTime;
      player.records.thisReality.bestEternitiesPerMs = new Decimal(player.bestEternitiesPerMs);

      player.records.bestReality.RMmin = new Decimal(player.bestRMmin);
      player.records.bestReality.RMminSet = player.bestRMminSet;
      player.records.bestReality.glyphLevel = player.bestGlyphLevel;
      player.records.bestReality.glyphStrength = player.bestGlyphStrength;
      player.records.bestReality.glyphLevelSet = player.bestGlyphLevelSet;
      player.records.bestReality.bestEP = new Decimal(player.bestEP);
      player.records.bestReality.bestEPSet = player.bestEPSet;
      player.records.bestReality.time = player.bestReality;
      player.records.bestReality.realTime = player.bestRealityRealTime;
      player.records.bestReality.speedSet = player.bestSpeedSet;

      delete player.gameCreatedTime;
      delete player.totalTimePlayed;
      delete player.realTimePlayed;
      delete player.totalAntimatter;
      delete player.lastTenRuns;
      delete player.lastTenEternities;
      delete player.lastTenRealities;

      delete player.thisInfinityTime;
      delete player.thisInfinityRealTime;
      delete player.thisInfinityLastBuyTime;
      delete player.thisInfinityMaxAM;
      delete player.bestIPminThisInfinity;

      delete player.bestInfinityTime;
      delete player.bestInfinityRealTime;
      delete player.bestIPminThisEternity;

      delete player.thisEternity;
      delete player.thisEternityRealTime;
      delete player.thisEternityMaxAM;
      delete player.thisEternityMaxIP;
      delete player.bestIpPerMsWithoutMaxAll;
      delete player.bestEPminThisEternity;
      delete player.bestInfinitiesPerMs;
      delete player.bestIPminThisEternity;

      delete player.bestEternity;
      delete player.bestEPminThisReality;

      delete player.thisReality;
      delete player.thisRealityRealTime;
      delete player.bestEternitiesPerMs;
      delete player.bestEPThisReality;

      delete player.bestRMmin;
      delete player.bestRMminSet;
      delete player.bestGlyphLevel;
      delete player.bestGlyphStrength;
      delete player.bestGlyphLevelSet;
      delete player.bestEP;
      delete player.bestEPSet;
      delete player.bestReality;
      delete player.bestRealityRealTime;
      delete player.bestSpeedSet;
    },
    player => {
      player.replicanti.boughtGalaxyCap = player.replicanti.gal;
      player.reality.perkPoints = player.reality.pp;
      player.celestials.teresa.pouredAmount = player.celestials.teresa.rmStore;
      player.celestials.laitela.darkMatter = new Decimal(player.celestials.laitela.matter);
      player.celestials.laitela.maxDarkMatter = new Decimal(player.celestials.laitela.maxMatter);
      player.celestials.ra.pets.teresa.memories = player.celestials.ra.pets.teresa.exp;
      player.celestials.ra.pets.effarig.memories = player.celestials.ra.pets.effarig.exp;
      player.celestials.ra.pets.enslaved.memories = player.celestials.ra.pets.enslaved.exp;
      player.celestials.ra.pets.v.memories = player.celestials.ra.pets.v.exp;
      player.achievementChecks = {
        noSacrifices: player.noSacrifices,
        onlyEighthDimensions: player.onlyEighthDimensions,
        onlyFirstDimensions: player.onlyFirstDimensions,
        noEighthDimensions: player.noEighthDimensions,
        noFirstDimensions: player.noFirstDimensions,
        noAntimatterProduced: player.noAntimatterProduced,
        noTriadStudies: player.noTriadStudies,
        noTheoremPurchases: player.noTheoremPurchases,
        noInfinitiesThisReality: player.noInfinitiesThisReality,
        noEternitiesThisReality: player.noEternitiesThisReality,
        noReplicantiGalaxies: player.noReplicantiGalaxies,
        // Not necessarily accurate, but these defaults prevent some people from effortlessly completing some
        // otherwise very difficult unlocks immediately upon migration
        maxID1ThisReality: new Decimal(1),
        continuumThisReality: true,
      };
      player.dilation.baseTachyonGalaxies = player.dilation.baseFreeGalaxies;
      player.dilation.totalTachyonGalaxies = player.dilation.freeGalaxies;

      delete player.replicanti.gal;
      delete player.reality.pp;
      delete player.celestials.teresa.rmStore;
      delete player.celestials.laitela.matter;
      delete player.celestials.laitela.maxMatter;
      delete player.celestials.ra.pets.teresa.exp;
      delete player.celestials.ra.pets.effarig.exp;
      delete player.celestials.ra.pets.enslaved.exp;
      delete player.celestials.ra.pets.v.exp;
      delete player.noSacrifices;
      delete player.onlyEighthDimensions;
      delete player.onlyFirstDimensions;
      delete player.noEighthDimensions;
      delete player.noFirstDimensions;
      delete player.noAntimatterProduced;
      delete player.noTriadStudies;
      delete player.noTheoremPurchases;
      delete player.noInfinitiesThisReality;
      delete player.noEternitiesThisReality;
      delete player.noReplicantiGalaxies;
      delete player.dilation.baseFreeGalaxies;
      delete player.dilation.freeGalaxies;
    },
    player => {
      for (let i = 0; i < 8; i++) {
        player.auto.infinityDims[i].isActive = player.infDimBuyers[i];
      }
      for (let i = 0; i < 8; i++) {
        player.auto.timeDims[i].isActive = player.reality.tdbuyers[i];
      }
      for (let i = 0; i < 3; i++) {
        player.auto.replicantiUpgrades[i].isActive = player.replicanti.auto[i];
      }
      for (let i = 0; i < 3; i++) {
        player.auto.dilationUpgrades[i].isActive = player.dilation.auto[i];
      }
      for (let i = 0; i < 2; i++) {
        player.auto.blackHolePower[i].isActive = player.blackHole[i].autoPower;
      }
      for (let i = 0; i < 5; i++) {
        player.auto.realityUpgrades[i].isActive = player.reality.rebuyablesAuto[i];
      }
      player.auto.antimatterDims = player.auto.dimensions;
      player.auto.replicantiGalaxies.isActive = player.replicanti.galaxybuyer;
      player.auto.ipMultBuyer.isActive = player.infMultBuyer;
      player.auto.epMultBuyer.isActive = player.reality.epmultbuyer;
      player.auto.timeTheorems.isActive = player.ttbuyer;
      player.auto.bigCrunch.xCurrent = player.auto.bigCrunch.xLast;
      player.auto.eternity.xCurrent = player.auto.eternity.xLast;
      player.auto.bulkOn = player.options.bulkOn;
      player.auto.autobuyerOn = player.options.autobuyerOn;
      player.auto.disableContinuum = player.options.disableContinuum;

      delete player.auto.dimensions;
      delete player.infDimBuyers;
      delete player.auto.infDimTimer;
      delete player.reality.tdbuyers;
      delete player.auto.timeDimTimer;
      delete player.replicanti.galaxybuyer;
      delete player.replicanti.auto;
      delete player.auto.repUpgradeTimer;
      delete player.ttbuyer;
      delete player.auto.ttTimer;
      delete player.dilation.auto;
      delete player.auto.dilUpgradeTimer;
      delete player.blackHole[0].autoPower;
      delete player.blackHole[1].autoPower;
      delete player.reality.rebuyablesAuto;
      delete player.reality.epmultbuyer;
      delete player.infMultBuyer;
      delete player.auto.bigCrunch.xLast;
      delete player.auto.eternity.xLast;
      delete player.options.bulkOn;
      delete player.options.autobuyerOn;
      delete player.options.disableContinuum;
    },
    GameStorage.migrations.convertTimeTheoremPurchases,
    GameStorage.migrations.infinitiedConversion,
    player => {
      delete player.saveOverThresholdFlag;
      delete player.saveOverThresholdFlagModalDisplayed;
    },
    player => {
      if (!Autobuyer.reality.isUnlocked) player.auto.reality.isActive = false;
    },
    player => {
      // Delete PEC5 (id 64)
      if (player.reality.perks.has(64)) {
        player.reality.perks.delete(64);
        player.reality.perkPoints++;
      }

      let reqBitmask = 0;
      for (let i = 0; i <= player.reality.upgReqs.length; i++) {
        // eslint-disable-next-line no-bitwise
        if (player.reality.upgReqs[i]) reqBitmask |= (1 << i);
      }
      player.reality.upgReqs = reqBitmask;
    },
    player => {
      // Delete SAM2 (id 11)
      if (player.reality.perks.has(11)) {
        player.reality.perks.delete(11);
        player.reality.perkPoints++;
      }
      if (player.reality.perks.has(10)) Perk.startAM.onPurchased();
    },
    player => {
      player.achievementChecks.maxStudiesThisReality = player.timestudy.studies.length;
      player.celestials.teresa.lastRepeatedMachines = new Decimal(player.celestials.teresa.lastRepeatedRM);
      delete player.celestials.teresa.lastRepeatedRM;
    },
    player => {
      // Make sure scripts don't have any gaps in indices, and load up the correct script on migration
      let newID = 1;
      let selectedID = 1;
      const shiftedScripts = {};
      for (const id of Object.keys(player.reality.automator.scripts)) {
        shiftedScripts[newID] = player.reality.automator.scripts[id];
        shiftedScripts[newID].id = newID;
        if (id === player.reality.automator.state.editorScript) selectedID = newID;
        newID++;
      }
      player.reality.automator.scripts = shiftedScripts;
      player.reality.automator.state.editorScript = selectedID;

      delete player.reality.automator.lastID;
    },
    GameStorage.migrations.deleteDimboostBulk,
    GameStorage.migrations.removePriority,
    player => {
      player.reality.realityMachines = player.reality.realityMachines.floor();
    },
    GameStorage.migrations.deleteFloatingTextOption,
    player => {
      // Delete ACH5
      if (player.reality.perks.has(206)) {
        player.reality.perks.delete(206);
        player.reality.perkPoints++;
      }
    },
    player => {
      player.records.thisEternity.maxIP = new Decimal(player.infinityPoints);
      player.auto.bigCrunch.xHighest = player.auto.bigCrunch.xCurrent;
      player.auto.eternity.xHighest = player.auto.eternity.xCurrent;
      delete player.auto.bigCrunch.xCurrent;
      delete player.auto.eternity.xCurrent;
    },
    player => {
      // Fix an issue where a boolean property could become int and trigger number checking code.
      player.achievementChecks.continuumThisReality = Boolean(player.achievementChecks.continuumThisReality);
    },
    player => {
      player.secretUnlocks.spreadingCancer = player.spreadingCancer;
      delete player.spreadingCancer;
    },
    player => {
      delete player.celestials.enslaved.totalDimCapIncrease;
    },
    player => {
      for (const i of player.reality.glyphs.undo) {
        for (const j of ["thisInfinityTime", "thisInfinityRealTime", "thisEternityTime", "thisEternityRealTime"]) {
          if (!(j in i)) {
            // This is 1 second, seems like a solid default value for saves without the property.
            i[j] = 1000;
          }
        }
      }
    },
    player => {
      // Requirement migration/refactor
      const oldChecks = player.achievementChecks;
      player.requirementChecks = {
        infinity: {
          maxAll: player.usedMaxAll,
          noSacrifice: oldChecks.noSacrifices,
          noAD8: oldChecks.noEighthDimensions,
        },
        eternity: {
          onlyAD1: oldChecks.onlyFirstDimensions,
          onlyAD8: oldChecks.onlyEighthDimensions,
          noAD1: oldChecks.noFirstDimensions,
          noRG: oldChecks.noEighthDimensions,
        },
        reality: {
          noAM: oldChecks.noAntimatterProduced,
          noTriads: oldChecks.noTriadStudies,
          noPurchasedTT: oldChecks.noTheoremPurchases,
          noInfinities: oldChecks.noInfinitiesThisReality,
          noEternities: oldChecks.noEternitiesThisReality,
          noContinuum: !oldChecks.continuumThisReality,
          maxID1: new Decimal(oldChecks.maxID1ThisReality),
          maxStudies: oldChecks.maxStudiesThisReality,
          maxGlyphs: player.celestials.v.maxGlyphsThisRun,
          slowestBH: player.minNegativeBlackHoleThisReality,
        },
        permanent: {
          cancerGalaxies: player.secretUnlocks.spreadingCancer,
          singleTickspeed: player.secretUnlocks.why,
          perkTreeDragging: player.secretUnlocks.dragging,
        }
      };
      delete player.usedMaxAll;
      delete player.secretUnlocks.spreadingCancer;
      delete player.secretUnlocks.why;
      delete player.secretUnlocks.dragging;
      delete player.achievementChecks;
      delete player.minNegativeBlackHoleThisReality;
      delete player.celestials.v.maxGlyphsThisRun;

      // Refactor news storage format to bitmask array
      const oldNewsArray = player.news;
      delete player.news;
      player.news = {};
      player.news.seen = {};
      for (const id of oldNewsArray) NewsHandler.addSeenNews(id);
      player.news.totalSeen = NewsHandler.uniqueTickersSeen;

      // Separate news-specific data
      player.news.specialTickerData = {
        uselessNewsClicks: player.secretUnlocks.uselessNewsClicks,
        paperclips: player.secretUnlocks.paperclips,
        newsQueuePosition: player.secretUnlocks.newsQueuePosition,
        eiffelTowerChapter: player.secretUnlocks.eiffelTowerChapter,
      };
      delete player.secretUnlocks.uselessNewsClicks;
      delete player.secretUnlocks.paperclips;
      delete player.secretUnlocks.newsQueuePosition;
      delete player.secretUnlocks.eiffelTowerChapter;
    },
    GameStorage.migrations.refactorDoubleIPRebuyable,
    player => {
      if (player.requirementChecks.reality.slowestBH === 0) player.requirementChecks.reality.slowestBH = 1;
    },
    player => {
      // #1764 fix - EM200 bug from eternity autobuyer appearing to be zero but not actually being zero
      if (player.auto.eternity.amount.lt(0.01)) player.auto.eternity.amount = new Decimal(0);
    },
    player => {
      player.options.hiddenSubtabBits = Array.repeat(0, 11);
      player.options.lastOpenSubtab = Array.repeat(0, 11);
    },
    player => {
      const highestRefinementData = [
        { name: "power", id: ALCHEMY_RESOURCE.POWER },
        { name: "infinity", id: ALCHEMY_RESOURCE.INFINITY },
        { name: "time", id: ALCHEMY_RESOURCE.TIME },
        { name: "replication", id: ALCHEMY_RESOURCE.REPLICATION },
        { name: "dilation", id: ALCHEMY_RESOURCE.DILATION },
        { name: "effarig", id: ALCHEMY_RESOURCE.EFFARIG }
      ];
      for (const resource of highestRefinementData) {
        player.celestials.ra.highestRefinementValue[resource.name] = player.celestials.ra.alchemy[resource.id].amount;
      }
    },
    GameStorage.migrations.deletePostChallUnlocked,
    player => {
      // Delete PEC4 (id 63)
      if (player.reality.perks.has(63)) {
        player.reality.perks.delete(63);
        player.reality.perkPoints++;
      }
      // Delete TTMA4 (id 107)
      if (player.reality.perks.has(107)) {
        player.reality.perks.delete(107);
        player.reality.perkPoints++;
      }
      delete player.auto.timeTheorems.lastTick;
    },
    player => {
      // We can't reliably check if the player has or hasn't unlocked the automator via automator points without
      // essentially copy-pasting all the automator point code here (in the interest of avoiding use of globals).
      // So, in the range of progress where it's unclear, we stop it entirely in case it hasn't actually unlocked yet.
      if (player.realities > 5 && player.realities < 50) {
        player.reality.automator.state.mode = 1;
        player.reality.automator.state.stack = [];
        player.reality.automator.state.repeat = false;
        player.reality.automator.state.forceRestart = false;
      }
    },
    player => {
      for (const resource of player.celestials.ra.alchemy) {
        // We shouldn't access global variables in migrations so instead of Ra.alchemyResourceCap we use 25000.
        resource.amount = Math.clampMax(resource.amount, 25000);
      }
    },
    player => {
      const triadRegex = new RegExp(`T(\\d)`, "gu");
      player.timestudy.presets.forEach(p => p.studies = p.studies.replaceAll(triadRegex, "30$1"));
      // This may also potentially change variable or preset names in scripts, breaking them, but the likelihood of
      // this being a widespread issue is low enough that this is probably a better option than a really obtuse regex
      for (const script of Object.values(player.reality.automator.scripts)) {
        script.content = script.content.replaceAll(triadRegex, "30$1");
      }

      player.timestudy.studies = player.timestudy.studies.concat(player.celestials.v.triadStudies.map(id => id + 300));
      delete player.celestials.v.triadStudies;
    },
    player => {
      delete player.options.confirmations.harshAutoClean;
    },
    player => {
      player.celestials.laitela.singularitySorting = {
        // Added more support in singularity milestone list, uses enum SINGULARITY_MILESTONE_RESOURCE in constants.js
        displayResource: player.options.showCondenseToMilestone ? 1 : 0,
        sortResource: 0,
        showCompleted: 0,
        sortOrder: 0,
      };
      delete player.options.showCondenseToMilestone;
    },
    () => {
      // This is just an empty patch because some orders got really messed up. Sorry -Scar
    },
    player => {
      player.reality.glyphs.sets = player.reality.glyphs.sets.map(glyphs => ({ glyphs, name: "" }));
    },
    player => {
      // Remove any accidental recursion that may have been introduced by the above patch
      while (!Array.isArray(player.reality.glyphs.sets[0].glyphs)) {
        player.reality.glyphs.sets = player.reality.glyphs.sets.map(glyphs => (glyphs.glyphs));
      }
    },
    player => {
      // For saves before cel7 existed, it will first add this prop (as a number) and then run this migration code. For
      // saves which are already in cel7, this prop will already exist as a Decimal. This workaround handles both cases
      player.celestials.pelle.rifts.chaos.fill = new Decimal(player.celestials.pelle.rifts.chaos.fill).toNumber();

      delete player.celestials.pelle.compact;
      player.celestials.pelle.collapsed = {
        upgrades: false,
        rifts: false,
        galaxies: false
      };
      player.celestials.pelle.galaxyGenerator.unlocked = player.celestials.pelle.galaxyGenerator.generatedGalaxies > 0;
    },
    player => {
      // eslint-disable-next-line no-bitwise
      if (player.celestials.pelle.doomed) player.achievementBits[17] |= 1;
      // eslint-disable-next-line no-bitwise
      if (player.celestials.pelle.upgrades.has(4)) player.achievementBits[17] |= 2;
      if (player.celestials.pelle.doomed && player.challenge.infinity.completedBits === 510) {
        // eslint-disable-next-line no-bitwise
        player.achievementBits[17] |= (1 << 2);
      }
      // eslint-disable-next-line no-bitwise
      if (player.timestudy.studies.compact().includes(181)) player.achievementBits[17] |= (1 << 5);
    },
    player => {
      // eslint-disable-next-line no-bitwise
      player.achievementBits[16] |= (player.achievementBits[16] & (1 << 4)) << 3;
      // eslint-disable-next-line no-bitwise
      player.achievementBits[16] &= ~(1 << 4);
      // eslint-disable-next-line no-bitwise
      player.achievementBits[16] |= (player.achievementBits[16] & (1 << 2)) << 2;
      // eslint-disable-next-line no-bitwise
      player.achievementBits[16] &= ~(1 << 2);
    },
    player => {
      // eslint-disable-next-line no-bitwise
      player.achievementBits[17] &= ~(1 << 5);
      if (player.timestudy.studies.compact().includes(181) && player.celestials.pelle.doomed) {
        // eslint-disable-next-line no-bitwise
        player.achievementBits[17] |= (1 << 5);
      }
    },
    player => {
      // eslint-disable-next-line no-bitwise
      if (player.celestials.pelle.doomed && (player.challenge.infinity.completedBits & (1 << 5)) !== 0) {
        // eslint-disable-next-line no-bitwise
        player.achievementBits[17] |= (1 << 2);
      } else {
        // eslint-disable-next-line no-bitwise
        player.achievementBits[17] &= ~(1 << 2);
      }
    },
    player => {
      player.celestials.pelle.collapsed = player.celestials.collapsed;
      player.celestials.pelle.showBought = player.celestials.showBought;
      delete player.celestials.collapsed;
      delete player.celestials.showBought;
    },
    GameStorage.migrations.infMultNameConversion,
    player => {
      if (player.celestials.pelle.collapsed === undefined) {
        player.celestials.pelle.collapsed = {
          upgrades: false,
          rifts: false,
          galaxies: false
        };
      }
    },
    player => {
      const from = player.celestials.laitela;
      if (from.automation) {
        player.auto.darkMatterDims.isActive = from.automation.dimensions;
        player.auto.ascension.isActive = from.automation.ascension;
        player.auto.annihilation.isActive = from.automation.singularity;
        player.auto.singularity.isActive = from.automation.annihilation;

        delete player.celestials.laitela.automation.dimensions;
        delete player.celestials.laitela.automation.ascension;
        delete player.celestials.laitela.automation.singularity;
        delete player.celestials.laitela.automation.annihilation;
      }

      player.auto.darkMatterDims.lastTick = from.darkAutobuyerTimer;
      player.auto.ascension.lastTick = from.darkAutobuyerTimer;
      player.auto.annihilation.multiplier = from.autoAnnihilationSetting;

      delete player.celestials.laitela.darkAutobuyerTimer;
      delete player.celestials.laitela.darkAutobuyerTimer;
      delete player.celestials.laitela.autoAnnihilationSetting;
    },
    GameStorage.migrations.etercreqConversion,
    player => {
      delete player.options.confirmations.reality;
    },
    player => {
      const hasDimboost = player.celestials.pelle.upgrades.has(19);
      const hasDilUpg = player.celestials.pelle.upgrades.has(18);
      player.celestials.pelle.upgrades.delete(18);
      player.celestials.pelle.upgrades.delete(19);
      if (hasDimboost) player.celestials.pelle.upgrades.add(18);
      if (hasDilUpg) player.celestials.pelle.upgrades.add(19);
    },
    player => {
      delete player.auto.bulkOn;
    },
    player => {
      player.requirementChecks.permanent.emojiGalaxies = player.requirementChecks.permanent.cancerGalaxies;
      delete player.requirementChecks.permanent.cancerGalaxies;
    },
    player => {
      delete player.celestials.effarig.unlocksBits;
      delete player.celestials.ra.unlocksBits;
    },
    player => {
      for (const script of Object.values(player.reality.automator.scripts)) {
        script.id = parseInt(script.id, 10);
      }
    },
    player => {
      player.secretUnlocks.themes.delete("S4Cancer");
      player.secretUnlocks.themes.add("S4Design");
    },
    player => {
      player.reality.automator.state.editorScript = Number(player.reality.automator.state.editorScript);
      // I'm not sure if there's any error with the type of topLevelScript, but better safe than sorry
      player.reality.automator.state.topLevelScript = Number(player.reality.automator.state.topLevelScript);
    },
    player => {
      // Move dil upg no reset and tachyon particles no reset
      if (player.celestials.pelle.upgrades.delete(20)) player.celestials.pelle.upgrades.add(21);
      if (player.celestials.pelle.upgrades.delete(19)) player.celestials.pelle.upgrades.add(20);

      // Dimboost upgrade id was moved from 18 to 7 -- Make the corresponding change
      // Galaxy upgrade was inserted at 11. 7-10 should only be moved forward 1 place
      // and 10-17 2 places forward.
      const hasDimboostsResetNothing = player.celestials.pelle.upgrades.delete(18);
      for (let i = 17; i >= 10; i--) {
        if (player.celestials.pelle.upgrades.delete(i)) player.celestials.pelle.upgrades.add(i + 2);
      }
      for (let i = 9; i >= 7; i--) {
        if (player.celestials.pelle.upgrades.delete(i)) player.celestials.pelle.upgrades.add(i + 1);
      }
      if (hasDimboostsResetNothing) player.celestials.pelle.upgrades.add(7);
    },
    player => {
      const cel = player.celestials;
      // eslint-disable-next-line no-bitwise
      const convToBit = x => x.toBitmask() >> 1;
      if (cel.teresa.quotes) player.celestials.teresa.quoteBits = convToBit(cel.teresa.quotes);
      if (cel.effarig.quotes) player.celestials.effarig.quoteBits = convToBit(cel.effarig.quotes);
      if (cel.enslaved.quotes) player.celestials.enslaved.quoteBits = convToBit(cel.enslaved.quotes);
      if (cel.v.quotes) player.celestials.v.quoteBits = convToBit(cel.v.quotes);
      if (cel.ra.quotes) player.celestials.ra.quoteBits = convToBit(cel.ra.quotes);
      if (cel.laitela.quotes) player.celestials.laitela.quoteBits = convToBit(cel.laitela.quotes);
      if (cel.pelle.quotes) player.celestials.pelle.quoteBits = convToBit(cel.pelle.quotes);

      delete player.celestials.teresa.quotes;
      delete player.celestials.effarig.quotes;
      delete player.celestials.enslaved.quotes;
      delete player.celestials.v.quotes;
      delete player.celestials.ra.quotes;
      delete player.celestials.laitela.quotes;
      delete player.celestials.pelle.quotes;
    },
<<<<<<< HEAD
    GameStorage.migrations.moveTS33,
=======
    player => {
      if (player.celestials.pelle.rifts.famine) {
        player.celestials.pelle.rifts.vacuum = {
          ...player.celestials.pelle.rifts.famine,
          fill: new Decimal(player.celestials.pelle.rifts.famine.fill)
        };
        delete player.celestials.pelle.rifts.famine;
      }

      if (player.celestials.pelle.rifts.pestilence) {
        player.celestials.pelle.rifts.decay = {
          ...player.celestials.pelle.rifts.pestilence,
          fill: new Decimal(player.celestials.pelle.rifts.pestilence.fill)
        };
        delete player.celestials.pelle.rifts.pestilence;
      }

      if (player.celestials.pelle.rifts.war) {
        player.celestials.pelle.rifts.recursion = {
          ...player.celestials.pelle.rifts.war,
          fill: new Decimal(player.celestials.pelle.rifts.war.fill)
        };
        delete player.celestials.pelle.rifts.war;
      }

      if (player.celestials.pelle.rifts.death) {
        player.celestials.pelle.rifts.paradox = {
          ...player.celestials.pelle.rifts.death,
          fill: new Decimal(player.celestials.pelle.rifts.death.fill)
        };
        delete player.celestials.pelle.rifts.death;
      }
    },
    player => {
      delete player.newGame;
    },
>>>>>>> c106182d
  ],

  patch(player) {
    if (!isDevEnvironment()) return;
    player.options.testVersion = player.options.testVersion || 0;
    for (let version = player.options.testVersion; version < this.patches.length; version++) {
      const patch = this.patches[version];
      patch(player);
    }
    this.setLatestTestVersion(player);
  },

  setLatestTestVersion(player) {
    player.options.testVersion = this.patches.length;
  }
};<|MERGE_RESOLUTION|>--- conflicted
+++ resolved
@@ -1369,9 +1369,6 @@
       delete player.celestials.laitela.quotes;
       delete player.celestials.pelle.quotes;
     },
-<<<<<<< HEAD
-    GameStorage.migrations.moveTS33,
-=======
     player => {
       if (player.celestials.pelle.rifts.famine) {
         player.celestials.pelle.rifts.vacuum = {
@@ -1408,7 +1405,7 @@
     player => {
       delete player.newGame;
     },
->>>>>>> c106182d
+    GameStorage.migrations.moveTS33,
   ],
 
   patch(player) {
