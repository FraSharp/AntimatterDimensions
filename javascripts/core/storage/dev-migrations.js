"use strict";

function arrayToBits(array) {
  let bits = 0;
  // eslint-disable-next-line no-bitwise
  for (const id of array) bits |= (1 << id);
  return bits;
}

// WARNING: Don't use state accessors and functions from global scope here, that's not safe in long-term
GameStorage.devMigrations = {
  patches: [
    player => {
      GameStorage.migrations.normalizeTimespans(player);
      player.bestReality = player.bestReality === 9999999999
        ? 999999999999
        : player.bestReality * 100;
      for (let i = 0; i < 10; i++) {
        player.lastTenRealities[i][0] *= 100;
      }
    },
    player => {
      player.reality.glyphs.last = "";
    },
    player => {
      player.secretUnlocks.themes = [];
    },
    player => {
      player.wormhole.power *= 36;
    },
    player => {
      player.reality.rebuyables = { 1: 0, 2: 0, 3: 0, 4: 0, 5: 0 };
      for (let i = 1; i < 6; i++) {
        if (player.reality.upg.includes(i)) {
          player.reality.rebuyables[i] = 1;
          player.reality.upg.splice(player.reality.upg.indexOf(i), 1);
        }
      }
    },
    player => {
      player.reality.tdbuyer = {
        on: false,
        threshhold: 1
      };
      player.reality.epmultbuyer = {
        on: false,
        threshhold: 1
      };
    },
    player => {
      player.reality.perks = new Set();
    },
    player => {
      player.reality.pp = 0;
    },
    player => {
      player.reality.pp = player.realities;
    },
    player => {
      // Give starting perk
      if (player.reality.pp > 0) {
        player.reality.pp -= 1;
        player.reality.perks.add(0);
      }
    },
    player => {
      // Var for s45
      player.secretUnlocks.dragging = 0;
    },
    player => {
      for (let i = 0; i < player.reality.glyphs.active.length; i++) {
        const glyph = player.reality.glyphs.active[i];
        if (glyph.effects.autochall !== undefined) {
          delete glyph.effects.autochall;
          glyph.effects.buy10 = 1 + Math.pow(glyph.level * glyph.strength, 0.8) / 10;
        }
      }

      for (let i = 0; i < player.reality.glyphs.inventory.length; i++) {
        const glyph = player.reality.glyphs.inventory[i];
        if (glyph.effects.autochall !== undefined) {
          delete glyph.effects.autochall;
          glyph.effects.buy10 = 1 + Math.pow(glyph.level * glyph.strength, 0.8) / 10;
        }
      }
    },
    player => {
      player.reality.upgReqs.push(false, false, false, false, false);
    },
    player => {
      player.reality.realityMachines = new Decimal(player.reality.realityMachines);
    },
    player => {
      player.reality.glyphs.sac = {
        power: 0,
        infinity: 0,
        time: 0,
        replication: 0,
        dilation: 0,
        effarig: 0,
      };
    },
    player => {
      player.wormhole.pause = false;
    },
    player => {
      player.wormholePause = false;
      if (player.wormhole[0] !== undefined) return;
      player.wormhole = [
        player.wormhole,
        {
        speed: 60 * 6,
        power: 90,
        duration: 7,
        phase: 0,
        active: false,
        unlocked: false,
        },
        {
          speed: 6 * 6,
          power: 45,
          duration: 4,
          phase: 0,
          active: false,
          unlocked: false,
        }
      ];
    },
    player => {
      if (player.reality.upg.includes(20)) {
        player.wormhole[1].unlocked = true;
      }
    },
    player => {
      player.reality.upgReqs.push(false, false, false, false, false);
    },
    player => {
      player.reality.tdbuyer = undefined;
      player.reality.tdbuyers = [false, false, false, false, false, false, false, false];
      player.reality.epmultbuyer = false;
    },
    player => {
      if (!["rm", "glyph", "either", "both"].includes(player.autoRealityMode)) {
        player.autoRealityMode = "rm";
      }
    },
    GameStorage.migrations.convertAutobuyerMode,
    player => {
      for (const key in player.celestials.effarig.glyphWeights) {
        player.celestials.effarig.glyphWeights[key] *= 100;
      }
    },
    player => {
      // The previous migration didn't work if loading a test save before celestials were added, whoops
      for (const key in player.celestials.effarig.glyphWeights) {
        player.celestials.effarig.glyphWeights[key] = 25;
      }
    },
    // eslint-disable-next-line no-unused-vars
    player => {
      // The following patch is deeply incompatible with current player object:
      // Patch that changes wormhole => black hole will be applied later in this patch chain
      // (see the warning at the top of this file)

      // Following logic from autobuyers (before the addition of wall clock time stats)
      // const speedup = getGameSpeedupFactor([GameSpeedEffect.EC12, GameSpeedEffect.WORMHOLE]);
      // player.thisInfinityRealTime = Time.thisInfinity.totalSeconds / speedup;
      // player.thisEternityRealTime = Time.thisEternity.totalSeconds / speedup;
      // player.thisRealityRealTime = Time.thisReality.totalSeconds / speedup;
      // for (var i=0; i<10; i++) {
      //   player.lastTenRuns[i][2] = undefined;
      //   player.lastTenEternities[i][2] = undefined;
      //   player.lastTenRealities[i][3] = undefined;
      // }

      // For anyone who is looking at this part of the code for debugging purposes, note that GameSpeedEffect.EC12
      // has been replaced by GameSpeedEffect.FIXEDSPEED since EC12 is no longer the only fixed-speed effect
    },
    GameStorage.migrations.fixChallengeIds,
    GameStorage.migrations.adjustMultCosts,
    player => {
      const teresa = player.celestials.effarig;
      player.celestials.effarig = player.celestials.teresa;
      player.celestials.teresa = teresa;

      for (const i in player.reality.glyphs.active) {
        const g = player.reality.glyphs.active[i];
        if (g.type === "teresa") {
          g.type = "effarig";
        }
      }

      for (const i in player.reality.glyphs.inventory) {
        const g = player.reality.glyphs.inventory[i];
        if (g.type === "teresa") {
          g.type = "effarig";
        }
      }
    },
    player => {
      // The previous migration messed things up pretty badly. The swap was done
      // after deepmerge with defaultPlayer, which means that default values got added correctly,
      // and then swapped into the incorrect place. We can blow away glyph weights and auto sac
      // settings
      // eslint-disable-next-line max-params
      function movePropIfPossible(celestial1, celestial2, prop, defaultValue, merge = null) {
        if (player.celestials[celestial1][prop] !== undefined) {
          if (player.celestials[celestial2][prop] === undefined) {
            player.celestials[celestial2][prop] = player.celestials[celestial1][prop];
          } else if (merge) {
            player.celestials[celestial2][prop] = merge(player.celestials[celestial1][prop],
              player.celestials[celestial2][prop]);
          }
          delete player.celestials[celestial1][prop];
        } else if (player.celestials[celestial2][prop] === undefined) {
          // Both undefined shouldn't really happen, but might as well be thorough here
          player.celestials[celestial2][prop] = defaultValue;
        }
      }
      movePropIfPossible("teresa", "effarig", "glyphWeights", {
        ep: 25,
        repl: 25,
        dt: 25,
        eternities: 25
      });
      movePropIfPossible("teresa", "effarig", "autoGlyphSac", {
        mode: AutoGlyphSacMode.NONE,
        types: GlyphTypes.list.mapToObject(t => t.id, t => ({
          rarityThreshold: 0,
          scoreThreshold: 0,
          effectScores: t.effects.mapToObject(e => e.id, () => 0),
        })),
      });
      movePropIfPossible("teresa", "effarig", "autoGlyphPick", {
        mode: AutoGlyphPickMode.RANDOM,
      });
      movePropIfPossible("teresa", "effarig", "relicShards", 0, Math.max);
      movePropIfPossible("effarig", "teresa", "quoteIdx", 0);
      movePropIfPossible("effarig", "teresa", "bestRunAM", 0, Decimal.max);
      movePropIfPossible("effarig", "teresa", "rmStore", 0, Math.max);
      movePropIfPossible("effarig", "teresa", "glyphLevelMult", 1, Math.max);
      movePropIfPossible("effarig", "teresa", "rmMult", 1, Math.max);
      movePropIfPossible("effarig", "teresa", "dtBulk", 1, Math.max);
      // These are unused now
      delete player.celestials.effarig.typePriorityOrder;
      delete player.celestials.teresa.typePriorityOrder;
    },
    player => {
      player.blackHole = player.wormhole;
      player.blackHolePause = player.wormholePause;
      delete player.wormhole;
      delete player.wormholePause;
    },
    player => {
      for (let i = 0; i < player.blackHole.length; i++) {
        player.blackHole[i].id = i;
        player.blackHole[i].intervalUpgrades = Math.round(
          Math.log(player.blackHole[i].speed / (3600 / (Math.pow(10, i)))) / Math.log(0.8)
        );
        player.blackHole[i].powerUpgrades = Math.round(
          Math.log(player.blackHole[i].power / (180 / Math.pow(2, i))) / Math.log(1.35)
        );
        player.blackHole[i].durationUpgrades = Math.round(
          Math.log(player.blackHole[i].duration / (10 - i * 3)) / Math.log(1.3)
        );
        delete player.blackHole[i].speed;
        delete player.blackHole[i].power;
        delete player.blackHole[i].duration;
      }
    },
    () => {
      // This migration was created by a mistake
    },
    GameStorage.migrations.convertAchivementsToNumbers,
    GameStorage.migrations.adjustGameCreatedTime,
    GameStorage.migrations.moveSavedStudyTrees,
    player => {
      // Leftover stuff from dev.updateTestSave
      if (player.celestials.teresa.rmStore > Teresa.rmStoreMax) {
        player.reality.realityMachines =
          player.reality.realityMachines.plus(player.celestials.teresa.rmStore - Teresa.rmStoreMax);
        player.celestials.teresa.rmStore = Teresa.rmStoreMax;
      }
      if (player.reality.upg) {
        player.reality.upgradeBits = arrayToBits(player.reality.upg);
        delete player.reality.upg;
      }
      // eslint-disable-next-line no-bitwise
      if ((player.reality.upgradeBits & (1 << 25)) === 0) {
        player.realityBuyer.isOn = false;
      }
      for (let i = 0; i < player.reality.glyphs.active.length; i++) {
        const glyph = player.reality.glyphs.active[i];
        if (glyph.type === "power" && glyph.effects.mult !== undefined) {
          glyph.effects.mult = new Decimal(glyph.effects.mult);
        }
      }

      for (let i = 0; i < player.reality.glyphs.inventory.length; i++) {
        const glyph = player.reality.glyphs.inventory[i];
        if (glyph.type === "power" && glyph.effects.mult !== undefined) {
          glyph.effects.mult = new Decimal(glyph.effects.mult);
        }
      }
    },
    GameStorage.migrations.convertEPMult,
    GameStorage.migrations.moveChallengeInfo,
    GameStorage.migrations.adjustWhy,
    GameStorage.migrations.adjustThemes,
    GameStorage.migrations.removeAchPow,
    GameStorage.migrations.adjustSacrificeConfirmation,
    GameStorage.migrations.migrateNotation,
    GameStorage.migrations.fixAutobuyers,
    GameStorage.migrations.removeAutoIPProperties,
    player => {
      // Swapping glyph level with reality real time
      player.lastTenRealities = player.lastTenRealities
        .map(a => [a[0], a[1], a[3], a[2]]);
    },
    player => {
      player.achievements.delete(157);
      player.achievements.delete(156);
      player.achievements.delete(155);
      player.achievements.delete(153);
      // Have to call this a second time, as player.why wasn't removed from the player.js the first time
      GameStorage.migrations.adjustWhy(player);
      GameStorage.migrations.adjustAchievementVars(player);
    },
    GameStorage.migrations.uniformDimensions,
    GameStorage.migrations.removeEternityChallGoal,
    player => {
      // There were 3 black holes in player object
      delete player.blackHole.pop();
    },
    player => {
      const allGlyphs = player.reality.glyphs.active.concat(player.reality.glyphs.inventory);
      for (let i = 0; i < allGlyphs.length; i++) {
        allGlyphs[i].id = i;
      }
    },
    player => {
      GameStorage.migrations.clearNewsArray(player);
    },
    player => {
      GameStorage.migrations.removeTickspeed(player);
      GameStorage.migrations.removePostC3Reward(player);
    },
    player => {
      const allGlyphs = player.reality.glyphs.active.concat(player.reality.glyphs.inventory);
      for (const glyph of allGlyphs) {
        let effectBitmask = 0;
        for (const effect of orderedEffectList) {
          const typeEffect = separateEffectKey(effect);
          if (glyph.type === typeEffect[0] && glyph.effects[typeEffect[1]] !== undefined) {
            // eslint-disable-next-line no-bitwise
            effectBitmask += 1 << GameDatabase.reality.glyphEffects[effect].bitmaskIndex;
          }
        }
        glyph.effects = effectBitmask;
      }
    },
    // Ra exp formula changed
    player => {
      const pets = player.celestials.ra.pets;
      for (const prop in pets) {
        if (!pets.hasOwnProperty(prop)) continue;
        const pet = pets[prop];
        const oldExp = pet.exp + 10000 * (Math.pow(1.12, pet.level - 1) - 1) / (0.12);
        pet.level = 1;
        pet.exp = Math.clampMin(oldExp, 0);
      }
      player.celestials.ra.unlocks = [];
    },
    // Ra exp formula changed again
    player => {
      const pets = player.celestials.ra.pets;
      for (const prop in pets) {
        if (!pets.hasOwnProperty(prop)) continue;
        const pet = pets[prop];
        let oldExp = pet.exp;
        for (let lv = 1; lv < pet.level; lv++) {
          const floor5 = Math.floor(lv / 5);
          const adjustedLevel = 2.5 * floor5 * (floor5 + 1) + (lv % 5) * (floor5 + 1);
          oldExp += Math.floor(10000 * Math.pow(1.12, adjustedLevel - 1));
        }
        pet.level = 1;
        pet.exp = Math.clampMin(oldExp, 0);
      }
      player.celestials.ra.unlocks = [];
    },
    GameStorage.migrations.renameMoney,
    player => {
      GameStorage.migrations.moveAutobuyers(player);
      const old = player.realityBuyer;
      const realityAutobuyer = player.auto.reality;
      realityAutobuyer.mode = ["rm", "glyph", "either", "both"].indexOf(player.autoRealityMode);
      realityAutobuyer.rm = old.rm;
      realityAutobuyer.glyph = old.glyph;
      realityAutobuyer.isActive = old.isOn;

      const eternityAutobuyer = player.auto.eternity;
      eternityAutobuyer.mode = ["amount", "time", "relative"].indexOf(player.autoEternityMode);
      const condition = new Decimal(old.limit);
      switch (player.autoEternityMode) {
        case "amount":
          eternityAutobuyer.amount = condition;
          break;
        case "time":
          eternityAutobuyer.time = condition.lt(Decimal.MAX_NUMBER) ? condition.toNumber() : eternityAutobuyer.time;
          break;
        case "relative":
          eternityAutobuyer.xLast = condition;
          break;
      }

      delete player.realityBuyer;
      delete player.autoRealityMode;
      delete player.autoEternityMode;
    },
    GameStorage.migrations.convertNewsToSet,
    GameStorage.migrations.convertEternityCountToDecimal,
    GameStorage.migrations.renameDimboosts,
    player => {
      // Reset reality autobuyer mode, since AutoRealityMode was incorrectly starting from 1 and not from 0.
      // Disable it also to not wreck people's long runs or smth
      player.auto.reality.mode = 0;
      player.auto.reality.isActive = false;
    },
    player => {
      // Perk shop refactor
      player.celestials.teresa.perkShop = [
        Math.floor(Math.log(player.celestials.teresa.glyphLevelMult) / Math.log(1.05)),
        Math.floor(Math.log(player.celestials.teresa.rmMult) / Math.log(2)),
        Math.floor(Math.log(player.celestials.teresa.dtBulk) / Math.log(2)),
        0];
      delete player.celestials.teresa.glyphLevelMult;
      delete player.celestials.teresa.rmMult;
      delete player.celestials.teresa.dtBulk;
    },
    GameStorage.migrations.migrateConfirmations,
    GameStorage.migrations.removeOtherTickspeedProps,
    player => {
      // These were accidentally added back in due to a bad merge conflict resolution
      delete player.resets;
      delete player.tickDecrease;
    },
    GameStorage.migrations.renameNewsOption,
    GameStorage.migrations.removeDimensionCosts,
    GameStorage.migrations.renameTickspeedPurchaseBumps,
    player => {
      player.celestials.teresa.unlockBits = arrayToBits(player.celestials.teresa.unlocks);
      delete player.celestials.teresa.unlocks;
      player.celestials.effarig.unlockBits = arrayToBits(player.celestials.effarig.unlocks);
      delete player.celestials.effarig.unlocks;
      player.celestials.v.unlockBits = arrayToBits(player.celestials.v.unlocks);
      delete player.celestials.v.unlocks;
      player.celestials.ra.unlockBits = arrayToBits(player.celestials.ra.unlocks);
      delete player.celestials.ra.unlocks;
      player.celestials.laitela.unlockBits = arrayToBits(player.celestials.laitela.unlocks);
      delete player.celestials.laitela.unlocks;
    },
    player => {
      player.reality.seed = Math.floor(Math.abs(player.reality.seed)) % 0xFFFFFFFF;
    },
    player => {
      player.auto.sacrifice.multiplier = new Decimal(player.auto.sacrifice.multiplier);
    },
    GameStorage.migrations.changeC8Handling,
    player => {
      while (player.celestials.teresa.perkShop.length < 5) player.celestials.teresa.perkShop.push(0);
    },
    player => {
      delete player.secretUnlocks.fixed;
    },
    player => {
      delete player.celestials.effarig.quoteIdx;
      delete player.celestials.enslaved.quoteIdx;
    },
    player => {
      const tempAuto = player.celestials.teresa.perkShop[4];
      const tempMusic = player.celestials.teresa.perkShop[3];
      player.celestials.teresa.perkShop[3] = tempAuto;
      player.celestials.teresa.perkShop[4] = tempMusic;
    },
<<<<<<< HEAD
    GameStorage.migrations.removePower,
=======
    GameStorage.migrations.convertAchievementsToBits,
>>>>>>> d017e12d
  ],

  patch(player) {
    if (!isDevEnvironment()) return;
    player.options.testVersion = player.options.testVersion || 0;
    for (let version = player.options.testVersion; version < this.patches.length; version++) {
      const patch = this.patches[version];
      patch(player);
    }
    this.setLatestTestVersion(player);
  },

  setLatestTestVersion(player) {
    player.options.testVersion = this.patches.length;
  }
};<|MERGE_RESOLUTION|>--- conflicted
+++ resolved
@@ -482,11 +482,8 @@
       player.celestials.teresa.perkShop[3] = tempAuto;
       player.celestials.teresa.perkShop[4] = tempMusic;
     },
-<<<<<<< HEAD
+    GameStorage.migrations.convertAchievementsToBits,
     GameStorage.migrations.removePower,
-=======
-    GameStorage.migrations.convertAchievementsToBits,
->>>>>>> d017e12d
   ],
 
   patch(player) {
