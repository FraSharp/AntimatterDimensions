"use strict";

function arrayToBits(array) {
  let bits = 0;
  // eslint-disable-next-line no-bitwise
  for (const id of array) bits |= (1 << id);
  return bits;
}

// WARNING: Don't use state accessors and functions from global scope here, that's not safe in long-term
GameStorage.devMigrations = {
  patches: [
    player => {
      GameStorage.migrations.normalizeTimespans(player);
      player.bestReality = player.bestReality === 9999999999
        ? 999999999999
        : player.bestReality * 100;
      for (let i = 0; i < 10; i++) {
        player.lastTenRealities[i][0] *= 100;
      }
    },
    player => {
      player.reality.glyphs.last = "";
    },
    player => {
      player.secretUnlocks.themes = [];
    },
    player => {
      player.wormhole.power *= 36;
    },
    player => {
      player.reality.rebuyables = { 1: 0, 2: 0, 3: 0, 4: 0, 5: 0 };
      for (let i = 1; i < 6; i++) {
        if (player.reality.upg.includes(i)) {
          player.reality.rebuyables[i] = 1;
          player.reality.upg.splice(player.reality.upg.indexOf(i), 1);
        }
      }
    },
    player => {
      player.reality.tdbuyer = {
        on: false,
        threshhold: 1
      };
      player.reality.epmultbuyer = {
        on: false,
        threshhold: 1
      };
    },
    player => {
      player.reality.perks = new Set();
    },
    player => {
      player.reality.pp = 0;
    },
    player => {
      player.reality.pp = player.realities;
    },
    player => {
      // Give starting perk
      if (player.reality.pp > 0) {
        player.reality.pp -= 1;
        player.reality.perks.add(0);
      }
    },
    player => {
      // Var for s45
      player.secretUnlocks.dragging = 0;
    },
    player => {
      for (let i = 0; i < player.reality.glyphs.active.length; i++) {
        const glyph = player.reality.glyphs.active[i];
        if (glyph.effects.autochall !== undefined) {
          delete glyph.effects.autochall;
          glyph.effects.buy10 = 1 + Math.pow(glyph.level * glyph.strength, 0.8) / 10;
        }
      }

      for (let i = 0; i < player.reality.glyphs.inventory.length; i++) {
        const glyph = player.reality.glyphs.inventory[i];
        if (glyph.effects.autochall !== undefined) {
          delete glyph.effects.autochall;
          glyph.effects.buy10 = 1 + Math.pow(glyph.level * glyph.strength, 0.8) / 10;
        }
      }
    },
    player => {
      player.reality.upgReqs.push(false, false, false, false, false);
    },
    player => {
      player.reality.realityMachines = new Decimal(player.reality.realityMachines);
    },
    player => {
      player.reality.glyphs.sac = {
        power: 0,
        infinity: 0,
        time: 0,
        replication: 0,
        dilation: 0,
        effarig: 0,
      };
    },
    player => {
      player.wormhole.pause = false;
    },
    player => {
      player.wormholePause = false;
      if (player.wormhole[0] !== undefined) return;
      player.wormhole = [
        player.wormhole,
        {
        speed: 60 * 6,
        power: 90,
        duration: 7,
        phase: 0,
        active: false,
        unlocked: false,
        },
        {
          speed: 6 * 6,
          power: 45,
          duration: 4,
          phase: 0,
          active: false,
          unlocked: false,
        }
      ];
    },
    player => {
      if (player.reality.upg.includes(20)) {
        player.wormhole[1].unlocked = true;
      }
    },
    player => {
      player.reality.upgReqs.push(false, false, false, false, false);
    },
    player => {
      player.reality.tdbuyer = undefined;
      player.reality.tdbuyers = [false, false, false, false, false, false, false, false];
      player.reality.epmultbuyer = false;
    },
    player => {
      if (!["rm", "glyph", "either", "both"].includes(player.autoRealityMode)) {
        player.autoRealityMode = "rm";
      }
    },
    GameStorage.migrations.convertAutobuyerMode,
    player => {
      for (const key in player.celestials.effarig.glyphWeights) {
        player.celestials.effarig.glyphWeights[key] *= 100;
      }
    },
    player => {
      // The previous migration didn't work if loading a test save before celestials were added, whoops
      for (const key in player.celestials.effarig.glyphWeights) {
        player.celestials.effarig.glyphWeights[key] = 25;
      }
    },
    // eslint-disable-next-line no-unused-vars
    player => {
      // The following patch is deeply incompatible with current player object:
      // Patch that changes wormhole => black hole will be applied later in this patch chain
      // (see the warning at the top of this file)

      // Following logic from autobuyers (before the addition of wall clock time stats)
      // const speedup = getGameSpeedupFactor([GAME_SPEED_EFFECT.EC12, GAME_SPEED_EFFECT.WORMHOLE]);
      // player.thisInfinityRealTime = Time.thisInfinity.totalSeconds / speedup;
      // player.thisEternityRealTime = Time.thisEternity.totalSeconds / speedup;
      // player.thisRealityRealTime = Time.thisReality.totalSeconds / speedup;
      // for (var i=0; i<10; i++) {
      //   player.lastTenRuns[i][2] = undefined;
      //   player.lastTenEternities[i][2] = undefined;
      //   player.lastTenRealities[i][3] = undefined;
      // }

      // For anyone who is looking at this part of the code for debugging purposes, note that GAME_SPEED_EFFECT.EC12
      // has been replaced by GAME_SPEED_EFFECT.FIXED_SPEED since EC12 is no longer the only fixed-speed effect
    },
    GameStorage.migrations.fixChallengeIds,
    GameStorage.migrations.adjustMultCosts,
    player => {
      const teresa = player.celestials.effarig;
      player.celestials.effarig = player.celestials.teresa;
      player.celestials.teresa = teresa;

      for (const i in player.reality.glyphs.active) {
        const g = player.reality.glyphs.active[i];
        if (g.type === "teresa") {
          g.type = "effarig";
        }
      }

      for (const i in player.reality.glyphs.inventory) {
        const g = player.reality.glyphs.inventory[i];
        if (g.type === "teresa") {
          g.type = "effarig";
        }
      }
    },
    player => {
      // The previous migration messed things up pretty badly. The swap was done
      // after deepmerge with defaultPlayer, which means that default values got added correctly,
      // and then swapped into the incorrect place. We can blow away glyph weights and auto sac
      // settings
      // eslint-disable-next-line max-params
      function movePropIfPossible(celestial1, celestial2, prop, defaultValue, merge = null) {
        if (player.celestials[celestial1][prop] !== undefined) {
          if (player.celestials[celestial2][prop] === undefined) {
            player.celestials[celestial2][prop] = player.celestials[celestial1][prop];
          } else if (merge) {
            player.celestials[celestial2][prop] = merge(player.celestials[celestial1][prop],
              player.celestials[celestial2][prop]);
          }
          delete player.celestials[celestial1][prop];
        } else if (player.celestials[celestial2][prop] === undefined) {
          // Both undefined shouldn't really happen, but might as well be thorough here
          player.celestials[celestial2][prop] = defaultValue;
        }
      }
      movePropIfPossible("teresa", "effarig", "glyphWeights", {
        ep: 25,
        repl: 25,
        dt: 25,
        eternities: 25
      });
      // There was a big glyph filter refactor done at some point, and it's infeasible to properly preserve old
      // filter settings through this old migration. Any imported saves from before the Teresa/Effarig name swap
      // which had glyph filtering unlocked are likely going to be invalid as a result.
      movePropIfPossible("teresa", "effarig", "autoGlyphSac", {
        mode: AUTO_GLYPH_SCORE.LOWEST_SACRIFICE,
        types: GlyphTypes.list.mapToObject(t => t.id, t => ({
          rarityThreshold: 0,
          scoreThreshold: 0,
          effectScores: t.effects.mapToObject(e => e.id, () => 0),
        })),
      });
      movePropIfPossible("teresa", "effarig", "autoGlyphPick", {
        mode: AUTO_GLYPH_REJECT.SACRIFICE,
      });
      movePropIfPossible("teresa", "effarig", "relicShards", 0, Math.max);
      movePropIfPossible("effarig", "teresa", "quoteIdx", 0);
      movePropIfPossible("effarig", "teresa", "bestRunAM", 0, Decimal.max);
      movePropIfPossible("effarig", "teresa", "rmStore", 0, Math.max);
      movePropIfPossible("effarig", "teresa", "glyphLevelMult", 1, Math.max);
      movePropIfPossible("effarig", "teresa", "rmMult", 1, Math.max);
      movePropIfPossible("effarig", "teresa", "dtBulk", 1, Math.max);
      // These are unused now
      delete player.celestials.effarig.typePriorityOrder;
      delete player.celestials.teresa.typePriorityOrder;
    },
    player => {
      player.blackHole = player.wormhole;
      player.blackHolePause = player.wormholePause;
      delete player.wormhole;
      delete player.wormholePause;
    },
    player => {
      for (let i = 0; i < player.blackHole.length; i++) {
        player.blackHole[i].id = i;
        player.blackHole[i].intervalUpgrades = Math.round(
          Math.log(player.blackHole[i].speed / (3600 / (Math.pow(10, i)))) / Math.log(0.8)
        );
        player.blackHole[i].powerUpgrades = Math.round(
          Math.log(player.blackHole[i].power / (180 / Math.pow(2, i))) / Math.log(1.35)
        );
        player.blackHole[i].durationUpgrades = Math.round(
          Math.log(player.blackHole[i].duration / (10 - i * 3)) / Math.log(1.3)
        );
        delete player.blackHole[i].speed;
        delete player.blackHole[i].power;
        delete player.blackHole[i].duration;
      }
    },
    () => {
      // This migration was created by a mistake
    },
    GameStorage.migrations.convertAchivementsToNumbers,
    GameStorage.migrations.adjustGameCreatedTime,
    GameStorage.migrations.moveSavedStudyTrees,
    player => {
      // Leftover stuff from dev.updateTestSave
      if (player.celestials.teresa.rmStore > Teresa.rmStoreMax) {
        player.reality.realityMachines =
          player.reality.realityMachines.plus(player.celestials.teresa.rmStore - Teresa.rmStoreMax);
        player.celestials.teresa.rmStore = Teresa.rmStoreMax;
      }
      if (player.reality.upg) {
        player.reality.upgradeBits = arrayToBits(player.reality.upg);
        delete player.reality.upg;
      }
      // eslint-disable-next-line no-bitwise
      if ((player.reality.upgradeBits & (1 << 25)) === 0) {
        player.realityBuyer.isOn = false;
      }
      for (let i = 0; i < player.reality.glyphs.active.length; i++) {
        const glyph = player.reality.glyphs.active[i];
        if (glyph.type === "power" && glyph.effects.mult !== undefined) {
          glyph.effects.mult = new Decimal(glyph.effects.mult);
        }
      }

      for (let i = 0; i < player.reality.glyphs.inventory.length; i++) {
        const glyph = player.reality.glyphs.inventory[i];
        if (glyph.type === "power" && glyph.effects.mult !== undefined) {
          glyph.effects.mult = new Decimal(glyph.effects.mult);
        }
      }
    },
    GameStorage.migrations.convertEPMult,
    GameStorage.migrations.moveChallengeInfo,
    GameStorage.migrations.adjustWhy,
    GameStorage.migrations.adjustThemes,
    GameStorage.migrations.removeAchPow,
    GameStorage.migrations.adjustSacrificeConfirmation,
    GameStorage.migrations.migrateNotation,
    GameStorage.migrations.fixAutobuyers,
    GameStorage.migrations.removeAutoIPProperties,
    player => {
      // Swapping glyph level with reality real time
      player.lastTenRealities = player.lastTenRealities
        .map(a => [a[0], a[1], a[3], a[2]]);
    },
    player => {
      player.achievements.delete(157);
      player.achievements.delete(156);
      player.achievements.delete(155);
      player.achievements.delete(153);
      // Have to call this a second time, as player.why wasn't removed from the player.js the first time
      GameStorage.migrations.adjustWhy(player);
      GameStorage.migrations.adjustAchievementVars(player);
    },
    GameStorage.migrations.uniformDimensions,
    GameStorage.migrations.removeEternityChallGoal,
    player => {
      // There were 3 black holes in player object
      delete player.blackHole.pop();
    },
    player => {
      const allGlyphs = player.reality.glyphs.active.concat(player.reality.glyphs.inventory);
      for (let i = 0; i < allGlyphs.length; i++) {
        allGlyphs[i].id = i;
      }
    },
    player => {
      GameStorage.migrations.clearNewsArray(player);
    },
    player => {
      GameStorage.migrations.removeTickspeed(player);
      GameStorage.migrations.removePostC3Reward(player);
    },
    player => {
      const allGlyphs = player.reality.glyphs.active.concat(player.reality.glyphs.inventory);
      for (const glyph of allGlyphs) {
        let effectBitmask = 0;
        for (const effect of orderedEffectList) {
          const typeEffect = separateEffectKey(effect);
          if (glyph.type === typeEffect[0] && glyph.effects[typeEffect[1]] !== undefined) {
            // eslint-disable-next-line no-bitwise
            effectBitmask += 1 << GameDatabase.reality.glyphEffects[effect].bitmaskIndex;
          }
        }
        glyph.effects = effectBitmask;
      }
    },
    // Ra exp formula changed
    player => {
      const pets = player.celestials.ra.pets;
      for (const prop in pets) {
        if (!pets.hasOwnProperty(prop)) continue;
        const pet = pets[prop];
        const oldExp = pet.exp + 10000 * (Math.pow(1.12, pet.level - 1) - 1) / (0.12);
        pet.level = 1;
        pet.exp = Math.clampMin(oldExp, 0);
      }
      player.celestials.ra.unlocks = [];
    },
    // Ra exp formula changed again
    player => {
      const pets = player.celestials.ra.pets;
      for (const prop in pets) {
        if (!pets.hasOwnProperty(prop)) continue;
        const pet = pets[prop];
        let oldExp = pet.exp;
        for (let lv = 1; lv < pet.level; lv++) {
          const floor5 = Math.floor(lv / 5);
          const adjustedLevel = 2.5 * floor5 * (floor5 + 1) + (lv % 5) * (floor5 + 1);
          oldExp += Math.floor(10000 * Math.pow(1.12, adjustedLevel - 1));
        }
        pet.level = 1;
        pet.exp = Math.clampMin(oldExp, 0);
      }
      player.celestials.ra.unlocks = [];
    },
    GameStorage.migrations.renameMoney,
    player => {
      GameStorage.migrations.moveAutobuyers(player);
      const old = player.realityBuyer;
      const realityAutobuyer = player.auto.reality;
      realityAutobuyer.mode = ["rm", "glyph", "either", "both"].indexOf(player.autoRealityMode);
      realityAutobuyer.rm = old.rm;
      realityAutobuyer.glyph = old.glyph;
      realityAutobuyer.isActive = old.isOn;

      const eternityAutobuyer = player.auto.eternity;
      eternityAutobuyer.mode = ["amount", "time", "relative"].indexOf(player.autoEternityMode);
      const condition = new Decimal(old.limit);
      switch (player.autoEternityMode) {
        case "amount":
          eternityAutobuyer.amount = condition;
          break;
        case "time":
          eternityAutobuyer.time = condition.lt(Decimal.NUMBER_MAX_VALUE)
            ? condition.toNumber()
            : eternityAutobuyer.time;
          break;
        case "relative":
          eternityAutobuyer.xLast = condition;
          break;
      }

      delete player.realityBuyer;
      delete player.autoRealityMode;
      delete player.autoEternityMode;
    },
    GameStorage.migrations.convertNewsToSet,
    GameStorage.migrations.convertEternityCountToDecimal,
    GameStorage.migrations.renameDimboosts,
    player => {
      // Reset reality autobuyer mode, since AUTO_REALITY_MODE was incorrectly starting from 1 and not from 0.
      // Disable it also to not wreck people's long runs or smth
      player.auto.reality.mode = 0;
      player.auto.reality.isActive = false;
    },
    player => {
      // Perk shop refactor
      player.celestials.teresa.perkShop = [
        Math.floor(Math.log(player.celestials.teresa.glyphLevelMult) / Math.log(1.05)),
        Math.floor(Math.log(player.celestials.teresa.rmMult) / Math.log(2)),
        Math.floor(Math.log(player.celestials.teresa.dtBulk) / Math.log(2)),
        0];
      delete player.celestials.teresa.glyphLevelMult;
      delete player.celestials.teresa.rmMult;
      delete player.celestials.teresa.dtBulk;
    },
    GameStorage.migrations.migrateConfirmations,
    GameStorage.migrations.removeOtherTickspeedProps,
    player => {
      // These were accidentally added back in due to a bad merge conflict resolution
      delete player.resets;
      delete player.tickDecrease;
    },
    GameStorage.migrations.renameNewsOption,
    GameStorage.migrations.removeDimensionCosts,
    GameStorage.migrations.renameTickspeedPurchaseBumps,
    player => {
      player.celestials.teresa.unlockBits = arrayToBits(player.celestials.teresa.unlocks);
      delete player.celestials.teresa.unlocks;
      player.celestials.effarig.unlockBits = arrayToBits(player.celestials.effarig.unlocks);
      delete player.celestials.effarig.unlocks;
      player.celestials.v.unlockBits = arrayToBits(player.celestials.v.unlocks);
      delete player.celestials.v.unlocks;
      player.celestials.ra.unlockBits = arrayToBits(player.celestials.ra.unlocks);
      delete player.celestials.ra.unlocks;
      player.celestials.laitela.unlockBits = arrayToBits(player.celestials.laitela.unlocks);
      delete player.celestials.laitela.unlocks;
    },
    player => {
      player.reality.seed = Math.floor(Math.abs(player.reality.seed)) % 0xFFFFFFFF;
    },
    player => {
      player.auto.sacrifice.multiplier = new Decimal(player.auto.sacrifice.multiplier);
    },
    GameStorage.migrations.changeC8Handling,
    player => {
      while (player.celestials.teresa.perkShop.length < 5) player.celestials.teresa.perkShop.push(0);
    },
    player => {
      delete player.secretUnlocks.fixed;
    },
    player => {
      delete player.celestials.effarig.quoteIdx;
      delete player.celestials.enslaved.quoteIdx;
    },
    player => {
      const tempAuto = player.celestials.teresa.perkShop[4];
      const tempMusic = player.celestials.teresa.perkShop[3];
      player.celestials.teresa.perkShop[3] = tempAuto;
      player.celestials.teresa.perkShop[4] = tempMusic;
    },
    GameStorage.migrations.convertAchievementsToBits,
    GameStorage.migrations.removePower,
    player => {
      const cursedMask = 15;
      const allGlyphs = player.reality.glyphs.active.concat(player.reality.glyphs.inventory);
      for (const glyph of allGlyphs) {
        if (glyph.type === "cursed") glyph.effects = cursedMask;
      }
    },
    player => {
      player.options.showHintText.alchemy = player.options.showAlchemyResources;
      delete player.options.showAlchemyResources;
    },
    player => {
      // Adds in effect selection settings and removes non-generated types while preserving old glyph filter settings
      const oldSettings = player.celestials.effarig.autoGlyphSac.types;
      const newSettings = GlyphTypes.list
        .filter(type => generatedTypes.includes(type.id))
        .mapToObject(t => t.id, t => ({
          rarityThreshold: 0,
          scoreThreshold: 0,
          effectCount: 0,
          effectChoices: t.effects.mapToObject(e => e.id, () => false),
          effectScores: t.effects.mapToObject(e => e.id, () => 0),
      }));
      for (const type of generatedTypes) {
        newSettings[type].rarityThreshold = oldSettings[type].rarityThreshold;
        newSettings[type].scoreThreshold = oldSettings[type].scoreThreshold;
        for (const effect of Object.keys(newSettings[type].effectScores)) {
          newSettings[type].effectScores[effect] = oldSettings[type].effectScores[effect];
        }
      }
      player.celestials.effarig.autoGlyphSac.types = newSettings;
    },
    player => {
      player.reality.glyphs.inventorySize += 10;
    },
    player => {
      player.celestials.v.unlockBits = 0;
      // Adding this in case the player is loading a save (otherwise it
      // doesn't update immediately and the player still has nonzero ST
      // for the purpose of checking unlocks).
      V.updateTotalRunUnlocks();
      V.checkForUnlocks();
    },
    player => {
      // Reset the v-unlocks again
      player.celestials.v.unlockBits = 0;
      // See above migration for an explanation of the below line.
      V.updateTotalRunUnlocks();
      V.checkForUnlocks();
    },
    player => {
      player.reality.autoAchieve = !player.reality.disableAutoAchieve;
      delete player.reality.disableAutoAchieve;
      delete player.newEC10Test;
    },
    player => {
      // Some older saves have screwed up Ra unlocks for some reason, this should fix that
      player.celestials.ra.unlockBits = 0;
      Ra.checkForUnlocks();
    },
    player => {
      // Required for compatibility after V records refactor
      player.celestials.v.runRecords[0] = -10;
    },
    player => {
      delete player.celestials.v.cursedThisRun;
    },
    player => {
      // Reset Ra unlocks again, because apparently Ra-Teresa Lv1 upgrades were always active due to an oversight
      player.celestials.ra.unlockBits = 0;
      Ra.checkForUnlocks();
    },
    player => {
      // Glyph filter refactor (not worth the trouble of translating between the modes, but copy the configs)
      Object.assign(player.celestials.effarig.glyphScoreSettings, player.celestials.effarig.autoGlyphSac);
      player.celestials.effarig.glyphTrashMode = 0;
      delete player.celestials.effarig.autoGlyphSac;
      delete player.celestials.effarig.autoGlyphPick;
    },
    player => {
      delete player.reality.glyphs.inventorySize;
      for (const glyph of player.reality.glyphs.inventory) {
        if (glyph.idx >= 10) {
          glyph.idx += 10;
        }
      }
    },
    player => {
      // Typo fix, as long as we have to delete a player property let's also
      // correctly initialize the new one.
      player.onlyEighthDimensions = player.onlyEighthDimensons;
      delete player.onlyEighthDimensons;
    },
    player => {
      for (const pet of Ra.pets.all) {
        pet.level = Math.clampMax(pet.level, 25);
      }
      delete player.celestials.ra.compression;
      if (Ra.has(RA_UNLOCKS.ALWAYS_GAMESPEED)) {
        const allGlyphs = player.reality.glyphs.active
          .concat(player.reality.glyphs.inventory);
        for (const glyph of allGlyphs) {
          Glyphs.applyGamespeed(glyph);
        }
      }
    },
    player => {
      for (let i = 0; i < player.celestials.ra.alchemy.length; i++) {
        player.celestials.ra.alchemy[i].amount = Math.clampMax(
          player.celestials.ra.alchemy[i].amount, Ra.alchemyResourceCap);
      }
    },
    player => {
      delete player.celestials.laitela.maxAmGained;
      for (const dim of player.celestials.laitela.dimensions) {
        dim.powerDMUpgrades = dim.powerUpgrades;
        dim.powerDEUpgrades = 0;
        delete dim.chanceUpgrades;
        delete dim.powerUpgrades;
      }
      // Note that player.celestials.laitela.higgs is actually a string at this point
      // (since conversion to Decimal hasn't happened yet).
      player.celestials.laitela.darkMatterMult = Number(player.celestials.laitela.higgs) + 1;
      delete player.celestials.laitela.anomalies;
    },
    player => {
      delete player.achPow;
      delete player.interval;
      delete player.tickThreshold;
      delete player.celestials.enslaved.maxQuotes;
      delete player.celestials.v.quoteIdx;
      delete player.celestials.ra.quoteIdx;
    },
    player => {
      player.celestials.enslaved.totalDimCapIncrease = 0;
      player.celestials.enslaved.tesseracts = 0;
    },
    player => {
      delete player.auto.galaxy.buyMax;
    },
    player => {
      delete player.reality.glyphs.sac.cursed;
      Achievement(153).lock();
      Achievement(157).lock();
    },
    player => {
      // Return all PP spent on old V goal reduction
      if (player.celestials.v.ppSpent) {
        player.reality.pp += player.celestials.v.ppSpent;
        delete player.celestials.v.ppSpent;
      }
    },
    player => {
      player.thisEternityMaxAM = new Decimal(0);
    },
    player => {
      GameStorage.migrations.migrateLastTenRuns(player);
      //  Put in a default value of 1 for realities.
      player.lastTenRealities = player.lastTenRealities.map(x => [x[0], x[1], 1, Number(x[2]), x[3]]);
      GameStorage.migrations.migrateIPGen(player);
    },
    player => {
      player.noReplicantiGalaxies = player.reality.upgReqChecks[0];
      delete player.reality.upgReqChecks;
    },
    player => {
      player.bestGlyphStrength = player.reality.glyphs.active.concat(
        player.reality.glyphs.inventory).map(g => g.strength).max();
    },
    player => {
      player.options.showHintText.glyphEffectDots = player.options.showGlyphEffectDots;
      delete player.options.showGlyphEffectDots;
      GameStorage.migrations.renameCloudVariable(player);
    },
    player => {
      const newPerks = new Set([...player.reality.perks].filter(x => x < 20 || x > 25));
      const gainedPerkPoints = player.reality.perks.size - newPerks.size;
      player.reality.pp += gainedPerkPoints;
      player.reality.perks = newPerks;
      if (gainedPerkPoints > 0) {
        Modal.message.show(
          "Some of your perks (glyph perks) were removed. The perk points you spent on them have been refunded.");
      }
    },
    player => {
<<<<<<< HEAD
=======
      delete player.reality.glyphs.last;
    },
    player => {
>>>>>>> 8cd3470b
      delete player.celestials.laitela.reachedSingularityCapLimit;
      delete player.celestials.laitela.secondsSinceCappedTime;
      delete player.celestials.laitela.singularityAutoCapLimit;
      delete player.celestials.laitela.singularityTime;
      delete player.celestials.laitela.autoAnnihilationTimer;
      delete player.celestials.laitela.annihilated;
<<<<<<< HEAD
      player.celestials.laitela.darkMatterMult = Math.clampMin(player.celestials.laitela.darkMatterMult, 1);
      player.celestials.laitela.dimensions.forEach(d => d.ascensionCount = 0);
=======
      delete player.celestials.laitela.secondsSinceReachedSingularity;
      player.celestials.laitela.darkMatterMult = Math.clampMin(player.celestials.laitela.darkMatterMult, 1);
      player.celestials.laitela.dimensions.forEach(d => d.ascensionCount = 0);
      if (AlchemyResource.momentum.isUnlocked) player.celestials.ra.momentumUnlockTime = Date.now();
>>>>>>> 8cd3470b
    }
  ],

  patch(player) {
    if (!isDevEnvironment()) return;
    player.options.testVersion = player.options.testVersion || 0;
    for (let version = player.options.testVersion; version < this.patches.length; version++) {
      const patch = this.patches[version];
      patch(player);
    }
    this.setLatestTestVersion(player);
  },

  setLatestTestVersion(player) {
    player.options.testVersion = this.patches.length;
  }
};<|MERGE_RESOLUTION|>--- conflicted
+++ resolved
@@ -674,27 +674,19 @@
       }
     },
     player => {
-<<<<<<< HEAD
-=======
       delete player.reality.glyphs.last;
     },
     player => {
->>>>>>> 8cd3470b
       delete player.celestials.laitela.reachedSingularityCapLimit;
       delete player.celestials.laitela.secondsSinceCappedTime;
       delete player.celestials.laitela.singularityAutoCapLimit;
       delete player.celestials.laitela.singularityTime;
       delete player.celestials.laitela.autoAnnihilationTimer;
       delete player.celestials.laitela.annihilated;
-<<<<<<< HEAD
-      player.celestials.laitela.darkMatterMult = Math.clampMin(player.celestials.laitela.darkMatterMult, 1);
-      player.celestials.laitela.dimensions.forEach(d => d.ascensionCount = 0);
-=======
       delete player.celestials.laitela.secondsSinceReachedSingularity;
       player.celestials.laitela.darkMatterMult = Math.clampMin(player.celestials.laitela.darkMatterMult, 1);
       player.celestials.laitela.dimensions.forEach(d => d.ascensionCount = 0);
       if (AlchemyResource.momentum.isUnlocked) player.celestials.ra.momentumUnlockTime = Date.now();
->>>>>>> 8cd3470b
     }
   ],
 
