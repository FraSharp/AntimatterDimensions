import { GameStorage } from "./storage";

function arrayToBits(array) {
  let bits = 0;
  // eslint-disable-next-line no-bitwise
  for (const id of array) bits |= (1 << id);
  return bits;
}

// WARNING: Don't use state accessors and functions from global scope here, that's not safe in long-term
GameStorage.devMigrations = {
  patches: [
    player => {
      GameStorage.migrations.normalizeTimespans(player);
      player.bestReality = player.bestReality === 9999999999
        ? 999999999999
        : player.bestReality * 100;
      for (let i = 0; i < 10; i++) {
        player.lastTenRealities[i][0] *= 100;
      }
    },
    player => {
      player.reality.glyphs.last = "";
    },
    player => {
      player.secretUnlocks.themes = [];
    },
    player => {
      player.wormhole.power *= 36;
    },
    player => {
      player.reality.rebuyables = { 1: 0, 2: 0, 3: 0, 4: 0, 5: 0 };
      for (let i = 1; i < 6; i++) {
        if (player.reality.upg.includes(i)) {
          player.reality.rebuyables[i] = 1;
          player.reality.upg.splice(player.reality.upg.indexOf(i), 1);
        }
      }
    },
    player => {
      player.reality.tdbuyer = {
        on: false,
        threshhold: 1
      };
      player.reality.epmultbuyer = {
        on: false,
        threshhold: 1
      };
    },
    player => {
      player.reality.perks = new Set();
    },
    player => {
      player.reality.pp = 0;
    },
    player => {
      player.reality.pp = player.realities;
    },
    player => {
      // Give starting perk
      if (player.reality.pp > 0) {
        player.reality.pp -= 1;
        player.reality.perks.add(0);
      }
    },
    player => {
      // Var for s45
      player.secretUnlocks.dragging = 0;
    },
    player => {
      for (let i = 0; i < player.reality.glyphs.active.length; i++) {
        const glyph = player.reality.glyphs.active[i];
        if (glyph.effects.autochall !== undefined) {
          delete glyph.effects.autochall;
          glyph.effects.buy10 = 1 + Math.pow(glyph.level * glyph.strength, 0.8) / 10;
        }
      }

      for (let i = 0; i < player.reality.glyphs.inventory.length; i++) {
        const glyph = player.reality.glyphs.inventory[i];
        if (glyph.effects.autochall !== undefined) {
          delete glyph.effects.autochall;
          glyph.effects.buy10 = 1 + Math.pow(glyph.level * glyph.strength, 0.8) / 10;
        }
      }
    },
    player => {
      player.reality.upgReqs.push(false, false, false, false, false);
    },
    player => {
      player.reality.realityMachines = new Decimal(player.reality.realityMachines);
    },
    player => {
      player.reality.glyphs.sac = {
        power: 0,
        infinity: 0,
        time: 0,
        replication: 0,
        dilation: 0,
        effarig: 0,
      };
    },
    player => {
      player.wormhole.pause = false;
    },
    player => {
      player.wormholePause = false;
      if (player.wormhole[0] !== undefined) return;
      player.wormhole = [
        player.wormhole,
        {
          speed: 60 * 6,
          power: 90,
          duration: 7,
          phase: 0,
          active: false,
          unlocked: false,
        },
        {
          speed: 6 * 6,
          power: 45,
          duration: 4,
          phase: 0,
          active: false,
          unlocked: false,
        }
      ];
    },
    player => {
      if (player.reality.upg.includes(20)) {
        player.wormhole[1].unlocked = true;
      }
    },
    player => {
      player.reality.upgReqs.push(false, false, false, false, false);
    },
    player => {
      player.reality.tdbuyer = undefined;
      player.reality.tdbuyers = [false, false, false, false, false, false, false, false];
      player.reality.epmultbuyer = false;
    },
    player => {
      if (!["rm", "glyph", "either", "both"].includes(player.autoRealityMode)) {
        player.autoRealityMode = "rm";
      }
    },
    GameStorage.migrations.convertAutobuyerMode,
    player => {
      for (const key in player.celestials.effarig.glyphWeights) {
        player.celestials.effarig.glyphWeights[key] *= 100;
      }
    },
    player => {
      // The previous migration didn't work if loading a test save before celestials were added, whoops
      for (const key in player.celestials.effarig.glyphWeights) {
        player.celestials.effarig.glyphWeights[key] = 25;
      }
    },
    // eslint-disable-next-line no-unused-vars
    player => {
      // The following patch is deeply incompatible with current player object:
      // Patch that changes wormhole => black hole will be applied later in this patch chain
      // (see the warning at the top of this file)

      // Following logic from autobuyers (before the addition of wall clock time stats)
      // const speedup = getGameSpeedupFactor([GAME_SPEED_EFFECT.EC12, GAME_SPEED_EFFECT.WORMHOLE]);
      // player.thisInfinityRealTime = Time.thisInfinity.totalSeconds / speedup;
      // player.thisEternityRealTime = Time.thisEternity.totalSeconds / speedup;
      // player.thisRealityRealTime = Time.thisReality.totalSeconds / speedup;
      // for (var i=0; i<10; i++) {
      //   player.lastTenRuns[i][2] = undefined;
      //   player.lastTenEternities[i][2] = undefined;
      //   player.lastTenRealities[i][3] = undefined;
      // }

      // For anyone who is looking at this part of the code for debugging purposes, note that GAME_SPEED_EFFECT.EC12
      // has been replaced by GAME_SPEED_EFFECT.FIXED_SPEED since EC12 is no longer the only fixed-speed effect
    },
    GameStorage.migrations.fixChallengeIds,
    GameStorage.migrations.adjustMultCosts,
    player => {
      const teresa = player.celestials.effarig;
      player.celestials.effarig = player.celestials.teresa;
      player.celestials.teresa = teresa;

      for (const i in player.reality.glyphs.active) {
        const g = player.reality.glyphs.active[i];
        if (g.type === "teresa") {
          g.type = "effarig";
        }
      }

      for (const i in player.reality.glyphs.inventory) {
        const g = player.reality.glyphs.inventory[i];
        if (g.type === "teresa") {
          g.type = "effarig";
        }
      }
    },
    player => {
      // The previous migration messed things up pretty badly. The swap was done
      // after deepmerge with defaultPlayer, which means that default values got added correctly,
      // and then swapped into the incorrect place. We can blow away glyph weights and auto sac
      // settings
      // eslint-disable-next-line max-params
      function movePropIfPossible(celestial1, celestial2, prop, defaultValue, merge = null) {
        if (player.celestials[celestial1][prop] !== undefined) {
          if (player.celestials[celestial2][prop] === undefined) {
            player.celestials[celestial2][prop] = player.celestials[celestial1][prop];
          } else if (merge) {
            player.celestials[celestial2][prop] = merge(player.celestials[celestial1][prop],
              player.celestials[celestial2][prop]);
          }
          delete player.celestials[celestial1][prop];
        } else if (player.celestials[celestial2][prop] === undefined) {
          // Both undefined shouldn't really happen, but might as well be thorough here
          player.celestials[celestial2][prop] = defaultValue;
        }
      }
      movePropIfPossible("teresa", "effarig", "glyphWeights", {
        ep: 25,
        repl: 25,
        dt: 25,
        eternities: 25
      });
      // There was a big glyph filter refactor done at some point, and it's infeasible to properly preserve old
      // filter settings through this old migration. Any imported saves from before the Teresa/Effarig name swap
      // which had glyph filtering unlocked are likely going to be invalid as a result.
      movePropIfPossible("teresa", "effarig", "autoGlyphSac", {
        mode: AUTO_GLYPH_SCORE.LOWEST_SACRIFICE,
        types: GlyphTypes.list.mapToObject(t => t.id, t => ({
          rarityThreshold: 0,
          scoreThreshold: 0,
          effectScores: t.effects.mapToObject(e => e.id, () => 0),
        })),
      });
      movePropIfPossible("teresa", "effarig", "autoGlyphPick", {
        mode: AUTO_GLYPH_REJECT.SACRIFICE,
      });
      movePropIfPossible("teresa", "effarig", "relicShards", 0, Math.max);
      movePropIfPossible("effarig", "teresa", "quoteIdx", 0);
      movePropIfPossible("effarig", "teresa", "bestRunAM", 0, Decimal.max);
      movePropIfPossible("effarig", "teresa", "rmStore", 0, Math.max);
      movePropIfPossible("effarig", "teresa", "glyphLevelMult", 1, Math.max);
      movePropIfPossible("effarig", "teresa", "rmMult", 1, Math.max);
      movePropIfPossible("effarig", "teresa", "dtBulk", 1, Math.max);
      // These are unused now
      delete player.celestials.effarig.typePriorityOrder;
      delete player.celestials.teresa.typePriorityOrder;
    },
    player => {
      player.blackHole = player.wormhole;
      player.blackHolePause = player.wormholePause;
      delete player.wormhole;
      delete player.wormholePause;
    },
    player => {
      for (let i = 0; i < player.blackHole.length; i++) {
        player.blackHole[i].id = i;
        player.blackHole[i].intervalUpgrades = Math.round(
          Math.log(player.blackHole[i].speed / (3600 / (Math.pow(10, i)))) / Math.log(0.8)
        );
        player.blackHole[i].powerUpgrades = Math.round(
          Math.log(player.blackHole[i].power / (180 / Math.pow(2, i))) / Math.log(1.35)
        );
        player.blackHole[i].durationUpgrades = Math.round(
          Math.log(player.blackHole[i].duration / (10 - i * 3)) / Math.log(1.3)
        );
        delete player.blackHole[i].speed;
        delete player.blackHole[i].power;
        delete player.blackHole[i].duration;
      }
    },
    () => {
      // This migration was created by a mistake
    },
    GameStorage.migrations.convertAchivementsToNumbers,
    GameStorage.migrations.adjustGameCreatedTime,
    GameStorage.migrations.moveSavedStudyTrees,
    player => {
      // Leftover stuff from dev.updateTestSave
      if (player.celestials.teresa.rmStore > Teresa.rmStoreMax) {
        player.reality.realityMachines =
          player.reality.realityMachines.plus(player.celestials.teresa.rmStore - Teresa.rmStoreMax);
        player.celestials.teresa.rmStore = Teresa.rmStoreMax;
      }
      if (player.reality.upg) {
        player.reality.upgradeBits = arrayToBits(player.reality.upg);
        delete player.reality.upg;
      }
      // eslint-disable-next-line no-bitwise
      if ((player.reality.upgradeBits & (1 << 25)) === 0) {
        player.realityBuyer.isOn = false;
      }
      for (let i = 0; i < player.reality.glyphs.active.length; i++) {
        const glyph = player.reality.glyphs.active[i];
        if (glyph.type === "power" && glyph.effects.mult !== undefined) {
          glyph.effects.mult = new Decimal(glyph.effects.mult);
        }
      }

      for (let i = 0; i < player.reality.glyphs.inventory.length; i++) {
        const glyph = player.reality.glyphs.inventory[i];
        if (glyph.type === "power" && glyph.effects.mult !== undefined) {
          glyph.effects.mult = new Decimal(glyph.effects.mult);
        }
      }
    },
    GameStorage.migrations.convertEPMult,
    GameStorage.migrations.moveChallengeInfo,
    GameStorage.migrations.adjustWhy,
    GameStorage.migrations.adjustThemes,
    GameStorage.migrations.removeAchPow,
    GameStorage.migrations.adjustSacrificeConfirmation,
    GameStorage.migrations.migrateNotation,
    GameStorage.migrations.fixAutobuyers,
    GameStorage.migrations.removeAutoIPProperties,
    player => {
      // Swapping glyph level with reality real time
      player.lastTenRealities = player.lastTenRealities
        .map(a => [a[0], a[1], a[3], a[2]]);
    },
    player => {
      player.achievements.delete(157);
      player.achievements.delete(156);
      player.achievements.delete(155);
      player.achievements.delete(153);
      // Have to call this a second time, as player.why wasn't removed from the player.js the first time
      GameStorage.migrations.adjustWhy(player);
      GameStorage.migrations.adjustAchievementVars(player);
    },
    GameStorage.migrations.uniformDimensions,
    GameStorage.migrations.removeEternityChallGoal,
    player => {
      // There were 3 black holes in player object
      delete player.blackHole.pop();
    },
    player => {
      const allGlyphs = player.reality.glyphs.active.concat(player.reality.glyphs.inventory);
      for (let i = 0; i < allGlyphs.length; i++) {
        allGlyphs[i].id = i;
      }
    },
    // eslint-disable-next-line no-unused-vars
    player => {
      // This used to clearNewsArray, which cleared all news entries completely. Unsure what exactly that accomplished,
      // but convertNews should accomplish the same migration purpose. However, this entry still needs to stay here as
      // a no-op because otherwise save conversion will have an off-by-one error and generally break entirely.
    },
    player => {
      GameStorage.migrations.removeTickspeed(player);
      GameStorage.migrations.removePostC3Reward(player);
    },
    player => {
      const allGlyphs = player.reality.glyphs.active.concat(player.reality.glyphs.inventory);
      for (const glyph of allGlyphs) {
        let effectBitmask = 0;
        for (const effect of orderedEffectList) {
          const typeEffect = separateEffectKey(effect);
          if (glyph.type === typeEffect[0] && glyph.effects[typeEffect[1]] !== undefined) {
            // eslint-disable-next-line no-bitwise
            effectBitmask += 1 << GlyphEffects[effect].bitmaskIndex;
          }
        }
        glyph.effects = effectBitmask;
      }
    },
    // Ra exp formula changed
    player => {
      const pets = player.celestials.ra.pets;
      for (const prop in pets) {
        if (!Object.prototype.hasOwnProperty.call(pets, prop)) continue;
        const pet = pets[prop];
        const oldExp = pet.exp + 10000 * (Math.pow(1.12, pet.level - 1) - 1) / (0.12);
        pet.level = 1;
        pet.exp = Math.clampMin(oldExp, 0);
      }
      player.celestials.ra.unlocks = [];
    },
    // Ra exp formula changed again
    player => {
      const pets = player.celestials.ra.pets;
      for (const prop in pets) {
        if (!Object.prototype.hasOwnProperty.call(pets, prop)) continue;
        const pet = pets[prop];
        let oldExp = pet.exp;
        for (let lv = 1; lv < pet.level; lv++) {
          const floor5 = Math.floor(lv / 5);
          const adjustedLevel = 2.5 * floor5 * (floor5 + 1) + (lv % 5) * (floor5 + 1);
          oldExp += Math.floor(10000 * Math.pow(1.12, adjustedLevel - 1));
        }
        pet.level = 1;
        pet.exp = Math.clampMin(oldExp, 0);
      }
      player.celestials.ra.unlocks = [];
    },
    GameStorage.migrations.renameMoney,
    player => {
      GameStorage.migrations.moveAutobuyers(player);
      const old = player.realityBuyer;
      const realityAutobuyer = player.auto.reality;
      realityAutobuyer.mode = ["rm", "glyph", "either", "both"].indexOf(player.autoRealityMode);
      realityAutobuyer.rm = old.rm;
      realityAutobuyer.glyph = old.glyph;
      realityAutobuyer.isActive = old.isOn;

      const eternityAutobuyer = player.auto.eternity;
      eternityAutobuyer.mode = ["amount", "time", "relative"].indexOf(player.autoEternityMode);
      const condition = new Decimal(old.limit);
      switch (player.autoEternityMode) {
        case "amount":
          eternityAutobuyer.amount = condition;
          break;
        case "time":
          eternityAutobuyer.time = condition.lt(Decimal.NUMBER_MAX_VALUE)
            ? condition.toNumber()
            : eternityAutobuyer.time;
          break;
        case "relative":
          eternityAutobuyer.xLast = condition;
          break;
      }

      delete player.realityBuyer;
      delete player.autoRealityMode;
      delete player.autoEternityMode;
    },
    GameStorage.migrations.convertNews,
    GameStorage.migrations.convertEternityCountToDecimal,
    GameStorage.migrations.renameDimboosts,
    player => {
      // Reset reality autobuyer mode, since AUTO_REALITY_MODE was incorrectly starting from 1 and not from 0.
      // Disable it also to not wreck people's long runs or smth
      player.auto.reality.mode = 0;
      player.auto.reality.isActive = false;
    },
    player => {
      // Perk shop refactor
      player.celestials.teresa.perkShop = [
        Math.floor(Math.log(player.celestials.teresa.glyphLevelMult) / Math.log(1.05)),
        Math.floor(Math.log(player.celestials.teresa.rmMult) / Math.log(2)),
        Math.floor(Math.log(player.celestials.teresa.dtBulk) / Math.log(2)),
        0];
      delete player.celestials.teresa.glyphLevelMult;
      delete player.celestials.teresa.rmMult;
      delete player.celestials.teresa.dtBulk;
    },
    GameStorage.migrations.migrateConfirmations,
    GameStorage.migrations.removeOtherTickspeedProps,
    player => {
      // These were accidentally added back in due to a bad merge conflict resolution
      delete player.resets;
      delete player.tickDecrease;
    },
    GameStorage.migrations.renameNewsOption,
    GameStorage.migrations.removeDimensionCosts,
    GameStorage.migrations.renameTickspeedPurchaseBumps,
    player => {
      player.celestials.teresa.unlockBits = arrayToBits(player.celestials.teresa.unlocks);
      delete player.celestials.teresa.unlocks;
      player.celestials.effarig.unlockBits = arrayToBits(player.celestials.effarig.unlocks);
      delete player.celestials.effarig.unlocks;
      player.celestials.v.unlockBits = arrayToBits(player.celestials.v.unlocks);
      delete player.celestials.v.unlocks;
      player.celestials.ra.unlockBits = arrayToBits(player.celestials.ra.unlocks);
      delete player.celestials.ra.unlocks;
      player.celestials.laitela.unlockBits = arrayToBits(player.celestials.laitela.unlocks);
      delete player.celestials.laitela.unlocks;
    },
    player => {
      player.reality.seed = Math.floor(Math.abs(player.reality.seed)) % 0xFFFFFFFF;
    },
    player => {
      player.auto.sacrifice.multiplier = new Decimal(player.auto.sacrifice.multiplier);
    },
    GameStorage.migrations.changeC8Handling,
    player => {
      while (player.celestials.teresa.perkShop.length < 5) player.celestials.teresa.perkShop.push(0);
    },
    player => {
      delete player.secretUnlocks.fixed;
    },
    player => {
      delete player.celestials.effarig.quoteIdx;
      delete player.celestials.enslaved.quoteIdx;
    },
    player => {
      const tempAuto = player.celestials.teresa.perkShop[4];
      const tempMusic = player.celestials.teresa.perkShop[3];
      player.celestials.teresa.perkShop[3] = tempAuto;
      player.celestials.teresa.perkShop[4] = tempMusic;
    },
    GameStorage.migrations.convertAchievementsToBits,
    player => {
      for (const dimension of player.dimensions.antimatter) {
        delete dimension.power;
      }
      for (const dimension of player.dimensions.infinity) {
        delete dimension.power;
      }
      for (const dimension of player.dimensions.time) {
        delete dimension.power;
      }
    },
    player => {
      const cursedMask = 15;
      const allGlyphs = player.reality.glyphs.active.concat(player.reality.glyphs.inventory);
      for (const glyph of allGlyphs) {
        if (glyph.type === "cursed") glyph.effects = cursedMask;
      }
    },
    player => {
      player.options.showHintText.alchemy = player.options.showAlchemyResources;
      delete player.options.showAlchemyResources;
    },
    player => {
      // Adds in effect selection settings and removes non-generated types while preserving old glyph filter settings
      const oldSettings = player.celestials.effarig.autoGlyphSac.types;
      const newSettings = GlyphTypes.list
        .filter(type => generatedTypes.includes(type.id))
        .mapToObject(t => t.id, t => ({
          rarityThreshold: 0,
          scoreThreshold: 0,
          effectCount: 0,
          effectChoices: t.effects.mapToObject(e => e.id, () => false),
          effectScores: t.effects.mapToObject(e => e.id, () => 0),
        }));
      for (const type of generatedTypes) {
        newSettings[type].rarityThreshold = oldSettings[type].rarityThreshold;
        newSettings[type].scoreThreshold = oldSettings[type].scoreThreshold;
        for (const effect of Object.keys(newSettings[type].effectScores)) {
          newSettings[type].effectScores[effect] = oldSettings[type].effectScores[effect];
        }
      }
      player.celestials.effarig.autoGlyphSac.types = newSettings;
    },
    player => {
      player.reality.glyphs.inventorySize += 10;
    },
    player => {
      player.celestials.v.unlockBits = 0;
      // Adding this in case the player is loading a save (otherwise it
      // doesn't update immediately and the player still has nonzero ST
      // for the purpose of checking unlocks).
      V.updateTotalRunUnlocks();
      V.checkForUnlocks();
    },
    player => {
      // Reset the v-unlocks again
      player.celestials.v.unlockBits = 0;
      // See above migration for an explanation of the below line.
      V.updateTotalRunUnlocks();
      V.checkForUnlocks();
    },
    player => {
      player.reality.autoAchieve = !player.reality.disableAutoAchieve;
      delete player.reality.disableAutoAchieve;
      delete player.newEC10Test;
    },
    player => {
      // Some older saves have screwed up Ra unlocks for some reason, this should fix that
      player.celestials.ra.unlockBits = 0;
      Ra.checkForUnlocks();
    },
    player => {
      // Required for compatibility after V records refactor
      player.celestials.v.runRecords[0] = -10;
    },
    player => {
      delete player.celestials.v.cursedThisRun;
    },
    player => {
      // Reset Ra unlocks again, because apparently Ra-Teresa Lv1 upgrades were always active due to an oversight
      player.celestials.ra.unlockBits = 0;
      Ra.checkForUnlocks();
    },
    player => {
      // Glyph filter refactor (not worth the trouble of translating between the modes, but copy the configs)
      Object.assign(player.celestials.effarig.glyphScoreSettings, player.celestials.effarig.autoGlyphSac);
      player.celestials.effarig.glyphTrashMode = 0;
      delete player.celestials.effarig.autoGlyphSac;
      delete player.celestials.effarig.autoGlyphPick;
    },
    player => {
      delete player.reality.glyphs.inventorySize;
      for (const glyph of player.reality.glyphs.inventory) {
        if (glyph.idx >= 10) {
          glyph.idx += 10;
        }
      }
    },
    player => {
      // Typo fix, as long as we have to delete a player property let's also
      // correctly initialize the new one.
      player.onlyEighthDimensions = player.onlyEighthDimensons;
      delete player.onlyEighthDimensons;
    },
    player => {
      for (const pet of Ra.pets.all) {
        pet.level = Math.clampMax(pet.level, 25);
      }
      delete player.celestials.ra.compression;
      if (Ra.unlocks.allGamespeedGlyphs.canBeApplied) {
        const allGlyphs = player.reality.glyphs.active
          .concat(player.reality.glyphs.inventory);
        for (const glyph of allGlyphs) {
          Glyphs.applyGamespeed(glyph);
        }
      }
    },
    player => {
      for (let i = 0; i < player.celestials.ra.alchemy.length; i++) {
        player.celestials.ra.alchemy[i].amount = Math.clampMax(
          player.celestials.ra.alchemy[i].amount, Ra.alchemyResourceCap);
      }
    },
    player => {
      delete player.celestials.laitela.maxAmGained;
      for (const dim of player.celestials.laitela.dimensions) {
        dim.powerDMUpgrades = dim.powerUpgrades;
        dim.powerDEUpgrades = 0;
        delete dim.chanceUpgrades;
        delete dim.powerUpgrades;
      }
      // Note that player.celestials.laitela.higgs is actually a string at this point
      // (since conversion to Decimal hasn't happened yet).
      player.celestials.laitela.darkMatterMult = Number(player.celestials.laitela.higgs) + 1;
      delete player.celestials.laitela.anomalies;
    },
    player => {
      delete player.achPow;
      delete player.interval;
      delete player.tickThreshold;
      delete player.celestials.enslaved.maxQuotes;
      delete player.celestials.v.quoteIdx;
      delete player.celestials.ra.quoteIdx;
    },
    player => {
      player.celestials.enslaved.totalDimCapIncrease = 0;
      player.celestials.enslaved.tesseracts = 0;
    },
    player => {
      delete player.auto.galaxy.buyMax;
    },
    player => {
      delete player.reality.glyphs.sac.cursed;
      Achievement(153).lock();
      Achievement(157).lock();
    },
    player => {
      // Return all PP spent on old V goal reduction
      if (player.celestials.v.ppSpent) {
        player.reality.pp += player.celestials.v.ppSpent;
        delete player.celestials.v.ppSpent;
      }
    },
    player => {
      player.thisEternityMaxAM = new Decimal(0);
    },
    player => {
      GameStorage.migrations.migrateLastTenRuns(player);
      //  Put in a default value of 1 for realities.
      player.lastTenRealities = player.lastTenRealities.map(x => [x[0], x[1], 1, Number(x[2]), x[3]]);
      GameStorage.migrations.migrateIPGen(player);
    },
    player => {
      player.noReplicantiGalaxies = player.reality.upgReqChecks[0];
      delete player.reality.upgReqChecks;
    },
    player => {
      player.bestGlyphStrength = player.reality.glyphs.active.concat(
        player.reality.glyphs.inventory).map(g => g.strength).max();
    },
    player => {
      player.options.showHintText.glyphEffectDots = player.options.showGlyphEffectDots;
      delete player.options.showGlyphEffectDots;
      GameStorage.migrations.renameCloudVariable(player);
    },
    player => {
      const newPerks = new Set([...player.reality.perks].filter(x => x < 20 || x > 25));
      const gainedPerkPoints = player.reality.perks.size - newPerks.size;
      player.reality.pp += gainedPerkPoints;
      player.reality.perks = newPerks;
      if (gainedPerkPoints > 0) {
        Modal.message.show(
          "Some of your perks (glyph perks) were removed. The perk points you spent on them have been refunded.");
      }
    },
    player => {
      delete player.reality.glyphs.last;
    },
    player => {
      if (player.reality.secondGaussian === null) {
        // Future-proof against potential changes to the default value
        // (as a special case of not using state accessors).
        player.reality.secondGaussian = 1e6;
      }
    },
    player => {
      delete player.celestials.laitela.reachedSingularityCapLimit;
      delete player.celestials.laitela.secondsSinceCappedTime;
      delete player.celestials.laitela.singularityAutoCapLimit;
      delete player.celestials.laitela.singularityTime;
      delete player.celestials.laitela.autoAnnihilationTimer;
      delete player.celestials.laitela.annihilated;
      delete player.celestials.laitela.secondsSinceReachedSingularity;
      player.celestials.laitela.darkMatterMult = Math.clampMin(player.celestials.laitela.darkMatterMult, 1);
      player.celestials.laitela.dimensions.forEach(d => d.ascensionCount = 0);
    },
    player => {
      const allRandomGlyphs = player.reality.glyphs.active
        .concat(player.reality.glyphs.inventory)
        .filter(i => i.type !== "companion");
      for (const glyph of allRandomGlyphs) {
        glyph.strength = Math.ceil(glyph.strength * 400) / 400;
      }
    },
    player => {
      for (let i = 0; i < player.dimensions.normal.length; i++) {
        const dimension = player.dimensions.normal[i];
        player.dimensions.antimatter[i].bought = dimension.bought;
        player.dimensions.antimatter[i].costBumps = dimension.costBumps;
        player.dimensions.antimatter[i].amount = new Decimal(dimension.amount);
      }
      delete player.dimensions.normal;
    },
    player => {
      player.options.news = {
        enabled: player.options.news,
        repeatBuffer: 40,
        AIChance: 0,
        speed: 1
      };
    },
    player => {
      delete player.options.confirmations.glyphTrash;
    },
    player => {
      GameStorage.migrations.standardizeUncompletedTimes(player);
      if (player.bestReality === 999999999999) player.bestReality = Number.MAX_VALUE;
      if (player.bestRealityRealTime === 999999999999) player.bestRealityRealTime = Number.MAX_VALUE;
      for (let i = 0; i < 10; i++) {
        if (player.lastTenRealities[i][0] === 2678400000) player.lastTenRealities[i][0] = Number.MAX_VALUE;
        if (player.lastTenRealities[i][3] === 26784000) player.lastTenRealities[i][3] = Number.MAX_VALUE;
      }
    },
    player => {
      for (const script of Object.values(player.reality.automator.scripts)) {
        script.content =
          script.content.replace(/^([ \t]*)(wait|if|while|until)([\t ]+)(completions)/igmu, "$1$2$3pending $4");
      }
    },
    player => {
      // eslint-disable-next-line no-bitwise
      player.celestials.ra.unlockBits &= ~(1 << 29);
    },
    player => {
      player.records.gameCreatedTime = player.gameCreatedTime;
      player.records.totalTimePlayed = player.totalTimePlayed;
      player.records.realTimePlayed = player.realTimePlayed;
      player.records.totalAntimatter = new Decimal(player.totalAntimatter);
      for (let i = 0; i < 10; i++) {
        player.records.lastTenInfinities[i][0] = player.lastTenRuns[i][0];
        player.records.lastTenEternities[i][0] = player.lastTenEternities[i][0];
        player.records.lastTenRealities[i][0] = player.lastTenRealities[i][0];
      }
      player.options.showLastTenInfinitiesGainPerTime = player.options.showLastTenRunsGainPerTime;
      delete player.options.showLastTenRunsGainPerTime;

      player.records.thisInfinity.time = player.thisInfinityTime;
      player.records.thisInfinity.realTime = player.thisInfinityRealTime;
      player.records.thisInfinity.lastBuyTime = player.thisInfinityLastBuyTime;
      player.records.thisInfinity.maxAM = new Decimal(player.thisInfinityMaxAM);
      player.records.thisInfinity.bestIPmin = new Decimal(player.bestIPminThisInfinity);

      player.records.bestInfinity.time = player.bestInfinityTime;
      player.records.bestInfinity.realTime = player.bestInfinityRealTime;
      player.records.bestInfinity.bestIPminEternity = new Decimal(player.bestIPminThisEternity);
      player.records.bestInfinity.bestIPminReality = new Decimal(player.bestEPThisReality);

      player.records.thisEternity.time = player.thisEternity;
      player.records.thisEternity.realTime = player.thisEternityRealTime;
      player.records.thisEternity.maxAM = new Decimal(player.thisEternityMaxAM);
      player.records.thisEternity.maxIP = new Decimal(player.thisEternityMaxIP);
      player.records.thisEternity.bestIPMsWithoutMaxAll = new Decimal(player.bestIpPerMsWithoutMaxAll);
      player.records.thisEternity.bestEPmin = new Decimal(player.bestEPminThisEternity);
      player.records.thisEternity.bestInfinitiesPerMs = new Decimal(player.bestInfinitiesPerMs);

      player.records.bestEternity.time = player.bestEternity;
      // I have no idea where real time best Eternity is, not sure if it exists?
      player.records.bestEternity.bestEPminReality = new Decimal(player.bestEPminThisReality);

      player.records.thisReality.time = player.thisReality;
      player.records.thisReality.realTime = player.thisRealityRealTime;
      player.records.thisReality.bestEternitiesPerMs = new Decimal(player.bestEternitiesPerMs);

      player.records.bestReality.RMmin = new Decimal(player.bestRMmin);
      player.records.bestReality.RMminSet = player.bestRMminSet;
      player.records.bestReality.glyphLevel = player.bestGlyphLevel;
      player.records.bestReality.glyphStrength = player.bestGlyphStrength;
      player.records.bestReality.glyphLevelSet = player.bestGlyphLevelSet;
      player.records.bestReality.bestEP = new Decimal(player.bestEP);
      player.records.bestReality.bestEPSet = player.bestEPSet;
      player.records.bestReality.time = player.bestReality;
      player.records.bestReality.realTime = player.bestRealityRealTime;
      player.records.bestReality.speedSet = player.bestSpeedSet;

      delete player.gameCreatedTime;
      delete player.totalTimePlayed;
      delete player.realTimePlayed;
      delete player.totalAntimatter;
      delete player.lastTenRuns;
      delete player.lastTenEternities;
      delete player.lastTenRealities;

      delete player.thisInfinityTime;
      delete player.thisInfinityRealTime;
      delete player.thisInfinityLastBuyTime;
      delete player.thisInfinityMaxAM;
      delete player.bestIPminThisInfinity;

      delete player.bestInfinityTime;
      delete player.bestInfinityRealTime;
      delete player.bestIPminThisEternity;

      delete player.thisEternity;
      delete player.thisEternityRealTime;
      delete player.thisEternityMaxAM;
      delete player.thisEternityMaxIP;
      delete player.bestIpPerMsWithoutMaxAll;
      delete player.bestEPminThisEternity;
      delete player.bestInfinitiesPerMs;
      delete player.bestIPminThisEternity;

      delete player.bestEternity;
      delete player.bestEPminThisReality;

      delete player.thisReality;
      delete player.thisRealityRealTime;
      delete player.bestEternitiesPerMs;
      delete player.bestEPThisReality;

      delete player.bestRMmin;
      delete player.bestRMminSet;
      delete player.bestGlyphLevel;
      delete player.bestGlyphStrength;
      delete player.bestGlyphLevelSet;
      delete player.bestEP;
      delete player.bestEPSet;
      delete player.bestReality;
      delete player.bestRealityRealTime;
      delete player.bestSpeedSet;
    },
    player => {
      player.replicanti.boughtGalaxyCap = player.replicanti.gal;
      player.reality.perkPoints = player.reality.pp;
      player.celestials.teresa.pouredAmount = player.celestials.teresa.rmStore;
      player.celestials.laitela.darkMatter = new Decimal(player.celestials.laitela.matter);
      player.celestials.laitela.maxDarkMatter = new Decimal(player.celestials.laitela.maxMatter);
      player.celestials.ra.pets.teresa.memories = player.celestials.ra.pets.teresa.exp;
      player.celestials.ra.pets.effarig.memories = player.celestials.ra.pets.effarig.exp;
      player.celestials.ra.pets.enslaved.memories = player.celestials.ra.pets.enslaved.exp;
      player.celestials.ra.pets.v.memories = player.celestials.ra.pets.v.exp;
      player.achievementChecks = {
        noSacrifices: player.noSacrifices,
        onlyEighthDimensions: player.onlyEighthDimensions,
        onlyFirstDimensions: player.onlyFirstDimensions,
        noEighthDimensions: player.noEighthDimensions,
        noFirstDimensions: player.noFirstDimensions,
        noAntimatterProduced: player.noAntimatterProduced,
        noTriadStudies: player.noTriadStudies,
        noTheoremPurchases: player.noTheoremPurchases,
        noInfinitiesThisReality: player.noInfinitiesThisReality,
        noEternitiesThisReality: player.noEternitiesThisReality,
        noReplicantiGalaxies: player.noReplicantiGalaxies,
        // Not necessarily accurate, but these defaults prevent some people from effortlessly completing some
        // otherwise very difficult unlocks immediately upon migration
        maxID1ThisReality: new Decimal(1),
        continuumThisReality: true,
      };
      player.dilation.baseTachyonGalaxies = player.dilation.baseFreeGalaxies;
      player.dilation.totalTachyonGalaxies = player.dilation.freeGalaxies;

      delete player.replicanti.gal;
      delete player.reality.pp;
      delete player.celestials.teresa.rmStore;
      delete player.celestials.laitela.matter;
      delete player.celestials.laitela.maxMatter;
      delete player.celestials.ra.pets.teresa.exp;
      delete player.celestials.ra.pets.effarig.exp;
      delete player.celestials.ra.pets.enslaved.exp;
      delete player.celestials.ra.pets.v.exp;
      delete player.noSacrifices;
      delete player.onlyEighthDimensions;
      delete player.onlyFirstDimensions;
      delete player.noEighthDimensions;
      delete player.noFirstDimensions;
      delete player.noAntimatterProduced;
      delete player.noTriadStudies;
      delete player.noTheoremPurchases;
      delete player.noInfinitiesThisReality;
      delete player.noEternitiesThisReality;
      delete player.noReplicantiGalaxies;
      delete player.dilation.baseFreeGalaxies;
      delete player.dilation.freeGalaxies;
    },
    player => {
      for (let i = 0; i < 8; i++) {
        player.auto.infinityDims[i].isActive = player.infDimBuyers[i];
      }
      for (let i = 0; i < 8; i++) {
        player.auto.timeDims[i].isActive = player.reality.tdbuyers[i];
      }
      for (let i = 0; i < 3; i++) {
        player.auto.replicantiUpgrades[i].isActive = player.replicanti.auto[i];
      }
      for (let i = 0; i < 3; i++) {
        player.auto.dilationUpgrades[i].isActive = player.dilation.auto[i];
      }
      for (let i = 0; i < 2; i++) {
        player.auto.blackHolePower[i].isActive = player.blackHole[i].autoPower;
      }
      for (let i = 0; i < 5; i++) {
        player.auto.realityUpgrades[i].isActive = player.reality.rebuyablesAuto[i];
      }
      player.auto.antimatterDims = player.auto.dimensions;
      player.auto.replicantiGalaxies.isActive = player.replicanti.galaxybuyer;
      player.auto.ipMultBuyer.isActive = player.infMultBuyer;
      player.auto.epMultBuyer.isActive = player.reality.epmultbuyer;
      player.auto.timeTheorems.isActive = player.ttbuyer;
      player.auto.bigCrunch.xCurrent = player.auto.bigCrunch.xLast;
      player.auto.eternity.xCurrent = player.auto.eternity.xLast;
      player.auto.bulkOn = player.options.bulkOn;
      player.auto.autobuyerOn = player.options.autobuyerOn;
      player.auto.disableContinuum = player.options.disableContinuum;

      delete player.auto.dimensions;
      delete player.infDimBuyers;
      delete player.auto.infDimTimer;
      delete player.reality.tdbuyers;
      delete player.auto.timeDimTimer;
      delete player.replicanti.galaxybuyer;
      delete player.replicanti.auto;
      delete player.auto.repUpgradeTimer;
      delete player.ttbuyer;
      delete player.auto.ttTimer;
      delete player.dilation.auto;
      delete player.auto.dilUpgradeTimer;
      delete player.blackHole[0].autoPower;
      delete player.blackHole[1].autoPower;
      delete player.reality.rebuyablesAuto;
      delete player.reality.epmultbuyer;
      delete player.infMultBuyer;
      delete player.auto.bigCrunch.xLast;
      delete player.auto.eternity.xLast;
      delete player.options.bulkOn;
      delete player.options.autobuyerOn;
      delete player.options.disableContinuum;
    },
    GameStorage.migrations.convertTimeTheoremPurchases,
    GameStorage.migrations.infinitiedConversion,
    player => {
      delete player.saveOverThresholdFlag;
      delete player.saveOverThresholdFlagModalDisplayed;
    },
    player => {
      if (!Autobuyer.reality.isUnlocked) player.auto.reality.isActive = false;
    },
    player => {
      // Delete PEC5 (id 64)
      if (player.reality.perks.has(64)) {
        player.reality.perks.delete(64);
        player.reality.perkPoints++;
      }

      let reqBitmask = 0;
      for (let i = 0; i <= player.reality.upgReqs.length; i++) {
        // eslint-disable-next-line no-bitwise
        if (player.reality.upgReqs[i]) reqBitmask |= (1 << i);
      }
      player.reality.upgReqs = reqBitmask;
    },
    player => {
      // Delete SAM2 (id 11)
      if (player.reality.perks.has(11)) {
        player.reality.perks.delete(11);
        player.reality.perkPoints++;
      }
      if (player.reality.perks.has(10)) Perk.startAM.onPurchased();
    },
    player => {
      player.achievementChecks.maxStudiesThisReality = player.timestudy.studies.length;
      player.celestials.teresa.lastRepeatedMachines = new Decimal(player.celestials.teresa.lastRepeatedRM);
      delete player.celestials.teresa.lastRepeatedRM;
    },
    player => {
      // Make sure scripts don't have any gaps in indices, and load up the correct script on migration
      let newID = 1;
      let selectedID = 1;
      const shiftedScripts = {};
      for (const id of Object.keys(player.reality.automator.scripts)) {
        shiftedScripts[newID] = player.reality.automator.scripts[id];
        shiftedScripts[newID].id = newID;
        if (id === player.reality.automator.state.editorScript) selectedID = newID;
        newID++;
      }
      player.reality.automator.scripts = shiftedScripts;
      player.reality.automator.state.editorScript = selectedID;

      delete player.reality.automator.lastID;
    },
    GameStorage.migrations.deleteDimboostBulk,
    GameStorage.migrations.removePriority,
    player => {
      player.reality.realityMachines = player.reality.realityMachines.floor();
    },
    GameStorage.migrations.deleteFloatingTextOption,
    player => {
      // Delete ACH5
      if (player.reality.perks.has(206)) {
        player.reality.perks.delete(206);
        player.reality.perkPoints++;
      }
    },
    player => {
      player.records.thisEternity.maxIP = new Decimal(player.infinityPoints);
      player.auto.bigCrunch.xHighest = player.auto.bigCrunch.xCurrent;
      player.auto.eternity.xHighest = player.auto.eternity.xCurrent;
      delete player.auto.bigCrunch.xCurrent;
      delete player.auto.eternity.xCurrent;
    },
    player => {
      // Fix an issue where a boolean property could become int and trigger number checking code.
      player.achievementChecks.continuumThisReality = Boolean(player.achievementChecks.continuumThisReality);
    },
    player => {
      player.secretUnlocks.spreadingCancer = player.spreadingCancer;
      delete player.spreadingCancer;
    },
    player => {
      delete player.celestials.enslaved.totalDimCapIncrease;
    },
    player => {
      for (const i of player.reality.glyphs.undo) {
        for (const j of ["thisInfinityTime", "thisInfinityRealTime", "thisEternityTime", "thisEternityRealTime"]) {
          if (!(j in i)) {
            // This is 1 second, seems like a solid default value for saves without the property.
            i[j] = 1000;
          }
        }
      }
    },
    player => {
      // Requirement migration/refactor
      const oldChecks = player.achievementChecks;
      player.requirementChecks = {
        infinity: {
          maxAll: player.usedMaxAll,
          noSacrifice: oldChecks.noSacrifices,
          noAD8: oldChecks.noEighthDimensions,
        },
        eternity: {
          onlyAD1: oldChecks.onlyFirstDimensions,
          onlyAD8: oldChecks.onlyEighthDimensions,
          noAD1: oldChecks.noFirstDimensions,
          noRG: oldChecks.noEighthDimensions,
        },
        reality: {
          noAM: oldChecks.noAntimatterProduced,
          noTriads: oldChecks.noTriadStudies,
          noPurchasedTT: oldChecks.noTheoremPurchases,
          noInfinities: oldChecks.noInfinitiesThisReality,
          noEternities: oldChecks.noEternitiesThisReality,
          noContinuum: !oldChecks.continuumThisReality,
          maxID1: new Decimal(oldChecks.maxID1ThisReality),
          maxStudies: oldChecks.maxStudiesThisReality,
          maxGlyphs: player.celestials.v.maxGlyphsThisRun,
          slowestBH: player.minNegativeBlackHoleThisReality,
        },
        permanent: {
          cancerGalaxies: player.secretUnlocks.spreadingCancer,
          singleTickspeed: player.secretUnlocks.why,
          perkTreeDragging: player.secretUnlocks.dragging,
        }
      };
      delete player.usedMaxAll;
      delete player.secretUnlocks.spreadingCancer;
      delete player.secretUnlocks.why;
      delete player.secretUnlocks.dragging;
      delete player.achievementChecks;
      delete player.minNegativeBlackHoleThisReality;
      delete player.celestials.v.maxGlyphsThisRun;

      // Refactor news storage format to bitmask array
      const oldNewsArray = player.news;
      delete player.news;
      player.news = {};
      player.news.seen = {};
      for (const id of oldNewsArray) NewsHandler.addSeenNews(id);
      player.news.totalSeen = NewsHandler.uniqueTickersSeen;

      // Separate news-specific data
      player.news.specialTickerData = {
        uselessNewsClicks: player.secretUnlocks.uselessNewsClicks,
        paperclips: player.secretUnlocks.paperclips,
        newsQueuePosition: player.secretUnlocks.newsQueuePosition,
        eiffelTowerChapter: player.secretUnlocks.eiffelTowerChapter,
      };
      delete player.secretUnlocks.uselessNewsClicks;
      delete player.secretUnlocks.paperclips;
      delete player.secretUnlocks.newsQueuePosition;
      delete player.secretUnlocks.eiffelTowerChapter;
    },
    GameStorage.migrations.refactorDoubleIPRebuyable,
    player => {
      if (player.requirementChecks.reality.slowestBH === 0) player.requirementChecks.reality.slowestBH = 1;
    },
    player => {
      // #1764 fix - EM200 bug from eternity autobuyer appearing to be zero but not actually being zero
      if (player.auto.eternity.amount.lt(0.01)) player.auto.eternity.amount = new Decimal(0);
    },
    player => {
      player.options.hiddenSubtabBits = Array.repeat(0, 11);
      player.options.lastOpenSubtab = Array.repeat(0, 11);
    },
    player => {
      const highestRefinementData = [
        { name: "power", id: ALCHEMY_RESOURCE.POWER },
        { name: "infinity", id: ALCHEMY_RESOURCE.INFINITY },
        { name: "time", id: ALCHEMY_RESOURCE.TIME },
        { name: "replication", id: ALCHEMY_RESOURCE.REPLICATION },
        { name: "dilation", id: ALCHEMY_RESOURCE.DILATION },
        { name: "effarig", id: ALCHEMY_RESOURCE.EFFARIG }
      ];
      for (const resource of highestRefinementData) {
        player.celestials.ra.highestRefinementValue[resource.name] = player.celestials.ra.alchemy[resource.id].amount;
      }
    },
    GameStorage.migrations.deletePostChallUnlocked,
    player => {
      // Delete PEC4 (id 63)
      if (player.reality.perks.has(63)) {
        player.reality.perks.delete(63);
        player.reality.perkPoints++;
      }
      // Delete TTMA4 (id 107)
      if (player.reality.perks.has(107)) {
        player.reality.perks.delete(107);
        player.reality.perkPoints++;
      }
      delete player.auto.timeTheorems.lastTick;
    },
    player => {
      // We can't reliably check if the player has or hasn't unlocked the automator via automator points without
      // essentially copy-pasting all the automator point code here (in the interest of avoiding use of globals).
      // So, in the range of progress where it's unclear, we stop it entirely in case it hasn't actually unlocked yet.
      if (player.realities > 5 && player.realities < 50) {
        player.reality.automator.state.mode = 1;
        player.reality.automator.state.stack = [];
        player.reality.automator.state.repeat = false;
        player.reality.automator.state.forceRestart = false;
      }
    },
    player => {
      for (const resource of player.celestials.ra.alchemy) {
        // We shouldn't access global variables in migrations so instead of Ra.alchemyResourceCap we use 25000.
        resource.amount = Math.clampMax(resource.amount, 25000);
      }
    },
    player => {
      const triadRegex = new RegExp(`T(\\d)`, "gu");
      player.timestudy.presets.forEach(p => p.studies = p.studies.replaceAll(triadRegex, "30$1"));
      // This may also potentially change variable or preset names in scripts, breaking them, but the likelihood of
      // this being a widespread issue is low enough that this is probably a better option than a really obtuse regex
      for (const script of Object.values(player.reality.automator.scripts)) {
        script.content = script.content.replaceAll(triadRegex, "30$1");
      }

      player.timestudy.studies = player.timestudy.studies.concat(player.celestials.v.triadStudies.map(id => id + 300));
      delete player.celestials.v.triadStudies;
    },
    player => {
      delete player.options.confirmations.harshAutoClean;
    },
    player => {
      player.celestials.laitela.singularitySorting = {
        // Added more support in singularity milestone list, uses enum SINGULARITY_MILESTONE_RESOURCE in constants.js
        displayResource: player.options.showCondenseToMilestone ? 1 : 0,
        sortResource: 0,
        showCompleted: 0,
        sortOrder: 0,
      };
      delete player.options.showCondenseToMilestone;
    },
    () => {
      // This is just an empty patch because some orders got really messed up. Sorry -Scar
    },
    player => {
      player.reality.glyphs.sets = player.reality.glyphs.sets.map(glyphs => ({ glyphs, name: "" }));
    },
    player => {
      // Remove any accidental recursion that may have been introduced by the above patch
      while (!Array.isArray(player.reality.glyphs.sets[0].glyphs)) {
        player.reality.glyphs.sets = player.reality.glyphs.sets.map(glyphs => (glyphs.glyphs));
      }
    },
    player => {
      // For saves before cel7 existed, it will first add this prop (as a number) and then run this migration code. For
      // saves which are already in cel7, this prop will already exist as a Decimal. This workaround handles both cases
      player.celestials.pelle.rifts.chaos.fill = new Decimal(player.celestials.pelle.rifts.chaos.fill).toNumber();

      delete player.celestials.pelle.compact;
      player.celestials.pelle.collapsed = {
        upgrades: false,
        rifts: false,
        galaxies: false
      };
      player.celestials.pelle.galaxyGenerator.unlocked = player.celestials.pelle.galaxyGenerator.generatedGalaxies > 0;
    },
    player => {
      // eslint-disable-next-line no-bitwise
      if (player.celestials.pelle.doomed) player.achievementBits[17] |= 1;
      // eslint-disable-next-line no-bitwise
      if (player.celestials.pelle.upgrades.has(4)) player.achievementBits[17] |= 2;
      if (player.celestials.pelle.doomed && player.challenge.infinity.completedBits === 510) {
        // eslint-disable-next-line no-bitwise
        player.achievementBits[17] |= (1 << 2);
      }
      // eslint-disable-next-line no-bitwise
      if (player.timestudy.studies.compact().includes(181)) player.achievementBits[17] |= (1 << 5);
    },
    player => {
      // eslint-disable-next-line no-bitwise
      player.achievementBits[16] |= (player.achievementBits[16] & (1 << 4)) << 3;
      // eslint-disable-next-line no-bitwise
      player.achievementBits[16] &= ~(1 << 4);
      // eslint-disable-next-line no-bitwise
      player.achievementBits[16] |= (player.achievementBits[16] & (1 << 2)) << 2;
      // eslint-disable-next-line no-bitwise
      player.achievementBits[16] &= ~(1 << 2);
    },
    player => {
      // eslint-disable-next-line no-bitwise
      player.achievementBits[17] &= ~(1 << 5);
      if (player.timestudy.studies.compact().includes(181) && player.celestials.pelle.doomed) {
        // eslint-disable-next-line no-bitwise
        player.achievementBits[17] |= (1 << 5);
      }
    },
    player => {
      // eslint-disable-next-line no-bitwise
      if (player.celestials.pelle.doomed && (player.challenge.infinity.completedBits & (1 << 5)) !== 0) {
        // eslint-disable-next-line no-bitwise
        player.achievementBits[17] |= (1 << 2);
      } else {
        // eslint-disable-next-line no-bitwise
        player.achievementBits[17] &= ~(1 << 2);
      }
    },
    player => {
      player.celestials.pelle.collapsed = player.celestials.collapsed;
      player.celestials.pelle.showBought = player.celestials.showBought;
      delete player.celestials.collapsed;
      delete player.celestials.showBought;
    },
    GameStorage.migrations.infMultNameConversion,
    player => {
      if (player.celestials.pelle.collapsed === undefined) {
        player.celestials.pelle.collapsed = {
          upgrades: false,
          rifts: false,
          galaxies: false
        };
      }
    },
    player => {
      const from = player.celestials.laitela;
      if (from.automation) {
        player.auto.darkMatterDims.isActive = from.automation.dimensions;
        player.auto.ascension.isActive = from.automation.ascension;
        player.auto.annihilation.isActive = from.automation.singularity;
        player.auto.singularity.isActive = from.automation.annihilation;

        delete player.celestials.laitela.automation.dimensions;
        delete player.celestials.laitela.automation.ascension;
        delete player.celestials.laitela.automation.singularity;
        delete player.celestials.laitela.automation.annihilation;
      }

      player.auto.darkMatterDims.lastTick = from.darkAutobuyerTimer;
      player.auto.ascension.lastTick = from.darkAutobuyerTimer;
      player.auto.annihilation.multiplier = from.autoAnnihilationSetting;

      delete player.celestials.laitela.darkAutobuyerTimer;
      delete player.celestials.laitela.darkAutobuyerTimer;
      delete player.celestials.laitela.autoAnnihilationSetting;
    },
    GameStorage.migrations.etercreqConversion,
    player => {
      delete player.options.confirmations.reality;
    },
    player => {
      const hasDimboost = player.celestials.pelle.upgrades.has(19);
      const hasDilUpg = player.celestials.pelle.upgrades.has(18);
      player.celestials.pelle.upgrades.delete(18);
      player.celestials.pelle.upgrades.delete(19);
      if (hasDimboost) player.celestials.pelle.upgrades.add(18);
      if (hasDilUpg) player.celestials.pelle.upgrades.add(19);
    },
    player => {
      delete player.auto.bulkOn;
    },
    player => {
      player.requirementChecks.permanent.emojiGalaxies = player.requirementChecks.permanent.cancerGalaxies;
      delete player.requirementChecks.permanent.cancerGalaxies;
    },
    player => {
      delete player.celestials.effarig.unlocksBits;
      delete player.celestials.ra.unlocksBits;
    },
    player => {
      for (const script of Object.values(player.reality.automator.scripts)) {
        script.id = parseInt(script.id, 10);
      }
    },
    player => {
      player.secretUnlocks.themes.delete("S4Cancer");
      player.secretUnlocks.themes.add("S4Design");
    },
    player => {
<<<<<<< HEAD
      player.celestials.pelle.rifts.vacuum = {
        ...player.celestials.pelle.rifts.famine,
        fill: new Decimal(player.celestials.pelle.rifts.famine.fill)
      };
      delete player.celestials.pelle.rifts.famine;

      player.celestials.pelle.rifts.decay = {
        ...player.celestials.pelle.rifts.pestilence,
        fill: new Decimal(player.celestials.pelle.rifts.pestilence.fill)
      };
      delete player.celestials.pelle.rifts.pestilence;

      player.celestials.pelle.rifts.recursion = {
        ...player.celestials.pelle.rifts.war,
        fill: new Decimal(player.celestials.pelle.rifts.war.fill)
      };
      delete player.celestials.pelle.rifts.war;

      player.celestials.pelle.rifts.paradox = {
        ...player.celestials.pelle.rifts.death,
        fill: new Decimal(player.celestials.pelle.rifts.death.fill)
      };
      delete player.celestials.pelle.rifts.death;
=======
      player.reality.automator.state.editorScript = Number(player.reality.automator.state.editorScript);
      // I'm not sure if there's any error with the type of topLevelScript, but better safe than sorry
      player.reality.automator.state.topLevelScript = Number(player.reality.automator.state.topLevelScript);
    },
    player => {
      // Move dil upg no reset and tachyon particles no reset
      if (player.celestials.pelle.upgrades.delete(20)) player.celestials.pelle.upgrades.add(21);
      if (player.celestials.pelle.upgrades.delete(19)) player.celestials.pelle.upgrades.add(20);

      // Dimboost upgrade id was moved from 18 to 7 -- Make the corresponding change
      // Galaxy upgrade was inserted at 11. 7-10 should only be moved forward 1 place
      // and 10-17 2 places forward.
      const hasDimboostsResetNothing = player.celestials.pelle.upgrades.delete(18);
      for (let i = 17; i >= 10; i--) {
        if (player.celestials.pelle.upgrades.delete(i)) player.celestials.pelle.upgrades.add(i + 2);
      }
      for (let i = 9; i >= 7; i--) {
        if (player.celestials.pelle.upgrades.delete(i)) player.celestials.pelle.upgrades.add(i + 1);
      }
      if (hasDimboostsResetNothing) player.celestials.pelle.upgrades.add(7);
    },
    player => {
      const cel = player.celestials;
      // eslint-disable-next-line no-bitwise
      const convToBit = x => x.toBitmask() >> 1;
      if (cel.teresa.quotes) player.celestials.teresa.quoteBits = convToBit(cel.teresa.quotes);
      if (cel.effarig.quotes) player.celestials.effarig.quoteBits = convToBit(cel.effarig.quotes);
      if (cel.enslaved.quotes) player.celestials.enslaved.quoteBits = convToBit(cel.enslaved.quotes);
      if (cel.v.quotes) player.celestials.v.quoteBits = convToBit(cel.v.quotes);
      if (cel.ra.quotes) player.celestials.ra.quoteBits = convToBit(cel.ra.quotes);
      if (cel.laitela.quotes) player.celestials.laitela.quoteBits = convToBit(cel.laitela.quotes);
      if (cel.pelle.quotes) player.celestials.pelle.quoteBits = convToBit(cel.pelle.quotes);

      delete player.celestials.teresa.quotes;
      delete player.celestials.effarig.quotes;
      delete player.celestials.enslaved.quotes;
      delete player.celestials.v.quotes;
      delete player.celestials.ra.quotes;
      delete player.celestials.laitela.quotes;
      delete player.celestials.pelle.quotes;
>>>>>>> 63c05646
    }
  ],

  patch(player) {
    if (!isDevEnvironment()) return;
    player.options.testVersion = player.options.testVersion || 0;
    for (let version = player.options.testVersion; version < this.patches.length; version++) {
      const patch = this.patches[version];
      patch(player);
    }
    this.setLatestTestVersion(player);
  },

  setLatestTestVersion(player) {
    player.options.testVersion = this.patches.length;
  }
};<|MERGE_RESOLUTION|>--- conflicted
+++ resolved
@@ -1328,31 +1328,6 @@
       player.secretUnlocks.themes.add("S4Design");
     },
     player => {
-<<<<<<< HEAD
-      player.celestials.pelle.rifts.vacuum = {
-        ...player.celestials.pelle.rifts.famine,
-        fill: new Decimal(player.celestials.pelle.rifts.famine.fill)
-      };
-      delete player.celestials.pelle.rifts.famine;
-
-      player.celestials.pelle.rifts.decay = {
-        ...player.celestials.pelle.rifts.pestilence,
-        fill: new Decimal(player.celestials.pelle.rifts.pestilence.fill)
-      };
-      delete player.celestials.pelle.rifts.pestilence;
-
-      player.celestials.pelle.rifts.recursion = {
-        ...player.celestials.pelle.rifts.war,
-        fill: new Decimal(player.celestials.pelle.rifts.war.fill)
-      };
-      delete player.celestials.pelle.rifts.war;
-
-      player.celestials.pelle.rifts.paradox = {
-        ...player.celestials.pelle.rifts.death,
-        fill: new Decimal(player.celestials.pelle.rifts.death.fill)
-      };
-      delete player.celestials.pelle.rifts.death;
-=======
       player.reality.automator.state.editorScript = Number(player.reality.automator.state.editorScript);
       // I'm not sure if there's any error with the type of topLevelScript, but better safe than sorry
       player.reality.automator.state.topLevelScript = Number(player.reality.automator.state.topLevelScript);
@@ -1393,7 +1368,31 @@
       delete player.celestials.ra.quotes;
       delete player.celestials.laitela.quotes;
       delete player.celestials.pelle.quotes;
->>>>>>> 63c05646
+    },
+    player => {
+      player.celestials.pelle.rifts.vacuum = {
+        ...player.celestials.pelle.rifts.famine,
+        fill: new Decimal(player.celestials.pelle.rifts.famine.fill)
+      };
+      delete player.celestials.pelle.rifts.famine;
+
+      player.celestials.pelle.rifts.decay = {
+        ...player.celestials.pelle.rifts.pestilence,
+        fill: new Decimal(player.celestials.pelle.rifts.pestilence.fill)
+      };
+      delete player.celestials.pelle.rifts.pestilence;
+
+      player.celestials.pelle.rifts.recursion = {
+        ...player.celestials.pelle.rifts.war,
+        fill: new Decimal(player.celestials.pelle.rifts.war.fill)
+      };
+      delete player.celestials.pelle.rifts.war;
+
+      player.celestials.pelle.rifts.paradox = {
+        ...player.celestials.pelle.rifts.death,
+        fill: new Decimal(player.celestials.pelle.rifts.death.fill)
+      };
+      delete player.celestials.pelle.rifts.death;
     }
   ],
 
