"use strict";

function arrayToBits(array) {
  let bits = 0;
  // eslint-disable-next-line no-bitwise
  for (const id of array) bits |= (1 << id);
  return bits;
}

// WARNING: Don't use state accessors and functions from global scope here, that's not safe in long-term
GameStorage.devMigrations = {
  patches: [
    player => {
      GameStorage.migrations.normalizeTimespans(player);
      player.bestReality = player.bestReality === 9999999999
        ? 999999999999
        : player.bestReality * 100;
      for (let i = 0; i < 10; i++) {
        player.lastTenRealities[i][0] *= 100;
      }
    },
    player => {
      player.reality.glyphs.last = "";
    },
    player => {
      player.secretUnlocks.themes = [];
    },
    player => {
      player.wormhole.power *= 36;
    },
    player => {
      player.reality.rebuyables = { 1: 0, 2: 0, 3: 0, 4: 0, 5: 0 };
      for (let i = 1; i < 6; i++) {
        if (player.reality.upg.includes(i)) {
          player.reality.rebuyables[i] = 1;
          player.reality.upg.splice(player.reality.upg.indexOf(i), 1);
        }
      }
    },
    player => {
      player.reality.tdbuyer = {
        on: false,
        threshhold: 1
      };
      player.reality.epmultbuyer = {
        on: false,
        threshhold: 1
      };
    },
    player => {
      player.reality.perks = new Set();
    },
    player => {
      player.reality.pp = 0;
    },
    player => {
      player.reality.pp = player.realities;
    },
    player => {
      // Give starting perk
      if (player.reality.pp > 0) {
        player.reality.pp -= 1;
        player.reality.perks.add(0);
      }
    },
    player => {
      // Var for s45
      player.secretUnlocks.dragging = 0;
    },
    player => {
      for (let i = 0; i < player.reality.glyphs.active.length; i++) {
        const glyph = player.reality.glyphs.active[i];
        if (glyph.effects.autochall !== undefined) {
          delete glyph.effects.autochall;
          glyph.effects.buy10 = 1 + Math.pow(glyph.level * glyph.strength, 0.8) / 10;
        }
      }

      for (let i = 0; i < player.reality.glyphs.inventory.length; i++) {
        const glyph = player.reality.glyphs.inventory[i];
        if (glyph.effects.autochall !== undefined) {
          delete glyph.effects.autochall;
          glyph.effects.buy10 = 1 + Math.pow(glyph.level * glyph.strength, 0.8) / 10;
        }
      }
    },
    player => {
      player.reality.upgReqs.push(false, false, false, false, false);
    },
    player => {
      player.reality.realityMachines = new Decimal(player.reality.realityMachines);
    },
    player => {
      player.reality.glyphs.sac = {
        power: 0,
        infinity: 0,
        time: 0,
        replication: 0,
        dilation: 0,
        effarig: 0,
      };
    },
    player => {
      player.wormhole.pause = false;
    },
    player => {
      player.wormholePause = false;
      if (player.wormhole[0] !== undefined) return;
      player.wormhole = [
        player.wormhole,
        {
          speed: 60 * 6,
          power: 90,
          duration: 7,
          phase: 0,
          active: false,
          unlocked: false,
        },
        {
          speed: 6 * 6,
          power: 45,
          duration: 4,
          phase: 0,
          active: false,
          unlocked: false,
        }
      ];
    },
    player => {
      if (player.reality.upg.includes(20)) {
        player.wormhole[1].unlocked = true;
      }
    },
    player => {
      player.reality.upgReqs.push(false, false, false, false, false);
    },
    player => {
      player.reality.tdbuyer = undefined;
      player.reality.tdbuyers = [false, false, false, false, false, false, false, false];
      player.reality.epmultbuyer = false;
    },
    player => {
      if (!["rm", "glyph", "either", "both"].includes(player.autoRealityMode)) {
        player.autoRealityMode = "rm";
      }
    },
    GameStorage.migrations.convertAutobuyerMode,
    player => {
      for (const key in player.celestials.effarig.glyphWeights) {
        player.celestials.effarig.glyphWeights[key] *= 100;
      }
    },
    player => {
      // The previous migration didn't work if loading a test save before celestials were added, whoops
      for (const key in player.celestials.effarig.glyphWeights) {
        player.celestials.effarig.glyphWeights[key] = 25;
      }
    },
    // eslint-disable-next-line no-unused-vars
    player => {
      // The following patch is deeply incompatible with current player object:
      // Patch that changes wormhole => black hole will be applied later in this patch chain
      // (see the warning at the top of this file)

      // Following logic from autobuyers (before the addition of wall clock time stats)
      // const speedup = getGameSpeedupFactor([GAME_SPEED_EFFECT.EC12, GAME_SPEED_EFFECT.WORMHOLE]);
      // player.thisInfinityRealTime = Time.thisInfinity.totalSeconds / speedup;
      // player.thisEternityRealTime = Time.thisEternity.totalSeconds / speedup;
      // player.thisRealityRealTime = Time.thisReality.totalSeconds / speedup;
      // for (var i=0; i<10; i++) {
      //   player.lastTenRuns[i][2] = undefined;
      //   player.lastTenEternities[i][2] = undefined;
      //   player.lastTenRealities[i][3] = undefined;
      // }

      // For anyone who is looking at this part of the code for debugging purposes, note that GAME_SPEED_EFFECT.EC12
      // has been replaced by GAME_SPEED_EFFECT.FIXED_SPEED since EC12 is no longer the only fixed-speed effect
    },
    GameStorage.migrations.fixChallengeIds,
    GameStorage.migrations.adjustMultCosts,
    player => {
      const teresa = player.celestials.effarig;
      player.celestials.effarig = player.celestials.teresa;
      player.celestials.teresa = teresa;

      for (const i in player.reality.glyphs.active) {
        const g = player.reality.glyphs.active[i];
        if (g.type === "teresa") {
          g.type = "effarig";
        }
      }

      for (const i in player.reality.glyphs.inventory) {
        const g = player.reality.glyphs.inventory[i];
        if (g.type === "teresa") {
          g.type = "effarig";
        }
      }
    },
    player => {
      // The previous migration messed things up pretty badly. The swap was done
      // after deepmerge with defaultPlayer, which means that default values got added correctly,
      // and then swapped into the incorrect place. We can blow away glyph weights and auto sac
      // settings
      // eslint-disable-next-line max-params
      function movePropIfPossible(celestial1, celestial2, prop, defaultValue, merge = null) {
        if (player.celestials[celestial1][prop] !== undefined) {
          if (player.celestials[celestial2][prop] === undefined) {
            player.celestials[celestial2][prop] = player.celestials[celestial1][prop];
          } else if (merge) {
            player.celestials[celestial2][prop] = merge(player.celestials[celestial1][prop],
              player.celestials[celestial2][prop]);
          }
          delete player.celestials[celestial1][prop];
        } else if (player.celestials[celestial2][prop] === undefined) {
          // Both undefined shouldn't really happen, but might as well be thorough here
          player.celestials[celestial2][prop] = defaultValue;
        }
      }
      movePropIfPossible("teresa", "effarig", "glyphWeights", {
        ep: 25,
        repl: 25,
        dt: 25,
        eternities: 25
      });
      // There was a big glyph filter refactor done at some point, and it's infeasible to properly preserve old
      // filter settings through this old migration. Any imported saves from before the Teresa/Effarig name swap
      // which had glyph filtering unlocked are likely going to be invalid as a result.
      movePropIfPossible("teresa", "effarig", "autoGlyphSac", {
        mode: AUTO_GLYPH_SCORE.LOWEST_SACRIFICE,
        types: GlyphTypes.list.mapToObject(t => t.id, t => ({
          rarityThreshold: 0,
          scoreThreshold: 0,
          effectScores: t.effects.mapToObject(e => e.id, () => 0),
        })),
      });
      movePropIfPossible("teresa", "effarig", "autoGlyphPick", {
        mode: AUTO_GLYPH_REJECT.SACRIFICE,
      });
      movePropIfPossible("teresa", "effarig", "relicShards", 0, Math.max);
      movePropIfPossible("effarig", "teresa", "quoteIdx", 0);
      movePropIfPossible("effarig", "teresa", "bestRunAM", 0, Decimal.max);
      movePropIfPossible("effarig", "teresa", "rmStore", 0, Math.max);
      movePropIfPossible("effarig", "teresa", "glyphLevelMult", 1, Math.max);
      movePropIfPossible("effarig", "teresa", "rmMult", 1, Math.max);
      movePropIfPossible("effarig", "teresa", "dtBulk", 1, Math.max);
      // These are unused now
      delete player.celestials.effarig.typePriorityOrder;
      delete player.celestials.teresa.typePriorityOrder;
    },
    player => {
      player.blackHole = player.wormhole;
      player.blackHolePause = player.wormholePause;
      delete player.wormhole;
      delete player.wormholePause;
    },
    player => {
      for (let i = 0; i < player.blackHole.length; i++) {
        player.blackHole[i].id = i;
        player.blackHole[i].intervalUpgrades = Math.round(
          Math.log(player.blackHole[i].speed / (3600 / (Math.pow(10, i)))) / Math.log(0.8)
        );
        player.blackHole[i].powerUpgrades = Math.round(
          Math.log(player.blackHole[i].power / (180 / Math.pow(2, i))) / Math.log(1.35)
        );
        player.blackHole[i].durationUpgrades = Math.round(
          Math.log(player.blackHole[i].duration / (10 - i * 3)) / Math.log(1.3)
        );
        delete player.blackHole[i].speed;
        delete player.blackHole[i].power;
        delete player.blackHole[i].duration;
      }
    },
    () => {
      // This migration was created by a mistake
    },
    GameStorage.migrations.convertAchivementsToNumbers,
    GameStorage.migrations.adjustGameCreatedTime,
    GameStorage.migrations.moveSavedStudyTrees,
    player => {
      // Leftover stuff from dev.updateTestSave
      if (player.celestials.teresa.rmStore > Teresa.rmStoreMax) {
        player.reality.realityMachines =
          player.reality.realityMachines.plus(player.celestials.teresa.rmStore - Teresa.rmStoreMax);
        player.celestials.teresa.rmStore = Teresa.rmStoreMax;
      }
      if (player.reality.upg) {
        player.reality.upgradeBits = arrayToBits(player.reality.upg);
        delete player.reality.upg;
      }
      // eslint-disable-next-line no-bitwise
      if ((player.reality.upgradeBits & (1 << 25)) === 0) {
        player.realityBuyer.isOn = false;
      }
      for (let i = 0; i < player.reality.glyphs.active.length; i++) {
        const glyph = player.reality.glyphs.active[i];
        if (glyph.type === "power" && glyph.effects.mult !== undefined) {
          glyph.effects.mult = new Decimal(glyph.effects.mult);
        }
      }

      for (let i = 0; i < player.reality.glyphs.inventory.length; i++) {
        const glyph = player.reality.glyphs.inventory[i];
        if (glyph.type === "power" && glyph.effects.mult !== undefined) {
          glyph.effects.mult = new Decimal(glyph.effects.mult);
        }
      }
    },
    GameStorage.migrations.convertEPMult,
    GameStorage.migrations.moveChallengeInfo,
    GameStorage.migrations.adjustWhy,
    GameStorage.migrations.adjustThemes,
    GameStorage.migrations.removeAchPow,
    GameStorage.migrations.adjustSacrificeConfirmation,
    GameStorage.migrations.migrateNotation,
    GameStorage.migrations.fixAutobuyers,
    GameStorage.migrations.removeAutoIPProperties,
    player => {
      // Swapping glyph level with reality real time
      player.lastTenRealities = player.lastTenRealities
        .map(a => [a[0], a[1], a[3], a[2]]);
    },
    player => {
      player.achievements.delete(157);
      player.achievements.delete(156);
      player.achievements.delete(155);
      player.achievements.delete(153);
      // Have to call this a second time, as player.why wasn't removed from the player.js the first time
      GameStorage.migrations.adjustWhy(player);
      GameStorage.migrations.adjustAchievementVars(player);
    },
    GameStorage.migrations.uniformDimensions,
    GameStorage.migrations.removeEternityChallGoal,
    player => {
      // There were 3 black holes in player object
      delete player.blackHole.pop();
    },
    player => {
      const allGlyphs = player.reality.glyphs.active.concat(player.reality.glyphs.inventory);
      for (let i = 0; i < allGlyphs.length; i++) {
        allGlyphs[i].id = i;
      }
    },
    // eslint-disable-next-line no-unused-vars
    player => {
      // This used to clearNewsArray, which cleared all news entries completely. Unsure what exactly that accomplished,
      // but convertNews should accomplish the same migration purpose. However, this entry still needs to stay here as
      // a no-op because otherwise save conversion will have an off-by-one error and generally break entirely.
    },
    player => {
      GameStorage.migrations.removeTickspeed(player);
      GameStorage.migrations.removePostC3Reward(player);
    },
    player => {
      const allGlyphs = player.reality.glyphs.active.concat(player.reality.glyphs.inventory);
      for (const glyph of allGlyphs) {
        let effectBitmask = 0;
        for (const effect of orderedEffectList) {
          const typeEffect = separateEffectKey(effect);
          if (glyph.type === typeEffect[0] && glyph.effects[typeEffect[1]] !== undefined) {
            // eslint-disable-next-line no-bitwise
            effectBitmask += 1 << GameDatabase.reality.glyphEffects[effect].bitmaskIndex;
          }
        }
        glyph.effects = effectBitmask;
      }
    },
    // Ra exp formula changed
    player => {
      const pets = player.celestials.ra.pets;
      for (const prop in pets) {
        if (!Object.prototype.hasOwnProperty.call(pets, prop)) continue;
        const pet = pets[prop];
        const oldExp = pet.exp + 10000 * (Math.pow(1.12, pet.level - 1) - 1) / (0.12);
        pet.level = 1;
        pet.exp = Math.clampMin(oldExp, 0);
      }
      player.celestials.ra.unlocks = [];
    },
    // Ra exp formula changed again
    player => {
      const pets = player.celestials.ra.pets;
      for (const prop in pets) {
        if (!Object.prototype.hasOwnProperty.call(pets, prop)) continue;
        const pet = pets[prop];
        let oldExp = pet.exp;
        for (let lv = 1; lv < pet.level; lv++) {
          const floor5 = Math.floor(lv / 5);
          const adjustedLevel = 2.5 * floor5 * (floor5 + 1) + (lv % 5) * (floor5 + 1);
          oldExp += Math.floor(10000 * Math.pow(1.12, adjustedLevel - 1));
        }
        pet.level = 1;
        pet.exp = Math.clampMin(oldExp, 0);
      }
      player.celestials.ra.unlocks = [];
    },
    GameStorage.migrations.renameMoney,
    player => {
      GameStorage.migrations.moveAutobuyers(player);
      const old = player.realityBuyer;
      const realityAutobuyer = player.auto.reality;
      realityAutobuyer.mode = ["rm", "glyph", "either", "both"].indexOf(player.autoRealityMode);
      realityAutobuyer.rm = old.rm;
      realityAutobuyer.glyph = old.glyph;
      realityAutobuyer.isActive = old.isOn;

      const eternityAutobuyer = player.auto.eternity;
      eternityAutobuyer.mode = ["amount", "time", "relative"].indexOf(player.autoEternityMode);
      const condition = new Decimal(old.limit);
      switch (player.autoEternityMode) {
        case "amount":
          eternityAutobuyer.amount = condition;
          break;
        case "time":
          eternityAutobuyer.time = condition.lt(Decimal.NUMBER_MAX_VALUE)
            ? condition.toNumber()
            : eternityAutobuyer.time;
          break;
        case "relative":
          eternityAutobuyer.xLast = condition;
          break;
      }

      delete player.realityBuyer;
      delete player.autoRealityMode;
      delete player.autoEternityMode;
    },
    GameStorage.migrations.convertNews,
    GameStorage.migrations.convertEternityCountToDecimal,
    GameStorage.migrations.renameDimboosts,
    player => {
      // Reset reality autobuyer mode, since AUTO_REALITY_MODE was incorrectly starting from 1 and not from 0.
      // Disable it also to not wreck people's long runs or smth
      player.auto.reality.mode = 0;
      player.auto.reality.isActive = false;
    },
    player => {
      // Perk shop refactor
      player.celestials.teresa.perkShop = [
        Math.floor(Math.log(player.celestials.teresa.glyphLevelMult) / Math.log(1.05)),
        Math.floor(Math.log(player.celestials.teresa.rmMult) / Math.log(2)),
        Math.floor(Math.log(player.celestials.teresa.dtBulk) / Math.log(2)),
        0];
      delete player.celestials.teresa.glyphLevelMult;
      delete player.celestials.teresa.rmMult;
      delete player.celestials.teresa.dtBulk;
    },
    GameStorage.migrations.migrateConfirmations,
    GameStorage.migrations.removeOtherTickspeedProps,
    player => {
      // These were accidentally added back in due to a bad merge conflict resolution
      delete player.resets;
      delete player.tickDecrease;
    },
    GameStorage.migrations.renameNewsOption,
    GameStorage.migrations.removeDimensionCosts,
    GameStorage.migrations.renameTickspeedPurchaseBumps,
    player => {
      player.celestials.teresa.unlockBits = arrayToBits(player.celestials.teresa.unlocks);
      delete player.celestials.teresa.unlocks;
      player.celestials.effarig.unlockBits = arrayToBits(player.celestials.effarig.unlocks);
      delete player.celestials.effarig.unlocks;
      player.celestials.v.unlockBits = arrayToBits(player.celestials.v.unlocks);
      delete player.celestials.v.unlocks;
      player.celestials.ra.unlockBits = arrayToBits(player.celestials.ra.unlocks);
      delete player.celestials.ra.unlocks;
      player.celestials.laitela.unlockBits = arrayToBits(player.celestials.laitela.unlocks);
      delete player.celestials.laitela.unlocks;
    },
    player => {
      player.reality.seed = Math.floor(Math.abs(player.reality.seed)) % 0xFFFFFFFF;
    },
    player => {
      player.auto.sacrifice.multiplier = new Decimal(player.auto.sacrifice.multiplier);
    },
    GameStorage.migrations.changeC8Handling,
    player => {
      while (player.celestials.teresa.perkShop.length < 5) player.celestials.teresa.perkShop.push(0);
    },
    player => {
      delete player.secretUnlocks.fixed;
    },
    player => {
      delete player.celestials.effarig.quoteIdx;
      delete player.celestials.enslaved.quoteIdx;
    },
    player => {
      const tempAuto = player.celestials.teresa.perkShop[4];
      const tempMusic = player.celestials.teresa.perkShop[3];
      player.celestials.teresa.perkShop[3] = tempAuto;
      player.celestials.teresa.perkShop[4] = tempMusic;
    },
    GameStorage.migrations.convertAchievementsToBits,
    player => {
      for (const dimension of player.dimensions.antimatter) {
        delete dimension.power;
      }
      for (const dimension of player.dimensions.infinity) {
        delete dimension.power;
      }
      for (const dimension of player.dimensions.time) {
        delete dimension.power;
      }
    },
    player => {
      const cursedMask = 15;
      const allGlyphs = player.reality.glyphs.active.concat(player.reality.glyphs.inventory);
      for (const glyph of allGlyphs) {
        if (glyph.type === "cursed") glyph.effects = cursedMask;
      }
    },
    player => {
      player.options.showHintText.alchemy = player.options.showAlchemyResources;
      delete player.options.showAlchemyResources;
    },
    player => {
      // Adds in effect selection settings and removes non-generated types while preserving old glyph filter settings
      const oldSettings = player.celestials.effarig.autoGlyphSac.types;
      const newSettings = GlyphTypes.list
        .filter(type => generatedTypes.includes(type.id))
        .mapToObject(t => t.id, t => ({
          rarityThreshold: 0,
          scoreThreshold: 0,
          effectCount: 0,
          effectChoices: t.effects.mapToObject(e => e.id, () => false),
          effectScores: t.effects.mapToObject(e => e.id, () => 0),
        }));
      for (const type of generatedTypes) {
        newSettings[type].rarityThreshold = oldSettings[type].rarityThreshold;
        newSettings[type].scoreThreshold = oldSettings[type].scoreThreshold;
        for (const effect of Object.keys(newSettings[type].effectScores)) {
          newSettings[type].effectScores[effect] = oldSettings[type].effectScores[effect];
        }
      }
      player.celestials.effarig.autoGlyphSac.types = newSettings;
    },
    player => {
      player.reality.glyphs.inventorySize += 10;
    },
    player => {
      player.celestials.v.unlockBits = 0;
      // Adding this in case the player is loading a save (otherwise it
      // doesn't update immediately and the player still has nonzero ST
      // for the purpose of checking unlocks).
      V.updateTotalRunUnlocks();
      V.checkForUnlocks();
    },
    player => {
      // Reset the v-unlocks again
      player.celestials.v.unlockBits = 0;
      // See above migration for an explanation of the below line.
      V.updateTotalRunUnlocks();
      V.checkForUnlocks();
    },
    player => {
      player.reality.autoAchieve = !player.reality.disableAutoAchieve;
      delete player.reality.disableAutoAchieve;
      delete player.newEC10Test;
    },
    player => {
      // Some older saves have screwed up Ra unlocks for some reason, this should fix that
      player.celestials.ra.unlockBits = 0;
      Ra.checkForUnlocks();
    },
    player => {
      // Required for compatibility after V records refactor
      player.celestials.v.runRecords[0] = -10;
    },
    player => {
      delete player.celestials.v.cursedThisRun;
    },
    player => {
      // Reset Ra unlocks again, because apparently Ra-Teresa Lv1 upgrades were always active due to an oversight
      player.celestials.ra.unlockBits = 0;
      Ra.checkForUnlocks();
    },
    player => {
      // Glyph filter refactor (not worth the trouble of translating between the modes, but copy the configs)
      Object.assign(player.celestials.effarig.glyphScoreSettings, player.celestials.effarig.autoGlyphSac);
      player.celestials.effarig.glyphTrashMode = 0;
      delete player.celestials.effarig.autoGlyphSac;
      delete player.celestials.effarig.autoGlyphPick;
    },
    player => {
      delete player.reality.glyphs.inventorySize;
      for (const glyph of player.reality.glyphs.inventory) {
        if (glyph.idx >= 10) {
          glyph.idx += 10;
        }
      }
    },
    player => {
      // Typo fix, as long as we have to delete a player property let's also
      // correctly initialize the new one.
      player.onlyEighthDimensions = player.onlyEighthDimensons;
      delete player.onlyEighthDimensons;
    },
    player => {
      for (const pet of Ra.pets.all) {
        pet.level = Math.clampMax(pet.level, 25);
      }
      delete player.celestials.ra.compression;
      if (Ra.has(RA_UNLOCKS.ALWAYS_GAMESPEED)) {
        const allGlyphs = player.reality.glyphs.active
          .concat(player.reality.glyphs.inventory);
        for (const glyph of allGlyphs) {
          Glyphs.applyGamespeed(glyph);
        }
      }
    },
    player => {
      for (let i = 0; i < player.celestials.ra.alchemy.length; i++) {
        player.celestials.ra.alchemy[i].amount = Math.clampMax(
          player.celestials.ra.alchemy[i].amount, Ra.alchemyResourceCap);
      }
    },
    player => {
      delete player.celestials.laitela.maxAmGained;
      for (const dim of player.celestials.laitela.dimensions) {
        dim.powerDMUpgrades = dim.powerUpgrades;
        dim.powerDEUpgrades = 0;
        delete dim.chanceUpgrades;
        delete dim.powerUpgrades;
      }
      // Note that player.celestials.laitela.higgs is actually a string at this point
      // (since conversion to Decimal hasn't happened yet).
      player.celestials.laitela.darkMatterMult = Number(player.celestials.laitela.higgs) + 1;
      delete player.celestials.laitela.anomalies;
    },
    player => {
      delete player.achPow;
      delete player.interval;
      delete player.tickThreshold;
      delete player.celestials.enslaved.maxQuotes;
      delete player.celestials.v.quoteIdx;
      delete player.celestials.ra.quoteIdx;
    },
    player => {
      player.celestials.enslaved.totalDimCapIncrease = 0;
      player.celestials.enslaved.tesseracts = 0;
    },
    player => {
      delete player.auto.galaxy.buyMax;
    },
    player => {
      delete player.reality.glyphs.sac.cursed;
      Achievement(153).lock();
      Achievement(157).lock();
    },
    player => {
      // Return all PP spent on old V goal reduction
      if (player.celestials.v.ppSpent) {
        player.reality.pp += player.celestials.v.ppSpent;
        delete player.celestials.v.ppSpent;
      }
    },
    player => {
      player.thisEternityMaxAM = new Decimal(0);
    },
    player => {
      GameStorage.migrations.migrateLastTenRuns(player);
      //  Put in a default value of 1 for realities.
      player.lastTenRealities = player.lastTenRealities.map(x => [x[0], x[1], 1, Number(x[2]), x[3]]);
      GameStorage.migrations.migrateIPGen(player);
    },
    player => {
      player.noReplicantiGalaxies = player.reality.upgReqChecks[0];
      delete player.reality.upgReqChecks;
    },
    player => {
      player.bestGlyphStrength = player.reality.glyphs.active.concat(
        player.reality.glyphs.inventory).map(g => g.strength).max();
    },
    player => {
      player.options.showHintText.glyphEffectDots = player.options.showGlyphEffectDots;
      delete player.options.showGlyphEffectDots;
      GameStorage.migrations.renameCloudVariable(player);
    },
    player => {
      const newPerks = new Set([...player.reality.perks].filter(x => x < 20 || x > 25));
      const gainedPerkPoints = player.reality.perks.size - newPerks.size;
      player.reality.pp += gainedPerkPoints;
      player.reality.perks = newPerks;
      if (gainedPerkPoints > 0) {
        Modal.message.show(
          "Some of your perks (glyph perks) were removed. The perk points you spent on them have been refunded.");
      }
    },
    player => {
      delete player.reality.glyphs.last;
    },
    player => {
      if (player.reality.secondGaussian === null) {
        // Future-proof against potential changes to the default value
        // (as a special case of not using state accessors).
        player.reality.secondGaussian = 1e6;
      }
    },
    player => {
      delete player.celestials.laitela.reachedSingularityCapLimit;
      delete player.celestials.laitela.secondsSinceCappedTime;
      delete player.celestials.laitela.singularityAutoCapLimit;
      delete player.celestials.laitela.singularityTime;
      delete player.celestials.laitela.autoAnnihilationTimer;
      delete player.celestials.laitela.annihilated;
      delete player.celestials.laitela.secondsSinceReachedSingularity;
      player.celestials.laitela.darkMatterMult = Math.clampMin(player.celestials.laitela.darkMatterMult, 1);
      player.celestials.laitela.dimensions.forEach(d => d.ascensionCount = 0);
    },
    player => {
      const allRandomGlyphs = player.reality.glyphs.active
        .concat(player.reality.glyphs.inventory)
        .filter(i => i.type !== "companion");
      for (const glyph of allRandomGlyphs) {
        glyph.strength = Math.ceil(glyph.strength * 400) / 400;
      }
    },
    player => {
      for (let i = 0; i < player.dimensions.normal.length; i++) {
        const dimension = player.dimensions.normal[i];
        player.dimensions.antimatter[i].bought = dimension.bought;
        player.dimensions.antimatter[i].costBumps = dimension.costBumps;
        player.dimensions.antimatter[i].amount = new Decimal(dimension.amount);
      }
      delete player.dimensions.normal;
    },
    player => {
      player.options.news = {
        enabled: player.options.news,
        repeatBuffer: 40,
        AIChance: 0,
        speed: 1
      };
    },
    player => {
      delete player.options.confirmations.glyphTrash;
    },
    player => {
      GameStorage.migrations.standardizeUncompletedTimes(player);
      if (player.bestReality === 999999999999) player.bestReality = Number.MAX_VALUE;
      if (player.bestRealityRealTime === 999999999999) player.bestRealityRealTime = Number.MAX_VALUE;
      for (let i = 0; i < 10; i++) {
        if (player.lastTenRealities[i][0] === 2678400000) player.lastTenRealities[i][0] = Number.MAX_VALUE;
        if (player.lastTenRealities[i][3] === 26784000) player.lastTenRealities[i][3] = Number.MAX_VALUE;
      }
    },
    player => {
      for (const script of Object.values(player.reality.automator.scripts)) {
        script.content =
          script.content.replace(/^([ \t]*)(wait|if|while|until)([\t ]+)(completions)/igmu, "$1$2$3pending $4");
      }
    },
    player => {
      // eslint-disable-next-line no-bitwise
      player.celestials.ra.unlockBits &= ~(1 << 29);
    },
    player => {
      player.records.gameCreatedTime = player.gameCreatedTime;
      player.records.totalTimePlayed = player.totalTimePlayed;
      player.records.realTimePlayed = player.realTimePlayed;
      player.records.totalAntimatter = new Decimal(player.totalAntimatter);
      for (let i = 0; i < 10; i++) {
        player.records.lastTenInfinities[i][0] = player.lastTenRuns[i][0];
        player.records.lastTenEternities[i][0] = player.lastTenEternities[i][0];
        player.records.lastTenRealities[i][0] = player.lastTenRealities[i][0];
      }
      player.options.showLastTenInfinitiesGainPerTime = player.options.showLastTenRunsGainPerTime;
      delete player.options.showLastTenRunsGainPerTime;

      player.records.thisInfinity.time = player.thisInfinityTime;
      player.records.thisInfinity.realTime = player.thisInfinityRealTime;
      player.records.thisInfinity.lastBuyTime = player.thisInfinityLastBuyTime;
      player.records.thisInfinity.maxAM = new Decimal(player.thisInfinityMaxAM);
      player.records.thisInfinity.bestIPmin = new Decimal(player.bestIPminThisInfinity);

      player.records.bestInfinity.time = player.bestInfinityTime;
      player.records.bestInfinity.realTime = player.bestInfinityRealTime;
      player.records.bestInfinity.bestIPminEternity = new Decimal(player.bestIPminThisEternity);
      player.records.bestInfinity.bestIPminReality = new Decimal(player.bestEPThisReality);

      player.records.thisEternity.time = player.thisEternity;
      player.records.thisEternity.realTime = player.thisEternityRealTime;
      player.records.thisEternity.maxAM = new Decimal(player.thisEternityMaxAM);
      player.records.thisEternity.maxIP = new Decimal(player.thisEternityMaxIP);
      player.records.thisEternity.bestIPMsWithoutMaxAll = new Decimal(player.bestIpPerMsWithoutMaxAll);
      player.records.thisEternity.bestEPmin = new Decimal(player.bestEPminThisEternity);
      player.records.thisEternity.bestInfinitiesPerMs = new Decimal(player.bestInfinitiesPerMs);

      player.records.bestEternity.time = player.bestEternity;
      // I have no idea where real time best Eternity is, not sure if it exists?
      player.records.bestEternity.bestEPminReality = new Decimal(player.bestEPminThisReality);

      player.records.thisReality.time = player.thisReality;
      player.records.thisReality.realTime = player.thisRealityRealTime;
      player.records.thisReality.bestEternitiesPerMs = new Decimal(player.bestEternitiesPerMs);

      player.records.bestReality.RMmin = new Decimal(player.bestRMmin);
      player.records.bestReality.RMminSet = player.bestRMminSet;
      player.records.bestReality.glyphLevel = player.bestGlyphLevel;
      player.records.bestReality.glyphStrength = player.bestGlyphStrength;
      player.records.bestReality.glyphLevelSet = player.bestGlyphLevelSet;
      player.records.bestReality.bestEP = new Decimal(player.bestEP);
      player.records.bestReality.bestEPSet = player.bestEPSet;
      player.records.bestReality.time = player.bestReality;
      player.records.bestReality.realTime = player.bestRealityRealTime;
      player.records.bestReality.speedSet = player.bestSpeedSet;

      delete player.gameCreatedTime;
      delete player.totalTimePlayed;
      delete player.realTimePlayed;
      delete player.totalAntimatter;
      delete player.lastTenRuns;
      delete player.lastTenEternities;
      delete player.lastTenRealities;

      delete player.thisInfinityTime;
      delete player.thisInfinityRealTime;
      delete player.thisInfinityLastBuyTime;
      delete player.thisInfinityMaxAM;
      delete player.bestIPminThisInfinity;

      delete player.bestInfinityTime;
      delete player.bestInfinityRealTime;
      delete player.bestIPminThisEternity;

      delete player.thisEternity;
      delete player.thisEternityRealTime;
      delete player.thisEternityMaxAM;
      delete player.thisEternityMaxIP;
      delete player.bestIpPerMsWithoutMaxAll;
      delete player.bestEPminThisEternity;
      delete player.bestInfinitiesPerMs;
      delete player.bestIPminThisEternity;

      delete player.bestEternity;
      delete player.bestEPminThisReality;

      delete player.thisReality;
      delete player.thisRealityRealTime;
      delete player.bestEternitiesPerMs;
      delete player.bestEPThisReality;

      delete player.bestRMmin;
      delete player.bestRMminSet;
      delete player.bestGlyphLevel;
      delete player.bestGlyphStrength;
      delete player.bestGlyphLevelSet;
      delete player.bestEP;
      delete player.bestEPSet;
      delete player.bestReality;
      delete player.bestRealityRealTime;
      delete player.bestSpeedSet;
    },
    player => {
      player.replicanti.boughtGalaxyCap = player.replicanti.gal;
      player.reality.perkPoints = player.reality.pp;
      player.celestials.teresa.pouredAmount = player.celestials.teresa.rmStore;
      player.celestials.laitela.darkMatter = new Decimal(player.celestials.laitela.matter);
      player.celestials.laitela.maxDarkMatter = new Decimal(player.celestials.laitela.maxMatter);
      player.celestials.ra.pets.teresa.memories = player.celestials.ra.pets.teresa.exp;
      player.celestials.ra.pets.effarig.memories = player.celestials.ra.pets.effarig.exp;
      player.celestials.ra.pets.enslaved.memories = player.celestials.ra.pets.enslaved.exp;
      player.celestials.ra.pets.v.memories = player.celestials.ra.pets.v.exp;
      player.achievementChecks = {
        noSacrifices: player.noSacrifices,
        onlyEighthDimensions: player.onlyEighthDimensions,
        onlyFirstDimensions: player.onlyFirstDimensions,
        noEighthDimensions: player.noEighthDimensions,
        noFirstDimensions: player.noFirstDimensions,
        noAntimatterProduced: player.noAntimatterProduced,
        noTriadStudies: player.noTriadStudies,
        noTheoremPurchases: player.noTheoremPurchases,
        noInfinitiesThisReality: player.noInfinitiesThisReality,
        noEternitiesThisReality: player.noEternitiesThisReality,
        noReplicantiGalaxies: player.noReplicantiGalaxies,
        // Not necessarily accurate, but these defaults prevent some people from effortlessly completing some
        // otherwise very difficult unlocks immediately upon migration
        maxID1ThisReality: new Decimal(1),
        continuumThisReality: true,
      };
      player.dilation.baseTachyonGalaxies = player.dilation.baseFreeGalaxies;
      player.dilation.totalTachyonGalaxies = player.dilation.freeGalaxies;

      delete player.replicanti.gal;
      delete player.reality.pp;
      delete player.celestials.teresa.rmStore;
      delete player.celestials.laitela.matter;
      delete player.celestials.laitela.maxMatter;
      delete player.celestials.ra.pets.teresa.exp;
      delete player.celestials.ra.pets.effarig.exp;
      delete player.celestials.ra.pets.enslaved.exp;
      delete player.celestials.ra.pets.v.exp;
      delete player.noSacrifices;
      delete player.onlyEighthDimensions;
      delete player.onlyFirstDimensions;
      delete player.noEighthDimensions;
      delete player.noFirstDimensions;
      delete player.noAntimatterProduced;
      delete player.noTriadStudies;
      delete player.noTheoremPurchases;
      delete player.noInfinitiesThisReality;
      delete player.noEternitiesThisReality;
      delete player.noReplicantiGalaxies;
      delete player.dilation.baseFreeGalaxies;
      delete player.dilation.freeGalaxies;
    },
    player => {
      for (let i = 0; i < 8; i++) {
        player.auto.infinityDims[i].isActive = player.infDimBuyers[i];
      }
      for (let i = 0; i < 8; i++) {
        player.auto.timeDims[i].isActive = player.reality.tdbuyers[i];
      }
      for (let i = 0; i < 3; i++) {
        player.auto.replicantiUpgrades[i].isActive = player.replicanti.auto[i];
      }
      for (let i = 0; i < 3; i++) {
        player.auto.dilationUpgrades[i].isActive = player.dilation.auto[i];
      }
      for (let i = 0; i < 2; i++) {
        player.auto.blackHolePower[i].isActive = player.blackHole[i].autoPower;
      }
      for (let i = 0; i < 5; i++) {
        player.auto.realityUpgrades[i].isActive = player.reality.rebuyablesAuto[i];
      }
      player.auto.antimatterDims = player.auto.dimensions;
      player.auto.replicantiGalaxies.isActive = player.replicanti.galaxybuyer;
      player.auto.ipMultBuyer.isActive = player.infMultBuyer;
      player.auto.epMultBuyer.isActive = player.reality.epmultbuyer;
      player.auto.timeTheorems.isActive = player.ttbuyer;
      player.auto.bigCrunch.xCurrent = player.auto.bigCrunch.xLast;
      player.auto.eternity.xCurrent = player.auto.eternity.xLast;
      player.auto.bulkOn = player.options.bulkOn;
      player.auto.autobuyerOn = player.options.autobuyerOn;
      player.auto.disableContinuum = player.options.disableContinuum;

      delete player.auto.dimensions;
      delete player.infDimBuyers;
      delete player.auto.infDimTimer;
      delete player.reality.tdbuyers;
      delete player.auto.timeDimTimer;
      delete player.replicanti.galaxybuyer;
      delete player.replicanti.auto;
      delete player.auto.repUpgradeTimer;
      delete player.ttbuyer;
      delete player.auto.ttTimer;
      delete player.dilation.auto;
      delete player.auto.dilUpgradeTimer;
      delete player.blackHole[0].autoPower;
      delete player.blackHole[1].autoPower;
      delete player.reality.rebuyablesAuto;
      delete player.reality.epmultbuyer;
      delete player.infMultBuyer;
      delete player.auto.bigCrunch.xLast;
      delete player.auto.eternity.xLast;
      delete player.options.bulkOn;
      delete player.options.autobuyerOn;
      delete player.options.disableContinuum;
    },
    GameStorage.migrations.convertTimeTheoremPurchases,
    GameStorage.migrations.infinitiedConversion,
    player => {
      delete player.saveOverThresholdFlag;
      delete player.saveOverThresholdFlagModalDisplayed;
    },
    player => {
      if (!Autobuyer.reality.isUnlocked) player.auto.reality.isActive = false;
    },
    player => {
      // Delete PEC5 (id 64)
      if (player.reality.perks.has(64)) {
        player.reality.perks.delete(64);
        Currency.perkPoints.add(1);
      }

      let reqBitmask = 0;
      for (let i = 0; i <= player.reality.upgReqs.length; i++) {
        // eslint-disable-next-line no-bitwise
        if (player.reality.upgReqs[i]) reqBitmask |= (1 << i);
      }
      player.reality.upgReqs = reqBitmask;
    },
    player => {
      // Delete SAM2 (id 11)
      if (player.reality.perks.has(11)) {
        player.reality.perks.delete(11);
        Currency.perkPoints.add(1);
      }
      if (player.reality.perks.has(10)) Perk.startAM.onPurchased();
    },
    player => {
      player.achievementChecks.maxStudiesThisReality = player.timestudy.studies.length;
      player.celestials.teresa.lastRepeatedMachines = new Decimal(player.celestials.teresa.lastRepeatedRM);
      delete player.celestials.teresa.lastRepeatedRM;
    },
    player => {
      // Make sure scripts don't have any gaps in indices, and load up the correct script on migration
      let newID = 1;
      let selectedID = 1;
      const shiftedScripts = {};
      for (const id of Object.keys(player.reality.automator.scripts)) {
        shiftedScripts[newID] = player.reality.automator.scripts[id];
        shiftedScripts[newID].id = newID;
        if (id === player.reality.automator.state.editorScript) selectedID = newID;
        newID++;
      }
      player.reality.automator.scripts = shiftedScripts;
      player.reality.automator.state.editorScript = selectedID;

      delete player.reality.automator.lastID;
    },
    GameStorage.migrations.deleteDimboostBulk,
    GameStorage.migrations.removePriority,
    player => {
      player.reality.realityMachines = player.reality.realityMachines.floor();
    },
<<<<<<< HEAD
    player => {
      player.hiddenSubtabBits = Array.repeat(0, 11);
      player.lastOpenSubtab = Array.repeat(0, 11);
=======
    GameStorage.migrations.deleteFloatingTextOption,
    player => {
      // Delete ACH5
      if (player.reality.perks.has(206)) {
        player.reality.perks.delete(206);
        Currency.perkPoints.add(1);
      }
    },
    player => {
      player.records.thisEternity.maxIP.copyFrom(player.infinityPoints);
      player.auto.bigCrunch.xHighest = player.auto.bigCrunch.xCurrent;
      player.auto.eternity.xHighest = player.auto.eternity.xCurrent;
      delete player.auto.bigCrunch.xCurrent;
      delete player.auto.eternity.xCurrent;
    },
    player => {
      // Fix an issue where a boolean property could become int and trigger number checking code.
      player.achievementChecks.continuumThisReality = Boolean(player.achievementChecks.continuumThisReality);
    },
    player => {
      player.secretUnlocks.spreadingCancer = player.spreadingCancer;
      delete player.spreadingCancer;
    },
    player => {
      delete player.celestials.enslaved.totalDimCapIncrease;
    },
    player => {
      for (const i of player.reality.glyphs.undo) {
        for (const j of ["thisInfinityTime", "thisInfinityRealTime", "thisEternityTime", "thisEternityRealTime"]) {
          if (!(j in i)) {
            // This is 1 second, seems like a solid default value for saves without the property.
            i[j] = 1000;
          }
        }
      }
    },
    player => {
      // Requirement migration/refactor
      const oldChecks = player.achievementChecks;
      player.requirementChecks = {
        infinity: {
          maxAll: player.usedMaxAll,
          noSacrifice: oldChecks.noSacrifices,
          noAD8: oldChecks.noEighthDimensions,
        },
        eternity: {
          onlyAD1: oldChecks.onlyFirstDimensions,
          onlyAD8: oldChecks.onlyEighthDimensions,
          noAD1: oldChecks.noFirstDimensions,
          noRG: oldChecks.noEighthDimensions,
        },
        reality: {
          noAM: oldChecks.noAntimatterProduced,
          noTriads: oldChecks.noTriadStudies,
          noPurchasedTT: oldChecks.noTheoremPurchases,
          noInfinities: oldChecks.noInfinitiesThisReality,
          noEternities: oldChecks.noEternitiesThisReality,
          noContinuum: !oldChecks.continuumThisReality,
          maxID1: new Decimal(oldChecks.maxID1ThisReality),
          maxStudies: oldChecks.maxStudiesThisReality,
          maxGlyphs: player.celestials.v.maxGlyphsThisRun,
          slowestBH: player.minNegativeBlackHoleThisReality,
        },
        permanent: {
          cancerGalaxies: player.secretUnlocks.spreadingCancer,
          singleTickspeed: player.secretUnlocks.why,
          perkTreeDragging: player.secretUnlocks.dragging,
        }
      };
      delete player.usedMaxAll;
      delete player.secretUnlocks.spreadingCancer;
      delete player.secretUnlocks.why;
      delete player.secretUnlocks.dragging;
      delete player.achievementChecks;
      delete player.minNegativeBlackHoleThisReality;
      delete player.celestials.v.maxGlyphsThisRun;

      // Refactor news storage format to bitmask array
      const oldNewsArray = player.news;
      delete player.news;
      player.news = {};
      player.news.seen = {};
      for (const id of oldNewsArray) NewsHandler.addSeenNews(id);
      player.news.totalSeen = NewsHandler.uniqueTickersSeen;

      // Separate news-specific data
      player.news.specialTickerData = {
        uselessNewsClicks: player.secretUnlocks.uselessNewsClicks,
        paperclips: player.secretUnlocks.paperclips,
        newsQueuePosition: player.secretUnlocks.newsQueuePosition,
        eiffelTowerChapter: player.secretUnlocks.eiffelTowerChapter,
      };
      delete player.secretUnlocks.uselessNewsClicks;
      delete player.secretUnlocks.paperclips;
      delete player.secretUnlocks.newsQueuePosition;
      delete player.secretUnlocks.eiffelTowerChapter;
    },
    GameStorage.migrations.refactorDoubleIPRebuyable,
    player => {
      if (player.requirementChecks.reality.slowestBH === 0) player.requirementChecks.reality.slowestBH = 1;
>>>>>>> da5ff70d
    },
  ],

  patch(player) {
    if (!isDevEnvironment()) return;
    player.options.testVersion = player.options.testVersion || 0;
    for (let version = player.options.testVersion; version < this.patches.length; version++) {
      const patch = this.patches[version];
      patch(player);
    }
    this.setLatestTestVersion(player);
  },

  setLatestTestVersion(player) {
    player.options.testVersion = this.patches.length;
  }
};<|MERGE_RESOLUTION|>--- conflicted
+++ resolved
@@ -1014,11 +1014,6 @@
     player => {
       player.reality.realityMachines = player.reality.realityMachines.floor();
     },
-<<<<<<< HEAD
-    player => {
-      player.hiddenSubtabBits = Array.repeat(0, 11);
-      player.lastOpenSubtab = Array.repeat(0, 11);
-=======
     GameStorage.migrations.deleteFloatingTextOption,
     player => {
       // Delete ACH5
@@ -1119,7 +1114,10 @@
     GameStorage.migrations.refactorDoubleIPRebuyable,
     player => {
       if (player.requirementChecks.reality.slowestBH === 0) player.requirementChecks.reality.slowestBH = 1;
->>>>>>> da5ff70d
+    },
+    player => {
+      player.hiddenSubtabBits = Array.repeat(0, 11);
+      player.lastOpenSubtab = Array.repeat(0, 11);
     },
   ],
 
