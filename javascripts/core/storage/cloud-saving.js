--- conflicted
+++ resolved
@@ -154,12 +154,7 @@
     GameStorage.lastCloudSave = Date.now();
     GameIntervals.checkCloudSave.restart();
     set(ref(this.db, `users/${this.user.id}/web`), GameSaveSerializer.serialize(root));
-<<<<<<< HEAD
     GameUI.notify.info(`Game saved to cloud`);/* with user ${this.user.displayName}`);*/
-=======
-    if (player.options.hideGoogleName) GameUI.notify.info(`Game saved (slot ${slot + 1}) to cloud`);
-    else GameUI.notify.info(`Game saved (slot ${slot + 1}) to cloud as user ${this.user.displayName}`);
->>>>>>> b7ddec07
   },
 
   async loadCheck() {
@@ -177,12 +172,7 @@
       // eslint-disable-next-line no-loop-func
       const overwriteLocalSave = () => {
         GameStorage.overwriteSlot(saveId, cloudSave);
-<<<<<<< HEAD
         GameUI.notify.info(`Cloud save loaded`);/* for user ${this.user.displayName}`);*/
-=======
-        if (player.options.hideGoogleName) GameUI.notify.info(`Cloud save (slot ${saveId + 1}) loaded`);
-        else GameUI.notify.info(`Cloud save (slot ${saveId + 1}) loaded for user ${this.user.displayName}`);
->>>>>>> b7ddec07
       };
 
       // If the comparison fails, we assume the cloud data is corrupted and show the relevant modal
