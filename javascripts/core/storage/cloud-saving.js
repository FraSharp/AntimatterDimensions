/* eslint-disable import/extensions */
import pako from "pako/dist/pako.esm.mjs";
/* eslint-enable import/extensions */

import { get, getDatabase, ref, set } from "firebase/database";
import { getAuth, GoogleAuthProvider, signInWithPopup, signOut } from "firebase/auth";
import { initializeApp } from "firebase/app";
<<<<<<< HEAD
import { getAuth, signInWithPopup, signInWithEmailAndPassword, createUserWithEmailAndPassword, signOut, GoogleAuthProvider } from "firebase/auth";
import { getDatabase, ref, get, set } from "firebase/database";
=======
import { sha512_256 } from "js-sha512";

import { decodeBase64Binary } from "./base64-binary";
import { ProgressChecker } from "./progress-checker";
>>>>>>> 2f5bb842

const firebaseConfig = {
  apiKey: "AIzaSyDuRTTluAFufmvw1zxGH6fsyEHmmbu8IHI",
  authDomain: "antimatter-dimensions-a00f2.firebaseapp.com",
  databaseURL: "https://antimatter-dimensions-a00f2.firebaseio.com",
  projectId: "antimatter-dimensions-a00f2",
  storageBucket: "antimatter-dimensions-a00f2.appspot.com",
  messagingSenderId: "904798020003",
  appId: "1:904798020003:web:d1448dcb2dedd8b5",
};

initializeApp(firebaseConfig);

export const Cloud = {
  provider: new GoogleAuthProvider(),
  auth: getAuth(),
  db: getDatabase(),
  user: null,
  hasSeenSavingConflict: false,
  shouldOverwriteCloudSave: true,
  lastCloudHash: null,

  get loggedIn() {
    return this.user !== null;
  },

  async login() {
    await signInWithPopup(this.auth, this.provider);
  },


  async manualCloudLogin(EmailAddress,Password) {
    //try{
      await signInWithEmailAndPassword(this.auth, EmailAddress, Password)
    /*}catch(error){
      console.log(`Could Not Login (Error: ${error}`)
      Cloud.manualCloudCreate(EmailAddress,Password)
    }*/
  },

  async manualCloudCreate(EmailAddress,Password) {
    //try{
      await createUserWithEmailAndPassword(this.auth, EmailAddress, Password);
    /*}catch(error){
      console.log(`Could Not Create (Error: ${error}`)
      Cloud.manualCloudLogin(EmailAddress,Password)
    }*/
  },

  async loadMobile() {
    if (!this.user) return;
    const snapshot = await get(ref(this.db, `users/${this.user.id}/player`));
    if (snapshot.exists) {
      const encoded = snapshot.val();
      const uintArray = decodeBase64Binary(encoded.replace(/-/gu, "+").replace(/_/gu, "/"));
      const save = pako.ungzip(uintArray, { to: "string" });
      // TODO: do something with this.
      JSON.parse(save);
    }
  },

  compareSaves(cloud, local, hash) {
    return {
      farther: ProgressChecker.compareSaveProgress(cloud, local),
      older: ProgressChecker.compareSaveTimes(cloud, local),
      diffSTD: (cloud?.IAP?.totalSTD ?? 0) - (local?.IAP?.totalSTD ?? 0),
      differentName: cloud?.options.saveFileName !== local?.options.saveFileName,
      hashMismatch: hash && this.lastCloudHash !== hash,
    };
  },

  async saveCheck() {
    GameIntervals.checkCloudSave.restart();
    const save = await this.load();
    if (save === null) {
      this.save();
    } else {
      const root = GameSaveSerializer.deserialize(save);
      const saveId = GameStorage.currentSlot;
      const cloudSave = root.saves[saveId];
      const localSave = GameStorage.saves[saveId];
      const saveComparison = this.compareSaves(cloudSave, localSave, sha512_256(save));

      // eslint-disable-next-line no-loop-func
      const overwriteAndSendCloudSave = () => {
        root.saves[saveId] = GameStorage.saves[saveId];
        this.save(saveId);
      };

      // Bring up the modal if cloud saving will overwrite a cloud save which is older or possibly farther
      const hasBoth = cloudSave && localSave;
      // NOTE THIS CHECK IS INTENTIONALLY DIFFERENT FROM THE LOAD CHECK
      // Hash mismatch check should be separate from the others because otherwise it only ever shows up on the first
      // mismatch; there are situations (eg. two devices actively saving) which can cause this to happen repeatedly.
      const hasConflict = hasBoth && (saveComparison.older === -1 || saveComparison.farther !== 1 ||
        saveComparison.diffSTD > 0 || saveComparison.differentName);
      if ((hasConflict && !this.hasSeenSavingConflict) || saveComparison.hashMismatch) {
        Modal.addCloudConflict(saveId, saveComparison, cloudSave, localSave, overwriteAndSendCloudSave);
        Modal.cloudSaveConflict.show();
      } else if (!hasConflict || (this.hasSeenSavingConflict && this.shouldOverwriteCloudSave)) {
        overwriteAndSendCloudSave();
      }
    }
  },

  save(slot) {
    if (!this.user) return;
    if (GlyphSelection.active || ui.$viewModel.modal.progressBar !== undefined) return;
    const root = {
      current: GameStorage.currentSlot,
      saves: GameStorage.saves,
    };

<<<<<<< HEAD
    set(ref(this.db, `users/${this.user.id}/web`), GameSaveSerializer.serialize(root));
    GameUI.notify.info(`Game saved (slot ${slot + 1}) to cloud`);/* with user ${this.user.displayName}`);*/
=======
    const toSave = GameSaveSerializer.serialize(root);
    this.lastCloudHash = sha512_256(toSave);
    set(ref(this.db, `users/${this.user.id}/web`), toSave);
    GameUI.notify.info(`Game saved (slot ${slot + 1}) to cloud with user ${this.user.displayName}`);
>>>>>>> 2f5bb842
  },

  async loadCheck() {
    const save = await this.load();
    if (save === null) {
      GameUI.notify.info(`No cloud save for user ${this.user.displayName}`);
    } else {
      const root = GameSaveSerializer.deserialize(save);
      const saveId = GameStorage.currentSlot;
      const cloudSave = root.saves[saveId];
      const localSave = GameStorage.saves[saveId];
      const saveComparison = this.compareSaves(cloudSave, localSave);

      // eslint-disable-next-line no-loop-func
      const overwriteLocalSave = () => {
        GameStorage.overwriteSlot(saveId, cloudSave);
        GameUI.notify.info(`Cloud save (slot ${saveId + 1}) loaded`);/* for user ${this.user.displayName}`);*/
      };

      // Bring up the modal if cloud loading will overwrite a local save which is older or possibly farther
      const hasBoth = cloudSave && localSave;
      const hasConflict = hasBoth && (saveComparison.older === 1 || saveComparison.farther !== -1 ||
        saveComparison.diffSTD < 0 || saveComparison.differentName);
      if (hasConflict) {
        Modal.addCloudConflict(saveId, saveComparison, cloudSave, localSave, overwriteLocalSave);
        Modal.cloudLoadConflict.show();
      } else {
        overwriteLocalSave();
      }
    }
  },

  async load() {
    const snapshot = await get(ref(this.db, `users/${this.user.id}/web`));
    if (snapshot.exists) return snapshot.val();

    return null;
  },

  logout() {
    signOut(this.auth);
  },

  init() {
    getAuth().onAuthStateChanged(user => {
      if (user) {
        this.user = {
          id: user.uid,
          displayName: user.displayName,
          email: user.email,
        };
      } else {
        this.user = null;
      }
    });
  },
};

Cloud.init();<|MERGE_RESOLUTION|>--- conflicted
+++ resolved
@@ -5,15 +5,12 @@
 import { get, getDatabase, ref, set } from "firebase/database";
 import { getAuth, GoogleAuthProvider, signInWithPopup, signOut } from "firebase/auth";
 import { initializeApp } from "firebase/app";
-<<<<<<< HEAD
 import { getAuth, signInWithPopup, signInWithEmailAndPassword, createUserWithEmailAndPassword, signOut, GoogleAuthProvider } from "firebase/auth";
 import { getDatabase, ref, get, set } from "firebase/database";
-=======
 import { sha512_256 } from "js-sha512";
 
 import { decodeBase64Binary } from "./base64-binary";
 import { ProgressChecker } from "./progress-checker";
->>>>>>> 2f5bb842
 
 const firebaseConfig = {
   apiKey: "AIzaSyDuRTTluAFufmvw1zxGH6fsyEHmmbu8IHI",
@@ -127,15 +124,10 @@
       saves: GameStorage.saves,
     };
 
-<<<<<<< HEAD
-    set(ref(this.db, `users/${this.user.id}/web`), GameSaveSerializer.serialize(root));
-    GameUI.notify.info(`Game saved (slot ${slot + 1}) to cloud`);/* with user ${this.user.displayName}`);*/
-=======
     const toSave = GameSaveSerializer.serialize(root);
     this.lastCloudHash = sha512_256(toSave);
     set(ref(this.db, `users/${this.user.id}/web`), toSave);
-    GameUI.notify.info(`Game saved (slot ${slot + 1}) to cloud with user ${this.user.displayName}`);
->>>>>>> 2f5bb842
+    GameUI.notify.info(`Game saved (slot ${slot + 1}) to cloud`);/* with user ${this.user.displayName}`);*/
   },
 
   async loadCheck() {
