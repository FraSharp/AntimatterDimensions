--- conflicted
+++ resolved
@@ -835,19 +835,18 @@
     delete player.infinitiedBank;
   },
 
-<<<<<<< HEAD
-  removePriority(player) {
-    for (let i = 0; i < 8; i++) {
-      delete player.auto.antimatterDims[i].priority;
-    }
-    delete player.auto.tickspeed.priority;
-=======
   deleteDimboostBulk(player) {
     delete player.auto.dimBoost.bulk;
     if (player.infinityUpgrades.delete("bulkBoost")) {
       player.infinityUpgrades.add("autobuyMaxDimboosts");
     }
->>>>>>> 40555985
+  },
+  
+  removePriority(player) {
+    for (let i = 0; i < 8; i++) {
+      delete player.auto.antimatterDims[i].priority;
+    }
+    delete player.auto.tickspeed.priority;
   },
 
   prePatch(saveData) {
