"use strict";

// WARNING: Don't use state accessors and functions from global scope here, that's not safe in long-term
GameStorage.migrations = {
  patches: {
    1: player => {
      for (let i = 0; i < player.autobuyers.length; i++) {
        if (player.autobuyers[i] % 1 !== 0) {
          player.infinityPoints = player.infinityPoints.plus(player.autobuyers[i].cost - 1);
        }
      }
      player.autobuyers = [1, 2, 3, 4, 5, 6, 7, 8, 9, 10, 11, 12];
    },
    2: player => {
      if (player.dimensionMultDecrease !== 10) {
        if (player.dimensionMultDecrease === 9) {
          player.dimensionMultDecrease = 10;
          player.dimensionMultDecreaseCost = 1e8;
          player.infinityPoints = player.infinityPoints.plus(1e8);
        }
        if (player.dimensionMultDecrease === 8) {
          player.dimensionMultDecrease = 10;
          player.dimensionMultDecreaseCost = 1e8;
          player.infinityPoints = player.infinityPoints.plus(2.1e9);
        }
        if (player.dimensionMultDecrease === 7) {
          player.dimensionMultDecrease = 10;
          player.dimensionMultDecreaseCost = 1e8;
          player.infinityPoints = player.infinityPoints.plus(4.21e10);
        }
      }
    },
    5: player => {
      player.newsArray = [];
    },
    9: player => {
      const achs = [];
      if (player.achievements.delete("r22")) achs.push("r35");
      if (player.achievements.delete("r35")) achs.push("r76");
      if (player.achievements.delete("r41")) achs.push("r22");
      if (player.achievements.delete("r76")) achs.push("r41");
      for (const id of achs) player.achievements.add(id);
      player.replicanti.intervalCost = player.replicanti.intervalCost.dividedBy(1e20);
    },
    9.5: player => {
      if (player.timestudy.studies.includes(191)) player.timestudy.theorem = player.timestudy.theorem.plus(100);
    },
    10: player => {
      if (player.timestudy.studies.includes(72)) {
        for (let i = 4; i < 8; i++) {
          player[`infinityDimension${i}`].amount = player[`infinityDimension${i}`].amount
            .div(Sacrifice.totalBoost.pow(0.02));
        }
      }
    },
    12: player => {
      const timeDimStartCosts = [null, 1, 5, 100, 1000];
      const timeDimCostMults = [null, 3, 9, 27, 81];
      // Updates TD costs to harsher scaling
      if (player.timeDimension1) {
        for (let i = 1; i < 5; i++) {
          if (new Decimal("1e300").lt(player[`timeDimension${i}`].cost)) {
            player[`timeDimension${i}`].cost = Decimal.pow(
              timeDimCostMults[i] * 2.2,
              player[`timeDimension${i}`].bought
            ).times(timeDimStartCosts[i]);
          }
        }
      }
    },
    12.1: player => {
      for (const achievement of player.achievements) {
        if (achievement.includes("s") && achievement.length <= 3) {
          player.achievements.splice(player.achievements.indexOf("r36"), 1);
          break;
        }
      }
    },
    13: player => {
      // 12.3 is currently on live, will be updated to 13 after release

      // TODO: REMOVE THE FOLLOWING LINE BEFORE RELEASE/MERGE FROM TEST
      if (isDevEnvironment()) GameStorage.devMigrations.setLatestTestVersion(player);

      // Last update version check, fix emoji/cancer issue, account for new handling of r85/r93 rewards,
      // change diff value from 1/10 of a second to 1/1000 of a second, delete pointless properties from player
      // And all other kinds of stuff
      if (player.achievements.includes("r85")) player.infMult = player.infMult.div(4);
      if (player.achievements.includes("r93")) player.infMult = player.infMult.div(4);

      player.realTimePlayed = player.totalTimePlayed;
      player.thisReality = player.totalTimePlayed;
      player.thisInfinityRealTime = player.thisInfinityTime * 100;
      player.thisEternityRealTime = player.thisEternity * 100;
      player.thisRealityRealTime = player.thisReality * 100;
      player.thisInfinityLastBuyTime = player.thisInfinityTime * 100;
      for (let i = 0; i < 10; i++) {
        player.lastTenEternities[i][2] = player.lastTenEternities[i][0];
        player.lastTenRuns[i][2] = player.lastTenRuns[i][0];
      }
      player.options.newUI = false;
      Modal.uiChoice.show();

      GameStorage.migrations.normalizeTimespans(player);
      GameStorage.migrations.convertAutobuyerMode(player);
      GameStorage.migrations.fixChallengeIds(player);
      GameStorage.migrations.adjustMultCosts(player);
      GameStorage.migrations.convertAchivementsToNumbers(player);
      GameStorage.migrations.adjustGameCreatedTime(player);
      GameStorage.migrations.moveSavedStudyTrees(player);
      GameStorage.migrations.convertEPMult(player);
      GameStorage.migrations.moveChallengeInfo(player);
      GameStorage.migrations.infinitiedConversion(player);
      GameStorage.migrations.adjustWhy(player);
      GameStorage.migrations.adjustThemes(player);
      GameStorage.migrations.removeAchPow(player);
      GameStorage.migrations.adjustSacrificeConfirmation(player);
      GameStorage.migrations.migrateNotation(player);
      GameStorage.migrations.fixAutobuyers(player);
      GameStorage.migrations.removeAutoIPProperties(player);
      GameStorage.migrations.adjustAchievementVars(player);
      GameStorage.migrations.uniformDimensions(player);
      GameStorage.migrations.removeEternityChallGoal(player);
      GameStorage.migrations.clearNewsArray(player);
      GameStorage.migrations.removeTickspeed(player);
      GameStorage.migrations.removePostC3Reward(player);
      GameStorage.migrations.renameMoney(player);
      GameStorage.migrations.moveAutobuyers(player);
      GameStorage.migrations.convertNewsToSet(player);
      GameStorage.migrations.convertEternityCountToDecimal(player);
      GameStorage.migrations.renameDimboosts(player);
      GameStorage.migrations.migrateConfirmations(player);
      GameStorage.migrations.removeOtherTickspeedProps(player);
      GameStorage.migrations.renameNewsOption(player);
      GameStorage.migrations.removeDimensionCosts(player);
      GameStorage.migrations.changeC8Handling(player);
      GameStorage.migrations.convertAchievementsToBits(player);
      GameStorage.migrations.setNoInfinitiesOrEternitiesThisReality(player);
      GameStorage.migrations.setTutorialState(player);
      GameStorage.migrations.migrateLastTenRuns(player);
      GameStorage.migrations.migrateIPGen(player);
      GameStorage.migrations.renameCloudVariable(player);
      GameStorage.migrations.standardizeUncompletedTimes(player);
      GameStorage.migrations.makeRecords(player);
      GameStorage.migrations.deleteOldRecords(player);
      GameStorage.migrations.migrateAutobuyers(player);
      GameStorage.migrations.migratePlayerVars(player);
      GameStorage.migrations.consolidateAuto(player);
      GameStorage.migrations.convertTimeTheoremPurchases(player);
      GameStorage.migrations.deleteDimboostBulk(player);

      kong.migratePurchases();
    }
  },

  normalizeTimespans(player) {
    player.realTimePlayed *= 100;
    player.totalTimePlayed *= 100;
    player.thisInfinityTime *= 100;
    player.thisEternity *= 100;
    player.thisReality *= 100;
    player.bestInfinityTime = player.bestInfinityTime === 9999999999
      ? 999999999999
      : player.bestInfinityTime * 100;
    player.bestEternity = player.bestEternity === 9999999999
      ? 999999999999
      : player.bestEternity * 100;
    for (let i = 0; i < 10; i++) {
      player.lastTenEternities[i][0] *= 100;
      player.lastTenRuns[i][0] *= 100;
      // Nowadays this would be player.lastTenEternities[i][3] *= 100;
      // However, this migration is done so early that it was player.lastTenEternities[i][2]
      // (but late enough that player.lastTenEternities[i][2] is defined).
      player.lastTenEternities[i][2] *= 100;
      player.lastTenRuns[i][2] *= 100;
    }

    if (player.challengeTimes) {
      player.challengeTimes = player.challengeTimes.map(e => e * 100);
    }
    if (player.infchallengeTimes) {
      player.infchallengeTimes = player.infchallengeTimes.map(e => e * 100);
    }
  },

  convertAutobuyerMode(player) {
    for (let i = 0; i < 8; i++) {
      const autobuyer = player.autobuyers[i];
      if (autobuyer % 1 !== 0) {
        if (autobuyer.target < 10) {
          autobuyer.target = AUTOBUYER_MODE.BUY_SINGLE;
        } else {
          autobuyer.target = AUTOBUYER_MODE.BUY_10;
        }
      }
    }
    const tickspeedAutobuyer = player.autobuyers[8];
    if (tickspeedAutobuyer % 1 !== 0) {
      if (tickspeedAutobuyer.target < 10) {
        tickspeedAutobuyer.target = AUTOBUYER_MODE.BUY_SINGLE;
      } else {
        tickspeedAutobuyer.target = AUTOBUYER_MODE.BUY_MAX;
      }
    }
  },

  fixChallengeIds(player) {
    let wasFucked = false;
    function unfuckChallengeId(id) {
      if (!id.startsWith("challenge")) return id;
      wasFucked = true;
      const legacyId = parseInt(id.substr(9), 10);
      const config = GameDatabase.challenges.normal.find(c => c.legacyId === legacyId);
      return `challenge${config.id}`;
    }
    player.currentChallenge = unfuckChallengeId(player.currentChallenge);
    player.challenges = player.challenges.map(unfuckChallengeId);
    if (wasFucked && player.challengeTimes) {
      player.challengeTimes = GameDatabase.challenges.normal
        .slice(1)
        .map(c => player.challengeTimes[c.legacyId - 2]);
    }
  },

  adjustMultCosts(player) {
    if (player.tickSpeedMultDecreaseCost !== undefined) {
      player.infinityRebuyables[0] = Math.round(Math.log(player.tickSpeedMultDecreaseCost / 3e6) / Math.log(5));
    }
    if (player.dimensionMultDecreaseCost !== undefined) {
      player.infinityRebuyables[1] = Math.round(Math.log(player.dimensionMultDecreaseCost / 1e8) / Math.log(5e3));
    }
    delete player.tickSpeedMultDecrease;
    delete player.tickSpeedMultDecreaseCost;
    delete player.dimensionMultDecrease;
    delete player.dimensionMultDecreaseCost;
  },

  convertAchivementsToNumbers(player) {
    if (player.achievements.length > 0 && player.achievements.every(e => typeof e === "number")) return;
    const old = player.achievements;
    // In this case, player.secretAchievements should be an empty set
    player.achievements = new Set();
    player.secretAchievements = new Set();
    for (const oldId of old) {
      const achByName = GameDatabase.achievements.normal.find(a => a.name === oldId);
      if (achByName !== undefined) {
        // Legacy format
        player.achievements.add(achByName.id);
        continue;
      }
      const newId = parseInt(oldId.slice(1), 10);
      if (isNaN(newId)) throw new Error(`Could not parse achievement id ${oldId}`);
      if (oldId.startsWith("r")) {
        if (GameDatabase.achievements.normal.find(a => a.id === newId) === undefined) {
          throw new Error(`Unrecognized achievement ${oldId}`);
        }
        player.achievements.add(newId);
      } else if (oldId.startsWith("s")) {
        if (GameDatabase.achievements.secret.find(a => a.id === newId) === undefined) {
          throw new Error(`Unrecognized secret achievement ${newId}`);
        }
        player.secretAchievements.add(newId);
      }
    }
  },

  adjustGameCreatedTime(player) {
    player.gameCreatedTime = player.lastUpdate - player.realTimePlayed;
  },

  moveSavedStudyTrees(player) {
    for (let num = 1; num <= 3; ++num) {
      const tree = localStorage.getItem(`studyTree${num}`);
      if (tree) player.timestudy.presets[num - 1].studies = tree;
    }
  },

  convertEPMult(player) {
    if (player.epmult === undefined) return;
    const mult = new Decimal(player.epmult);
    delete player.epmultCost;
    delete player.epmult;
    // The multiplier should never be less than 1, but we don't want to break anyone's save
    if (mult.lte(1)) {
      player.epmultUpgrades = 0;
      return;
    }
    player.epmultUpgrades = mult.log(5);
  },

  moveChallengeInfo(player) {
    function parseChallengeName(name) {
      if (name.startsWith("challenge")) {
        return { type: "normal", id: parseInt(name.slice(9), 10) };
      }
      if (name.startsWith("postc")) {
        return { type: "infinity", id: parseInt(name.slice(5), 10) };
      }
      if (name !== "") throw new Error(`Unrecognized challenge ID ${name}`);
      return null;
    }
    if (player.challengeTimes) {
      for (let i = 0; i < player.challengeTimes.length; ++i) {
        player.challenge.normal.bestTimes[i] = Math.min(player.challenge.normal.bestTimes[i],
          player.challengeTimes[i]);
      }
      delete player.challengeTimes;
    }
    if (player.infchallengeTimes) {
      for (let i = 0; i < player.infchallengeTimes.length; ++i) {
        player.challenge.infinity.bestTimes[i] = Math.min(player.challenge.infinity.bestTimes[i],
          player.infchallengeTimes[i]);
      }
      delete player.infchallengeTimes;
    }
    if (player.currentChallenge !== undefined) {
      const saved = parseChallengeName(player.currentChallenge);
      delete player.currentChallenge;
      if (saved) {
        player.challenge[saved.type].current = saved.id;
      }
    }
    if (player.challenges) {
      for (const fullID of player.challenges) {
        const parsed = parseChallengeName(fullID);
        // eslint-disable-next-line no-bitwise
        player.challenge[parsed.type].completedBits |= 1 << parsed.id;
      }
      delete player.challenges;
    }
    if (player.currentEternityChall !== undefined) {
      const saved = player.currentEternityChall;
      delete player.currentEternityChall;
      if (saved.startsWith("eterc")) {
        player.challenge.eternity.current = parseInt(saved.slice(5), 10);
      } else if (saved !== "") throw new Error(`Unrecognized eternity challenge ${saved}`);
    }
    if (player.eternityChallUnlocked !== undefined) {
      player.challenge.eternity.unlocked = player.eternityChallUnlocked;
      delete player.eternityChallUnlocked;
    }
    delete player.challengeTarget;
  },

  adjustWhy(player) {
    delete player.why;
  },

  adjustAchievementVars(player) {
    player.achievementChecks.onlyFirstDimensions = player.dead;
    delete player.dead;
    player.achievementChecks.onlyEighthDimensions = player.dimlife;
    delete player.dimlife;
    // Just initialize all these to false, which is basically always correct.
    player.achievementChecks.noAntimatterProduced = false;
    player.achievementChecks.noFirstDimensions = false;
    player.achievementChecks.noEighthDimensions = false;
    // If someone has 0 max replicanti galaxies, they can't have gotten any.
    // If they have more than 0 max replicanti galaxies, we don't give them
    // the benefit of the doubt.
    player.achievementChecks.noReplicantiGalaxies = player.replicanti.gal === 0;
    if (
      player.timestudy.theorem.gt(0) ||
      player.timestudy.studies.length > 0 ||
      player.challenge.eternity.unlocked !== 0
    ) player.achievementChecks.noTheoremPurchases = false;
    if (player.sacrificed.gt(0)) player.achievementChecks.noSacrifices = false;
  },

  adjustThemes(player) {
    delete player.options.themes;
    if (player.options.theme === undefined) player.options.theme = "Normal";
    delete player.options.secretThemeKey;
  },

  removeAchPow(player) {
    delete player.achPow;
  },

  adjustSacrificeConfirmation(player) {
    if (player.options.sacrificeConfirmation !== undefined) {
      player.options.confirmations.sacrifice = player.options.sacrificeConfirmation;
      delete player.options.sacrificeConfirmation;
    }
  },

  migrateNotation(player) {
    const notation = player.options.notation;
    if (notation === undefined) {
      player.options.notation = "Standard";
    }
    const notationMigration = {
      "Mixed": "Mixed scientific",
      "Default": "Brackets",
      "Emojis": "Cancer"
    };
    if (notationMigration[notation] !== undefined) {
      player.options.notation = notationMigration[notation];
    }
  },

  fixAutobuyers(player) {
    for (let i = 0; i < 12; i++) {
      if (player.autobuyers[i] % 1 !== 0 && player.autobuyers[i].target % 1 !== 0) {
        player.autobuyers[i].target = AUTOBUYER_MODE.BUY_SINGLE;
      }

      if (
        player.autobuyers[i] % 1 !== 0 &&
          (player.autobuyers[i].bulk === undefined ||
            isNaN(player.autobuyers[i].bulk) ||
            player.autobuyers[i].bulk === null)
      ) {
        player.autobuyers[i].bulk = 1;
      }
    }
    if (typeof player.autobuyers[9] !== "number" && typeof player.autobuyers[9].bulk !== "number") {
      player.autobuyers[9].bulk = 1;
    }
    if (
      player.autobuyers[11] % 1 !== 0 &&
      player.autobuyers[11].priority !== undefined &&
      player.autobuyers[11].priority !== null &&
      player.autobuyers[11].priority !== "undefined"
    ) {
      player.autobuyers[11].priority = new Decimal(player.autobuyers[11].priority);
    }
  },

  removeAutoIPProperties(player) {
    delete player.autoIP;
    delete player.autoTime;
  },

  removeEternityChallGoal(player) {
    delete player.eternityChallGoal;
  },

  clearNewsArray(player) {
    player.newsArray = [];
  },

  removeTickspeed(player) {
    delete player.tickspeed;
    player.tickSpeedCost = new Decimal(1000);
    player.tickspeedMultiplier = new Decimal(10);
  },

  removeOtherTickspeedProps(player) {
    delete player.tickSpeedCost;
    delete player.tickspeedMultiplier;
  },

  renameNewsOption(player) {
    player.options.news.enabled = !player.options.newsHidden;
    delete player.options.newsHidden;
  },

  removeDimensionCosts(player) {
    for (const dimension of player.dimensions.antimatter) {
      delete dimension.cost;
      delete dimension.costMultiplier;
    }
  },

  renameTickspeedPurchaseBumps(player) {
    if (player.chall9TickspeedPurchaseBumps !== undefined) {
      player.chall9TickspeedCostBumps = player.chall9TickspeedPurchaseBumps;
      delete player.chall9TickspeedPurchaseBumps;
    }
  },

  removePostC3Reward(player) {
    delete player.postC3Reward;
  },

  renameMoney(player) {
    player.antimatter = new Decimal(player.money);
    player.totalAntimatter = new Decimal(player.totalmoney);
    delete player.money;
    delete player.totalmoney;
  },

  uniformDimensions(player) {
    for (let tier = 1; tier <= 8; tier++) {
      const name = [null, "first", "second", "third", "fourth", "fifth", "sixth", "seventh", "eight"][tier];
      const oldProps = {
        cost: `${name}Cost`,
        amount: `${name}Amount`,
        bought: `${name}Bought`,
        pow: `${name}Pow`
      };
      const dimension = player.dimensions.antimatter[tier - 1];
      dimension.cost = new Decimal(player[oldProps.cost]);
      dimension.amount = new Decimal(player[oldProps.amount]);
      dimension.bought = player[oldProps.bought];
      if (player.costmultipliers) {
        dimension.costMultiplier = new Decimal(player.costMultipliers[tier - 1]);
      }
      delete player[oldProps.cost];
      delete player[oldProps.amount];
      delete player[oldProps.bought];
      delete player[oldProps.pow];
    }
    delete player.costMultipliers;

    if (player.infinityDimension1) {
      for (let tier = 1; tier <= 8; tier++) {
        const dimension = player.dimensions.infinity[tier - 1];
        const oldName = `infinityDimension${tier}`;
        const old = player[oldName];
        dimension.cost = new Decimal(old.cost);
        dimension.amount = new Decimal(old.amount);
        dimension.bought = old.bought;
        dimension.baseAmount = old.baseAmount;
        dimension.isUnlocked = player.infDimensionsUnlocked[tier - 1];
        delete player[oldName];
      }
      delete player.infDimensionsUnlocked;
    }

    if (player.timeDimension1) {
      for (let tier = 1; tier <= 8; tier++) {
        const dimension = player.dimensions.time[tier - 1];
        const oldName = `timeDimension${tier}`;
        const old = player[oldName];
        if (old !== undefined) {
          dimension.cost = new Decimal(old.cost);
          dimension.amount = new Decimal(old.amount);
          dimension.bought = old.bought;
          delete player[oldName];
        }
      }
    }
  },

  moveAutobuyers(player) {
    if (
      player.autobuyers[11] % 1 !== 0 &&
      player.autobuyers[11].priority !== undefined &&
      player.autobuyers[11].priority !== null &&
      player.autobuyers[11].priority !== "undefined"
    ) {
      player.autobuyers[11].priority = new Decimal(player.autobuyers[11].priority);
    }

    for (let i = 0; i < 8; i++) {
      const old = player.autobuyers[i];
      if (old % 1 === 0) continue;
      const autobuyer = player.auto.antimatterDims[i];
      autobuyer.cost = old.cost;
      autobuyer.interval = old.interval;
      autobuyer.bulk = old.bulk;
      autobuyer.mode = old.target;
      autobuyer.priority = old.priority;
      autobuyer.isActive = old.isOn;
      autobuyer.lastTick = player.realTimePlayed;
    }

    if (player.autobuyers[8] % 1 !== 0) {
      const old = player.autobuyers[8];
      const autobuyer = player.auto.tickspeed;
      autobuyer.cost = old.cost;
      autobuyer.interval = old.interval;
      autobuyer.mode = old.target;
      autobuyer.priority = old.priority;
      autobuyer.isActive = old.isOn;
      autobuyer.lastTick = player.realTimePlayed;
    }

    if (player.autobuyers[9] % 1 !== 0) {
      const old = player.autobuyers[9];
      const autobuyer = player.auto.dimBoost;
      autobuyer.cost = old.cost;
      autobuyer.interval = old.interval;
      autobuyer.maxDimBoosts = old.priority;
      autobuyer.galaxies = player.overXGalaxies;
      autobuyer.bulk = old.bulk;
      autobuyer.buyMaxInterval = old.bulk;
      autobuyer.isActive = old.isOn;
      autobuyer.lastTick = player.realTimePlayed;
    }

    delete player.overXGalaxies;

    if (player.autobuyers[10] % 1 !== 0) {
      const old = player.autobuyers[10];
      const autobuyer = player.auto.galaxy;
      autobuyer.cost = old.cost;
      autobuyer.interval = old.interval;
      autobuyer.maxGalaxies = old.priority;
      autobuyer.buyMaxInterval = old.bulk;
      autobuyer.buyMax = old.bulk > 0;
      autobuyer.isActive = old.isOn;
      autobuyer.lastTick = player.realTimePlayed;
    }

    if (player.autobuyers[11] % 1 !== 0) {
      const old = player.autobuyers[11];
      const autobuyer = player.auto.bigCrunch;
      autobuyer.cost = old.cost;
      autobuyer.interval = old.interval;
      autobuyer.mode = ["amount", "time", "relative"].indexOf(player.autoCrunchMode);
      const condition = new Decimal(old.priority);
      switch (player.autoCrunchMode) {
        case "amount":
          autobuyer.amount = condition;
          break;
        case "time":
          autobuyer.time = condition.lt(Decimal.NUMBER_MAX_VALUE) ? condition.toNumber() : autobuyer.time;
          break;
        case "relative":
          autobuyer.xCurrent = condition;
          break;
      }
      autobuyer.isActive = old.isOn;
      autobuyer.lastTick = player.realTimePlayed;
    }

    delete player.autoCrunchMode;
    delete player.autobuyers;

    if (player.autoSacrifice && player.autoSacrifice % 1 !== 0) {
      const old = player.autoSacrifice;
      const autobuyer = player.auto.sacrifice;
      autobuyer.multiplier = new Decimal(old.priority);
      autobuyer.isActive = old.isOn;
    }

    delete player.autoSacrifice;

    if (player.eternityBuyer !== undefined) {
      const old = player.eternityBuyer;
      const autobuyer = player.auto.eternity;
      // Development saves have additional modes
      if (player.autoEternityMode === undefined) {
        autobuyer.time = Number(old.limit);
      }
      autobuyer.isActive = old.isOn;
    }

    delete player.eternityBuyer;
  },

  convertNewsToSet(player) {
    player.news = new Set(player.newsArray);
    delete player.newsArray;
  },

  convertEternityCountToDecimal(player) {
    player.eternities = new Decimal(player.eternities);
    player.reality.partEternitied = new Decimal(player.reality.partEternitied);
  },

  renameDimboosts(player) {
    player.dimensionBoosts = player.resets;
    delete player.resets;
  },

  migrateConfirmations(player) {
    player.options.confirmations.challenges = !player.options.challConf;
    delete player.options.challConf;
    player.options.confirmations.eternity = player.options.eternityconfirm;
    delete player.options.eternityconfirm;

    // This did nothing on live and continues to do nothing...?
    delete player.tickDecrease;
  },

  changeC8Handling(player) {
    player.chall8TotalSacrifice = Decimal.pow(player.chall11Pow, 2);
    delete player.chall11Pow;
  },

  convertAchievementsToBits(player) {
    // Also switches achievement positions
    const swaps = { "4,3": "6,4", "6,4": "7,7", "7,7": "4,3", "10,1": "11,7", "11,7": "10,1" };
    const convertAchievementArray = (newAchievements, oldAchievements) => {
      for (const oldId of oldAchievements) {
        let row = Math.floor(oldId / 10);
        let column = oldId % 10;
        // eslint-disable-next-line no-bitwise
        if (
          [row, column].join(",") in swaps) {
          [row, column] = swaps[[row, column].join(",")].split(",");
        }
        // eslint-disable-next-line no-bitwise
        newAchievements[row - 1] |= (1 << (column - 1));
      }
    };

    player.achievementBits = Array.repeat(0, 15);
    convertAchievementArray(player.achievementBits, player.achievements);
    delete player.achievements;

    player.secretAchievementBits = Array.repeat(0, 4);
    convertAchievementArray(player.secretAchievementBits, player.secretAchievements);
    delete player.secretAchievements;
  },

  setNoInfinitiesOrEternitiesThisReality(player) {
    player.achievementChecks.noInfinitiesThisReality = player.infinities.eq(0) && player.eternities.eq(0);
    player.achievementChecks.noEternitiesThisReality = player.eternities.eq(0);
  },

  setTutorialState(player) {
    if (player.infinities.gt(0) || player.eternities.gt(0) || player.realities > 0 || player.galaxies > 0) {
      player.tutorialState = 4;
    } else if (player.dimensionBoosts > 0) player.tutorialState = TUTORIAL_STATE.GALAXY;
  },

  migrateLastTenRuns(player) {
    // Move infinities before time in infinity, and make them Decimal.
    // I know new Decimal(x).toNumber() can't actually be the best way of converting a value
    // that might be either Decimal or number to number, but it's the best way I know.
    player.lastTenRuns = player.lastTenRuns.map(
      x => [x[0], x[1], new Decimal(x[3]), new Decimal(x[2]).toNumber()]);
    // Put in a default value of 1 for eternities.
    player.lastTenEternities = player.lastTenEternities.map(
      x => [x[0], x[1], new Decimal(1), new Decimal(x[2]).toNumber()]);
  },

  migrateIPGen(player) {
    player.infinityRebuyables[2] = player.offlineProd / 5;
    delete player.offlineProd;
    delete player.offlineProdCost;
  },

  renameCloudVariable(player) {
    player.options.cloudEnabled = player.options.cloud;
    delete player.options.cloud;
  },

  standardizeUncompletedTimes(player) {
    if (player.bestInfinityTime === 999999999999) player.bestInfinityTime = Number.MAX_VALUE;
    if (player.bestInfinityRealTime === 999999999999) player.bestInfinityRealTime = Number.MAX_VALUE;
    if (player.bestEternity === 999999999999) player.bestEternity = Number.MAX_VALUE;
    for (let i = 0; i < player.challenge.normal.bestTimes.length; i++) {
      if (player.challenge.normal.bestTimes[i] === 2678400000) player.challenge.normal.bestTimes[i] = Number.MAX_VALUE;
    }
    for (let i = 0; i < player.challenge.infinity.bestTimes.length; i++) {
      if (player.challenge.infinity.bestTimes[i] === 2678400000) {
        player.challenge.infinity.bestTimes[i] = Number.MAX_VALUE;
      }
    }
    for (let i = 0; i < 10; i++) {
      if (player.lastTenRuns[i][0] === 2678400000) player.lastTenRuns[i][0] = Number.MAX_VALUE;
      if (player.lastTenRuns[i][3] === 26784000) player.lastTenRuns[i][3] = Number.MAX_VALUE;
      if (player.lastTenEternities[i][0] === 2678400000) player.lastTenEternities[i][0] = Number.MAX_VALUE;
      if (player.lastTenEternities[i][3] === 26784000) player.lastTenEternities[i][3] = Number.MAX_VALUE;
    }
  },

  makeRecords(player) {
    player.records.gameCreatedTime = player.gameCreatedTime;
    player.records.totalTimePlayed = player.totalTimePlayed;
    player.records.realTimePlayed = player.realTimePlayed;
    player.records.totalAntimatter = new Decimal(player.totalAntimatter);
    player.records.lastTenInfinities = player.lastTenRuns;
    player.records.lastTenEternities = player.lastTenEternities;
    for (let i = 0; i < 10; i++) {
      player.records.lastTenInfinities[i][1] = new Decimal(player.lastTenRuns[i][1]);
      player.records.lastTenEternities[i][1] = new Decimal(player.lastTenEternities[i][1]);
    }
    player.records.thisInfinity.time = player.thisInfinityTime;
    player.records.bestInfinity.time = player.bestInfinityTime;
    player.records.thisEternity.time = player.thisEternity;
    player.records.bestEternity.time = player.bestEternity;
    player.records.thisReality.time = player.thisReality;
  },

  deleteOldRecords(player) {
    delete player.gameCreatedTime;
    delete player.totalTimePlayed;
    delete player.realTimePlayed;
    delete player.totalAntimatter;
    delete player.lastTenRuns;
    delete player.lastTenEternities;
    delete player.thisInfinityTime;
    delete player.bestInfinityTime;
    delete player.thisEternity;
    delete player.bestEternity;
    delete player.thisReality;
  },

  migrateAutobuyers(player) {
    player.auto.bulkOn = player.options.bulkOn;
    player.auto.autobuyerOn = player.options.autobuyerOn;

    delete player.options.bulkOn;
    delete player.options.autobuyerOn;
  },

  migratePlayerVars(player) {
    player.replicanti.boughtGalaxyCap = player.replicanti.gal;
    player.dilation.totalTachyonGalaxies = player.dilation.freeGalaxies;

    delete player.replicanti.gal;
    delete player.dilation.freeGalaxies;
  },

  consolidateAuto(player) {
    for (let i = 0; i < 8; i++) {
      player.auto.infinityDims[i].isActive = player.infDimBuyers[i];
    }
    for (let i = 0; i < 3; i++) {
      player.auto.replicantiUpgrades[i].isActive = player.replicanti.auto[i];
    }
    player.auto.replicantiGalaxies.isActive = player.replicanti.galaxybuyer;
    player.auto.ipMultBuyer.isActive = player.infMultBuyer;

    delete player.infDimBuyers;
    delete player.auto.infDimTimer;
    delete player.replicanti.galaxybuyer;
    delete player.replicanti.auto;
    delete player.auto.repUpgradeTimer;
    delete player.infMultBuyer;
  },

  convertTimeTheoremPurchases(player) {
    player.timestudy.amBought = new Decimal(player.timestudy.amcost).exponent / 20000 - 1;
    player.timestudy.ipBought = new Decimal(player.timestudy.ipcost).exponent / 100;
    player.timestudy.epBought = Math.round(new Decimal(player.timestudy.epcost).log2());

    delete player.timestudy.amcost;
    delete player.timestudy.ipcost;
    delete player.timestudy.epcost;
  },

  infinitiedConversion(player) {
    player.infinities = new Decimal(player.infinitied);
    player.infinitiesBanked = new Decimal(player.infinitiedBank);

    delete player.infinitied;
    delete player.infinitiedBank;
  },

<<<<<<< HEAD
=======
  deleteDimboostBulk(player) {
    delete player.auto.dimBoost.bulk;
    if (player.infinityUpgrades.delete("bulkBoost")) {
      player.infinityUpgrades.add("autobuyMaxDimboosts");
    }
  },
  
>>>>>>> fb8f7be3
  removePriority(player) {
    for (let i = 0; i < 8; i++) {
      delete player.auto.antimatterDims[i].priority;
    }
    delete player.auto.tickspeed.priority;
  },

  prePatch(saveData) {
    // Initialize all possibly undefined properties that were not present in
    // previous versions and which could be overwritten by deepmerge
    saveData.totalAntimatter = saveData.totalAntimatter || saveData.totalmoney || saveData.money;
    saveData.thisEternity = saveData.thisEternity || saveData.totalTimePlayed;
    saveData.version = saveData.version || 0;
  },

  patch(saveData) {
    this.prePatch(saveData);
    // This adds all the undefined properties to the save which are in player.js
    const player = deepmerge.all([Player.defaultStart, saveData]);
    const versions = Object.keys(this.patches)
      .map(parseFloat)
      .sort();
    let version;
    while ((version = versions.find(v => player.version < v)) !== undefined) {
      const patch = this.patches[version];
      patch(player);
      player.version = version;
    }
    return player;
  },
};<|MERGE_RESOLUTION|>--- conflicted
+++ resolved
@@ -835,8 +835,6 @@
     delete player.infinitiedBank;
   },
 
-<<<<<<< HEAD
-=======
   deleteDimboostBulk(player) {
     delete player.auto.dimBoost.bulk;
     if (player.infinityUpgrades.delete("bulkBoost")) {
@@ -844,7 +842,6 @@
     }
   },
   
->>>>>>> fb8f7be3
   removePriority(player) {
     for (let i = 0; i < 8; i++) {
       delete player.auto.antimatterDims[i].priority;
