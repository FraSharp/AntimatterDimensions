--- conflicted
+++ resolved
@@ -139,14 +139,7 @@
       GameStorage.migrations.setTutorialState(player);
 
       kong.migratePurchases();
-<<<<<<< HEAD
-=======
-      
       if (player.eternityPoints.gt("1e6000")) player.saveOverThresholdFlag = true;
-      
-      // Needed to check some reality upgrades which are usually only checked on eternity.
-      EventHub.dispatch(GAME_EVENT.SAVE_CONVERTED_FROM_PREVIOUS_VERSION);
->>>>>>> 0cc91776
     }
   },
 
