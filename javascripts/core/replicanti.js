--- conflicted
+++ resolved
@@ -35,11 +35,7 @@
     if (galaxyGain < 1) return;
     Replicanti.amount = Decimal.pow10(logReplicanti - LOG10_MAX_VALUE * galaxyGain);
   } else {
-<<<<<<< HEAD
-    player.replicanti.amount = DC.D1;
-=======
-    Replicanti.amount = new Decimal(1);
->>>>>>> 39f79d81
+    Replicanti.amount = DC.D1;
   }
   addReplicantiGalaxies(galaxyGain);
 }
@@ -411,32 +407,19 @@
     return player.replicanti.unl;
   },
   reset(force = false) {
-<<<<<<< HEAD
-    player.replicanti.unl = force ? false : EternityMilestone.unlockReplicanti.isReached;
-    player.replicanti.amount = player.replicanti.unl ? DC.D1 : DC.D0;
-    player.replicanti.timer = 0;
-    player.replicanti.chance = 0.01;
-    player.replicanti.chanceCost = DC.E150;
-    player.replicanti.interval = 1000;
-    player.replicanti.intervalCost = DC.E140;
-    player.replicanti.boughtGalaxyCap = 0;
-    player.replicanti.galaxies = 0;
-    player.replicanti.galCost = DC.E170;
-=======
     const unlocked = force ? false : EternityMilestone.unlockReplicanti.isReached;
     player.replicanti = {
       unl: unlocked,
-      amount: unlocked ? new Decimal(1) : new Decimal(0),
+      amount: unlocked ? DC.D1 : DC.D0,
       timer: 0,
       chance: 0.01,
-      chanceCost: new Decimal(1e150),
+      chanceCost: DC.E150,
       interval: 1000,
-      intervalCost: new Decimal(1e140),
+      intervalCost: DC.E140,
       boughtGalaxyCap: 0,
       galaxies: 0,
-      galCost: new Decimal(1e170),
+      galCost: DC.E170,
     };
->>>>>>> 39f79d81
   },
   unlock(freeUnlock = false) {
     if (player.replicanti.unl) return;
@@ -444,11 +427,7 @@
       if (!freeUnlock) Currency.infinityPoints.subtract(DC.E140);
       player.replicanti.unl = true;
       player.replicanti.timer = 0;
-<<<<<<< HEAD
-      player.replicanti.amount = DC.D1;
-=======
-      Replicanti.amount = new Decimal(1);
->>>>>>> 39f79d81
+      Replicanti.amount = DC.D1;
     }
   },
   get amount() {
