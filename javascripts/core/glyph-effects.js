"use strict";

// There is a little too much stuff about glyph effects to put in constants.

// The last glyph type you can only get if you got effarig reality
const GLYPH_TYPES = ["time", "dilation", "replication", "infinity", "power", "effarig"]
const GLYPH_SYMBOLS = { time: "Δ", dilation: "Ψ", replication: "Ξ", infinity: "∞", power: "Ω", effarig: "Ϙ" }
const CANCER_GLYPH_SYMBOLS = { time: "🕟", dilation: "☎", replication: "⚤", infinity: "8", power: "⚡", effarig: "🦒" }

const GlyphCombiner = Object.freeze({
  add: x => x.reduce(Number.sumReducer, 0),
  multiply: x => x.reduce(Number.prodReducer, 1),
  // For exponents, the base value is 1, so when we add two exponents a and b we want to get a + b - 1,
  // so that if a and b are both close to 1 so is their sum. In general, when we add a list x of exponents,
  // we have to add 1 - x.length to the actual sum, so that if all the exponents are close to 1 the result
  // is also close to 1 rather than close to x.length.
  addExponents: x => x.reduce(Number.sumReducer, 1 - x.length),
});

/**
 * Multiple glyph effects are combined into a summary object of this type.
 * @typedef {Object} GlyphEffectConfig__combine_result
 * @property {number | Decimal} value The final effect value (boost to whatever)
 * @property {boolean} capped whether or not a cap or limit was applied (softcaps, etc)
*/
class GlyphEffectConfig {
  /**
  * @param {Object} setup The fields here mostly match the properties of GlyphEffectConfig
  * @param {string} setup.id powerpow, etc
  * @param {string[]} setup.glyphTypes
  * @param {string} setup.singleDesc Specify how to show a single glyph's effect. Use a string with {value}
  *  somewhere in it; that will be replaced with a number.
  * @param {string} [setup.totalDesc] (Defaults to singleDesc) specify how to show the combined effect of many
  *  glyphs.
  * @param {string} [setup.genericDesc] (Defaults to singleDesc with {value} replaced with "x") Generic
  *  description of the glyph's effect
  * @param {(function(number, number): number) | function(number, number): Decimal} [setup.effect] Calculate effect
  *  value from level and strength
  * @param {NumericToString<number | Decimal>} [setup.formatEffect] Format the effect's value into a string. Defaults
  *  to toFixed(3)
  * @param {NumericFunction<number | Decimal>} [setup.softcap] An optional softcap to be applied after glyph
  *  effects are combined.
  * @param {((function(number[]): GlyphEffectConfig__combine_result) | function(number[]): number)} setup.combine
  *  Specification of how multiple glyphs combine. Can be GlyphCombiner.add or GlyphCombiner.multiply for most glyphs.
  *  Otherwise, should be a function that takes a potentially empty array of numbers (each glyph's effect value)
  *  and returns a combined effect or an object with the combined effect amd a capped indicator.
  *
  */
  constructor(setup) {
    GlyphEffectConfig.checkInputs(setup);
    /** @member{string}   unique key for the effect -- powerpow, etc */
    this.id = setup.id;
    /** @member{string[]} the types of glyphs this effect can occur on */
    this.glyphTypes = setup.glyphTypes;
    /** @member{string} See info about setup, above*/
    this.singleDesc = setup.singleDesc;
    /** @member{string} See info about setup, above*/
    this.totalDesc = setup.totalDesc || setup.singleDesc;
    /** @member {string} genericDesc description of the effect without a specific value  */
    this.genericDesc = setup.genericDesc || setup.singleDesc.replace("{value}", "x");
    /**
    * @member {(function(number, number): number) | function(number, number): Decimal} effect Calculate effect
    *  value from level and strength
    */
    this.effect = setup.effect;
    /**
    * @member {NumericToString<number | Decimal>} formatEffect formatting function for the effect
    * (just the number conversion). Combined with the description strings to make descriptions 
    */
    this.formatEffect = setup.formatEffect || (x => x.toFixed(3));
    /**
    *  @member {function(number[]): GlyphEffectConfig__combine_result} combine Function that combines
    * multiple glyph effects into one value (adds up, applies softcaps, etc)
    */
    this.combine = GlyphEffectConfig.setupCombine(setup);
    /** @member {string[]} Split up single effect description (prefix and suffix to formatted value)*/
    this.singleDescSplit = GlyphEffectConfig.splitOnFormat(this.singleDesc);
    /** @member {string[]} Split up total effect description (prefix and suffix to formatted value)*/
    this.totalDescSplit = GlyphEffectConfig.splitOnFormat(this.totalDesc);
  }

  /** @private */
  static checkInputs(setup) {
    const KNOWN_KEYS = ["id", "glyphTypes", "singleDesc", "totalDesc", "genericDesc",
      "effect", "formatEffect", "combine", "softcap"];
    const unknownField = Object.keys(setup).find(k => !KNOWN_KEYS.includes(k));
    if (unknownField !== undefined) {
      throw crash(`Glyph effect "${setup.id}" includes unrecognized field "${unknownField}"`);
    }

    const unknownGlyphType = setup.glyphTypes.find(e => !GLYPH_TYPES.includes(e));
    if (unknownGlyphType !== undefined) {
      throw crash(`Glyph effect "${setup.id}" references unknown glyphType "${unknownGlyphType}"`);
    }

    const emptyCombine = setup.combine([]);
    if (typeof emptyCombine !== "number") {
      if (emptyCombine.value === undefined || emptyCombine.capped === undefined) {
        throw crash(`combine function for glyph effect "${setup.id}" has invalid return type`);
      }
    }
  }

  /**
   * @param {string} str
   * @returns {string[]}
   * @private
   */
  static splitOnFormat(str) {
    if (str.indexOf("{value}") === -1) {
      // eslint-disable-next-line no-console
      console.error(`Glyph description "${str}" does not include {value}`)
      return [str, ""];
    }
    return str.split("{value}");
  }

  /**
   * @private
   */
  static setupCombine(setup) {
    let combine = setup.combine;
    const softcap = setup.softcap;
    const emptyCombine = combine([]);
    // No supplied capped indicator
    if (typeof (emptyCombine) === "number") {
      if (softcap === undefined) return effects => ({ value: combine(effects), capped: false });
      return effects => {
        const rawValue = combine(effects);
        const cappedValue = softcap(rawValue);
        return { value: cappedValue, capped: rawValue !== cappedValue };
      };
    }
    if (softcap === undefined) return combine;
    const neqTest = emptyCombine.value instanceof Decimal ? (a, b) => a.neq(b) : (a, b) => a !== b;
    return combine = effects => {
      const rawValue = combine(effects);
      const cappedValue = softcap(rawValue.value);
      return { value: cappedValue, capped: rawValue.capped || neqTest(rawValue.value, cappedValue) };
    };
  }
}

GameDatabase.reality.glyphEffects = [
  {
    id: "timepow",
    glyphTypes: ["time"],
    singleDesc: "Time Dimension multipliers ^{value}",
    effect: (level, strength) => 1.01 + Math.pow(level, 0.32) * Math.pow(strength, 0.45) / 75,
    formatEffect: x => shorten(x, 3, 3),
    combine: GlyphCombiner.multiply,
  }, {
    id: "timespeed",
    glyphTypes: ["time"],
    singleDesc: "Multiply game speed by {value}",
    totalDesc: "Game runs × {value} faster ",
    genericDesc: "Game speed multiplier",
    effect: (level, strength) => 1 + Math.pow(level, 0.3) * Math.pow(strength, 0.65) * 5 / 100,
    formatEffect: x => shorten(x, 3, 3),
    combine: GlyphCombiner.multiply,
  }, {
    id: "timefreeTickMult",
    glyphTypes: ["time"],
    singleDesc: "Free tickspeed threshold multiplier ×{value}",
    genericDesc: "Free tickspeed cost multiplier",
    effect: (level, strength) => 1 - Math.pow(level, 0.35) * Math.pow(strength, 0.7) / 200,
    // Accurately represent what the multiplier actually does in code, assuming TS171
    // The multiplier is applied only to the part of the multiplier > 1, which means it has less effect
    // than the description implies.
    /** @type{function(number): string} */
    formatEffect: x => shorten(x + (1 - x) / TS171_MULTIPLIER, 3, 3),
    combine: GlyphCombiner.multiply,
    /** @type{function(number): number} */
    // Cap it at "effectively zero", but this effect only ever reduces the threshold by 20%
    softcap: value => Math.max(1e-5, value),
  }, {
    id: "timeeternity",
    glyphTypes: ["time"],
    singleDesc: "Multiply EP gain by {value}",
    totalDesc: "EP gain ×{value}",
    genericDesc: "EP gain multiplier",
    effect: (level, strength) => Math.pow(level * strength, 3) * 100,
    formatEffect: x => shorten(x, 2, 0),
    combine: GlyphCombiner.multiply,
  }, {
    id: "dilationdilationMult",
    glyphTypes: ["dilation"],
    singleDesc: "Multiply Dilated Time gain by {value}",
    totalDesc: "DT gain ×{value}",
    effect: (level, strength) => Math.pow(level * strength, 1.5) * 2,
    formatEffect: x => shorten(x, 2, 1),
    combine: GlyphCombiner.multiply,
  }, {
    id: "dilationgalaxyThreshold",
    glyphTypes: ["dilation"],
    singleDesc: "Free galaxy threshold multiplier ×{value}",
    genericDesc: "Free galaxy cost multiplier",
    effect: (level, strength) => 1 - Math.pow(level, 0.17) * Math.pow(strength, 0.35) / 100,
    formatEffect: x => shorten(x, 3, 3),
    combine: GlyphCombiner.multiply,
  }, {
    // TTgen generates slowly TT, value amount is per second, displayed per hour
    id: "dilationTTgen",
    glyphTypes: ["dilation"],
    singleDesc: "Generates {value} TT per hour",
    totalDesc: "Generating {value} TT per hour",
    genericDesc: "TT generation",
    effect: (level, strength) => Math.pow(level * strength, 0.5) / 10000,
    /** @type {function(number): string} */
    formatEffect: x => shorten(3600 * x, 2, 2),
    combine: GlyphCombiner.add,
  }, {
    id: "dilationpow",
    glyphTypes: ["dilation"],
    // FIXME, <br> is a little weird to have here
    singleDesc: "Normal Dimension multipliers <br>^{value} while dilated",
    totalDesc: "Normal Dimension multipliers ^{value} while dilated",
    genericDesc: "Normal Dimensions ^x while dilated",
    effect: (level, strength) => 1.1 + Math.pow(level, 0.7) * Math.pow(strength, 0.7) / 25,
    formatEffect: x => shorten(x, 2, 1),
    combine: GlyphCombiner.addExponents,
  }, {
    id: "replicationspeed",
    glyphTypes: ["replication"],
    singleDesc: "Multiply replication speed by {value}",
    totalDesc: "Replication speed ×{value}",
    genericDesc: "Replication speed multiplier",
    effect: (level, strength) => level * strength * 3,
    formatEffect: x => shorten(x, 2, 1),
    combine: GlyphCombiner.multiply,
  }, {
    id: "replicationpow",
    glyphTypes: ["replication"],
    singleDesc: "Replicanti multiplier ^{value}",
    effect: (level, strength) => 1.1 + Math.pow(level, 0.5) * strength / 25,
    formatEffect: x => shorten(x, 3, 3),
    combine: GlyphCombiner.addExponents,
  }, {
    id: "replicationdtgain",
    glyphTypes: ["replication"],
    singleDesc: "Multiply DT gain by \nlog₁₀(replicanti)×{value}",
    totalDesc: "DT gain from log₁₀(replicanti)×{value}",
    genericDesc: "DT gain multiplier (log₁₀(replicanti))",
    effect: (level, strength) => 0.0003 * Math.pow(level, 0.3) * Math.pow(strength, 0.65),
    formatEffect: x => shorten(x, 5, 5),
    combine: GlyphCombiner.add,
  }, {
    id: "replicationglyphlevel",
    glyphTypes: ["replication"],
    singleDesc: "Replicanti scaling for next glyph level: \n^0.4 ➜ ^(0.4 + {value})",
    totalDesc: "Replicanti scaling for next glyph level: ^0.4 ➜ ^(0.4 + {value})",
    genericDesc: "Replicanti scaling for glyph level",
    effect: (level, strength) => Math.pow(Math.pow(level, 0.25) * Math.pow(strength, 0.4), 0.5) / 50,
    formatEffect: x => shorten(x, 3, 3),
    combine: effects => {
      let sum = effects.reduce(Number.sumReducer, 0);
      if (effects.length > 2) sum *= 6 / (effects.length + 4);
      return sum > 0.1
        ? { value: 0.1 + 0.2 * (sum - 0.1), capped: true }
        : { value: sum, capped: effects.length > 2 };
    }
  }, {
    id: "infinitypow",
    glyphTypes: ["infinity"],
    singleDesc: "Infinity Dimension multipliers ^{value}",
    effect: (level, strength) => 1.007 + Math.pow(level, 0.2) * Math.pow(strength, 0.4) / 75,
    formatEffect: x => shorten(x, 3, 3),
    combine: GlyphCombiner.multiply,
  }, {
    id: "infinityrate",
    glyphTypes: ["infinity"],
    singleDesc: "Infinity power conversion rate: \n^7 ➜ ^(7 + {value})",
    totalDesc: "Infinity power conversion rate: ^7 ➜ ^(7 + {value})",
    genericDesc: "Infinity power conversion rate",
    effect: (level, strength) => Math.pow(level, 0.2) * Math.pow(strength, 0.4) * 0.1,
    formatEffect: x => shorten(x, 2, 2),
    combine: GlyphCombiner.add,
    /** @type {function(number):number} */
    softcap: value => (value > 0.7 ? 0.7 + 0.2 * (value - 0.7) : value),
  }, {
    id: "infinityipgain",
    glyphTypes: ["infinity"],
    singleDesc: "Multiply IP gain by {value}",
    totalDesc: "IP gain ×{value}",
    genericDesc: "IP gain multiplier",
    effect: (level, strength) => Math.pow(level * strength, 5) * 100,
    formatEffect: x => shorten(x, 2, 0),
    combine: GlyphCombiner.multiply,
    // eslint-disable-next-line no-negated-condition
    softcap: value => ((Effarig.eternityCap !== undefined) ? Math.min(value, Effarig.eternityCap.toNumber()) : value)
  }, {
    id: "infinityinfmult",
    glyphTypes: ["infinity"],
    singleDesc: "Multiply infinitied stat gain by {value}",
    totalDesc: "Infinitied stat gain ×{value}",
    genericDesc: "Infinitied stat gain multiplier",
    effect: (level, strength) => Math.pow(level * strength, 1.5) * 2,
    formatEffect: x => shorten(x, 2, 1),
    combine: GlyphCombiner.multiply,
  }, {
    id: "powerpow",
    glyphTypes: ["power"],
    singleDesc: "Normal Dimension multipliers ^{value}",
    effect: (level, strength) => 1.015 + Math.pow(level, 0.2) * Math.pow(strength, 0.4) / 75,
    formatEffect: x => shorten(x, 3, 3),
    combine: GlyphCombiner.multiply,
  }, {
    id: "powermult",
    glyphTypes: ["power"],
    singleDesc: "Normal Dimension multipliers ×{value}",
    effect: (level, strength) => Decimal.pow(level * strength * 10, level * strength * 9.5),
    formatEffect: x => shorten(x, 2, 0),
    combine: effects => ({ value: effects.reduce(Decimal.prodReducer, new Decimal(1)), capped: false }),
  }, {
    id: "powerdimboost",
    glyphTypes: ["power"],
    singleDesc: "Dimension Boost multiplier ×{value}",
    genericDesc: "Dimension Boost multiplier",
    effect: (level, strength) => Math.pow(level * strength, 0.5),
    formatEffect: x => shorten(x, 2, 2),
    combine: GlyphCombiner.multiply,
  }, {
    id: "powerbuy10",
    glyphTypes: ["power"],
    singleDesc: "Increase the bonus from buying 10 dimensions by ×{value}",
    totalDesc: "Multiplier from \"Buy 10\" ×{value}",
    genericDesc: "\"Buy 10\" bonus increase",
    effect: (level, strength) => 1 + level * strength / 12,
    formatEffect: x => shorten(x, 2, 2),
<<<<<<< HEAD
    combine: GlyphCombiner.add,
=======
    combine: GlyphCombiner.addExponents,
>>>>>>> 81b07d01
  }, {
    id: "effarigblackhole",
    glyphTypes: ["effarig"],
    singleDesc: "Time modifier raised to the power of ^{value}",
    effect: (level, strength) => 1 + Math.pow(level, 0.25) * Math.pow(strength, 0.4) / 75,
    formatEffect: x => shorten(x, 3, 3),
    combine: GlyphCombiner.multiply,
  }, {
    id: "effarigrm",
    glyphTypes: ["effarig"],
    singleDesc: "Reality Machine multiplier x{value}",
    effect: (level, strength) => Math.pow(level, 0.6) * strength,
    formatEffect: x => shorten(x, 2, 2),
    combine: GlyphCombiner.multiply,
  }, {
    id: "effarigglyph",
    glyphTypes: ["effarig"],
    singleDesc: "Instability starting glyph level +{value}",
    effect: (level, strength) => Math.floor(10 * Math.pow(level * strength, 0.5)),
    formatEffect: x => shortenSmallInteger(x),
    combine: GlyphCombiner.add,
  }, {
    id: "effarigachievement",
    glyphTypes: ["effarig"],
    singleDesc: "Raise all achievement related effects to a power of ^{value}",
    genericDesc: "Achievement effect increase",
    effect: (level, strength) => 1 + Math.pow(level, 0.4) * Math.pow(strength, 0.6) / 50,
    formatEffect: x => shorten(x, 3, 3),
    combine: GlyphCombiner.multiply,
  }, {
    id: "effarigforgotten",
    glyphTypes: ["effarig"],
    singleDesc: "Raise the bonus gained from buying 10 Dimensions to a power of ^{value}",
    totalDesc: "Multiplier from \"Buy 10\" ^{value}",
    genericDesc: "\"Buy 10\" bonus multiplier ^x",
    effect: (level, strength) => 1 + 2 * Math.pow(level, 0.25) * Math.pow(strength, 0.4),
    formatEffect: x => shorten(x, 2, 2),
    combine: GlyphCombiner.multiply,
  }, {
    id: "effarigdimensions",
    glyphTypes: ["effarig"],
    singleDesc: "All dimension multipliers ^{value}",
    effect: (level, strength) => 1 + Math.pow(level, 0.25) * Math.pow(strength, 0.4) / 500,
    formatEffect: x => shorten(x, 3, 3),
    combine: GlyphCombiner.multiply,
  }, {
    id: "effarigantimatter",
    glyphTypes: ["effarig"],
    singleDesc: "Power to antimatter production exponent of ^{value}",
    effect: (level, strength) => 1 + Math.pow(level, 0.25) * Math.pow(strength, 0.4) / 5000,
    formatEffect: x => shorten(x, 4, 4),
    combine: GlyphCombiner.multiply,
  }
].mapToObject(effect => effect.id, effect => new GlyphEffectConfig(effect));

function findGlyphTypeEffects(glyphType) {
  return Object.values(GameDatabase.reality.glyphEffects).filter(e => e.glyphTypes.includes(glyphType));
}

class GlyphType {
  /**
   * @param {Object} setup
   * @param {string} setup.id
   * @param {string} setup.symbol
   * @param {string} setup.color
   * @param {function} [setup.primaryEffect] All glyphs generated will have this effect, if specified
   * @param {function} [setup.unlockedFn] If this glyph type is not available initially, this specifies
   * how to check to see if it is available
   * @param {function(string):boolean} [setup.effectUnlockedFn] If certain effects of this glyph are not
   * initially available, this is a function of the effect id that returns whether one is
   */
  constructor(setup) {
    /** @member {string} id identifier for this type (time, power, etc)*/
    this.id = setup.id;
    /** @member {string} symbol used to display glyphs of this type and as a UI shorthand */
    this.symbol = setup.symbol;
    /** @member {GlyphEffectConfig[]} effects list of effects that this glyph can have */
    this.effects = findGlyphTypeEffects(setup.id);
    /** @member {string} color used for glyph borders and other places where color coding is needed */
    this.color = setup.color;
    /** @member {string?} primaryEffect all glyphs generated will have at least this effect */
    this.primaryEffect = setup.primaryEffect;
    /** @private @member {function?} unlockedFn */
    this.unlockedFn = setup.unlockedFn;
    /** @private @member {function(string):boolean?} effectUnlockedFn */
    this.effectUnlockedFn = setup.effectUnlockedFn;
    if (!GLYPH_TYPES.includes(this.id)) {
      crash(`Id ${this.id} not found in GLYPH_TYPES`)
    }
  }

  /** @property {boolean} */
  get isUnlocked() {
    // eslint-disable-next-line no-negated-condition
    return this.unlockedFn !== undefined ? this.unlockedFn() : true;
  }

  /**
   * @param {string} id
   * @returns {boolean}
   */
  isEffectUnlocked(id) {
    // eslint-disable-next-line no-negated-condition
    return this.effectUnlockedFn !== undefined ? this.effectUnlockedFn(id) : true;
  }

  /**
   * @param {function(): number} rng Random number source (0..1)
   * @param {string[]} [blacklist] Do not return the specified effects
   * @returns {string | null}
   */
  randomEffect(rng, blacklist = []) {
    const available = this.effects
      .map(e => e.id)
      .filter(id => !blacklist.includes(id) && this.isEffectUnlocked(id))
    if (available.length === 0) return null;
    return available[Math.floor(rng() * available.length)];
  }
}

const GlyphTypes = {
  time: new GlyphType({
    id: "time",
    symbol: GLYPH_SYMBOLS.time,
    effects: findGlyphTypeEffects("time"),
    color: "#b241e3",
    primaryEffect: "timepow",
  }),
  dilation: new GlyphType({
    id: "dilation",
    symbol: GLYPH_SYMBOLS.dilation,
    effects: findGlyphTypeEffects("dilation"),
    color: "#64dd17",
  }),
  replication: new GlyphType({
    id: "replication",
    symbol: GLYPH_SYMBOLS.replication,
    effects: findGlyphTypeEffects("replication"),
    color: "#03a9f4",
  }),
  infinity: new GlyphType({
    id: "infinity",
    symbol: GLYPH_SYMBOLS.infinity,
    effects: findGlyphTypeEffects("infinity"),
    color: "#b67f33",
    primaryEffect: "infinitypow",
  }),
  power: new GlyphType({
    id: "power",
    symbol: GLYPH_SYMBOLS.power,
    effects: findGlyphTypeEffects("power"),
    color: "#22aa48",
    primaryEffect: "powerpow",
  }),
  effarig: new GlyphType({
    id: "effarig",
    symbol: GLYPH_SYMBOLS.effarig,
    effects: findGlyphTypeEffects("effarig"),
    color: "#e21717",
    unlockedFn: () => EffarigUnlock.reality.isUnlocked,
    // Effarig glyphs have no primary effect; all are equially likely
  }),
  /**
    * @param {function(): number} rng Random number source (0..1)
    * @param {string[]} [blacklist] Do not return the specified types
    * @returns {string | null}
    */
  random(rng, blacklist = []) {
    const available = GLYPH_TYPES.filter(id => !blacklist.includes(id) && GlyphTypes[id].isUnlocked);
    if (available.length === 0) return null;
    return available[Math.floor(rng() * available.length)];
  },
  get list() {
    return GLYPH_TYPES.map(e => GlyphTypes[e]);
  },
  get locked() {
    return this.list.filter(e => !e.isUnlocked);
  }
};<|MERGE_RESOLUTION|>--- conflicted
+++ resolved
@@ -327,11 +327,7 @@
     genericDesc: "\"Buy 10\" bonus increase",
     effect: (level, strength) => 1 + level * strength / 12,
     formatEffect: x => shorten(x, 2, 2),
-<<<<<<< HEAD
-    combine: GlyphCombiner.add,
-=======
     combine: GlyphCombiner.addExponents,
->>>>>>> 81b07d01
   }, {
     id: "effarigblackhole",
     glyphTypes: ["effarig"],
