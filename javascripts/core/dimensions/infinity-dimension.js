"use strict";

function infinityDimensionCommonMultiplier() {
  let mult = new Decimal(ShopPurchase.allDimPurchases.currentMult)
    .timesEffectsOf(
      Achievement(75),
      TimeStudy(82),
      TimeStudy(92),
      TimeStudy(162),
      InfinityChallenge(1).reward,
      InfinityChallenge(6).reward,
      EternityChallenge(4).reward,
      EternityChallenge(9).reward,
      EternityUpgrade.idMultEP,
      EternityUpgrade.idMultEternities,
      EternityUpgrade.idMultICRecords,
      AlchemyResource.dimensionality,
      ImaginaryUpgrade(8)
    );

  if (Replicanti.areUnlocked && Replicanti.amount.gt(1)) {
    mult = mult.times(replicantiMult());
  }
  return mult;
}

function buyManyInfinityDimension(tier) {
  if (!canBuyInfinityDimension(tier)) return false;
  const dim = InfinityDimension(tier);
  Currency.infinityPoints.subtract(dim.cost);
  dim.cost = Decimal.round(dim.cost.times(dim.costMultiplier));
  // Because each ID purchase gives 10 IDs
  dim.amount = dim.amount.plus(10);
  dim.baseAmount += 10;

  if (EternityChallenge(8).isRunning) {
    player.eterc8ids -= 1;
  }
  return true;
}

function buyMaxInfDims(tier) {
  if (!canBuyInfinityDimension(tier)) return false;
  const dim = InfinityDimension(tier);
  const costMult = dim.costMultiplier;
  const exponentDifference = (Currency.infinityPoints.exponent - dim.cost.e);
  let toBuy = exponentDifference === 0 ? 1 : Math.floor(exponentDifference / Math.log10(costMult));
  const purchasesUntilHardcap = dim.purchaseCap - dim.purchases;
  toBuy = Math.min(toBuy, purchasesUntilHardcap);
  if (EternityChallenge(8).isRunning) {
    toBuy = Math.clampMax(toBuy, player.eterc8ids);
    player.eterc8ids -= toBuy;
  }

  dim.cost = dim.cost.times(Decimal.pow(costMult, toBuy - 1));
  Currency.infinityPoints.subtract(dim.cost);
  dim.cost = dim.cost.times(costMult);
  // Because each ID purchase gives 10 IDs
  dim.amount = dim.amount.plus(10 * toBuy);
  dim.baseAmount += 10 * toBuy;
  buyManyInfinityDimension(tier);
  return true;
}

function canBuyInfinityDimension(tier) {
  const dim = InfinityDimension(tier);
  return !dim.isCapped && dim.isAvailableForPurchase && dim.isUnlocked;

}

function buyMaxInfinityDimensions() {
  if (EternityChallenge(8).isRunning) return;
  for (const tier of Array.dimensionTiers) {
    buyMaxInfDims(tier);
  }
}

function toggleAllInfDims() {
  const areEnabled = Autobuyer.infinityDimension(1).isActive;
  for (let i = 1; i < 9; i++) {
    Autobuyer.infinityDimension(i).isActive = !areEnabled;
  }
}

class InfinityDimensionState extends DimensionState {
  constructor(tier) {
    super(() => player.dimensions.infinity, tier);
    const UNLOCK_REQUIREMENTS = [
      undefined,
      DC.E1100,
      DC.E1900,
      DC.E2400,
      DC.E10500,
      DC.E30000,
      DC.E45000,
      DC.E54000,
      DC.E60000,
    ];
    this._unlockRequirement = UNLOCK_REQUIREMENTS[tier];
    const COST_MULTS = [null, 1e3, 1e6, 1e8, 1e10, 1e15, 1e20, 1e25, 1e30];
    this._costMultiplier = COST_MULTS[tier];
    const POWER_MULTS = [null, 50, 30, 10, 5, 5, 5, 5, 5];
    this._powerMultiplier = POWER_MULTS[tier];
    const BASE_COSTS = [null, 1e8, 1e9, 1e10, 1e20, 1e140, 1e200, 1e250, 1e280];
    this._baseCost = new Decimal(BASE_COSTS[tier]);
  }

  /** @returns {Decimal} */
  get cost() { return this.data.cost; }
  /** @param {Decimal} value */
  set cost(value) { this.data.cost = value; }

  get baseAmount() {
    return this.data.baseAmount;
  }

  set baseAmount(value) {
    this.data.baseAmount = value;
  }

  get isUnlocked() {
    return this.data.isUnlocked;
  }

  set isUnlocked(value) {
    this.data.isUnlocked = value;
  }

  get requirement() {
    return this._unlockRequirement;
  }

  get requirementReached() {
    return player.records.thisEternity.maxAM.gte(this.requirement);
  }

  get isAvailableForPurchase() {
    return this.isAffordable && (player.eterc8ids > 0 || !EternityChallenge(8).isRunning);
  }

  get isAffordable() {
    return Currency.infinityPoints.gte(this.cost);
  }

  get rateOfChange() {
    const tier = this.tier;
    let toGain = DC.D0;
    if (tier === 8) {
      // We need a extra 10x here (since ID8 production is per-second and
      // other ID production is per-10-seconds).
      EternityChallenge(7).reward.applyEffect(v => toGain = v.times(10));
      if (EternityChallenge(7).isRunning) EternityChallenge(7).applyEffect(v => toGain = v.times(10));
    } else {
      toGain = InfinityDimension(tier + 1).productionPerSecond;
    }
    const current = Decimal.max(this.amount, 1);
    return toGain.times(10).dividedBy(current).times(getGameSpeedupForDisplay());
  }

  get productionPerSecond() {
<<<<<<< HEAD
    if (EternityChallenge(10).isRunning || (Laitela.isRunning && this.tier > Laitela.maxAllowedDimension)) {
      return DC.D0;
    }
=======
>>>>>>> 39f79d81
    let production = this.amount;
    if (EternityChallenge(11).isRunning) {
      return production;
    }
    if (EternityChallenge(7).isRunning) {
      production = production.times(Tickspeed.perSecond);
    }
    return production.times(this.multiplier);
  }

  get multiplier() {
    const tier = this.tier;

<<<<<<< HEAD
    if (EternityChallenge(2).isRunning) {
      return DC.D0;
    }
    if (EternityChallenge(11).isRunning) {
      return DC.D1;
    }
=======
    if (EternityChallenge(2).isRunning || EternityChallenge(10).isRunning ||
      (Laitela.isRunning && this.tier > Laitela.maxAllowedDimension)) {
      return new Decimal(0);
    }
    if (EternityChallenge(11).isRunning) return new Decimal(1);
>>>>>>> 39f79d81
    let mult = GameCache.infinityDimensionCommonMultiplier.value
      .timesEffectsOf(
        tier === 1 ? Achievement(94) : null,
        tier === 4 ? TimeStudy(72) : null,
        tier === 1 ? EternityChallenge(2).reward : null
      );
    mult = mult.times(Decimal.pow(this.powerMultiplier, Math.floor(this.baseAmount / 10)));

    mult = mult.pow(getAdjustedGlyphEffect("infinitypow"));
    mult = mult.pow(getAdjustedGlyphEffect("effarigdimensions"));
    mult = mult.pow(getAdjustedGlyphEffect("curseddimensions"));
    mult = mult.powEffectOf(AlchemyResource.infinity);
    mult = mult.pow(Ra.momentumValue);

    if (player.dilation.active) {
      mult = dilatedValueOf(mult);
    }

    if (Effarig.isRunning) {
      mult = Effarig.multiplier(mult);
    } else if (V.isRunning) {
      mult = mult.pow(0.5);
    }

    return mult;
  }

  get baseCost() {
    return this._baseCost;
  }

  get costMultiplier() {
    let costMult = this._costMultiplier;
    EternityChallenge(12).reward.applyEffect(v => costMult = Math.pow(costMult, v));
    return costMult;
  }

  get powerMultiplier() {
    return new Decimal(this._powerMultiplier)
      .timesEffectsOf(this._tier === 8 ? GlyphSacrifice.infinity : null)
      .pow(ImaginaryUpgrade(14).effectOrDefault(1));
  }

  get purchases() {
    // Because each ID purchase gives 10 IDs
    return this.data.baseAmount / 10;
  }

  get purchaseCap() {
    if (Enslaved.isRunning) {
      return 1;
    }
    return InfinityDimensions.capIncrease + (this.tier === 8
      ? Number.MAX_VALUE
      : InfinityDimensions.HARDCAP_PURCHASES);
  }

  get isCapped() {
    return this.purchases >= this.purchaseCap;
  }

  get hardcapIPAmount() {
    return this._baseCost.times(Decimal.pow(this.costMultiplier, this.purchaseCap));
  }

  resetAmount() {
    this.amount = new Decimal(this.baseAmount);
  }

  fullReset() {
    this.cost = new Decimal(this.baseCost);
    this.amount = DC.D0;
    this.bought = 0;
    this.baseAmount = 0;
    this.isUnlocked = false;
  }

  tryUnlock(manual) {
    if (!Perk.bypassIDAntimatter.isBought && !this.requirementReached) return;

    this.isUnlocked = true;
    EventHub.dispatch(GAME_EVENT.INFINITY_DIMENSION_UNLOCKED, this.tier);
    if (Autobuyer.infinityDimension(this.tier).isActive && !manual &&
      !EternityChallenge(2).isRunning && !EternityChallenge(8).isRunning && !EternityChallenge(10).isRunning) {
      buyMaxInfDims(this.tier);
    }
  }
}

/**
 * @function
 * @param {number} tier
 * @return {InfinityDimensionState}
 */
const InfinityDimension = InfinityDimensionState.createAccessor();

const InfinityDimensions = {
  /**
   * @type {InfinityDimensionState[]}
   */
  all: InfinityDimension.index.compact(),
  HARDCAP_PURCHASES: 2000000,

  unlockNext() {
    if (InfinityDimension(8).isUnlocked) return;
    const next = InfinityDimensions.next();
    if (!Perk.bypassIDAntimatter.isBought && player.records.thisEternity.maxAM.lt(next.requirement)) return;
    next.isUnlocked = true;
    EventHub.dispatch(GAME_EVENT.INFINITY_DIMENSION_UNLOCKED, next.tier);
  },

  next() {
    if (InfinityDimension(8).isUnlocked)
      throw "All Infinity Dimensions are unlocked";
    return this.all.first(dim => !dim.isUnlocked);
  },

  resetAmount() {
    Currency.infinityPower.reset();
    for (const dimension of InfinityDimensions.all) {
      dimension.resetAmount();
    }
  },

  fullReset() {
    for (const dimension of InfinityDimensions.all) {
      dimension.fullReset();
    }
  },

  get capIncrease() {
    return Math.floor(Tesseracts.capIncrease());
  },

  get totalDimCap() {
    return this.HARDCAP_PURCHASES + this.capIncrease;
  },

  tick(diff) {
    for (let tier = 8; tier > 1; tier--) {
      InfinityDimension(tier).produceDimensions(InfinityDimension(tier - 1), diff / 10);
    }

    if (EternityChallenge(7).isRunning) {
      if (!NormalChallenge(10).isRunning) {
        InfinityDimension(1).produceDimensions(AntimatterDimension(7), diff);
      }
    } else {
      InfinityDimension(1).produceCurrency(Currency.infinityPower, diff);
    }

    player.requirementChecks.reality.maxID1 = player.requirementChecks.reality.maxID1
      .clampMin(InfinityDimension(1).amount);
  },

  get powerConversionRate() {
    return 7 + getAdjustedGlyphEffect("infinityrate");
  }
};

function tryUnlockInfinityDimensions(auto) {
  if (auto && (!EternityMilestone.autoUnlockID.isReached || InfinityDimension(8).isUnlocked)) return;
  for (let tier = 1; tier <= 8; ++tier) {
    if (InfinityDimension(tier).isUnlocked) continue;
    InfinityDimension(tier).tryUnlock();
  }
}<|MERGE_RESOLUTION|>--- conflicted
+++ resolved
@@ -158,12 +158,6 @@
   }
 
   get productionPerSecond() {
-<<<<<<< HEAD
-    if (EternityChallenge(10).isRunning || (Laitela.isRunning && this.tier > Laitela.maxAllowedDimension)) {
-      return DC.D0;
-    }
-=======
->>>>>>> 39f79d81
     let production = this.amount;
     if (EternityChallenge(11).isRunning) {
       return production;
@@ -177,20 +171,11 @@
   get multiplier() {
     const tier = this.tier;
 
-<<<<<<< HEAD
-    if (EternityChallenge(2).isRunning) {
-      return DC.D0;
-    }
-    if (EternityChallenge(11).isRunning) {
-      return DC.D1;
-    }
-=======
     if (EternityChallenge(2).isRunning || EternityChallenge(10).isRunning ||
       (Laitela.isRunning && this.tier > Laitela.maxAllowedDimension)) {
-      return new Decimal(0);
-    }
-    if (EternityChallenge(11).isRunning) return new Decimal(1);
->>>>>>> 39f79d81
+      return DC.D0;
+    }
+    if (EternityChallenge(11).isRunning) return DC.D1;
     let mult = GameCache.infinityDimensionCommonMultiplier.value
       .timesEffectsOf(
         tier === 1 ? Achievement(94) : null,
