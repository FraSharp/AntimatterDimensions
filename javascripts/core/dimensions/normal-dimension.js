--- conflicted
+++ resolved
@@ -38,11 +38,8 @@
     InfinityChallenge(3).reward,
     InfinityChallenge(8),
     EternityChallenge(10),
-<<<<<<< HEAD
-    TriadStudy(4)
-=======
+    TriadStudy(4),
     AlchemyResource.dimensionality
->>>>>>> 534e5206
   );
 
   multiplier = multiplier.dividedByEffectOf(InfinityChallenge(6));
