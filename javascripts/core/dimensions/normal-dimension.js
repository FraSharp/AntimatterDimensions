--- conflicted
+++ resolved
@@ -675,13 +675,10 @@
 
   get isAvailable() {
     if (!player.break && player.antimatter.gt(Decimal.MAX_NUMBER)) return false;
-<<<<<<< HEAD
-    if (this.tier > player.resets + 4) return false;
-    if (this.tier > 1 && NormalDimension(this.tier - 1).amount.eq(0) && !EternityMilestone.unlockAllND.isReached) return false;
-=======
     if (this.tier > DimBoost.totalBoosts + 4) return false;
-    if (this.tier > 1 && NormalDimension(this.tier - 1).amount.eq(0) && player.eternities.lt(30)) return false;
->>>>>>> e471e5ad
+    if (this.tier > 1 && 
+      NormalDimension(this.tier - 1).amount.eq(0) && 
+      !EternityMilestone.unlockAllND.isReached) return false;
     return this.tier < 7 || !NormalChallenge(10).isRunning;
   }
 
