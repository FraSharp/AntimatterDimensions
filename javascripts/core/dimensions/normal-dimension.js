"use strict";

// Multiplier applied to all normal dimensions, regardless of tier. This is cached using a Lazy
// and invalidated every update.
function normalDimensionCommonMultiplier() {
  let multiplier = new Decimal(1);

<<<<<<< HEAD
  multiplier = multiplier.times(Player.achievementPower);
  multiplier = multiplier.times(player.IAP.dimMult);
  multiplier = multiplier.times(player.IAP.allDimMult);
=======
  multiplier = multiplier.times(Achievements.power);
  multiplier = multiplier.times(kongDimMult);
  multiplier = multiplier.times(kongAllDimMult);
>>>>>>> 95fec761

  if (!EternityChallenge(9).isRunning) {
    multiplier = multiplier.times(player.infinityPower.pow(getInfinityConversionRate()).max(1));
  }
  multiplier = multiplier.timesEffectsOf(
    BreakInfinityUpgrade.totalAMMult,
    BreakInfinityUpgrade.currentAMMult,
    BreakInfinityUpgrade.achievementMult,
    BreakInfinityUpgrade.slowestChallengeMult,
    InfinityUpgrade.totalTimeMult,
    InfinityUpgrade.thisInfinityTimeMult,
    Achievement(48),
    Achievement(56),
    Achievement(65),
    Achievement(72),
    Achievement(73),
    Achievement(74),
    Achievement(76),
    Achievement(78).effects.dimensionMult,
    Achievement(84),
    Achievement(91),
    Achievement(92),
    TimeStudy(91),
    TimeStudy(101),
    TimeStudy(161),
    TimeStudy(193),
    InfinityChallenge(3),
    InfinityChallenge(3).reward,
    InfinityChallenge(8),
    EternityChallenge(10),
    TriadStudy(4),
    AlchemyResource.dimensionality
  );

  multiplier = multiplier.dividedByEffectOf(InfinityChallenge(6));
  multiplier = multiplier.times(getAdjustedGlyphEffect("powermult"));
  multiplier = multiplier.times(player.reality.realityMachines.powEffectOf(AlchemyResource.force));

  return multiplier;
}

function getDimensionFinalMultiplierUncached(tier) {
  if (tier < 1 || tier > 8) throw new Error(`Invalid Normal Dimension tier ${tier}`);
  if (NormalChallenge(10).isRunning && tier > 6) return new Decimal(1);
  if (EternityChallenge(11).isRunning) {
    return player.infinityPower.pow(
      getInfinityConversionRate()
      ).max(1).times(DimBoost.multiplierToNDTier(tier));
  }

  let multiplier = new Decimal(1);

  multiplier = applyNDMultipliers(multiplier, tier);
  multiplier = applyNDPowers(multiplier, tier);

  const glyphDilationPowMultiplier = getAdjustedGlyphEffect("dilationpow");
  if (player.dilation.active) {
    multiplier = dilatedValueOf(multiplier.pow(glyphDilationPowMultiplier, 1));
  } else if (Enslaved.isRunning) {
    multiplier = dilatedValueOf(multiplier);
  }
  multiplier = multiplier.timesEffectOf(DilationUpgrade.ndMultDT);

  if (Effarig.isRunning) {
    multiplier = Effarig.multiplier(multiplier);
  } else if (V.isRunning) {
    multiplier = multiplier.pow(0.5);
  }

  // This power effect goes intentionally after all the nerf effects and shouldn't be moved before them
  if (Ra.has(RA_UNLOCKS.EFFARIG_UNLOCK) && multiplier.gte(AlchemyResource.inflation.effectValue)) {
    multiplier = multiplier.pow(1.05);
  }

  return multiplier;
}

function applyNDMultipliers(mult, tier) {
  let multiplier = mult.times(GameCache.normalDimensionCommonMultiplier.value);

  let buy10Value;
  if (Laitela.continuumActive) {
    buy10Value = NormalDimension(tier).continuumValue;
  } else {
    buy10Value = Math.floor(NormalDimension(tier).bought / 10);
  }

  multiplier = multiplier.times(Decimal.pow(NormalDimensions.buyTenMultiplier, buy10Value));
  multiplier = multiplier.times(DimBoost.multiplierToNDTier(tier));

  let infinitiedMult = new Decimal(1).timesEffectsOf(
    NormalDimension(tier).infinityUpgrade,
    BreakInfinityUpgrade.infinitiedMult
  );
  infinitiedMult = infinitiedMult.pow(TimeStudy(31).effectOrDefault(1));
  multiplier = multiplier.times(infinitiedMult);

  if (tier === 1) {
    multiplier = multiplier
      .timesEffectsOf(
        InfinityUpgrade.unspentIPMult,
        InfinityUpgrade.unspentIPMult.chargedEffect,
        Achievement(28),
        Achievement(31),
        Achievement(68),
        Achievement(71),
        TimeStudy(234)
      );
  }
  if (tier === 8) {
    multiplier = multiplier.times(Sacrifice.totalBoost);
  }

  multiplier = multiplier.timesEffectsOf(
    tier === 8 ? Achievement(23) : null,
    tier < 8 ? Achievement(34) : null,
    tier <= 4 ? Achievement(43) : null,
    tier < 8 ? TimeStudy(71) : null,
    tier === 8 ? TimeStudy(214) : null,
    tier > 1 && tier < 8 ? InfinityChallenge(8).reward : null
  );
  if (Achievement(77).isUnlocked) {
    multiplier = multiplier.times(1 + tier / 100);
  }

  multiplier = multiplier.clampMin(1);

  return multiplier;
}

function applyNDPowers(mult, tier) {
  let multiplier = mult;
  const glyphPowMultiplier = getAdjustedGlyphEffect("powerpow");
  const glyphEffarigPowMultiplier = getAdjustedGlyphEffect("effarigdimensions");

  if (InfinityChallenge(4).isRunning && player.postC4Tier !== tier) {
    multiplier = multiplier.pow(InfinityChallenge(4).effectValue);
  }
  if (InfinityChallenge(4).isCompleted) {
    multiplier = multiplier.pow(InfinityChallenge(4).reward.effectValue);
  }

  multiplier = multiplier.pow(glyphPowMultiplier * glyphEffarigPowMultiplier);

  multiplier = multiplier
    .powEffectsOf(
      NormalDimension(tier).infinityUpgrade.chargedEffect,
      InfinityUpgrade.totalTimeMult.chargedEffect,
      InfinityUpgrade.thisInfinityTimeMult.chargedEffect,
      AlchemyResource.power
    );

  multiplier = multiplier.pow(getAdjustedGlyphEffect("curseddimensions"));

  if (V.has(V_UNLOCKS.ND_POW)) {
    multiplier = multiplier.pow(V_UNLOCKS.ND_POW.effect());
  }

  return multiplier;
}

function onBuyDimension(tier) {
  Achievement(10 + tier).unlock();
  Achievement(23).tryUnlock();

  if (NormalChallenge(2).isRunning) player.chall2Pow = 0;
  if (NormalChallenge(4).isRunning || InfinityChallenge(1).isRunning) {
    NormalDimensions.resetAmountUpToTier(tier - 1);
  }

  player.postC4Tier = tier;
  player.thisInfinityLastBuyTime = player.thisInfinityTime;
  if (tier !== 8) player.onlyEighthDimensions = false;
  if (tier !== 1) player.onlyFirstDimensions = false;
  if (tier === 8) player.noEighthDimensions = false;
  if (tier === 1) player.noFirstDimensions = false;
}

function floatText(tier, text) {
  if (!player.options.animations.floatingText) return;
  const floatingText = ui.view.tabs.dimensions.normal.floatingText[tier];
  floatingText.push({ text, key: UIID.next() });
  setTimeout(() => floatingText.shift(), 1000);
}

function buyOneDimension(tier) {
  const dimension = NormalDimension(tier);
  if (Laitela.continuumActive || !dimension.isAvailableForPurchase || !dimension.isAffordable) return false;

  const cost = dimension.cost;

  if (tier === 8 && Enslaved.isRunning && NormalDimension(8).bought >= 1) return false;

  dimension.currencyAmount = dimension.currencyAmount.minus(cost);

  if (dimension.boughtBefore10 === 9) {
    dimension.challengeCostBump();
  }

  dimension.amount = dimension.amount.plus(1);
  dimension.bought++;

  if (dimension.boughtBefore10 === 0) {
    floatText(tier, `x${format(NormalDimensions.buyTenMultiplier, 2, 1)}`);
  }

  onBuyDimension(tier);

  return true;
}

function buyManyDimension(tier) {
  const dimension = NormalDimension(tier);
  if (Laitela.continuumActive || !dimension.isAvailableForPurchase || !dimension.isAffordableUntil10) return false;
  const cost = dimension.costUntil10;

  if (tier === 8 && Enslaved.isRunning) return buyOneDimension(8);

  dimension.currencyAmount = dimension.currencyAmount.minus(cost);
  dimension.challengeCostBump();
  dimension.amount = dimension.amount.plus(dimension.remainingUntil10);
  dimension.bought += dimension.remainingUntil10;

  floatText(tier, `x${format(NormalDimensions.buyTenMultiplier, 2, 1)}`);
  onBuyDimension(tier);

  return true;
}

function buyAsManyAsYouCanBuy(tier) {
  const dimension = NormalDimension(tier);
  if (Laitela.continuumActive || !dimension.isAvailableForPurchase || !dimension.isAffordable) return false;
  const howMany = dimension.howManyCanBuy;
  const cost = dimension.cost.times(howMany);

  if (tier === 8 && Enslaved.isRunning && NormalDimension(8).bought >= 1) return buyOneDimension(8);

  dimension.currencyAmount = dimension.currencyAmount.minus(cost);
  dimension.challengeCostBump();
  dimension.amount = dimension.amount.plus(howMany);
  dimension.bought += howMany;

  if (dimension.boughtBefore10 === 0) {
    floatText(tier, `x${format(NormalDimensions.buyTenMultiplier, 2, 1)}`);
  }

  onBuyDimension(tier);

  return true;
}

// This function doesn't do cost checking as challenges generally modify costs, it just buys and updates dimensions
function buyUntilTen(tier) {
  if (Laitela.continuumActive) return;
  const dimension = NormalDimension(tier);
  dimension.challengeCostBump();
  dimension.amount = Decimal.round(dimension.amount.plus(dimension.remainingUntil10));
  dimension.bought += dimension.remainingUntil10;
  onBuyDimension(tier);
}

function maxAll() {
  if (Laitela.continuumActive || (!player.break && player.antimatter.gt(Decimal.NUMBER_MAX_VALUE))) return;

  player.usedMaxAll = true;

  buyMaxTickSpeed();

  for (let tier = 1; tier < 9; tier++) {
    buyMaxDimension(tier);
  }
}

function buyMaxDimension(tier, bulk = Infinity, auto = false) {
  const dimension = NormalDimension(tier);
  if (Laitela.continuumActive || !dimension.isAvailableForPurchase || !dimension.isAffordableUntil10) return;
  const cost = dimension.costUntil10;
  let bulkLeft = bulk;
  const goal = Player.infinityGoal;
  if (dimension.cost.gt(goal) && (NormalChallenge.isRunning || InfinityChallenge.isRunning)) return;

  if (tier === 8 && Enslaved.isRunning) {
    buyOneDimension(8);
    return;
  }

  const multBefore = Decimal.pow(NormalDimensions.buyTenMultiplier, dimension.bought / 10);

  // Buy any remaining until 10 before attempting to bulk-buy
  if (cost.lt(player.antimatter)) {
    player.antimatter = player.antimatter.minus(cost);
    buyUntilTen(tier);
    bulkLeft--;
  }

  // Buy in a while loop in order to properly trigger abnormal price increases
  if (NormalChallenge(9).isRunning || InfinityChallenge(5).isRunning) {
    while (dimension.isAffordableUntil10 && dimension.cost.lt(goal) && bulkLeft > 0) {
      player.antimatter = player.antimatter.minus(dimension.costUntil10);
      buyUntilTen(tier);
      bulkLeft--;
    }
    return;
  }

  // This is the bulk-buy math, explicitly ignored if abnormal cost increases are active
  const maxBought = dimension.costScale.getMaxBought(
    Math.floor(dimension.bought / 10) + dimension.costBumps, dimension.currencyAmount
  );
  if (maxBought === null) {
    return;
  }
  let buying = maxBought.quantity;
  if (buying > bulkLeft) buying = bulkLeft;
  dimension.amount = dimension.amount.plus(10 * buying).round();
  dimension.bought += 10 * buying;
  dimension.currencyAmount = dimension.currencyAmount.minus(Decimal.pow10(maxBought.logPrice));
  const multAfter = Decimal.pow(NormalDimensions.buyTenMultiplier, dimension.bought / 10);
  if (multBefore.neq(multAfter) && auto === false) {
    floatText(tier, `x${format(multAfter.dividedBy(multBefore), 2, 1)}`);
  }
}


function canAfford(cost) {
  return (player.break || cost.lt(new Decimal("1.79e308"))) && cost.lte(player.antimatter);
}

function buyOneDimensionBtnClick(tier) {
  if (tier === 1) {
    if (buyOneDimension(1)) {
      // This achievement is granted only if the buy one button is pressed
      Achievement(28).tryUnlock();
    }
    return;
  }
  buyOneDimension(tier);
}

function buyManyDimensionsBtnClick(tier) {
  buyManyDimension(tier);
}

function buyAsManyAsYouCanBuyBtnClick(tier) {
  buyAsManyAsYouCanBuy(tier);
}

class NormalDimensionState extends DimensionState {
  constructor(tier) {
    super(() => player.dimensions.normal, tier);
    const BASE_COSTS = [null, 10, 100, 1e4, 1e6, 1e9, 1e13, 1e18, 1e24];
    this._baseCost = BASE_COSTS[tier];
    const BASE_COST_MULTIPLIERS = [null, 1e3, 1e4, 1e5, 1e6, 1e8, 1e10, 1e12, 1e15];
    this._baseCostMultiplier = BASE_COST_MULTIPLIERS[tier];
    const C6_BASE_COSTS = [null, 10, 100, 100, 500, 2500, 2e4, 2e5, 4e6];
    this._c6BaseCost = C6_BASE_COSTS[tier];
    const C6_BASE_COST_MULTIPLIERS = [null, 1e3, 5e3, 1e4, 1.2e4, 1.8e4, 2.6e4, 3.2e4, 4.2e4];
    this._c6BaseCostMultiplier = C6_BASE_COST_MULTIPLIERS[tier];
  }

  /**
   * @returns {ExponentialCostScaling}
   */
  get costScale() {
    return new ExponentialCostScaling({
      baseCost: NormalChallenge(6).isRunning ? this._c6BaseCost : this._baseCost,
      baseIncrease: NormalChallenge(6).isRunning ? this._c6BaseCostMultiplier : this._baseCostMultiplier,
      costScale: Player.dimensionMultDecrease,
      scalingCostThreshold: Number.MAX_VALUE
    });
  }

  /**
   * @returns {Decimal}
   */
  get cost() {
    return this.costScale.calculateCost(Math.floor(this.bought / 10) + this.costBumps);
  }

  /** @returns {number} */
  get costBumps() { return this.data.costBumps; }
  /** @param {number} value */
  set costBumps(value) { this.data.costBumps = value; }

  /**
   * @returns {number}
   */
  get boughtBefore10() {
    return this.bought % 10;
  }

  /**
   * @returns {number}
   */
  get remainingUntil10() {
    return 10 - this.boughtBefore10;
  }

  /**
   * @returns {Decimal}
   */
  get costUntil10() {
    return this.cost.times(this.remainingUntil10);
  }

  get howManyCanBuy() {
    const ratio = this.currencyAmount.dividedBy(this.cost);
    return Decimal.floor(Decimal.max(Decimal.min(ratio, 10 - this.boughtBefore10), 0)).toNumber();
  }

  /**
   * @returns {InfinityUpgrade}
   */
  get infinityUpgrade() {
    switch (this.tier) {
      case 1:
      case 8:
        return InfinityUpgrade.dim18mult;
      case 2:
      case 7:
        return InfinityUpgrade.dim27mult;
      case 3:
      case 6:
        return InfinityUpgrade.dim36mult;
      case 4:
      case 5:
        return InfinityUpgrade.dim45mult;
    }
    return false;
  }

  /**
   * @returns {Decimal}
   */
  get rateOfChange() {
    const tier = this.tier;
    if (tier === 8 ||
      (tier > 3 && EternityChallenge(3).isRunning) ||
      (tier > 6 && NormalChallenge(12).isRunning)) {
      return new Decimal(0);
    }

    let toGain;
    if (tier === 7 && EternityChallenge(7).isRunning) {
      toGain = InfinityDimension(1).productionPerSecond.times(10);
    } else if (NormalChallenge(12).isRunning) {
      toGain = NormalDimension(tier + 2).productionPerSecond;
    } else {
      toGain = NormalDimension(tier + 1).productionPerSecond;
    }
    return toGain.times(10).dividedBy(this.amount.max(1)).times(getGameSpeedupForDisplay());
  }

  /**
   * @returns {Decimal}
   */
  get currencyAmount() {
    return this.tier >= 3 && NormalChallenge(6).isRunning
      ? NormalDimension(this.tier - 2).amount
      : player.antimatter;
  }

  /**
   * @param {Decimal} value
   */
  set currencyAmount(value) {
    return this.tier >= 3 && NormalChallenge(6).isRunning
      ? NormalDimension(this.tier - 2).amount = value
      : player.antimatter = value;
  }

  /**
   * @returns {number}
   */
  get continuumValue() {
    if (!this.isAvailableForPurchase) return 0;
    return this.costScale.getContinuumValue(player.antimatter) * Laitela.matterExtraPurchaseFactor;
  }

  /**
   * @returns {number}
   */
  get continuumAmount() {
    if (!Laitela.continuumActive) return 0;
    return Math.floor(10 * this.continuumValue);
  }
  
  /**
   * Continuum doesn't continually update dimension amount because that would require making the code
   * significantly messier to handle it properly. Instead an effective amount is calculated here, which
   * is only used for production and checking for shift/boost/galaxy. Doesn't affect achievements.
   * Taking the max is kind of a hack but it seems to work in all cases. Obviously it works if
   * continuum isn't unlocked. If the dimension is being produced and the continuum is unlocked,
   * the dimension will be being produced in large numbers (since the save is endgame), so the amount
   * will be larger than the continuum and so the continuum is insignificant, which is fine.
   * If the dimension isn't being produced, the continuum will be at least the amount, so
   * the continuum will be used and that's fine. Note that when continuum is first unlocked,
   * both 8d amount and 8d continuum will be nonzero until the next infinity, so taking the sum
   * doesn't work.
   * @param {Decimal} value
   */
  get totalAmount() {
    return this.amount.max(this.continuumAmount);
  }

   /**
    * @returns {boolean}
    */
  get isAffordable() {
    if (Laitela.continuumActive) return false;
    if (!player.break && this.cost.gt(Decimal.NUMBER_MAX_VALUE)) return false;
    return this.cost.lte(this.currencyAmount);
  }

  /**
   * @returns {boolean}
   */
  get isAffordableUntil10() {
    if (!player.break && this.cost.gt(Decimal.NUMBER_MAX_VALUE)) return false;
    return this.costUntil10.lte(this.currencyAmount);
  }

  get isAvailableForPurchase() {
    if (!player.break && player.antimatter.gt(Decimal.NUMBER_MAX_VALUE)) return false;
    if (this.tier > DimBoost.totalBoosts + 4) return false;
    const hasPrevTier = this.tier === 1 ||
      (Laitela.continuumActive
        ? NormalDimension(this.tier - 1).continuumValue >= 1
        : NormalDimension(this.tier - 1).amount.neq(0));
    if (!EternityMilestone.unlockAllND.isReached && !hasPrevTier) return false;
    return this.tier < 7 || !NormalChallenge(10).isRunning;
  }

  reset() {
    this.amount = new Decimal(0);
    this.bought = 0;
    this.costBumps = 0;
  }

  resetAmount() {
    this.amount = new Decimal(0);
  }

  challengeCostBump() {
    if (InfinityChallenge(5).isRunning) this.multiplyIC5Costs();
    else if (NormalChallenge(9).isRunning) this.multiplySameCosts();
  }

  multiplySameCosts() {
    for (const dimension of NormalDimensions.all.filter(dim => dim.tier !== this.tier)) {
      if (dimension.cost.e === this.cost.e) {
        dimension.costBumps++;
      }
    }
    if (Tickspeed.cost.e === this.cost.e) player.chall9TickspeedCostBumps++;
  }

  multiplyIC5Costs() {
    for (const dimension of NormalDimensions.all.filter(dim => dim.tier !== this.tier)) {
      if (this.tier <= 4 && dimension.cost.e <= this.cost.e) {
        dimension.costBumps++;
      } else if (this.tier >= 5 && dimension.cost.e >= this.cost.e) {
        dimension.costBumps++;
      }
    }
  }

  get multiplier() {
    return GameCache.normalDimensionFinalMultipliers[this.tier].value;
  }

  get cappedProductionInNormalChallenges() {
    const postBreak = (player.break && !NormalChallenge.isRunning) ||
      InfinityChallenge.isRunning ||
      Enslaved.isRunning;
    return postBreak ? Decimal.MAX_VALUE : new Decimal("1e315");
  }

  get productionPerSecond() {
    const tier = this.tier;
    if (Laitela.isRunning && this.tier > Laitela.maxAllowedDimension) return new Decimal(0);
    let amount = this.totalAmount;
    if (NormalChallenge(12).isRunning) {
      if (tier === 2) amount = amount.pow(1.6);
      if (tier === 4) amount = amount.pow(1.4);
      if (tier === 6) amount = amount.pow(1.2);
    }
    let production = amount.times(this.multiplier).dividedBy(Tickspeed.current.dividedBy(1000));
    if (NormalChallenge(2).isRunning) {
      production = production.times(player.chall2Pow);
    }
    if (tier === 1) {
      if (NormalChallenge(3).isRunning) {
        production = production.times(player.chall3Pow);
      }
      if (production.gt(10)) {
        const log10 = production.log10();
        production = Decimal.pow10(Math.pow(log10, getAdjustedGlyphEffect("effarigantimatter")));
      }
    }
    production = production.min(this.cappedProductionInNormalChallenges);
    return production;
  }
}

/**
 * @function
 * @param {number} tier
 * @return {NormalDimensionState}
 */
const NormalDimension = NormalDimensionState.createAccessor();

const NormalDimensions = {
  /**
   * @type {NormalDimensionState[]}
   */
  all: NormalDimension.index.compact(),

  reset() {
    for (const dimension of NormalDimensions.all) {
      dimension.reset();
    }
    GameCache.dimensionMultDecrease.invalidate();
  },

  resetAmountUpToTier(maxTier) {
    for (const dimension of NormalDimensions.all.slice(0, maxTier)) {
      dimension.resetAmount();
    }
  },

  get buyTenMultiplier() {
    if (NormalChallenge(7).isRunning) return new Decimal(2).min(1 + DimBoost.totalBoosts / 5);

    let mult = new Decimal(2).plusEffectsOf(
      Achievement(141).effects.buyTenMult,
      EternityChallenge(3).reward
    );

    mult = mult.timesEffectsOf(
      InfinityUpgrade.buy10Mult,
      Achievement(58)
    ).times(getAdjustedGlyphEffect("powerbuy10"));

    mult = mult.pow(getAdjustedGlyphEffect("effarigforgotten")).powEffectOf(InfinityUpgrade.buy10Mult.chargedEffect);

    return mult;
  },

  tick(diff) {
    // Stop producing antimatter at Big Crunch goal because all the game elements
    // are hidden when pre-break Big Crunch button is on screen.
    const hasBigCrunchGoal = !player.break || NormalChallenge.isRunning || InfinityChallenge.isRunning;
    if (hasBigCrunchGoal && Currency.antimatter.isAffordable(Player.infinityGoal)) return;

    let maxTierProduced = EternityChallenge(3).isRunning ? 3 : 7;
    let nextTierOffset = 1;
    if (NormalChallenge(12).isRunning) {
      maxTierProduced--;
      nextTierOffset++;
    }
    for (let tier = maxTierProduced; tier >= 1; --tier) {
      NormalDimension(tier + nextTierOffset).produceDimensions(NormalDimension(tier), diff / 10);
    }
    let amRate = NormalDimension(1).productionPerSecond;
    if (NormalChallenge(12).isRunning) amRate = amRate.plus(NormalDimension(2).productionPerSecond);
    const amProduced = amRate.times(diff / 1000);
    player.antimatter = player.antimatter.plus(amProduced);
    player.totalAntimatter = player.totalAntimatter.plus(amProduced);
    player.thisInfinityMaxAM = player.thisInfinityMaxAM.max(player.antimatter);
  }
};<|MERGE_RESOLUTION|>--- conflicted
+++ resolved
@@ -5,15 +5,9 @@
 function normalDimensionCommonMultiplier() {
   let multiplier = new Decimal(1);
 
-<<<<<<< HEAD
-  multiplier = multiplier.times(Player.achievementPower);
+  multiplier = multiplier.times(Achievements.power);
   multiplier = multiplier.times(player.IAP.dimMult);
   multiplier = multiplier.times(player.IAP.allDimMult);
-=======
-  multiplier = multiplier.times(Achievements.power);
-  multiplier = multiplier.times(kongDimMult);
-  multiplier = multiplier.times(kongAllDimMult);
->>>>>>> 95fec761
 
   if (!EternityChallenge(9).isRunning) {
     multiplier = multiplier.times(player.infinityPower.pow(getInfinityConversionRate()).max(1));
