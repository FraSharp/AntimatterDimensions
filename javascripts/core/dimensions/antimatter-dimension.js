"use strict";

// Multiplier applied to all Antimatter Dimensions, regardless of tier. This is cached using a Lazy
// and invalidated every update.
function antimatterDimensionCommonMultiplier() {
  let multiplier = DC.D1;

  multiplier = multiplier.times(Achievements.power);
  multiplier = multiplier.times(ShopPurchase.dimPurchases.currentMult);
  multiplier = multiplier.times(ShopPurchase.allDimPurchases.currentMult);

  if (!EternityChallenge(9).isRunning) {
    multiplier = multiplier.times(Currency.infinityPower.value.pow(InfinityDimensions.powerConversionRate).max(1));
  }
  multiplier = multiplier.timesEffectsOf(
    BreakInfinityUpgrade.totalAMMult,
    BreakInfinityUpgrade.currentAMMult,
    BreakInfinityUpgrade.achievementMult,
    BreakInfinityUpgrade.slowestChallengeMult,
    InfinityUpgrade.totalTimeMult,
    InfinityUpgrade.thisInfinityTimeMult,
    Achievement(48),
    Achievement(56),
    Achievement(65),
    Achievement(72),
    Achievement(73),
    Achievement(74),
    Achievement(76),
    Achievement(84),
    Achievement(91),
    Achievement(92),
    TimeStudy(91),
    TimeStudy(101),
    TimeStudy(161),
    TimeStudy(193),
    InfinityChallenge(3),
    InfinityChallenge(3).reward,
    InfinityChallenge(8),
    EternityChallenge(10),
    AlchemyResource.dimensionality
  );

  multiplier = multiplier.dividedByEffectOf(InfinityChallenge(6));
  multiplier = multiplier.times(getAdjustedGlyphEffect("powermult"));
  multiplier = multiplier.times(Currency.realityMachines.value.powEffectOf(AlchemyResource.force));

  return multiplier;
}

function getDimensionFinalMultiplierUncached(tier) {
  if (tier < 1 || tier > 8) throw new Error(`Invalid Antimatter Dimension tier ${tier}`);
<<<<<<< HEAD
  if (NormalChallenge(10).isRunning && tier > 6) return DC.D1;
=======
  if (Laitela.isRunning && tier > Laitela.maxAllowedDimension) return new Decimal(0);
  if (NormalChallenge(10).isRunning && tier > 6) return new Decimal(1);
>>>>>>> 39f79d81
  if (EternityChallenge(11).isRunning) {
    return Currency.infinityPower.value.pow(
      InfinityDimensions.powerConversionRate
    ).max(1).times(DimBoost.multiplierToNDTier(tier));
  }

  let multiplier = DC.D1;

  multiplier = applyNDMultipliers(multiplier, tier);
  multiplier = applyNDPowers(multiplier, tier);

  const glyphDilationPowMultiplier = getAdjustedGlyphEffect("dilationpow");
  if (player.dilation.active) {
    multiplier = dilatedValueOf(multiplier.pow(glyphDilationPowMultiplier));
  } else if (Enslaved.isRunning) {
    multiplier = dilatedValueOf(multiplier);
  }
  multiplier = multiplier.timesEffectOf(DilationUpgrade.ndMultDT);

  if (Effarig.isRunning) {
    multiplier = Effarig.multiplier(multiplier);
  } else if (V.isRunning) {
    multiplier = multiplier.pow(0.5);
  }

  // This power effect goes intentionally after all the nerf effects and shouldn't be moved before them
  if (Ra.has(RA_UNLOCKS.EFFARIG_UNLOCK) && multiplier.gte(AlchemyResource.inflation.effectValue)) {
    multiplier = multiplier.pow(1.05);
  }

  return multiplier;
}

function applyNDMultipliers(mult, tier) {
  let multiplier = mult.times(GameCache.antimatterDimensionCommonMultiplier.value);

  let buy10Value;
  if (Laitela.continuumActive) {
    buy10Value = AntimatterDimension(tier).continuumValue;
  } else {
    buy10Value = Math.floor(AntimatterDimension(tier).bought / 10);
  }

  multiplier = multiplier.times(Decimal.pow(AntimatterDimensions.buyTenMultiplier, buy10Value));
  multiplier = multiplier.times(DimBoost.multiplierToNDTier(tier));

  let infinitiedMult = DC.D1.timesEffectsOf(
    AntimatterDimension(tier).infinityUpgrade,
    BreakInfinityUpgrade.infinitiedMult
  );
  infinitiedMult = infinitiedMult.pow(TimeStudy(31).effectOrDefault(1));
  multiplier = multiplier.times(infinitiedMult);

  if (tier === 1) {
    multiplier = multiplier
      .timesEffectsOf(
        InfinityUpgrade.unspentIPMult,
        InfinityUpgrade.unspentIPMult.chargedEffect,
        Achievement(28),
        Achievement(31),
        Achievement(68),
        Achievement(71),
        TimeStudy(234)
      );
  }
  if (tier === 8) {
    multiplier = multiplier.times(Sacrifice.totalBoost);
  }

  multiplier = multiplier.timesEffectsOf(
    tier === 8 ? Achievement(23) : null,
    tier < 8 ? Achievement(34) : null,
    tier <= 4 ? Achievement(64) : null,
    tier < 8 ? TimeStudy(71) : null,
    tier === 8 ? TimeStudy(214) : null,
    tier > 1 && tier < 8 ? InfinityChallenge(8).reward : null
  );
  if (Achievement(43).isUnlocked) {
    multiplier = multiplier.times(1 + tier / 100);
  }

  multiplier = multiplier.clampMin(1);

  return multiplier;
}

function applyNDPowers(mult, tier) {
  let multiplier = mult;
  const glyphPowMultiplier = getAdjustedGlyphEffect("powerpow");
  const glyphEffarigPowMultiplier = getAdjustedGlyphEffect("effarigdimensions");

  if (InfinityChallenge(4).isRunning && player.postC4Tier !== tier) {
    multiplier = multiplier.pow(InfinityChallenge(4).effectValue);
  }
  if (InfinityChallenge(4).isCompleted) {
    multiplier = multiplier.pow(InfinityChallenge(4).reward.effectValue);
  }

  multiplier = multiplier.pow(glyphPowMultiplier * glyphEffarigPowMultiplier * Ra.momentumValue);

  multiplier = multiplier
    .powEffectsOf(
      AntimatterDimension(tier).infinityUpgrade.chargedEffect,
      InfinityUpgrade.totalTimeMult.chargedEffect,
      InfinityUpgrade.thisInfinityTimeMult.chargedEffect,
      AlchemyResource.power
    );

  multiplier = multiplier.pow(getAdjustedGlyphEffect("curseddimensions"));

  if (V.has(V_UNLOCKS.ND_POW)) {
    multiplier = multiplier.pow(V_UNLOCKS.ND_POW.effect());
  }

  return multiplier;
}

function onBuyDimension(tier) {
  Achievement(10 + tier).unlock();
  Achievement(23).tryUnlock();

  if (NormalChallenge(2).isRunning) player.chall2Pow = 0;
  if (NormalChallenge(4).isRunning || InfinityChallenge(1).isRunning) {
    AntimatterDimensions.resetAmountUpToTier(tier - 1);
  }

  player.postC4Tier = tier;
  player.records.thisInfinity.lastBuyTime = player.records.thisInfinity.time;
  if (tier !== 8) player.requirementChecks.eternity.onlyAD8 = false;
  if (tier !== 1) player.requirementChecks.eternity.onlyAD1 = false;
  if (tier === 8) player.requirementChecks.infinity.noAD8 = false;
  if (tier === 1) player.requirementChecks.eternity.noAD1 = false;
}

function buyOneDimension(tier) {
  const dimension = AntimatterDimension(tier);
  if (Laitela.continuumActive || !dimension.isAvailableForPurchase || !dimension.isAffordable) return false;

  const cost = dimension.cost;

  if (tier === 8 && Enslaved.isRunning && AntimatterDimension(8).bought >= 1) return false;

  dimension.currencyAmount = dimension.currencyAmount.minus(cost);

  if (dimension.boughtBefore10 === 9) {
    dimension.challengeCostBump();
  }

  dimension.amount = dimension.amount.plus(1);
  dimension.bought++;

  if (tier === 1) {
    Achievement(28).tryUnlock();
  }

  onBuyDimension(tier);

  return true;
}

function buyManyDimension(tier) {
  const dimension = AntimatterDimension(tier);
  if (Laitela.continuumActive || !dimension.isAvailableForPurchase || !dimension.isAffordableUntil10) return false;
  const cost = dimension.costUntil10;

  if (tier === 8 && Enslaved.isRunning) return buyOneDimension(8);

  dimension.currencyAmount = dimension.currencyAmount.minus(cost);
  dimension.challengeCostBump();
  dimension.amount = dimension.amount.plus(dimension.remainingUntil10);
  dimension.bought += dimension.remainingUntil10;

  onBuyDimension(tier);

  return true;
}

function buyAsManyAsYouCanBuy(tier) {
  const dimension = AntimatterDimension(tier);
  if (Laitela.continuumActive || !dimension.isAvailableForPurchase || !dimension.isAffordable) return false;
  const howMany = dimension.howManyCanBuy;
  const cost = dimension.cost.times(howMany);

  if (tier === 8 && Enslaved.isRunning) return buyOneDimension(8);

  dimension.currencyAmount = dimension.currencyAmount.minus(cost);
  dimension.challengeCostBump();
  dimension.amount = dimension.amount.plus(howMany);
  dimension.bought += howMany;

  onBuyDimension(tier);

  return true;
}

// This function doesn't do cost checking as challenges generally modify costs, it just buys and updates dimensions
function buyUntilTen(tier) {
  if (Laitela.continuumActive) return;
  const dimension = AntimatterDimension(tier);
  dimension.challengeCostBump();
  dimension.amount = Decimal.round(dimension.amount.plus(dimension.remainingUntil10));
  dimension.bought += dimension.remainingUntil10;
  onBuyDimension(tier);
}

function maxAll() {
  if (Laitela.continuumActive || Currency.antimatter.gt(Player.infinityLimit)) return;

  player.requirementChecks.infinity.maxAll = true;

  for (let tier = 1; tier < 9; tier++) {
    buyMaxDimension(tier);
  }

  // Do this here because tickspeed might not have been unlocked before
  // (and maxAll might have unlocked it by buying dimensions).
  buyMaxTickSpeed();
}

function buyMaxDimension(tier, bulk = Infinity) {
  const dimension = AntimatterDimension(tier);
  if (Laitela.continuumActive || !dimension.isAvailableForPurchase || !dimension.isAffordableUntil10) return;
  const cost = dimension.costUntil10;
  let bulkLeft = bulk;
  const goal = Player.infinityGoal;
  if (dimension.cost.gt(goal) && Player.isInAntimatterChallenge) return;

  if (tier === 8 && Enslaved.isRunning) {
    buyOneDimension(8);
    return;
  }

  // Buy any remaining until 10 before attempting to bulk-buy
  if (Currency.antimatter.purchase(cost)) {
    buyUntilTen(tier);
    bulkLeft--;
  }

  if (bulkLeft <= 0) return;

  // Buy in a while loop in order to properly trigger abnormal price increases
  if (NormalChallenge(9).isRunning || InfinityChallenge(5).isRunning) {
    while (dimension.isAffordableUntil10 && dimension.cost.lt(goal) && bulkLeft > 0) {
      Currency.antimatter.subtract(dimension.costUntil10);
      buyUntilTen(tier);
      bulkLeft--;
    }
    return;
  }

  // This is the bulk-buy math, explicitly ignored if abnormal cost increases are active
  const maxBought = dimension.costScale.getMaxBought(
    Math.floor(dimension.bought / 10) + dimension.costBumps, dimension.currencyAmount, 10
  );
  if (maxBought === null) {
    return;
  }
  let buying = maxBought.quantity;
  if (buying > bulkLeft) buying = bulkLeft;
  dimension.amount = dimension.amount.plus(10 * buying).round();
  dimension.bought += 10 * buying;
  dimension.currencyAmount = dimension.currencyAmount.minus(Decimal.pow10(maxBought.logPrice));
}


function canAfford(cost) {
  return (player.break || cost.lt(Decimal.NUMBER_MAX_VALUE)) && Currency.antimatter.gte(cost);
}

class AntimatterDimensionState extends DimensionState {
  constructor(tier) {
    super(() => player.dimensions.antimatter, tier);
    const BASE_COSTS = [null, 10, 100, 1e4, 1e6, 1e9, 1e13, 1e18, 1e24];
    this._baseCost = BASE_COSTS[tier];
    const BASE_COST_MULTIPLIERS = [null, 1e3, 1e4, 1e5, 1e6, 1e8, 1e10, 1e12, 1e15];
    this._baseCostMultiplier = BASE_COST_MULTIPLIERS[tier];
    const C6_BASE_COSTS = [null, 10, 100, 100, 500, 2500, 2e4, 2e5, 4e6];
    this._c6BaseCost = C6_BASE_COSTS[tier];
    const C6_BASE_COST_MULTIPLIERS = [null, 1e3, 5e3, 1e4, 1.2e4, 1.8e4, 2.6e4, 3.2e4, 4.2e4];
    this._c6BaseCostMultiplier = C6_BASE_COST_MULTIPLIERS[tier];
  }

  /**
   * @returns {ExponentialCostScaling}
   */
  get costScale() {
    return new ExponentialCostScaling({
      baseCost: NormalChallenge(6).isRunning ? this._c6BaseCost : this._baseCost,
      baseIncrease: NormalChallenge(6).isRunning ? this._c6BaseCostMultiplier : this._baseCostMultiplier,
      costScale: Player.dimensionMultDecrease,
      scalingCostThreshold: Number.MAX_VALUE
    });
  }

  /**
   * @returns {Decimal}
   */
  get cost() {
    return this.costScale.calculateCost(Math.floor(this.bought / 10) + this.costBumps);
  }

  /** @returns {number} */
  get costBumps() { return this.data.costBumps; }
  /** @param {number} value */
  set costBumps(value) { this.data.costBumps = value; }

  /**
   * @returns {number}
   */
  get boughtBefore10() {
    return this.bought % 10;
  }

  /**
   * @returns {number}
   */
  get remainingUntil10() {
    return 10 - this.boughtBefore10;
  }

  /**
   * @returns {Decimal}
   */
  get costUntil10() {
    return this.cost.times(this.remainingUntil10);
  }

  get howManyCanBuy() {
    const ratio = this.currencyAmount.dividedBy(this.cost);
    return Decimal.floor(Decimal.max(Decimal.min(ratio, 10 - this.boughtBefore10), 0)).toNumber();
  }

  /**
   * @returns {InfinityUpgrade}
   */
  get infinityUpgrade() {
    switch (this.tier) {
      case 1:
      case 8:
        return InfinityUpgrade.dim18mult;
      case 2:
      case 7:
        return InfinityUpgrade.dim27mult;
      case 3:
      case 6:
        return InfinityUpgrade.dim36mult;
      case 4:
      case 5:
        return InfinityUpgrade.dim45mult;
    }
    return false;
  }

  /**
   * @returns {Decimal}
   */
  get rateOfChange() {
    const tier = this.tier;
    if (tier === 8 ||
      (tier > 3 && EternityChallenge(3).isRunning) ||
      (tier > 6 && NormalChallenge(12).isRunning)) {
      return DC.D0;
    }

    let toGain;
    if (tier === 7 && EternityChallenge(7).isRunning) {
      toGain = InfinityDimension(1).productionPerSecond.times(10);
    } else if (NormalChallenge(12).isRunning) {
      toGain = AntimatterDimension(tier + 2).productionPerSecond;
    } else {
      toGain = AntimatterDimension(tier + 1).productionPerSecond;
    }
    return toGain.times(10).dividedBy(this.amount.max(1)).times(getGameSpeedupForDisplay());
  }

  /**
   * @returns {Decimal}
   */
  get currencyAmount() {
    return this.tier >= 3 && NormalChallenge(6).isRunning
      ? AntimatterDimension(this.tier - 2).amount
      : Currency.antimatter.value;
  }

  /**
   * @param {Decimal} value
   */
  set currencyAmount(value) {
    if (this.tier >= 3 && NormalChallenge(6).isRunning) AntimatterDimension(this.tier - 2).amount = value;
    else Currency.antimatter.value = value;
  }

  /**
   * @returns {number}
   */
  get continuumValue() {
    if (!this.isAvailableForPurchase) return 0;
    return this.costScale.getContinuumValue(Currency.antimatter.value, 10) * Laitela.matterExtraPurchaseFactor;
  }

  /**
   * @returns {number}
   */
  get continuumAmount() {
    if (!Laitela.continuumActive) return 0;
    return Math.floor(10 * this.continuumValue);
  }

  /**
   * Continuum doesn't continually update dimension amount because that would require making the code
   * significantly messier to handle it properly. Instead an effective amount is calculated here, which
   * is only used for production and checking for boost/galaxy. Doesn't affect achievements.
   * Taking the max is kind of a hack but it seems to work in all cases. Obviously it works if
   * continuum isn't unlocked. If the dimension is being produced and the continuum is unlocked,
   * the dimension will be being produced in large numbers (since the save is endgame), so the amount
   * will be larger than the continuum and so the continuum is insignificant, which is fine.
   * If the dimension isn't being produced, the continuum will be at least the amount, so
   * the continuum will be used and that's fine. Note that when continuum is first unlocked,
   * both 8d amount and 8d continuum will be nonzero until the next infinity, so taking the sum
   * doesn't work.
   * @param {Decimal} value
   */
  get totalAmount() {
    return this.amount.max(this.continuumAmount);
  }

  /**
    * @returns {boolean}
    */
  get isAffordable() {
    if (Laitela.continuumActive) return false;
    if (!player.break && this.cost.gt(Decimal.NUMBER_MAX_VALUE)) return false;
    return this.cost.lte(this.currencyAmount);
  }

  /**
   * @returns {boolean}
   */
  get isAffordableUntil10() {
    if (!player.break && this.cost.gt(Decimal.NUMBER_MAX_VALUE)) return false;
    return this.costUntil10.lte(this.currencyAmount);
  }

  get isAvailableForPurchase() {
    if (Currency.antimatter.gt(Player.infinityLimit)) return false;
    if (!EternityMilestone.unlockAllND.isReached && this.tier > DimBoost.totalBoosts + 4) return false;
    const hasPrevTier = this.tier === 1 || AntimatterDimension(this.tier - 1).totalAmount.gt(0);
    if (!EternityMilestone.unlockAllND.isReached && !hasPrevTier) return false;
    return this.tier < 7 || !NormalChallenge(10).isRunning;
  }

  reset() {
    this.amount = DC.D0;
    this.bought = 0;
    this.costBumps = 0;
  }

  resetAmount() {
    this.amount = DC.D0;
  }

  challengeCostBump() {
    if (InfinityChallenge(5).isRunning) this.multiplyIC5Costs();
    else if (NormalChallenge(9).isRunning) this.multiplySameCosts();
  }

  multiplySameCosts() {
    for (const dimension of AntimatterDimensions.all.filter(dim => dim.tier !== this.tier)) {
      if (dimension.cost.e === this.cost.e) {
        dimension.costBumps++;
      }
    }
    if (Tickspeed.cost.e === this.cost.e) player.chall9TickspeedCostBumps++;
  }

  multiplyIC5Costs() {
    for (const dimension of AntimatterDimensions.all.filter(dim => dim.tier !== this.tier)) {
      if (this.tier <= 4 && dimension.cost.lt(this.cost)) {
        dimension.costBumps++;
      } else if (this.tier >= 5 && dimension.cost.gt(this.cost)) {
        dimension.costBumps++;
      }
    }
  }

  get multiplier() {
    return GameCache.antimatterDimensionFinalMultipliers[this.tier].value;
  }

  get cappedProductionInNormalChallenges() {
    const postBreak = (player.break && !NormalChallenge.isRunning) ||
      InfinityChallenge.isRunning ||
      Enslaved.isRunning;
    return postBreak ? Decimal.MAX_VALUE : DC.E315;
  }

  get productionPerSecond() {
    const tier = this.tier;
<<<<<<< HEAD
    if (Laitela.isRunning && this.tier > Laitela.maxAllowedDimension) return DC.D0;
=======
>>>>>>> 39f79d81
    let amount = this.totalAmount;
    if (NormalChallenge(12).isRunning) {
      if (tier === 2) amount = amount.pow(1.6);
      if (tier === 4) amount = amount.pow(1.4);
      if (tier === 6) amount = amount.pow(1.2);
    }
    let production = amount.times(this.multiplier).times(Tickspeed.perSecond);
    if (NormalChallenge(2).isRunning) {
      production = production.times(player.chall2Pow);
    }
    if (tier === 1) {
      if (NormalChallenge(3).isRunning) {
        production = production.times(player.chall3Pow);
      }
      if (production.gt(10)) {
        const log10 = production.log10();
        production = Decimal.pow10(Math.pow(log10, getAdjustedGlyphEffect("effarigantimatter")));
      }
    }
    production = production.min(this.cappedProductionInNormalChallenges);
    return production;
  }
}

/**
 * @function
 * @param {number} tier
 * @return {AntimatterDimensionState}
 */
const AntimatterDimension = AntimatterDimensionState.createAccessor();

const AntimatterDimensions = {
  /**
   * @type {AntimatterDimensionState[]}
   */
  all: AntimatterDimension.index.compact(),

  reset() {
    for (const dimension of AntimatterDimensions.all) {
      dimension.reset();
    }
    GameCache.dimensionMultDecrease.invalidate();
  },

  resetAmountUpToTier(maxTier) {
    for (const dimension of AntimatterDimensions.all.slice(0, maxTier)) {
      dimension.resetAmount();
    }
  },

  get buyTenMultiplier() {
    if (NormalChallenge(7).isRunning) return DC.D2.min(1 + DimBoost.totalBoosts / 5);

    let mult = DC.D2.plusEffectsOf(
      Achievement(141).effects.buyTenMult,
      EternityChallenge(3).reward
    );

    mult = mult.timesEffectsOf(
      InfinityUpgrade.buy10Mult,
      Achievement(58)
    ).times(getAdjustedGlyphEffect("powerbuy10"));

    mult = mult.pow(getAdjustedGlyphEffect("effarigforgotten")).powEffectOf(InfinityUpgrade.buy10Mult.chargedEffect);
    mult = mult.pow(ImaginaryUpgrade(14).effectOrDefault(1));

    return mult;
  },

  tick(diff) {
    // Stop producing antimatter at Big Crunch goal because all the game elements
    // are hidden when pre-break Big Crunch button is on screen.
    const hasBigCrunchGoal = !player.break || Player.isInAntimatterChallenge;
    if (hasBigCrunchGoal && Currency.antimatter.gte(Player.infinityGoal)) return;

    let maxTierProduced = EternityChallenge(3).isRunning ? 3 : 7;
    let nextTierOffset = 1;
    if (NormalChallenge(12).isRunning) {
      maxTierProduced--;
      nextTierOffset++;
    }
    for (let tier = maxTierProduced; tier >= 1; --tier) {
      AntimatterDimension(tier + nextTierOffset).produceDimensions(AntimatterDimension(tier), diff / 10);
    }
    if (AntimatterDimension(1).amount.gt(0)) {
      player.requirementChecks.eternity.noAD1 = false;
    }
    AntimatterDimension(1).produceCurrency(Currency.antimatter, diff);
    if (NormalChallenge(12).isRunning) {
      AntimatterDimension(2).produceCurrency(Currency.antimatter, diff);
    }
    // Production may overshoot the goal on the final tick of the challenge
    if (hasBigCrunchGoal) Currency.antimatter.dropTo(Player.infinityGoal);
  }
};<|MERGE_RESOLUTION|>--- conflicted
+++ resolved
@@ -49,12 +49,8 @@
 
 function getDimensionFinalMultiplierUncached(tier) {
   if (tier < 1 || tier > 8) throw new Error(`Invalid Antimatter Dimension tier ${tier}`);
-<<<<<<< HEAD
+  if (Laitela.isRunning && tier > Laitela.maxAllowedDimension) return DC.D0;
   if (NormalChallenge(10).isRunning && tier > 6) return DC.D1;
-=======
-  if (Laitela.isRunning && tier > Laitela.maxAllowedDimension) return new Decimal(0);
-  if (NormalChallenge(10).isRunning && tier > 6) return new Decimal(1);
->>>>>>> 39f79d81
   if (EternityChallenge(11).isRunning) {
     return Currency.infinityPower.value.pow(
       InfinityDimensions.powerConversionRate
@@ -553,10 +549,6 @@
 
   get productionPerSecond() {
     const tier = this.tier;
-<<<<<<< HEAD
-    if (Laitela.isRunning && this.tier > Laitela.maxAllowedDimension) return DC.D0;
-=======
->>>>>>> 39f79d81
     let amount = this.totalAmount;
     if (NormalChallenge(12).isRunning) {
       if (tier === 2) amount = amount.pow(1.6);
