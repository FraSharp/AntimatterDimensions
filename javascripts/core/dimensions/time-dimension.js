--- conflicted
+++ resolved
@@ -186,14 +186,9 @@
   }
 
   get productionPerSecond() {
-<<<<<<< HEAD
     if (EternityChallenge(1).isRunning || EternityChallenge(10).isRunning ||
       (Laitela.isRunning && this.tier > Laitela.maxAllowedDimension)) {
         return new Decimal(0);
-=======
-    if (EternityChallenge(1).isRunning || EternityChallenge(10).isRunning) {
-      return new Decimal(0);
->>>>>>> b184f7dc
     }
 
     if (EternityChallenge(11).isRunning) {
@@ -265,9 +260,7 @@
     if (EternityChallenge(7).isRunning) {
       TimeDimension(1).produceDimensions(InfinityDimension(8), diff);
     } else {
-      let shardsProduced = TimeDimension(1).productionForDiff(diff);
-      shardsProduced = shardsProduced.pow(getAdjustedGlyphEffect("timeshardpow"));
-      Currency.timeShards.add(shardsProduced);
+      Currency.timeShards.add(TimeDimension(1).productionForDiff(diff));
     }
 
     EternityChallenge(7).reward.applyEffect(production => {
