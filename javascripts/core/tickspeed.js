--- conflicted
+++ resolved
@@ -20,29 +20,6 @@
   freeGalaxies *= 1 + Math.max(0, Replicanti.amount.log10() / 1e6) * AlchemyResource.alternation.effectValue;
   let galaxies = player.galaxies + replicantiGalaxies + freeGalaxies;
   if (galaxies < 3) {
-<<<<<<< HEAD
-      // Magic numbers are to retain balancing from before while displaying
-      // them now as positive multipliers rather than negative percentages
-      let baseMultiplier = 1 / 1.1245;
-      if (player.galaxies === 1) baseMultiplier = 1 / 1.11888888;
-      if (player.galaxies === 2) baseMultiplier = 1 / 1.11267177;
-      if (NormalChallenge(5).isRunning) {
-        baseMultiplier = 1 / 1.08;
-        if (player.galaxies === 1) baseMultiplier = 1 / 1.07632;
-        if (player.galaxies === 2) baseMultiplier = 1 / 1.072;
-      }
-      const perGalaxy = 0.02 * Effects.product(
-        InfinityUpgrade.galaxyBoost,
-        InfinityUpgrade.galaxyBoost.chargedEffect,
-        BreakInfinityUpgrade.galaxyBoost,
-        TimeStudy(212),
-        TimeStudy(232),
-        Achievement(86),
-        Achievement(175),
-        InfinityChallenge(5).reward
-      );
-      return DC.D1EM2.clampMin(baseMultiplier - (galaxies * perGalaxy));
-=======
     // Magic numbers are to retain balancing from before while displaying
     // them now as positive multipliers rather than negative percentages
     let baseMultiplier = 1 / 1.1245;
@@ -63,8 +40,7 @@
       Achievement(175),
       InfinityChallenge(5).reward
     );
-    return new Decimal(Math.max(0.01, baseMultiplier - (galaxies * perGalaxy)));
->>>>>>> 39f79d81
+    return DC.D1EM2.clampMin(baseMultiplier - (galaxies * perGalaxy));
   }
   let baseMultiplier = 0.8;
   if (NormalChallenge(5).isRunning) baseMultiplier = 0.83;
@@ -81,12 +57,8 @@
   );
   galaxies *= getAdjustedGlyphEffect("cursedgalaxies");
   galaxies *= getAdjustedGlyphEffect("realitygalaxies");
-<<<<<<< HEAD
+  galaxies *= 1 + ImaginaryUpgrade(9).effectValue;
   const perGalaxy = DC.D0_965;
-=======
-  galaxies *= 1 + ImaginaryUpgrade(9).effectValue;
-  const perGalaxy = new Decimal(0.965);
->>>>>>> 39f79d81
   return perGalaxy.pow(galaxies - 2).times(baseMultiplier);
 }
 
@@ -193,11 +165,11 @@
     if (Laitela.continuumActive) boughtTickspeed = this.continuumValue;
     else boughtTickspeed = player.totalTickBought;
     return DC.E3.timesEffectsOf(
-        Achievement(36),
-        Achievement(45),
-        Achievement(66),
-        Achievement(83)
-      )
+      Achievement(36),
+      Achievement(45),
+      Achievement(66),
+      Achievement(83)
+    )
       .times(getTickSpeedMultiplier().pow(boughtTickspeed + player.totalTickGained));
   },
 
@@ -232,13 +204,6 @@
   },
 
   fromShards(shards) {
-<<<<<<< HEAD
-    if (!shards.gt(0)) return {
-      newAmount: 0,
-      nextShards: DC.D1,
-    };
-=======
->>>>>>> 39f79d81
     const tickmult = (1 + (Effects.min(1.33, TimeStudy(171)) - 1) *
       Math.max(getAdjustedGlyphEffect("cursedtickspeed"), 1));
     const logTickmult = Math.log(tickmult);
