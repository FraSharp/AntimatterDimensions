<<<<<<< HEAD
"use strict";

function getTickSpeedMultiplier() {
  if (InfinityChallenge(3).isRunning) return DC.D1;
  if (Ra.isRunning) return DC.C1D1_1245;
=======
export function getTickSpeedMultiplier() {
  if (InfinityChallenge(3).isRunning) return new Decimal(1);
  if (Ra.isRunning) return new Decimal(1 / 1.1245);
>>>>>>> b697098c
  // Note that this already includes the "50% more" active path effect
  let replicantiGalaxies = Replicanti.galaxies.bought;
  replicantiGalaxies *= (1 + Effects.sum(
    TimeStudy(132),
    TimeStudy(133)
  ));
  // "extra" galaxies unaffected by the passive/idle boosts come from studies 225/226 and Effarig Infinity
  replicantiGalaxies += Replicanti.galaxies.extra;
  const nonActivePathReplicantiGalaxies = Math.min(Replicanti.galaxies.bought,
    ReplicantiUpgrade.galaxies.value);
  // Effects.sum is intentional here - if EC8 is not completed,
  // this value should not be contributed to total replicanti galaxies
  replicantiGalaxies += nonActivePathReplicantiGalaxies * Effects.sum(EternityChallenge(8).reward);
  let freeGalaxies = player.dilation.totalTachyonGalaxies;
  freeGalaxies *= 1 + Math.max(0, Replicanti.amount.log10() / 1e6) * AlchemyResource.alternation.effectValue;
  let galaxies = player.galaxies + replicantiGalaxies + freeGalaxies;
  if (galaxies < 3) {
    // Magic numbers are to retain balancing from before while displaying
    // them now as positive multipliers rather than negative percentages
    let baseMultiplier = 1 / 1.1245;
    if (player.galaxies === 1) baseMultiplier = 1 / 1.11888888;
    if (player.galaxies === 2) baseMultiplier = 1 / 1.11267177;
    if (NormalChallenge(5).isRunning) {
      baseMultiplier = 1 / 1.08;
      if (player.galaxies === 1) baseMultiplier = 1 / 1.07632;
      if (player.galaxies === 2) baseMultiplier = 1 / 1.072;
    }
    const perGalaxy = 0.02 * Effects.product(
      InfinityUpgrade.galaxyBoost,
      InfinityUpgrade.galaxyBoost.chargedEffect,
      BreakInfinityUpgrade.galaxyBoost,
      TimeStudy(212),
      TimeStudy(232),
      Achievement(86),
      Achievement(175),
      InfinityChallenge(5).reward
    );
    return DC.D1EM2.clampMin(baseMultiplier - (galaxies * perGalaxy));
  }
  let baseMultiplier = 0.8;
  if (NormalChallenge(5).isRunning) baseMultiplier = 0.83;
  galaxies -= 2;
  galaxies *= Effects.product(
    InfinityUpgrade.galaxyBoost,
    InfinityUpgrade.galaxyBoost.chargedEffect,
    BreakInfinityUpgrade.galaxyBoost,
    TimeStudy(212),
    TimeStudy(232),
    Achievement(86),
    Achievement(175),
    InfinityChallenge(5).reward
  );
  galaxies *= getAdjustedGlyphEffect("cursedgalaxies");
  galaxies *= getAdjustedGlyphEffect("realitygalaxies");
  galaxies *= 1 + ImaginaryUpgrade(9).effectValue;
  const perGalaxy = DC.D0_965;
  return perGalaxy.pow(galaxies - 2).times(baseMultiplier);
}

export function buyTickSpeed() {
  if (!Tickspeed.isAvailableForPurchase || !Tickspeed.isAffordable) return false;

  if (NormalChallenge(9).isRunning) {
    Tickspeed.multiplySameCosts();
  }
  Currency.antimatter.subtract(Tickspeed.cost);
  player.totalTickBought++;
  player.records.thisInfinity.lastBuyTime = player.records.thisInfinity.time;
  player.requirementChecks.permanent.singleTickspeed++;
  if (NormalChallenge(2).isRunning) player.chall2Pow = 0;
  GameUI.update();
  return true;
}

export function buyMaxTickSpeed() {
  if (!Tickspeed.isAvailableForPurchase || !Tickspeed.isAffordable) return;
  let boughtTickspeed = false;

  if (NormalChallenge(9).isRunning) {
    const goal = Player.infinityGoal;
    let cost = Tickspeed.cost;
    while (Currency.antimatter.gt(cost) && cost.lt(goal)) {
      Tickspeed.multiplySameCosts();
      Currency.antimatter.subtract(cost);
      player.totalTickBought++;
      boughtTickspeed = true;
      cost = Tickspeed.cost;
    }
  } else {
    const purchases = Tickspeed.costScale.getMaxBought(player.totalTickBought, Currency.antimatter.value, 1);
    if (purchases === null) {
      return;
    }
    Currency.antimatter.subtract(Decimal.pow10(purchases.logPrice));
    player.totalTickBought += purchases.quantity;
    boughtTickspeed = true;
  }

  if (boughtTickspeed) {
    player.records.thisInfinity.lastBuyTime = player.records.thisInfinity.time;
    if (NormalChallenge(2).isRunning) player.chall2Pow = 0;
  }
}

export function resetTickspeed() {
  player.totalTickBought = 0;
  player.chall9TickspeedCostBumps = 0;
}

export const Tickspeed = {

  get isUnlocked() {
    return AntimatterDimension(2).bought > 0 || EternityMilestone.unlockAllND.isReached ||
      PlayerProgress.realityUnlocked();
  },

  get isAvailableForPurchase() {
    return this.isUnlocked &&
      Currency.antimatter.lt(Player.infinityLimit) &&
      !EternityChallenge(9).isRunning &&
      !Laitela.continuumActive &&
      (player.break || this.cost.lt(Decimal.NUMBER_MAX_VALUE));
  },

  get isAffordable() {
    return Currency.antimatter.gte(this.cost);
  },

  get multiplier() {
    return getTickSpeedMultiplier();
  },

  get current() {
    const tickspeed = Effarig.isRunning
      ? Effarig.tickspeed
      : this.baseValue;
    return player.dilation.active ? dilatedValueOf(tickspeed) : tickspeed;
  },

  get cost() {
    return this.costScale.calculateCost(player.totalTickBought + player.chall9TickspeedCostBumps);
  },

  get costScale() {
    return new ExponentialCostScaling({
      baseCost: 1000,
      baseIncrease: 10,
      costScale: Player.tickSpeedMultDecrease,
      scalingCostThreshold: Number.MAX_VALUE
    });
  },

  get continuumValue() {
    if (!this.isUnlocked) return 0;
    return this.costScale.getContinuumValue(Currency.antimatter.value, 1) * Laitela.matterExtraPurchaseFactor;
  },

  get baseValue() {
    let boughtTickspeed;
    if (Laitela.continuumActive) boughtTickspeed = this.continuumValue;
    else boughtTickspeed = player.totalTickBought;
    return DC.E3.timesEffectsOf(
      Achievement(36),
      Achievement(45),
      Achievement(66),
      Achievement(83)
    )
      .times(getTickSpeedMultiplier().pow(boughtTickspeed + player.totalTickGained));
  },

  get perSecond() {
    return Decimal.divide(1000, this.current);
  },

  multiplySameCosts() {
    for (const dimension of AntimatterDimensions.all) {
      if (dimension.cost.e === this.cost.e) dimension.costBumps++;
    }
  }
};


export const FreeTickspeed = {
  BASE_SOFTCAP: 300000,
  GROWTH_RATE: 6e-6,
  GROWTH_EXP: 2,
  multToNext: 1.33,

  get amount() {
    return player.totalTickGained;
  },

  get softcap() {
    let softcap = FreeTickspeed.BASE_SOFTCAP;
    if (Enslaved.has(ENSLAVED_UNLOCKS.FREE_TICKSPEED_SOFTCAP)) {
      softcap += 100000;
    }
    return softcap;
  },

  fromShards(shards) {
    const tickmult = (1 + (Effects.min(1.33, TimeStudy(171)) - 1) *
      Math.max(getAdjustedGlyphEffect("cursedtickspeed"), 1));
    const logTickmult = Math.log(tickmult);
    const logShards = shards.ln();
    const uncapped = Math.max(0, logShards / logTickmult);
    if (uncapped <= FreeTickspeed.softcap) {
      this.multToNext = tickmult;
      return {
        newAmount: Math.ceil(uncapped),
        nextShards: Decimal.pow(tickmult, Math.ceil(uncapped))
      };
    }
    // Log of (cost - cost up to softcap)
    const priceToCap = FreeTickspeed.softcap * logTickmult;
    // In the following we're implicitly applying the function (ln(x) - priceToCap) / logTickmult to all costs,
    // so, for example, if the cost is 1 that means it's actually exp(priceToCap) * tickmult.
    const desiredCost = (logShards - priceToCap) / logTickmult;
    const costFormulaCoefficient = FreeTickspeed.GROWTH_RATE / FreeTickspeed.GROWTH_EXP / logTickmult;
    // In the following we're implicitly subtracting softcap from bought,
    // so, for example, if bought is 1 that means it's actually softcap + 1.
    // The first term (the big one) is the asymptotically more important term (since FreeTickspeed.GROWTH_EXP > 1),
    // but is small initially. The second term allows us to continue the pre-cap free tickspeed upgrade scaling
    // of tickmult per upgrade.
    const boughtToCost = bought => costFormulaCoefficient * Math.pow(
      Math.max(bought, 0), FreeTickspeed.GROWTH_EXP) + bought;
    const derivativeOfBoughtToCost = x => FreeTickspeed.GROWTH_EXP * costFormulaCoefficient * Math.pow(
      Math.max(x, 0), FreeTickspeed.GROWTH_EXP - 1) + 1;
    const newtonsMethod = bought => bought - (boughtToCost(bought) - desiredCost) / derivativeOfBoughtToCost(bought);
    let oldApproximation;
    let approximation = Math.min(
      desiredCost,
      Math.pow(desiredCost / costFormulaCoefficient, 1 / FreeTickspeed.GROWTH_EXP)
    );
    let counter = 0;
    // The bought formula is concave upwards. We start with an over-estimate; when using newton's method,
    // this means that successive iterations are also over-etimates. Thus, we can just check for continued
    // progress with the approximation < oldApproximation check. The counter is a fallback.
    do {
      oldApproximation = approximation;
      approximation = newtonsMethod(approximation);
    } while (approximation < oldApproximation && ++counter < 100);
    const purchases = Math.floor(approximation);
    // This undoes the function we're implicitly applying to costs (the "+ 1") is because we want
    // the cost of the next upgrade.
    const next = Decimal.exp(priceToCap + boughtToCost(purchases + 1) * logTickmult);
    this.multToNext = Decimal.exp((boughtToCost(purchases + 1) - boughtToCost(purchases)) * logTickmult);
    return {
      newAmount: purchases + FreeTickspeed.softcap,
      nextShards: next,
    };
  }

};<|MERGE_RESOLUTION|>--- conflicted
+++ resolved
@@ -1,14 +1,6 @@
-<<<<<<< HEAD
-"use strict";
-
-function getTickSpeedMultiplier() {
+export function getTickSpeedMultiplier() {
   if (InfinityChallenge(3).isRunning) return DC.D1;
   if (Ra.isRunning) return DC.C1D1_1245;
-=======
-export function getTickSpeedMultiplier() {
-  if (InfinityChallenge(3).isRunning) return new Decimal(1);
-  if (Ra.isRunning) return new Decimal(1 / 1.1245);
->>>>>>> b697098c
   // Note that this already includes the "50% more" active path effect
   let replicantiGalaxies = Replicanti.galaxies.bought;
   replicantiGalaxies *= (1 + Effects.sum(
