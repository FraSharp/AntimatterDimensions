--- conflicted
+++ resolved
@@ -17,11 +17,8 @@
   get isHidden() {
     if (Enslaved.isRunning) return false;
     // eslint-disable-next-line no-bitwise
-<<<<<<< HEAD
-    return ((player.options.hiddenSubtabBits[this._parent.config.id] & (1 << this.config.id)) !== 0) &&
-=======
+
     return ((player.options.hiddenSubtabBits[this._parent.id] & (1 << this.id)) !== 0) &&
->>>>>>> 6b1884bd
       this.config.hidable;
   }
 
