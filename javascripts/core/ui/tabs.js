"use strict";

class SubtabState {
  constructor(parent, config) {
    this._parent = parent;
    this.config = config;
  }

  get name() {
    return this.config.name;
  }

  get symbol() {
    return this.config.symbol;
  }

  get isHidden() {
    if (Enslaved.isRunning) return false;
    // eslint-disable-next-line no-bitwise
    return ((player.options.hiddenSubtabBits[this._parent.id] & (1 << this.id)) !== 0) &&
      this.config.hidable;
  }

  get isUnlocked() {
    return this.config.condition === undefined || this.config.condition() || player.devMode;
  }

  get isAvailable() {
    return this.isOpen || !this.isHidden && this.isUnlocked;
  }

  get hasNotification() {
    return player.tabNotifications.has(this._parent.key + this.key);
  }

  get key() {
    return this.config.key;
  }

  get id() {
    return this.config.id;
  }

  show(manual) {
    this._parent.show(manual, this);
  }

  unhideTab() {
    this._parent.unhideTab();
    // eslint-disable-next-line no-bitwise
    player.options.hiddenSubtabBits[this._parent.id] &= ~(1 << this.id);
  }

  toggleVisibility() {
    if (this._parent.id === Tabs.current.id && this.id === Tabs.current._currentSubtab.id) return;
    // eslint-disable-next-line no-bitwise
<<<<<<< HEAD
    player.options.hiddenSubtabBits[this._parent.id] ^= (1 << this.id);
=======
    player.options.hiddenSubtabBits[this._parent.config.id] ^= (1 << this.config.id);

    // If this subtab is the last visited subtab within its tab and it gets hidden by the player in the modal,
    // we need to change the last visited subtab to one which is still visible
    if (player.options.hiddenSubtabBits[this._parent.config.id] !== 0) {
      const lowestVisibleSubtabID = Math.min(...this._parent.subtabs.filter(s => s.isAvailable).map(s => s.config.id));
      // When manually hiding all the subtabs, lowestVisibleSubtabID somehow gets set to Infinity on the last subtab.
      // We have two cases to consider when the player next modifies the subtab - they unhide the entire tab in which
      // case it makes the most sense to default them to the first subtab, or they manually unhide a subtab while the
      // tab itself is still hidden (which is handled in the else-if).
      player.options.lastOpenSubtab[this._parent.config.id] = Number.isFinite(lowestVisibleSubtabID)
        ? lowestVisibleSubtabID
        : 0;
    } else if (this._parent.subtabs.countWhere(s => s.isAvailable) === 1) {
      // As noted above, this happens when this is the only visible subtab. Set the visible subtab to this one.
      player.options.lastOpenSubtab[this._parent.config.id] = this.config.id;
    }
>>>>>>> da5ff70d
  }

  get isOpen() {
    return ui.view.subtab === this.key;
  }
}

class TabState {
  constructor(config) {
    this.config = config;
    this.isOpened = false;
    const subtabs = [];
    for (const subtabConfig of config.subtabs) {
      const subtab = new SubtabState(this, subtabConfig);
      this[subtabConfig.key] = subtab;
      subtabs.push(subtab);
    }
    this.subtabs = subtabs;
    this._currentSubtab = subtabs.find(s => s.id === player.options.lastOpenSubtab[this.id]);
  }

  get name() {
    return this.config.name;
  }

  get key() {
    return this.config.key;
  }

  get id() {
    return this.config.id;
  }

  get isHidden() {
    if (Enslaved.isRunning) return false;
    const hasVisibleSubtab = this.subtabs.some(t => t.isAvailable);
    // eslint-disable-next-line no-bitwise
    return (((player.options.hiddenTabBits & (1 << this.id)) !== 0) || !hasVisibleSubtab) && this.config.hidable;
  }

  get isUnlocked() {
    return this.config.condition === undefined || this.config.condition() || player.devMode;
  }

  get isAvailable() {
    return this.isOpen || !this.isHidden && this.isUnlocked;
  }

  get isOpen() {
    return ui.view.tab === this.key;
  }

  get hasNotification() {
    return this.subtabs.some(tab => tab.hasNotification);
  }

  show(manual, subtab = undefined) {
    if (!manual && !player.options.automaticTabSwitching) return;
    ui.view.tab = this.key;
    if (subtab === undefined) {
      this._currentSubtab = this.subtabs.find(s => s.id === player.options.lastOpenSubtab[this.id]);
    } else {
      subtab.unhideTab();
      this._currentSubtab = subtab;
    }

    if (!this._currentSubtab.isAvailable) this.resetToAvailable();
    if (!this._currentSubtab.isUnlocked) this.resetToUnlocked();

    ui.view.subtab = this._currentSubtab.key;
    const tabNotificationKey = this.key + this._currentSubtab.key;
    if (player.tabNotifications.has(tabNotificationKey)) player.tabNotifications.delete(tabNotificationKey);

    // Makes it so that the glyph tooltip doesn't stay on tab change
    ui.view.tabs.reality.currentGlyphTooltip = -1;
    if (manual) {
      Modal.hide();
    }
<<<<<<< HEAD
=======
    if (!Enslaved.isRunning) {
      this.unhideTab();
      this._currentSubtab.unhideTab();
    }
>>>>>>> da5ff70d
    EventHub.dispatch(GAME_EVENT.TAB_CHANGED, this, this._currentSubtab);
  }

  unhideTab() {
    // eslint-disable-next-line no-bitwise
    player.options.hiddenTabBits &= ~(1 << this.id);
  }

  toggleVisibility() {
    if (this.id === Tabs.current.id) return;
    // eslint-disable-next-line no-bitwise
    player.options.hiddenTabBits ^= (1 << this.id);
  }

  resetToAvailable() {
    this._currentSubtab = this.subtabs.find(tab => tab.isAvailable);
  }

  resetToUnlocked() {
    this._currentSubtab = this.subtabs.find(tab => tab.isUnlocked);
  }
}

const Tab = GameDatabase.tabs.mapToObject(
  config => config.key,
  config => new TabState(config)
);

const Tabs = (function() {
  return {
    all: Object.values(Tab),
    get current() {
      return Tabs.all.find(tab => tab.isOpen);
    },
    oldUI: [
      Tab.dimensions,
      Tab.options,
      Tab.statistics,
      Tab.achievements,
      Tab.automation,
      Tab.challenges,
      Tab.infinity,
      Tab.eternity,
      Tab.reality,
      Tab.celestials,
      Tab.shop
    ],
    newUI: [
      Tab.dimensions,
      Tab.automation,
      Tab.challenges,
      Tab.infinity,
      Tab.eternity,
      Tab.reality,
      Tab.celestials,
      Tab.achievements,
      Tab.statistics,
      Tab.options,
      Tab.shop
    ],
    get currentUIFormat() {
      return ui.view.newUI ? this.newUI : this.oldUI;
    },
  };
}());

EventHub.logic.on(GAME_EVENT.TAB_CHANGED, () => {
  const currTab = Tabs.current.id;
  player.options.lastOpenTab = currTab;
  player.options.lastOpenSubtab[currTab] = Tabs.current._currentSubtab.id;
});<|MERGE_RESOLUTION|>--- conflicted
+++ resolved
@@ -54,31 +54,11 @@
   toggleVisibility() {
     if (this._parent.id === Tabs.current.id && this.id === Tabs.current._currentSubtab.id) return;
     // eslint-disable-next-line no-bitwise
-<<<<<<< HEAD
     player.options.hiddenSubtabBits[this._parent.id] ^= (1 << this.id);
-=======
-    player.options.hiddenSubtabBits[this._parent.config.id] ^= (1 << this.config.id);
-
-    // If this subtab is the last visited subtab within its tab and it gets hidden by the player in the modal,
-    // we need to change the last visited subtab to one which is still visible
-    if (player.options.hiddenSubtabBits[this._parent.config.id] !== 0) {
-      const lowestVisibleSubtabID = Math.min(...this._parent.subtabs.filter(s => s.isAvailable).map(s => s.config.id));
-      // When manually hiding all the subtabs, lowestVisibleSubtabID somehow gets set to Infinity on the last subtab.
-      // We have two cases to consider when the player next modifies the subtab - they unhide the entire tab in which
-      // case it makes the most sense to default them to the first subtab, or they manually unhide a subtab while the
-      // tab itself is still hidden (which is handled in the else-if).
-      player.options.lastOpenSubtab[this._parent.config.id] = Number.isFinite(lowestVisibleSubtabID)
-        ? lowestVisibleSubtabID
-        : 0;
-    } else if (this._parent.subtabs.countWhere(s => s.isAvailable) === 1) {
-      // As noted above, this happens when this is the only visible subtab. Set the visible subtab to this one.
-      player.options.lastOpenSubtab[this._parent.config.id] = this.config.id;
-    }
->>>>>>> da5ff70d
   }
 
   get isOpen() {
-    return ui.view.subtab === this.key;
+    return ui.view.tab === this._parent.key && ui.view.subtab === this.key;
   }
 }
 
@@ -137,12 +117,12 @@
     if (subtab === undefined) {
       this._currentSubtab = this.subtabs.find(s => s.id === player.options.lastOpenSubtab[this.id]);
     } else {
-      subtab.unhideTab();
+      if (!Enslaved.isRunning) subtab.unhideTab();
       this._currentSubtab = subtab;
     }
 
+    if (!this._currentSubtab.isUnlocked) this.resetToUnlocked();
     if (!this._currentSubtab.isAvailable) this.resetToAvailable();
-    if (!this._currentSubtab.isUnlocked) this.resetToUnlocked();
 
     ui.view.subtab = this._currentSubtab.key;
     const tabNotificationKey = this.key + this._currentSubtab.key;
@@ -150,32 +130,27 @@
 
     // Makes it so that the glyph tooltip doesn't stay on tab change
     ui.view.tabs.reality.currentGlyphTooltip = -1;
-    if (manual) {
-      Modal.hide();
-    }
-<<<<<<< HEAD
-=======
-    if (!Enslaved.isRunning) {
-      this.unhideTab();
+    if (manual) Modal.hide();
+    EventHub.dispatch(GAME_EVENT.TAB_CHANGED, this, this._currentSubtab);
+  }
+
+  unhideTab() {
+    // eslint-disable-next-line no-bitwise
+    player.options.hiddenTabBits &= ~(1 << this.id);
+  }
+
+  toggleVisibility() {
+    if (this.id === Tabs.current.id) return;
+    // eslint-disable-next-line no-bitwise
+    player.options.hiddenTabBits ^= (1 << this.id);
+  }
+
+  resetToAvailable() {
+    this._currentSubtab = this.subtabs.find(tab => tab.isAvailable);
+    if (this._currentSubtab === undefined) {
+      this._currentSubtab = this.subtabs[0];
       this._currentSubtab.unhideTab();
     }
->>>>>>> da5ff70d
-    EventHub.dispatch(GAME_EVENT.TAB_CHANGED, this, this._currentSubtab);
-  }
-
-  unhideTab() {
-    // eslint-disable-next-line no-bitwise
-    player.options.hiddenTabBits &= ~(1 << this.id);
-  }
-
-  toggleVisibility() {
-    if (this.id === Tabs.current.id) return;
-    // eslint-disable-next-line no-bitwise
-    player.options.hiddenTabBits ^= (1 << this.id);
-  }
-
-  resetToAvailable() {
-    this._currentSubtab = this.subtabs.find(tab => tab.isAvailable);
   }
 
   resetToUnlocked() {
