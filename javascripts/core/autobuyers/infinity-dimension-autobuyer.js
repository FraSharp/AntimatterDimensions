import { Autobuyer, IntervaledAutobuyerState } from "./autobuyer.js";

class InfinityDimensionAutobuyerState extends IntervaledAutobuyerState {
  get tier() {
    return this.id;
  }

  get name() {
    return InfinityDimension(this.tier).displayName;
  }

  get fullName() {
    return `${this.name} Infinity Dimension`;
  }

  get data() {
    return player.auto.infinityDims[this.tier - 1];
  }

  get interval() {
    return 1000 * Perk.autobuyerFasterID.effectOrDefault(1) / PerkShopUpgrade.autoSpeed.effectOrDefault(1);
  }

  get isUnlocked() {
    return EternityMilestone.autobuyerID(this.tier).isReached;
  }

  get resetTickOn() {
    return PRESTIGE_EVENT.ETERNITY;
  }

  get hasUnlimitedBulk() {
    return true;
  }

  tick() {
<<<<<<< HEAD
    if (EternityChallenge(8).isRunning) return;
    const tier = this._tier;
    if (buyMaxInfDims(tier)) super.tick();
=======
    const tier = this.tier;
    if (!InfinityDimension(tier).isAvailableForPurchase || EternityChallenge(8).isRunning) return;
    super.tick();
    buyManyInfinityDimension(tier);
    buyMaxInfDims(tier);
>>>>>>> ff8a7628
  }

  static get entryCount() { return 8; }
  static get autobuyerGroupName() { return "Infinity Dimension"; }
}

Autobuyer.infinityDimension = InfinityDimensionAutobuyerState.createAccessor();<|MERGE_RESOLUTION|>--- conflicted
+++ resolved
@@ -34,17 +34,8 @@
   }
 
   tick() {
-<<<<<<< HEAD
     if (EternityChallenge(8).isRunning) return;
-    const tier = this._tier;
-    if (buyMaxInfDims(tier)) super.tick();
-=======
-    const tier = this.tier;
-    if (!InfinityDimension(tier).isAvailableForPurchase || EternityChallenge(8).isRunning) return;
-    super.tick();
-    buyManyInfinityDimension(tier);
-    buyMaxInfDims(tier);
->>>>>>> ff8a7628
+    if (buyMaxInfDims(this.tier)) super.tick();
   }
 
   static get entryCount() { return 8; }
