--- conflicted
+++ resolved
@@ -97,18 +97,7 @@
     multiplier = multiplier.pow(InfinityChallenge(4).reward.effectValue);
   }
 
-<<<<<<< HEAD
-  multiplier = multiplier.pow(glyphPowMultiplier);
-=======
-  multiplier = multiplier
-    .timesEffectsOf(
-      TimeStudy(193),
-      tier === 8 ? TimeStudy(214) : null,
-      EternityChallenge(10)
-    );
-  multiplier = multiplier.clampMin(1);
-  multiplier = multiplier.times(glyphMultMultiplier).pow(glyphPowMultiplier.times(glyphEffarigPowMultiplier));
->>>>>>> 9fa00a90
+  multiplier = multiplier.pow(glyphPowMultiplier.times(glyphEffarigPowMultiplier));
 
   if (player.dilation.active) {
     multiplier = dilatedValueOf(multiplier.pow(glyphDilationPowMultiplier));
@@ -193,11 +182,7 @@
 
   dimMult *= Math.max(1, getAdjustedGlyphEffect("powerbuy10"))
 
-<<<<<<< HEAD
-  dimMult = Decimal.pow(getAdjustedGlyphEffect("effarigforgotten"), NormalDimension(tier).bought / 10).times(dimMult)
-=======
   dimMult = Decimal.pow(dimMult, getAdjustedGlyphEffect("effarigforgotten"))
->>>>>>> 9fa00a90
 
   dimMult = dimMult.powEffectsOf(InfinityUpgrade.buy10Mult.chargedEffect)
 
