--- conflicted
+++ resolved
@@ -105,8 +105,6 @@
 
   rows: (start, count) => Array.range(start, count).map(Achievements.row),
 
-<<<<<<< HEAD
-=======
   autoAchieveUpdate(realDiff) {
     if (player.realities === 0) return;
     if (GameCache.achSkipPerkCount.value >= 13) return;
@@ -129,7 +127,6 @@
     const period = 1800 * 1000;
     return Math.max(period - player.reality.achTimer, 1);
   },
->>>>>>> f8254692
 };
 
 EventHub.registerStateCollectionEvents(
