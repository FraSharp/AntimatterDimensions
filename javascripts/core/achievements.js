const allAchievements = {
  r11 : "You gotta start somewhere",
  r12 : "100 antimatter is a lot",
  r13 : "Half life 3 confirmed",
  r14 : "L4D: Left 4 Dimensions",
  r15 : "5 Dimension Antimatter Punch",
  r16 : "We couldn't afford 9",
  r17 : "Not a luck related achievement",
  r18 : "90 degrees to infinity",
  r21 : "To infinity!",
  r22 : "Fake News",
  r23 : "The 9th Dimension is a lie",
  r24 : "Antimatter Apocalypse",
  r25 : "Boosting to the max",
  r26 : "You got past The Big Wall",
  r27 : "Double Galaxy",
  r28 : "There's no point in doing that",
  r31 : "I forgot to nerf that",
  r32 : "The Gods are pleased",
  r33 : "That's a lot of infinites",
  r34 : "You didn't need it anyway",
  r35 : "Don't you dare to sleep",
  r36 : "Claustrophobic",
  r37 : "That's fast!",
  r38 : "I don't believe in Gods",
  r41 : "Spreading Cancer",
  r42 : "Supersanic",
  r43 : "Zero Deaths",
  r44 : "Over in 30 seconds",
  r45 : "Faster than a potato",
  r46 : "Multidimensional",
  r47 : "Daredevil",
  r48 : "AntiChallenged",
  r51 : "Limit Break",
  r52 : "Age of Automation",
  r53 : "Definitely not worth it",
  r54 : "That's faster!",
  r55 : "Forever isn't that long",
  r56 : "Many Deaths",
  r57 : "Gift from the Gods",
  r58 : "Is this hell?",
  r61 : "Bulked up",
  r62 : "Oh hey, you're still here",
  r63 : "A new beginning.",
  r64 : "1 million is a lot",
  r65 : "Not-so-challenging",
  r66 : "Faster than a squared potato",
  r67 : "Infinitely Challenging",
  r68 : "You did this again just for the achievement right?",
  r71 : "ERROR 909: Dimension not found",
  r72 : "Can't hold all these infinities",
  r73 : "This achievement doesn't exist",
  r74 : "End me",
  r75 : "NEW DIMENSIONS???",
  r76 : "One for each dimension",
  r77 : "How the antitables have turned",
  r78 : "Blink of an eye",
  r81 : "Hevipelle did nothing wrong",
  r82 : "Anti-antichallenged",
  r83 : "YOU CAN GET 50 GALAXIES!??",
  r84 : "I got a few to spare",
  r85 : "All your IP are belong to us",
  r86 : "Do you even bend time bro?",
  r87 : "2 Million Infinities",
  r88 : "Yet another infinity reference",
  r91 : "Ludicrous Speed",
  r92 : "I brake for nobody",
  r93 : "MAXIMUM OVERDRIVE",
  r94 : "Minute of infinity",
  r95 : "Is this safe?",
  r96 : "Time is relative",
  r97 : "Yes. This is hell.",
  r98 : "0 degrees from infinity",
  r101 : "Costco sells dimboosts now",
  r102 : "This mile took an Eternity",
  r103 : "This achievement doesn't exist II",
  r104 : "That wasn't an eternity",
  r105 : "Infinite time",
  r106 : "The swarm",
  r107 : "Do you really need a guide for this?",
  r108 : "We could afford 9",
  r111 : "Yo dawg, I heard you liked infinities...",
  r112 : "Never again",
  r113 : "Long lasting relationship",
  r114 : "You're a mistake",
  r115 : "I wish I had gotten 7 eternities",
  r116 : "Do I really need to infinity",
  r117 : "8 nobody got time for that",
  r118 : "IT'S OVER 9000",
  r121 : "Can you get infinite IP?",
  r122 : "You're already dead.",
  r123 : "5 more eternities until the update",
  r124 : "Eternities are the new infinity",
  r125 : "Like feasting on a behind",
  r126 : "Popular music",
  r127 : "But I wanted another prestige layer...",
  r128 : "What do I have to do to get rid of you",
  r131 : "No ethical consumption",
  r132 : "Unique snowflakes",
  r133 : "I never liked this infinity stuff anyway",
  r134 : "When will it be enough?",
  r135 : "Faster than a potato^345678",
  r136 : "I told you already, time is relative",
  r137 : "Now you're thinking with dilation!",
  r138 : "This is what I have to do to get rid of you.",
  s11 : "The first one's always free",
  s12 : "Just in case",
  s13 : "It pays to have respect",
  s14 : "So do I",
  s15 : "Do a barrel roll!",
  s16 : "Do you enjoy pain?",
  s17 : "30 Lives",
  s18 : "Do you feel lucky? Well do ya punk?",
  s21 : "Go study in real life instead",
  s22 : "Cancer = Spread",
  s23 : "Stop right there criminal scum!",
  s24 : "Real news",
  s25 : "Shhh... It's a secret",
  s26 : "You're a failure",
  s27 : "It's not called matter dimensions is it?",
  s28 : "Nice.",
  s31 : "You should download some more RAM",
  s32 : "Less than or equal to 0.001",
  s33 : "A sound financial decision",
  s34 : "You do know how these work, right?",
  s35 : "Should we tell them about buy max...",
  s36 : "Dip the antimatter",
  s37 : "You followed the instructions",
  s38 : "s38",
};
const secretAchievementTooltips = {
    s11 : "Click on this achievement.",
    s12 : "Save 100 times without refreshing.",
    s13 : "Pay respects.",
    s14 : "Say something naughty.",
    s15 : "Do a barrel roll.",
    s16 : "Use standard, cancer, or bracket notation for 10 minutes with more than 1 eternity without refreshing.",
    s17 : "Input the konami code.",
    s18 : "You have a 1/100,000 chance of getting this achievement every second.",
    s21 : "Purchase the secret time study.",
    s22 : "Buy one million Galaxies in total while using cancer notation.",
    s23 : "Open the console.",
    s24 : "Click on the news ticker that tells you to click on it.",
    s25 : "Discover a secret theme.",
    s26 : "Fail eternity challenges 10 times without refreshing. What are you doing with your life...",
    s27 : "Get Infinite matter.",
    s28 : "Don't act like you don't know what you did.",
    s31 : "Set your update rate to 200ms.",
    s32 : "Get a fastest infinity or eternity time of less than or equal to 0.001 seconds.",
    s33 : "Click on the donate link.",
    s34 : "Respec with an empty study tree.",
    s35 : "Buy single tickspeed 1,000,000 times.",
<<<<<<< HEAD
    s36 : "Dip the antimatter",
    s37 : "Follow instructions",
=======
    s36 : "Dip the antimatter.",
    s37 : "s37",
>>>>>>> 7560eedd
    s38 : "s38",
  };
const allAchievementNums = Object.invert(allAchievements)
// to retrieve by value: Object.keys(allAchievements).find(key => allAchievements[key] === "L4D: Left 4 Dimensions");

function clearOldAchieves(){
    var toRemove = [];
    var achieveKey;
    var values = Object.keys(allAchievements).map(function(e) { return allAchievements[e] });
    for (var i = 0; i < player.achievements.length; i++) {
      if (values.indexOf(player.achievements[i]) !== -1 ) {  // does index[i] exist in allAchievements as a value?
        toRemove.push(i); // mark it for removal
        achieveKey = Object.keys(allAchievements).find(function(key){ return allAchievements[key] === player.achievements[i];});
        if (!player.achievements.includes(achieveKey)) { // check if new key already exists as well
            player.achievements.push(achieveKey); // if not... add it
        }
      } else if (allAchievements[player.achievements[i]] === undefined){
        toRemove.push(i);
      }
    }


    toRemove.reverse();
    for (var i = 0; i < toRemove.length; i++) {
      player.achievements.splice(toRemove[i], 1);
    }
}

function giveAchievement(name) {

    if (player.achievements.includes(name)){ clearOldAchieves(); }

    if (player.achievements.includes(allAchievementNums[name])) return false

    $.notify(name, "success");
    player.achievements.push(allAchievementNums[name]);
    document.getElementById(name).className = "achievementunlocked"
    try {
        kongregate.stats.submit('Achievements', player.achievements.length);
    } catch (err) {console.log("Couldn't load Kongregate API")}
    if (name == "All your IP are belong to us" || name == "MAXIMUM OVERDRIVE") {
        player.infMult = player.infMult.times(4);
        player.autoIP = player.autoIP.times(4);
        if (player.autoCrunchMode == "amount" && player.autobuyers[11].priority != undefined) player.autobuyers[11].priority = player.autobuyers[11].priority.times(4);
    }
    updateAchievements();
}

function updateAchievements() {
  var amount = 0
  for (var i=1; i<document.getElementById("achievementtable").children[0].children.length+1; i++) {
      var n = 0
      var achNum = i * 10
      for (var l=0; l<8; l++) {
          achNum += 1;
          var name = allAchievements["r"+achNum]
          if (player.achievements.includes("r"+achNum)) {
              n++
              document.getElementById(name).className = "achievementunlocked"
          } else {
              document.getElementById(name).className = "achievementlocked"
          }
      }
      if (n == 8) {
          amount++
          document.getElementById("achRow"+i).className = "completedrow"
      } else {
          document.getElementById("achRow"+i).className = ""
      }
  }
  for (var i=1; i<document.getElementById("secretachievementtable").children[0].children.length+1; i++) {
      var n = 0
      var achNum = i * 10
      for (var l=0; l<8; l++) {
          achNum += 1;
          var name = allAchievements["s"+achNum]
          if (player.achievements.includes("s"+achNum)) {
              n++
              document.getElementById(name).setAttribute('ach-tooltip', secretAchievementTooltips["s"+achNum])
              document.getElementById(name).className = "achievementunlocked"
          } else {
              document.getElementById(name).className = "achievementhidden"
              document.getElementById(name).setAttribute('ach-tooltip', (name[name.length-1] !== "?" && name[name.length-1] !== "!" && name[name.length-1] !== ".") ? name+"." : name)
          }
      }
      if (n == 8) {
          document.getElementById("secretAchRow"+i).className = "completedrow"
      } else {
          document.getElementById("secretAchRow"+i).className = ""
      }
  }

  player.achPow = Decimal.pow(1.5, amount)

  document.getElementById("achmultlabel").textContent = "Current achievement multiplier on each Dimension: " + player.achPow.toFixed(1) + "x"

}

function getSecretAchAmount() {
    var n = 0
    for (var i=1; i<document.getElementById("secretachievementtable").children[0].children.length+1; i++) {
        var achNum = i * 10
        for (var l=0; l<8; l++) {
            achNum += 1;
            if (player.achievements.includes("s"+achNum)) {
                n++
            }
        }
    }
    return n
}<|MERGE_RESOLUTION|>--- conflicted
+++ resolved
@@ -150,13 +150,8 @@
     s33 : "Click on the donate link.",
     s34 : "Respec with an empty study tree.",
     s35 : "Buy single tickspeed 1,000,000 times.",
-<<<<<<< HEAD
     s36 : "Dip the antimatter",
     s37 : "Follow instructions",
-=======
-    s36 : "Dip the antimatter.",
-    s37 : "s37",
->>>>>>> 7560eedd
     s38 : "s38",
   };
 const allAchievementNums = Object.invert(allAchievements)
