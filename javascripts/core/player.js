"use strict";

var shiftDown = false;
const defaultMaxTime = 60000 * 60 * 24 * 31;

let player = {
  antimatter: new Decimal(10),
  dimensions: {
    normal: Array.range(0, 8).map(() => ({
      bought: 0,
      costBumps: 0,
      amount: new Decimal(0),
      power: new Decimal(1)
    })),
    infinity: Array.range(0, 8).map(tier => ({
      isUnlocked: false,
      bought: 0,
      amount: new Decimal(0),
      power: new Decimal(1),
      cost: new Decimal([1e8, 1e9, 1e10, 1e20, 1e140, 1e200, 1e250, 1e280][tier]),
      baseAmount: 0
    })),
    time: Array.range(0, 8).map(tier => ({
      cost: new Decimal([1, 5, 100, 1000, "1e2350", "1e2650", "1e3000", "1e3350"][tier]),
      amount: new Decimal(0),
      power: new Decimal(1),
      bought: 0
    }))
  },
  buyUntil10: true,
  sacrificed: new Decimal(0),
  achievements: new Set(),
  secretAchievements: new Set(),
  infinityUpgrades: new Set(),
  usedMaxAll: false,
  bestIpPerMsWithoutMaxAll: new Decimal(0),
  infinityRebuyables: [0, 0],
  challenge: {
    normal: {
      current: 0,
      bestTimes: Array.repeat(defaultMaxTime, 11),
      completedBits: 0,
    },
    infinity: {
      current: 0,
      bestTimes: Array.repeat(defaultMaxTime, 8),
      completedBits: 0,
    },
    eternity: {
      current: 0,
      unlocked: 0,
    }
  },
  infinity: {
    upgradeBits: 0
  },
  auto: {
    dimensions: Array.range(0, 8).map(tier => ({
      isUnlocked: false,
      cost: 1,
      interval: [1500, 2000, 2500, 3000, 4000, 5000, 6000, 7500][tier],
      bulk: 1,
      mode: AutobuyerMode.BUY_10,
      priority: 1,
      isActive: false,
      lastTick: 0
    })),
    tickspeed: {
      isUnlocked: false,
      cost: 1,
      interval: 2500,
      mode: AutobuyerMode.BUY_SINGLE,
      priority: 1,
      isActive: false,
      lastTick: 0
    },
    dimBoost: {
      cost: 1,
      interval: 8000,
      maxDimBoosts: 1,
      galaxies: 10,
      bulk: 1,
      buyMaxInterval: 0,
      isActive: false,
      lastTick: 0
    },
    galaxy: {
      cost: 1,
      interval: 75000,
      limitGalaxies: true,
      maxGalaxies: 1,
      buyMax: false,
      buyMaxInterval: 0,
      isActive: false,
      lastTick: 0
    },
    bigCrunch: {
      cost: 1,
      interval: 150000,
      mode: 0,
      amount: new Decimal(1),
      time: 1,
      xLast: new Decimal(1),
      isActive: false,
      lastTick: 0
    },
    sacrifice: {
      multiplier: new Decimal(5),
      isActive: false
    },
    eternity: {
      mode: 0,
      amount: new Decimal(1),
      time: 1,
      xLast: new Decimal(1),
      isActive: false
    },
    reality: {
      mode: 0,
      rm: new Decimal(1),
      glyph: 0,
      isActive: false
    },
    timeDimTimer: 0,
    infDimTimer: 0,
    repUpgradeTimer: 0,
    dilUpgradeTimer: 0,
    ttTimer: 0,
  },
  infinityPoints: new Decimal(0),
  infinitied: new Decimal(0),
  infinitiedBank: new Decimal(0),
  gameCreatedTime: Date.now(),
  totalTimePlayed: 0,
  realTimePlayed: 0,
  bestInfinityTime: 999999999999,
  thisInfinityTime: 0,
  thisInfinityRealTime: 0,
  thisInfinityLastBuyTime: 0,
  dimensionBoosts: 0,
  galaxies: 0,
  totalAntimatter: new Decimal(0),
  achPow: new Decimal(1),
  news: new Set(),
  // TODO: Not used, remove
  interval: null,
  lastUpdate: new Date().getTime(),
  chall2Pow: 1,
  chall3Pow: new Decimal(0.01),
  matter: new Decimal(1),
  chall9TickspeedCostBumps: 0,
  chall8TotalSacrifice: new Decimal(1),
  partInfinityPoint: 0,
  partInfinitied: 0,
  break: false,
  secretUnlocks: {
    why: 0,
    fixed: "notyetfixed",
    dragging: 0,
    themes: new Set(),
    // Incremented every time secret time study toggles
    secretTS: 0,
  },
  lastTenRuns: Array.range(0, 10).map(() => [defaultMaxTime, new Decimal(1), defaultMaxTime, new Decimal(1)]),
  lastTenEternities: Array.range(0, 10).map(() => [defaultMaxTime, new Decimal(1), defaultMaxTime, 1]),
  lastTenRealities: Array.range(0, 10).map(() => [defaultMaxTime, new Decimal(1), defaultMaxTime, 0]),
  bestIPminThisInfinity: new Decimal(0),
  bestIPminThisEternity: new Decimal(0),
  bestEPminThisEternity: new Decimal(0),
  bestEPminThisReality: new Decimal(0),
  bestInfinitiesPerMs: new Decimal(0),
  bestEternitiesPerMs: new Decimal(0),
  bestRMmin: new Decimal(0),
  infMult: new Decimal(1),
  infMultCost: new Decimal(10),
  version: 13,
  infinityPower: new Decimal(1),
  spreadingCancer: 0,
  postChallUnlocked: 0,
  postC4Tier: 0,
  eternityPoints: new Decimal(0),
  eternities: new Decimal(0),
  thisEternity: 0,
  thisEternityRealTime: 0,
  bestEternity: 999999999999,
  eternityUpgrades: new Set(),
  epmultUpgrades: 0,
  infDimBuyers: [false, false, false, false, false, false, false, false],
  timeShards: new Decimal(0),
  tickThreshold: new Decimal(1),
  totalTickGained: 0,
  totalTickBought: 0,
  offlineProd: 0,
  offlineProdCost: 1e7,
  replicanti: {
    amount: new Decimal(0),
    unl: false,
    chance: 0.01,
    chanceCost: new Decimal(1e150),
    interval: 1000,
    intervalCost: new Decimal(1e140),
    gal: 0,
    galaxies: 0,
    galCost: new Decimal(1e170),
    auto: [false, false, false]
  },
  timestudy: {
    theorem: new Decimal(0),
    amcost: new Decimal("1e20000"),
    ipcost: new Decimal(1),
    epcost: new Decimal(1),
    studies: [],
    shopMinimized: false,
    presets: new Array(6).fill({
      name: "",
      studies: "",
    }),
  },
  eternityChalls: {},
  etercreq: 0,
  infMultBuyer: false,
  respec: false,
  eterc8ids: 50,
  eterc8repl: 40,
  noSacrifices: true,
  onlyEighthDimensons: true,
  onlyFirstDimensions: true,
  noEighthDimensions: false,
  noTheoremPurchases: true,
  dilation: {
    studies: [],
    active: false,
    tachyonParticles: new Decimal(0),
    dilatedTime: new Decimal(0),
    nextThreshold: new Decimal(1000),
    baseFreeGalaxies: 0,
    freeGalaxies: 0,
    upgrades: new Set(),
    rebuyables: {
      1: 0,
      2: 0,
      3: 0,
    },
    auto: [false, false, false]
  },
  realities: 0,
  partSimulatedReality: 0,
  thisReality: 0,
  thisRealityRealTime: 0,
  bestReality: 999999999999,
  reality: {
    realityMachines: new Decimal(0),
    glyphs: {
      active: [],
      inventory: [],
      inventorySize: 100,
      last: "",
      sac: {
        power: 0,
        infinity: 0,
        time: 0,
        replication: 0,
        dilation: 0,
        effarig: 0,
        reality: 0
      },
      undo: [],
    },
    seed: Math.floor(Date.now() * Math.random() + 1),
    rebuyables: {
      1: 0,
      2: 0,
      3: 0,
      4: 0,
      5: 0,
    },
    upgradeBits: 0,
    upgReqs: [null, true, true, true, true, true,
              false, false, false, false, false,
              false, false, false, false, false,
              false, false, false, false, false,
              false, false, false, false, false,
              false, false, false, false, false],
    upgReqChecks: [false],
    perks: new Set(),
    respec: false,
    tdbuyers: [false, false, false, false, false, false, false, false],
    epmultbuyer: false,
    pp: 0,
    autoEC: true,
    lastAutoEC: 0,
    partEternitied: new Decimal(0),
    disableAutoAchieve: false,
    gainedAutoAchievements: true,
    automator: {
      state: {
        mode: AutomatorMode.STOP,
        topLevelScript: 0,
        editorScript: 0,
        repeat: false,
        stack: [],
      },
      scripts: {
      },
      lastID: 0,
      execTimer: 0,
      type: AutomatorType.TEXT
    },
    achTimer: 0,
  },
  blackHole: Array.range(0, 2).map(id => ({
    id,
    intervalUpgrades: 0,
    powerUpgrades: 0,
    durationUpgrades: 0,
    phase: 0,
    active: false,
    unlocked: false,
    activations: 0
  })),
  blackHolePause: false,
  ttbuyer: false,
  celestials: {
    teresa: {
      rmStore: 0,
      quotes: [],
      unlockBits: 0,
      run: false,
      bestRunAM: new Decimal(1),
      perkShop: Array.repeat(0, 4)
    },
    effarig: {
      relicShards: 0,
      unlocksBits: 0,
      run: false,
      quoteIdx: 0,
      glyphWeights: {
        ep: 25,
        repl: 25,
        dt: 25,
        eternities: 25
      },
      autoGlyphSac: {
        mode: AutoGlyphSacMode.NONE,
        types: GlyphTypes.list.mapToObject(t => t.id, t => ({
          rarityThreshold: 0,
          scoreThreshold: 0,
          effectScores: t.effects.mapToObject(e => e.id, () => 0),
        })),
      },
      autoGlyphPick: {
        mode: AutoGlyphPickMode.RANDOM,
      },
    },
    enslaved: {
      isStoring: false,
      stored: 0,
      isStoringReal: false,
      storedReal: 0,
      autoStoreReal: false,
      isAutoReleasing: false,
      storedFraction: 1,
      quoteIdx: 0,
      unlocks: [],
      run: false,
      completed: false,
      maxQuotes: 6
    },
    v: {
      unlockBits: 0,
      quoteIdx: 0,
      run: false,
      runUnlocks: [0, 0, 0, 0, 0, 0],
      additionalStudies: 0
    },
    ra: {
      pets: {
        teresa: {
          level: 1,
          exp: 0,
          lastEPGained: new Decimal(0)
        },
        effarig: {
          level: 1,
          exp: 0,
          lastGlyphCount: 5
        },
        enslaved: {
          level: 1,
          exp: 0,
          lastTimeTaken: Number.MAX_VALUE
        },
        v: {
          level: 1,
          exp: 0,
          lastTTPurchased: 0
        }
      },
      alchemy: Array.repeat(0, 21)
        .map(() => ({
          amount: 0,
          reaction: false
        })),
      unlocksBits: 0,
      run: false,
      charged: new Set(),
      quoteIdx: 0,
      disCharge: false,
      peakGamespeed: 1,
      compression: {
        active: false,
        entanglement: 0,
        upgradeBits: 0,
        respec: false
      },
    },
    laitela: {
      matter: new Decimal(0),
      run: false,
      unlockBits: 0,
      dimensions: Array.range(0, 4).map(() =>
      ({
        amount: new Decimal(0),
        chanceUpgrades: 0,
        intervalUpgrades: 0,
        powerUpgrades: 0,
        timeSinceLastUpdate: 0
      })),
      maxAmGained: new Decimal(1),
      annihilated: false,
      higgs: new Decimal(0),
      upgrades: {},
      darkEnergy: 0,
      darkEnergyUpgrades: new Set()
    }
  },
  autoEcIsOn: true,
  options: {
    news: true,
    notation: "Mixed scientific",
    retryChallenge: false,
    showAllChallenges: false,
    bulkOn: true,
    autobuyersOn: true,
    cloud: true,
    hotkeys: true,
    theme: "Normal",
    commas: true,
    updateRate: 33,
    newUI: true,
    showAlchemyResources: false,
    chart: {
      updateRate: 1000,
      duration: 10,
      warning: 0,
      on: false,
      dips: true
    },
    animations: {
      floatingText: true,
      bigCrunch: true,
      eternity: true,
      tachyonParticles: true,
      reality: true,
      background: true
    },
    confirmations: {
      sacrifice: true,
      challenges: true,
      eternity: true,
      dilation: true,
      reality: true,
      glyphSacrifice: true,
      glyphUndo: true,
      glyphReplace: true,
    }
  }
};

const Player = {
  defaultStart: deepmerge.all([{}, player]),

  get totalInfinitied() {
    return player.infinitied.plus(player.infinitiedBank).clampMin(0);
  },

  get gainedEternities() {
    return RealityUpgrade(10).isBought ? player.eternities.sub(100) : player.eternities;
  },

  get isInMatterChallenge() {
    return NormalChallenge(11).isRunning || InfinityChallenge(6).isRunning;
  },

  get effectiveMatterAmount() {
    if (NormalChallenge(11).isRunning) {
      return player.matter;
    }
    if (InfinityChallenge(6).isRunning) {
      return Decimal.pow(player.matter, 20);
    }
    return new Decimal(0);
  },

  get antimatterPerSecond() {
    const basePerSecond = getDimensionProductionPerSecond(1);
    if (NormalChallenge(3).isRunning) {
      return basePerSecond.times(player.chall3Pow);
    }
    if (NormalChallenge(12).isRunning) {
      return basePerSecond.plus(getDimensionProductionPerSecond(2));
    }
    return basePerSecond.times(getGameSpeedupForDisplay());
  },

  get bestRunIPPM() {
    return GameCache.bestRunIPPM.value;
  },

  get averageEPPerRun() {
    return GameCache.averageEPPerRun.value;
  },

  get tickSpeedMultDecrease() {
    return GameCache.tickSpeedMultDecrease.value;
  },

  get dimensionMultDecrease() {
    const base = GameCache.dimensionMultDecrease.value - 1;
<<<<<<< HEAD
    return 1 + base * AnnihilationUpgrade.dimCostMult.effect;
=======
    return 1 + base * Laitela.matterEffectToDimensionMultDecrease;
>>>>>>> 523ded8f
  },

  get hasFreeInventorySpace() {
    return Glyphs.freeInventorySpace > 0;
  },

  get achievementPower() {
    return GameCache.achievementPower.value.pow(getAdjustedGlyphEffect("effarigachievement"));
  },

  get infinityGoal() {
    const challenge = NormalChallenge.current || InfinityChallenge.current;
    return challenge === undefined ? Decimal.MAX_NUMBER : challenge.goal;
  },

  get eternityGoal() {
    return EternityChallenge.isRunning
      ? EternityChallenge.current.currentGoal
      : Decimal.MAX_NUMBER;
  },

  get startingAM() {
    return Effects.max(
      10,
      Perk.startAM1,
      Perk.startAM2,
      Achievement(21),
      Achievement(37),
      Achievement(54),
      Achievement(55),
      Achievement(78).secondaryEffect
    ).toDecimal();
  },

  get startingIP() {
    return Effects.max(
      0,
      Perk.startIP1,
      Perk.startIP2,
      Achievement(104)
    ).toDecimal();
  },

  get startingEP() {
    return Effects.max(
      0,
      Perk.startEP1,
      Perk.startEP2,
      Perk.startEP3
    ).toDecimal();
  },
};

function guardFromNaNValues(obj) {
  function isObject(ob) {
    return ob !== null && typeof ob === "object" && !(ob instanceof Decimal);
  }

  for (const key in obj) {
    if (!obj.hasOwnProperty(key)) continue;

    // TODO: rework autobuyer saving
    if (key === "automator") continue;

    let value = obj[key];
    if (isObject(value)) {
      guardFromNaNValues(value);
      continue;
    }

    if (typeof value === "number") {
      Object.defineProperty(obj, key, {
        enumerable: true,
        configurable: true,
        get: () => value,
        set: function guardedSetter(newValue) {
          if (newValue === null || newValue === undefined) {
            throw new Error("null/undefined player property assignment");
          }
          if (typeof newValue !== "number") {
            throw new Error("Non-Number assignment to Number player property");
          }
          if (!isFinite(newValue)) {
            throw new Error("NaN player property assignment");
          }
          value = newValue;
        }
      });
    }

    if (value instanceof Decimal) {
      Object.defineProperty(obj, key, {
        enumerable: true,
        configurable: true,
        get: () => value,
        set: function guardedSetter(newValue) {
          if (newValue === null || newValue === undefined) {
            throw new Error("null/undefined player property assignment");
          }
          if (!(newValue instanceof Decimal)) {
            throw new Error("Non-Decimal assignment to Decimal player property");
          }
          if (!isFinite(newValue.mantissa) || !isFinite(newValue.exponent)) {
            throw new Error("NaN player property assignment");
          }
          value = newValue;
        }
      });
    }
  }
}<|MERGE_RESOLUTION|>--- conflicted
+++ resolved
@@ -527,11 +527,7 @@
 
   get dimensionMultDecrease() {
     const base = GameCache.dimensionMultDecrease.value - 1;
-<<<<<<< HEAD
     return 1 + base * AnnihilationUpgrade.dimCostMult.effect;
-=======
-    return 1 + base * Laitela.matterEffectToDimensionMultDecrease;
->>>>>>> 523ded8f
   },
 
   get hasFreeInventorySpace() {
