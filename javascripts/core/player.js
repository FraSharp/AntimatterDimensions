--- conflicted
+++ resolved
@@ -63,11 +63,7 @@
       amount: DC.D1,
       increaseWithMult: true,
       time: 1,
-<<<<<<< HEAD
-      xCurrent: DC.D1,
-=======
-      xHighest: new Decimal(1),
->>>>>>> 39f79d81
+      xHighest: DC.D1,
       isActive: false
     },
     bigCrunch: {
@@ -77,11 +73,7 @@
       amount: DC.D1,
       increaseWithMult: true,
       time: 1,
-<<<<<<< HEAD
-      xCurrent: DC.D1,
-=======
-      xHighest: new Decimal(1),
->>>>>>> 39f79d81
+      xHighest: DC.D1,
       isActive: true,
       lastTick: 0
     },
@@ -234,20 +226,13 @@
     gameCreatedTime: Date.now(),
     totalTimePlayed: 0,
     realTimePlayed: 0,
-<<<<<<< HEAD
     totalAntimatter: DC.D0,
-    lastTenInfinities: Array.range(0, 10).map(() => [Number.MAX_VALUE, DC.D1, DC.D1, Number.MAX_VALUE]),
-    lastTenEternities: Array.range(0, 10).map(() => [Number.MAX_VALUE, DC.D1, DC.D1, Number.MAX_VALUE]),
-    lastTenRealities: Array.range(0, 10).map(() => [Number.MAX_VALUE, DC.D1, 1, Number.MAX_VALUE, 0]),
-=======
-    totalAntimatter: new Decimal(0),
     lastTenInfinities: Array.range(0, 10).map(() =>
-      [Number.MAX_VALUE, new Decimal(1), new Decimal(1), Number.MAX_VALUE]),
+      [Number.MAX_VALUE, DC.D1, DC.D1, Number.MAX_VALUE]),
     lastTenEternities: Array.range(0, 10).map(() =>
-      [Number.MAX_VALUE, new Decimal(1), new Decimal(1), Number.MAX_VALUE]),
+      [Number.MAX_VALUE, DC.D1, DC.D1, Number.MAX_VALUE]),
     lastTenRealities: Array.range(0, 10).map(() =>
-      [Number.MAX_VALUE, new Decimal(1), 1, Number.MAX_VALUE, 0]),
->>>>>>> 39f79d81
+      [Number.MAX_VALUE, DC.D1, 1, Number.MAX_VALUE, 0]),
     thisInfinity: {
       time: 0,
       realTime: 0,
@@ -278,19 +263,12 @@
     thisReality: {
       time: 0,
       realTime: 0,
-<<<<<<< HEAD
       maxAM: DC.D0,
       maxIP: DC.D0,
       maxEP: DC.D0,
       bestEternitiesPerMs: DC.D0,
-=======
-      maxAM: new Decimal(0),
-      maxIP: new Decimal(0),
-      maxEP: new Decimal(0),
-      bestEternitiesPerMs: new Decimal(0),
-      maxReplicanti: new Decimal(0),
-      maxDT: new Decimal(0),
->>>>>>> 39f79d81
+      maxReplicanti: DC.D0,
+      maxDT: DC.D0,
     },
     bestReality: {
       time: Number.MAX_VALUE,
@@ -307,30 +285,9 @@
       laitelaSet: [],
     },
   },
-<<<<<<< HEAD
-  achievementChecks: {
-    noSacrifices: true,
-    onlyEighthDimensions: true,
-    onlyFirstDimensions: true,
-    noEighthDimensions: true,
-    noFirstDimensions: true,
-    noAntimatterProduced: true,
-    noTriadStudies: true,
-    noTheoremPurchases: true,
-    noInfinitiesThisReality: true,
-    noEternitiesThisReality: true,
-    noReplicantiGalaxies: true,
-  },
-  infMult: DC.D1,
-  infMultCost: DC.E1,
+  infMult: 0,
   version: 13,
   infinityPower: DC.D1,
-  spreadingCancer: 0,
-=======
-  infMult: 0,
-  version: 13,
-  infinityPower: new Decimal(1),
->>>>>>> 39f79d81
   postChallUnlocked: 0,
   postC4Tier: 0,
   eternityPoints: DC.D0,
@@ -389,13 +346,9 @@
   realities: 0,
   partSimulatedReality: 0,
   reality: {
-<<<<<<< HEAD
     realityMachines: DC.D0,
-=======
-    realityMachines: new Decimal(0),
     imaginaryMachines: 0,
     iMCap: 0,
->>>>>>> 39f79d81
     glyphs: {
       active: [],
       inventory: [],
@@ -493,11 +446,7 @@
       bestRunAM: DC.D1,
       bestAMSet: [],
       perkShop: Array.repeat(0, 5),
-<<<<<<< HEAD
-      lastRepeatedRM: DC.D0
-=======
-      lastRepeatedMachines: new Decimal(0)
->>>>>>> 39f79d81
+      lastRepeatedMachines: DC.D0
     },
     effarig: {
       relicShards: 0,
@@ -615,25 +564,14 @@
       run: false,
       unlockBits: 0,
       dimensions: Array.range(0, 4).map(() =>
-<<<<<<< HEAD
-      ({
-        amount: DC.D0,
-        intervalUpgrades: 0,
-        powerDMUpgrades: 0,
-        powerDEUpgrades: 0,
-        timeSinceLastUpdate: 0,
-        ascensionCount: 0
-      })),
-=======
         ({
-          amount: new Decimal(0),
+          amount: DC.D0,
           intervalUpgrades: 0,
           powerDMUpgrades: 0,
           powerDEUpgrades: 0,
           timeSinceLastUpdate: 0,
           ascensionCount: 0
         })),
->>>>>>> 39f79d81
       darkAutobuyerTimer: 0,
       entropy: 0,
       thisCompletion: 3600,
