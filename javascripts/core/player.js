--- conflicted
+++ resolved
@@ -522,13 +522,9 @@
     respecIntoProtected: false,
     offlineTicks: 1000,
     showLastTenRunsGainPerTime: false,
-<<<<<<< HEAD
-    autosaveInterval: 30000, 
-    hideCompletedAchievementRows: false,
-=======
     autosaveInterval: 30000,
     exportedFileCount: 0,
->>>>>>> bab04b92
+    hideCompletedAchievementRows: false,
     showHintText: {
       achievements: false,
       achievementUnlockStates: false,
