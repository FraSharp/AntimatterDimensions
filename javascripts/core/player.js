"use strict";

// This is actually reassigned when importing saves
// eslint-disable-next-line prefer-const
let player = {
  antimatter: DC.E1,
  dimensions: {
    antimatter: Array.range(0, 8).map(() => ({
      bought: 0,
      costBumps: 0,
      amount: DC.D0
    })),
    infinity: Array.range(0, 8).map(tier => ({
      isUnlocked: false,
      bought: 0,
      amount: DC.D0,
      cost: [DC.E8, DC.E9, DC.E10, DC.E20, DC.E140, DC.E200, DC.E250, DC.E280][tier],
      baseAmount: 0
    })),
    time: Array.range(0, 8).map(tier => ({
      cost: [DC.D1, DC.D5, DC.E2, DC.E3, DC.E2350, DC.E2650, DC.E3000, DC.E3350][tier],
      amount: DC.D0,
      bought: 0
    }))
  },
  buyUntil10: true,
  sacrificed: DC.D0,
  achievementBits: Array.repeat(0, 15),
  secretAchievementBits: Array.repeat(0, 4),
  infinityUpgrades: new Set(),
  infinityRebuyables: [0, 0, 0],
  challenge: {
    normal: {
      current: 0,
      bestTimes: Array.repeat(Number.MAX_VALUE, 11),
      completedBits: 0,
    },
    infinity: {
      current: 0,
      bestTimes: Array.repeat(Number.MAX_VALUE, 8),
      completedBits: 0,
    },
    eternity: {
      current: 0,
      unlocked: 0,
    }
  },
  infinity: {
    upgradeBits: 0
  },
  auto: {
    bulkOn: true,
    autobuyersOn: true,
    disableContinuum: false,
    reality: {
      mode: 0,
      rm: DC.D1,
      glyph: 0,
      isActive: false
    },
    eternity: {
      mode: 0,
      amount: DC.D1,
      increaseWithMult: true,
      time: 1,
      xHighest: DC.D1,
      isActive: false
    },
    bigCrunch: {
      cost: 1,
      interval: 150000,
      mode: 0,
      amount: DC.D1,
      increaseWithMult: true,
      time: 1,
      xHighest: DC.D1,
      isActive: true,
      lastTick: 0
    },
    galaxy: {
      cost: 1,
      interval: 20000,
      limitGalaxies: false,
      maxGalaxies: 1,
      buyMax: false,
      buyMaxInterval: 0,
      isActive: true,
      lastTick: 0
    },
    dimBoost: {
      cost: 1,
      interval: 4000,
      limitDimBoosts: false,
      maxDimBoosts: 1,
      limitUntilGalaxies: false,
      galaxies: 10,
      buyMaxInterval: 0,
      isActive: true,
      lastTick: 0
    },
    tickspeed: {
      isUnlocked: false,
      cost: 1,
      interval: 500,
      mode: AUTOBUYER_MODE.BUY_SINGLE,
      isActive: true,
      lastTick: 0,
      isBought: false
    },
    sacrifice: {
      multiplier: DC.D2,
      isActive: true
    },
    antimatterDims: Array.range(0, 8).map(tier => ({
      isUnlocked: false,
      cost: 1,
      interval: [500, 600, 700, 800, 900, 1000, 1100, 1200][tier],
      bulk: 1,
      mode: AUTOBUYER_MODE.BUY_10,
      isActive: true,
      lastTick: 0,
      isBought: false
    })),
    infinityDims: Array.range(0, 8).map(() => ({
      isActive: false,
      lastTick: 0,
    })),
    timeDims: Array.range(0, 8).map(() => ({
      isActive: false,
      lastTick: 0,
    })),
    replicantiGalaxies: {
      isActive: false,
    },
    replicantiUpgrades: Array.range(0, 3).map(() => ({
      isActive: false,
      lastTick: 0,
    })),
    timeTheorems: {
      isActive: false,
      lastTick: 0,
    },
    dilationUpgrades: Array.range(0, 3).map(() => ({
      isActive: false,
      lastTick: 0,
    })),
    blackHolePower: Array.range(0, 2).map(() => ({
      isActive: false,
    })),
    realityUpgrades: Array.range(0, 5).map(() => ({
      isActive: false,
    })),
    imaginaryUpgrades: Array.range(0, 10).map(() => ({
      isActive: false,
    })),
    ipMultBuyer: { isActive: false, },
    epMultBuyer: { isActive: false, },
  },
  infinityPoints: DC.D0,
  infinities: DC.D0,
  infinitiesBanked: DC.D0,
  dimensionBoosts: 0,
  galaxies: 0,
  news: {
    // This is properly handled in NewsHandler.addSeenNews which adds properties as needed
    seen: {},
    specialTickerData: {
      uselessNewsClicks: 0,
      paperclips: 0,
      newsQueuePosition: 1000,
      eiffelTowerChapter: 0
    },
    totalSeen: 0,
  },
  lastUpdate: new Date().getTime(),
  chall2Pow: 1,
  chall3Pow: DC.D1EM2,
  matter: DC.D1,
  chall9TickspeedCostBumps: 0,
  chall8TotalSacrifice: DC.D1,
  ic2Count: 0,
  partInfinityPoint: 0,
  partInfinitied: 0,
  break: false,
  secretUnlocks: {
    themes: new Set(),
    viewSecretTS: false,
    cancerAchievements: false,
  },
  shownRuns: {
    Reality: true,
    Eternity: true,
    Infinity: true
  },
  requirementChecks: {
    infinity: {
      maxAll: false,
      noSacrifice: true,
      noAD8: true,
    },
    eternity: {
      onlyAD1: true,
      onlyAD8: true,
      noAD1: true,
      noRG: true,
    },
    reality: {
      noAM: true,
      noTriads: true,
      noPurchasedTT: true,
      noInfinities: true,
      noEternities: true,
      noContinuum: true,
      maxID1: DC.D0,
      maxStudies: 0,
      maxGlyphs: 0,
      slowestBH: 1,
    },
    permanent: {
      cancerGalaxies: 0,
      singleTickspeed: 0,
      perkTreeDragging: 0
    }
  },
  records: {
    gameCreatedTime: Date.now(),
    totalTimePlayed: 0,
    realTimePlayed: 0,
    totalAntimatter: DC.D0,
    lastTenInfinities: Array.range(0, 10).map(() =>
      [Number.MAX_VALUE, DC.D1, DC.D1, Number.MAX_VALUE]),
    lastTenEternities: Array.range(0, 10).map(() =>
      [Number.MAX_VALUE, DC.D1, DC.D1, Number.MAX_VALUE]),
    lastTenRealities: Array.range(0, 10).map(() =>
      [Number.MAX_VALUE, DC.D1, 1, Number.MAX_VALUE, 0]),
    thisInfinity: {
      time: 0,
      realTime: 0,
      lastBuyTime: 0,
      maxAM: DC.D0,
      bestIPmin: DC.D0,
    },
    bestInfinity: {
      time: Number.MAX_VALUE,
      realTime: Number.MAX_VALUE,
      bestIPminEternity: DC.D0,
      bestIPminReality: DC.D0,
    },
    thisEternity: {
      time: 0,
      realTime: 0,
      maxAM: DC.D0,
      maxIP: DC.D0,
      bestIPMsWithoutMaxAll: DC.D0,
      bestEPmin: DC.D0,
      bestInfinitiesPerMs: DC.D0,
    },
    bestEternity: {
      time: Number.MAX_VALUE,
      realTime: Number.MAX_VALUE,
      bestEPminReality: DC.D0,
    },
    thisReality: {
      time: 0,
      realTime: 0,
      maxAM: DC.D0,
      maxIP: DC.D0,
      maxEP: DC.D0,
      bestEternitiesPerMs: DC.D0,
      maxReplicanti: DC.D0,
      maxDT: DC.D0,
    },
    bestReality: {
      time: Number.MAX_VALUE,
      realTime: Number.MAX_VALUE,
      glyphStrength: 0,
      RMmin: DC.D0,
      RMminSet: [],
      glyphLevel: 0,
      glyphLevelSet: [],
      bestEP: DC.D0,
      bestEPSet: [],
      speedSet: [],
      iMCapSet: [],
      laitelaSet: [],
    },
  },
  infMult: 0,
  version: 13,
<<<<<<< HEAD
  infinityPower: DC.D1,
  postChallUnlocked: 0,
=======
  infinityPower: new Decimal(1),
>>>>>>> f058e9b7
  postC4Tier: 0,
  eternityPoints: DC.D0,
  eternities: DC.D0,
  eternityUpgrades: new Set(),
  epmultUpgrades: 0,
  timeShards: DC.D0,
  totalTickGained: 0,
  totalTickBought: 0,
  replicanti: {
    unl: false,
    amount: DC.D0,
    chance: 0.01,
    chanceCost: DC.E150,
    interval: 1000,
    intervalCost: DC.E140,
    boughtGalaxyCap: 0,
    galaxies: 0,
    galCost: DC.E170,
  },
  timestudy: {
    theorem: DC.D0,
    maxTheorem: DC.D0,
    amBought: 0,
    ipBought: 0,
    epBought: 0,
    studies: [],
    shopMinimized: false,
    preferredPaths: [[], 0],
    presets: new Array(6).fill({
      name: "",
      studies: "",
    }),
  },
  eternityChalls: {},
  etercreq: 0,
  respec: false,
  eterc8ids: 50,
  eterc8repl: 40,
  dilation: {
    studies: [],
    active: false,
    tachyonParticles: DC.D0,
    dilatedTime: DC.D0,
    nextThreshold: DC.E3,
    baseTachyonGalaxies: 0,
    totalTachyonGalaxies: 0,
    upgrades: new Set(),
    rebuyables: {
      1: 0,
      2: 0,
      3: 0,
    },
    lastEP: DC.DM1,
  },
  realities: 0,
  partSimulatedReality: 0,
  reality: {
    realityMachines: DC.D0,
    imaginaryMachines: 0,
    iMCap: 0,
    glyphs: {
      active: [],
      inventory: [],
      sac: {
        power: 0,
        infinity: 0,
        time: 0,
        replication: 0,
        dilation: 0,
        effarig: 0,
        reality: 0
      },
      undo: [],
      sets: [[], [], [], [], []],
      protectedRows: 2,
    },
    seed: Math.floor(Date.now() * Math.random() + 1),
    secondGaussian: 1e6,
    musicSeed: Math.floor(Date.now() * Math.random() + 0xBCDDECCB),
    musicSecondGaussian: 1e6,
    rebuyables: {
      1: 0,
      2: 0,
      3: 0,
      4: 0,
      5: 0,
    },
    upgradeBits: 0,
    upgReqs: 0,
    imaginaryUpgradeBits: 0,
    imaginaryUpgReqs: 0,
    imaginaryRebuyables: {
      1: 0,
      2: 0,
      3: 0,
      4: 0,
      5: 0,
      6: 0,
      7: 0,
      8: 0,
      9: 0,
      10: 0,
    },
    perks: new Set(),
    respec: false,
    showGlyphSacrifice: false,
    showSidebarPanel: GLYPH_SIDEBAR_MODE.INVENTORY_MANAGEMENT,
    autoSort: 0,
    autoCollapse: false,
    autoAutoClean: false,
    moveGlyphsOnProtection: false,
    perkPoints: 0,
    autoEC: true,
    lastAutoEC: 0,
    partEternitied: DC.D0,
    autoAchieve: true,
    gainedAutoAchievements: true,
    automator: {
      state: {
        mode: AUTOMATOR_MODE.STOP,
        topLevelScript: 0,
        editorScript: 0,
        repeat: true,
        forceRestart: true,
        followExecution: true,
        stack: [],
      },
      scripts: {
      },
      execTimer: 0,
      type: AUTOMATOR_TYPE.TEXT
    },
    achTimer: 0,
  },
  blackHole: Array.range(0, 2).map(id => ({
    id,
    intervalUpgrades: 0,
    powerUpgrades: 0,
    durationUpgrades: 0,
    phase: 0,
    active: false,
    unlocked: false,
    activations: 0,
  })),
  blackHolePause: false,
  blackHoleAutoPauseMode: 0,
  blackHolePauseTime: 0,
  blackHoleNegative: 1,
  celestials: {
    teresa: {
      pouredAmount: 0,
      quotes: [],
      unlockBits: 0,
      run: false,
      bestRunAM: DC.D1,
      bestAMSet: [],
      perkShop: Array.repeat(0, 5),
      lastRepeatedMachines: DC.D0
    },
    effarig: {
      relicShards: 0,
      unlocksBits: 0,
      run: false,
      quotes: [],
      glyphWeights: {
        ep: 25,
        repl: 25,
        dt: 25,
        eternities: 25
      },
      autoAdjustGlyphWeights: false,
      glyphScoreSettings: {
        mode: AUTO_GLYPH_SCORE.LOWEST_SACRIFICE,
        simpleEffectCount: 0,
        types: GlyphTypes.list.mapToObject(t => t.id, t => ({
          rarityThreshold: 0,
          scoreThreshold: 0,
          effectCount: 0,
          effectChoices: t.effects.mapToObject(e => e.id, () => false),
          effectScores: t.effects.mapToObject(e => e.id, () => 0),
        })),
      },
      glyphTrashMode: AUTO_GLYPH_REJECT.SACRIFICE,
    },
    enslaved: {
      isStoring: false,
      stored: 0,
      isStoringReal: false,
      storedReal: 0,
      autoStoreReal: false,
      isAutoReleasing: false,
      storedFraction: 1,
      quotes: [],
      unlocks: [],
      run: false,
      completed: false,
      tesseracts: 0,
      feltEternity: false,
      progressBits: 0,
      hintBits: 0,
      hintUnlockProgress: 0,
      glyphHintsGiven: 0,
      zeroHintTime: 0
    },
    v: {
      unlockBits: 0,
      run: false,
      quotes: [],
      runUnlocks: [0, 0, 0, 0, 0, 0, 0, 0, 0],
      triadStudies: [],
      goalReductionSteps: [0, 0, 0, 0, 0, 0, 0, 0, 0],
      STSpent: 0,
      runGlyphs: [[], [], [], [], [], [], [], [], []],
      // The -10 is for glyph count, as glyph count for V is stored internally as a negative number
      runRecords: [-10, 0, 0, 0, 0, 0, 0, 0, 0],
      wantsFlipped: true,
    },
    ra: {
      pets: {
        teresa: {
          level: 1,
          memories: 0,
          memoryChunks: 0,
          memoryUpgrades: 0,
          chunkUpgrades: 0
        },
        effarig: {
          level: 1,
          memories: 0,
          memoryChunks: 0,
          memoryUpgrades: 0,
          chunkUpgrades: 0
        },
        enslaved: {
          level: 1,
          memories: 0,
          memoryChunks: 0,
          memoryUpgrades: 0,
          chunkUpgrades: 0
        },
        v: {
          level: 1,
          memories: 0,
          memoryChunks: 0,
          memoryUpgrades: 0,
          chunkUpgrades: 0
        }
      },
      alchemy: Array.repeat(0, 21)
        .map(() => ({
          amount: 0,
          reaction: false
        })),
      highestRefinementValue: {
        power: 0,
        infinity: 0,
        time: 0,
        replication: 0,
        dilation: 0,
        effarig: 0
      },
      momentumTime: 0,
      unlocksBits: 0,
      run: false,
      charged: new Set(),
      disCharge: false,
      peakGamespeed: 1,
      petWithRecollection: ""
    },
    laitela: {
      darkMatter: DC.D0,
      maxDarkMatter: DC.D0,
      run: false,
      unlockBits: 0,
      dimensions: Array.range(0, 4).map(() =>
        ({
          amount: DC.D0,
          intervalUpgrades: 0,
          powerDMUpgrades: 0,
          powerDEUpgrades: 0,
          timeSinceLastUpdate: 0,
          ascensionCount: 0
        })),
      darkAutobuyerTimer: 0,
      entropy: 0,
      thisCompletion: 3600,
      fastestCompletion: 3600,
      difficultyTier: 0,
      upgrades: {},
      darkMatterMult: 1,
      darkEnergy: 0,
      singularities: 0,
      singularityCapIncreases: 0,
      autoAnnihilationSetting: 5,
      // These have inconsistent starting values because default-on isn't necessarily the best behavior for all
      automation: {
        dimensions: true,
        ascension: false,
        singularity: true,
        annihilation: false
      },
      lastCheckedMilestones: 0
    }
  },
  tabNotifications: new Set(),
  triggeredTabNotificationBits: 0,
  tutorialState: 0,
  tutorialActive: true,
  options: {
    news: {
      enabled: true,
      repeatBuffer: 40,
      AIChance: 0,
      speed: 1
    },
    notation: "Mixed scientific",
    retryChallenge: false,
    retryCelestial: false,
    showAllChallenges: false,
    cloudEnabled: true,
    hotkeys: true,
    theme: "Normal",
    commas: true,
    updateRate: 33,
    newUI: true,
    sidebarMinimized: false,
    offlineProgress: true,
    automaticTabSwitching: true,
    respecIntoProtected: false,
    offlineTicks: 1000,
    showLastTenResourceGain: true,
    autosaveInterval: 30000,
    showTimeSinceSave: true,
    exportedFileCount: 0,
    hideCompletedAchievementRows: false,
    glyphTextColors: true,
    headerTextColored: false,
    showNewGlyphIcon: true,
    ignoreGlyphEffects: false,
    ignoreGlyphLevel: false,
    ignoreGlyphRarity: false,
    showCondenseToMilestone: false,
    showHintText: {
      achievements: true,
      achievementUnlockStates: true,
      challenges: true,
      studies: true,
      glyphEffectDots: true,
      realityUpgrades: true,
      perks: true,
      alchemy: true,
    },
    chart: {
      updateRate: 1000,
      duration: 10,
      warning: 0,
      on: false,
      dips: true
    },
    animations: {
      bigCrunch: true,
      eternity: true,
      dilation: true,
      tachyonParticles: true,
      reality: true,
      background: true
    },
    confirmations: {
      sacrifice: true,
      challenges: true,
      eternity: true,
      dilation: true,
      reality: true,
      resetReality: true,
      glyphReplace: true,
      glyphSacrifice: true,
      glyphSelection: true,
      harshAutoClean: true,
      glyphUndo: true,
      resetCelestial: true,
      deleteGlyphSetSave: true,
      glyphRefine: true,
    },
    awayProgress: {
      antimatter: true,
      dimensionBoosts: true,
      antimatterGalaxies: true,
      infinities: true,
      infinityPoints: true,
      replicanti: true,
      replicantiGalaxies: true,
      eternities: true,
      eternityPoints: true,
      tachyonParticles: true,
      dilatedTime: true,
      tachyonGalaxies: true,
      realities: true,
      realityMachines: true,
      imaginaryMachines: true,
      relicShards: true,
      darkMatter: true,
      darkEnergy: true,
      singularities: true,
      celestialMemories: true,
      blackHole: true
    },
    hiddenTabBits: 0,
    hiddenSubtabBits: Array.repeat(0, 11),
    lastOpenTab: 0,
    lastOpenSubtab: Array.repeat(0, 11),
    fixedPerkStartingPos: false,
    perkPhysicsEnabled: true,
    automatorEvents: {
      newestFirst: false,
      timestampType: 0,
      maxEntries: 200,
      clearOnReality: true,
      clearOnRestart: true,
    }
  },
  IAP: {
    totalSTD: 0,
    spentSTD: 0,
    IPPurchases: 0,
    EPPurchases: 0,
    dimPurchases: 0,
    allDimPurchases: 0
  },
  // TODO: Remove everything with devMode in it, we (probably?) don't want this in release
  devMode: false,
};

const Player = {
  defaultStart: deepmerge.all([{}, player]),

  get isInMatterChallenge() {
    return NormalChallenge(11).isRunning || InfinityChallenge(6).isRunning;
  },

  get isInAntimatterChallenge() {
    return NormalChallenge.isRunning || InfinityChallenge.isRunning;
  },

  get antimatterChallenge() {
    return NormalChallenge.current || InfinityChallenge.current;
  },

  get isInAnyChallenge() {
    return this.isInAntimatterChallenge || EternityChallenge.isRunning;
  },

  get anyChallenge() {
    return this.antimatterChallenge || EternityChallenge.current;
  },

  get effectiveMatterAmount() {
    if (NormalChallenge(11).isRunning) {
      return player.matter;
    }
    if (InfinityChallenge(6).isRunning) {
      return Decimal.pow(player.matter, 20);
    }
    return DC.D0;
  },

  get canCrunch() {
    if (Enslaved.isRunning && Enslaved.BROKEN_CHALLENGES.includes(NormalChallenge.current?.id)) return false;
    const challenge = NormalChallenge.current || InfinityChallenge.current;
    const goal = challenge === undefined ? Decimal.NUMBER_MAX_VALUE : challenge.goal;
    return player.records.thisInfinity.maxAM.gte(goal);
  },

  get canEternity() {
    return player.records.thisEternity.maxIP.gte(Player.eternityGoal);
  },

  get bestRunIPPM() {
    return GameCache.bestRunIPPM.value;
  },

  get averageRealTimePerEternity() {
    return GameCache.averageRealTimePerEternity.value;
  },

  get tickSpeedMultDecrease() {
    return GameCache.tickSpeedMultDecrease.value;
  },

  get dimensionMultDecrease() {
    return GameCache.dimensionMultDecrease.value;
  },

  get infinityGoal() {
    const challenge = NormalChallenge.current || InfinityChallenge.current;
    return challenge === undefined ? Decimal.NUMBER_MAX_VALUE : challenge.goal;
  },

  get infinityLimit() {
    const challenge = NormalChallenge.current || InfinityChallenge.current;
    return challenge === undefined ? Decimal.MAX_VALUE : challenge.goal;
  },

  get eternityGoal() {
    return EternityChallenge.isRunning
      ? EternityChallenge.current.currentGoal
      : requiredIPForEP(1);
  },

  get automatorUnlocked() {
    return Currency.realities.gte(5);
  },

  resetRequirements(key) {
    const glyphCount = player.requirementChecks.reality.maxGlyphs;
    // This switch case intentionally falls through because every lower layer should be reset as well
    switch (key) {
      case "reality":
        player.requirementChecks.reality = {
          noAM: true,
          noTriads: true,
          noPurchasedTT: true,
          // Note that these two checks below are only used in row 2, which is in principle always before the "flow"
          // upgrades in row 3 which passively generate infinities/eternities. These upgrades won't cause a lockout
          // as these requirements are only invalidated on manual infinities or eternities.
          noInfinities: true,
          noEternities: true,
          noContinuum: player.auto.disableContinuum,
          maxID1: DC.D0,
          maxStudies: 0,
          // This only gets set to the correct value when Glyphs.updateMaxGlyphCount is called, which always happens
          // before this part of the code is reached in the Reality reset. Nevertheless, we want to keep its old value.
          maxGlyphs: glyphCount,
          slowestBH: BlackHoles.areNegative ? player.blackHoleNegative : 1,
        };
      // eslint-disable-next-line no-fallthrough
      case "eternity":
        player.requirementChecks.eternity = {
          onlyAD1: true,
          onlyAD8: true,
          noAD1: true,
          noRG: true,
        };
      // eslint-disable-next-line no-fallthrough
      case "infinity":
        player.requirementChecks.infinity = {
          maxAll: false,
          noSacrifice: true,
          noAD8: true,
        };
        break;
      default:
        throw Error("Unrecognized prestige layer for requirement reset");
    }
  }
};

function guardFromNaNValues(obj) {
  function isObject(ob) {
    return ob !== null && typeof ob === "object" && !(ob instanceof Decimal);
  }

  for (const key in obj) {
    if (!obj.hasOwnProperty(key)) continue;

    // TODO: rework autobuyer saving
    if (key === "automator") continue;

    let value = obj[key];
    if (isObject(value)) {
      guardFromNaNValues(value);
      continue;
    }

    if (typeof value === "number") {
      Object.defineProperty(obj, key, {
        enumerable: true,
        configurable: true,
        get: () => value,
        set: function guardedSetter(newValue) {
          if (newValue === null || newValue === undefined) {
            throw new Error("null/undefined player property assignment");
          }
          if (typeof newValue !== "number") {
            throw new Error("Non-Number assignment to Number player property");
          }
          if (!isFinite(newValue)) {
            throw new Error("NaN player property assignment");
          }
          value = newValue;
        }
      });
    }

    if (value instanceof Decimal) {
      Object.defineProperty(obj, key, {
        enumerable: true,
        configurable: true,
        get: () => value,
        set: function guardedSetter(newValue) {
          if (newValue === null || newValue === undefined) {
            throw new Error("null/undefined player property assignment");
          }
          if (!(newValue instanceof Decimal)) {
            throw new Error("Non-Decimal assignment to Decimal player property");
          }
          if (!isFinite(newValue.mantissa) || !isFinite(newValue.exponent)) {
            throw new Error("NaN player property assignment");
          }
          value = newValue;
        }
      });
    }
  }
}<|MERGE_RESOLUTION|>--- conflicted
+++ resolved
@@ -287,12 +287,7 @@
   },
   infMult: 0,
   version: 13,
-<<<<<<< HEAD
   infinityPower: DC.D1,
-  postChallUnlocked: 0,
-=======
-  infinityPower: new Decimal(1),
->>>>>>> f058e9b7
   postC4Tier: 0,
   eternityPoints: DC.D0,
   eternities: DC.D0,
