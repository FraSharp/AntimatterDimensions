"use strict";

// This is actually reassigned when importing saves
// eslint-disable-next-line prefer-const
let player = {
  antimatter: new Decimal(10),
  dimensions: {
    antimatter: Array.range(0, 8).map(() => ({
      bought: 0,
      costBumps: 0,
      amount: new Decimal(0)
    })),
    infinity: Array.range(0, 8).map(tier => ({
      isUnlocked: false,
      bought: 0,
      amount: new Decimal(0),
      cost: new Decimal([1e8, 1e9, 1e10, 1e20, 1e140, 1e200, 1e250, 1e280][tier]),
      baseAmount: 0
    })),
    time: Array.range(0, 8).map(tier => ({
      cost: new Decimal([1, 5, 100, 1000, "1e2350", "1e2650", "1e3000", "1e3350"][tier]),
      amount: new Decimal(0),
      bought: 0
    }))
  },
  buyUntil10: true,
  sacrificed: new Decimal(0),
  achievementBits: Array.repeat(0, 15),
  secretAchievementBits: Array.repeat(0, 4),
  infinityUpgrades: new Set(),
  usedMaxAll: false,
  infinityRebuyables: [0, 0, 0],
  challenge: {
    normal: {
      current: 0,
      bestTimes: Array.repeat(Number.MAX_VALUE, 11),
      completedBits: 0,
    },
    infinity: {
      current: 0,
      bestTimes: Array.repeat(Number.MAX_VALUE, 8),
      completedBits: 0,
    },
    eternity: {
      current: 0,
      unlocked: 0,
    }
  },
  infinity: {
    upgradeBits: 0
  },
  auto: {
    bulkOn: true,
    autobuyersOn: true,
    disableContinuum: false,
    reality: {
      mode: 0,
      rm: new Decimal(1),
      glyph: 0,
      isActive: false
    },
    eternity: {
      mode: 0,
      amount: new Decimal(1),
      increaseWithMult: true,
      time: 1,
      xCurrent: new Decimal(1),
      isActive: false
    },
    bigCrunch: {
      cost: 1,
      interval: 150000,
      mode: 0,
      amount: new Decimal(1),
      increaseWithMult: true,
      time: 1,
      xCurrent: new Decimal(1),
      isActive: true,
      lastTick: 0
    },
    galaxy: {
      cost: 1,
      interval: 20000,
      limitGalaxies: false,
      maxGalaxies: 1,
      buyMax: false,
      buyMaxInterval: 0,
      isActive: true,
      lastTick: 0
    },
    dimBoost: {
      cost: 1,
      interval: 4000,
      limitDimBoosts: false,
      maxDimBoosts: 1,
      galaxies: 10,
      bulk: 1,
      buyMaxInterval: 0,
      isActive: true,
      lastTick: 0
    },
    tickspeed: {
      isUnlocked: false,
      cost: 1,
      interval: 500,
      mode: AUTOBUYER_MODE.BUY_SINGLE,
      priority: 1,
      isActive: true,
      lastTick: 0,
      isBought: false
    },
    sacrifice: {
      multiplier: new Decimal(2),
      isActive: true
    },
    antimatterDims: Array.range(0, 8).map(tier => ({
      isUnlocked: false,
      cost: 1,
      interval: [500, 600, 700, 800, 900, 1000, 1100, 1200][tier],
      bulk: 1,
      mode: AUTOBUYER_MODE.BUY_10,
      priority: 1,
      isActive: true,
      lastTick: 0,
      isBought: false
    })),
    infinityDims: Array.range(0, 8).map(() => ({
      isActive: false,
      lastTick: 0,
    })),
    timeDims: Array.range(0, 8).map(() => ({
      isActive: false,
      lastTick: 0,
    })),
    replicantiGalaxies: {
      isActive: false,
    },
    replicantiUpgrades: Array.range(0, 3).map(() => ({
      isActive: false,
      lastTick: 0,
    })),
    timeTheorems: {
      isActive: false,
      lastTick: 0,
    },
    dilationUpgrades: Array.range(0, 3).map(() => ({
      isActive: false,
      lastTick: 0,
    })),
    blackHolePower: Array.range(0, 2).map(() => ({
      isActive: false,
    })),
    realityUpgrades: Array.range(0, 5).map(() => ({
      isActive: false,
    })),
    imaginaryUpgrades: Array.range(0, 10).map(() => ({
      isActive: false,
    })),
    ipMultBuyer: { isActive: false, },
    epMultBuyer: { isActive: false, },
  },
  infinityPoints: new Decimal(0),
  infinities: new Decimal(0),
  infinitiesBanked: new Decimal(0),
  dimensionBoosts: 0,
  galaxies: 0,
  news: new Set(),
  lastUpdate: new Date().getTime(),
  chall2Pow: 1,
  chall3Pow: new Decimal(0.01),
  matter: new Decimal(1),
  chall9TickspeedCostBumps: 0,
  chall8TotalSacrifice: new Decimal(1),
  ic2Count: 0,
  partInfinityPoint: 0,
  partInfinitied: 0,
  break: false,
  secretUnlocks: {
    why: 0,
    dragging: 0,
    themes: new Set(),
    viewSecretTS: false,
    uselessNewsClicks: 0,
    cancerAchievements: false,
    paperclips: 0,
    newsQueuePosition: 1000,
    eiffelTowerChapter: 0
  },
  shownRuns: {
    Reality: true,
    Eternity: true,
    Infinity: true
  },
  records: {
    gameCreatedTime: Date.now(),
    totalTimePlayed: 0,
    realTimePlayed: 0,
    totalAntimatter: new Decimal(0),
    lastTenInfinities: Array.range(0, 10).map(() =>
      [Number.MAX_VALUE, new Decimal(1), new Decimal(1), Number.MAX_VALUE]),
    lastTenEternities: Array.range(0, 10).map(() =>
      [Number.MAX_VALUE, new Decimal(1), new Decimal(1), Number.MAX_VALUE]),
    lastTenRealities: Array.range(0, 10).map(() =>
      [Number.MAX_VALUE, new Decimal(1), 1, Number.MAX_VALUE, 0]),
    thisInfinity: {
      time: 0,
      realTime: 0,
      lastBuyTime: 0,
      maxAM: new Decimal(0),
      bestIPmin: new Decimal(0),
    },
    bestInfinity: {
      time: Number.MAX_VALUE,
      realTime: Number.MAX_VALUE,
      bestIPminEternity: new Decimal(0),
      bestIPminReality: new Decimal(0),
    },
    thisEternity: {
      time: 0,
      realTime: 0,
      maxAM: new Decimal(0),
      maxIP: new Decimal(0),
      bestIPMsWithoutMaxAll: new Decimal(0),
      bestEPmin: new Decimal(0),
      bestInfinitiesPerMs: new Decimal(0),
    },
    bestEternity: {
      time: Number.MAX_VALUE,
      realTime: Number.MAX_VALUE,
      bestEPminReality: new Decimal(0),
    },
    thisReality: {
      time: 0,
      realTime: 0,
      maxAM: new Decimal(0),
      maxIP: new Decimal(0),
      maxEP: new Decimal(0),
      bestEternitiesPerMs: new Decimal(0),
    },
    bestReality: {
      time: Number.MAX_VALUE,
      realTime: Number.MAX_VALUE,
      glyphStrength: 0,
      RMmin: new Decimal(0),
      RMminSet: [],
      glyphLevel: 0,
      glyphLevelSet: [],
      bestEP: new Decimal(0),
      bestEPSet: [],
      speedSet: [],
      iMCapSet: [],
      laitelaSet: [],
    },
  },
  achievementChecks: {
    noSacrifices: true,
    onlyEighthDimensions: true,
    onlyFirstDimensions: true,
    noEighthDimensions: true,
    noFirstDimensions: true,
    noAntimatterProduced: true,
    noTriadStudies: true,
    noTheoremPurchases: true,
    noInfinitiesThisReality: true,
    noEternitiesThisReality: true,
    noReplicantiGalaxies: true,
    maxID1ThisReality: new Decimal(0),
    maxStudiesThisReality: 0,
    continuumThisReality: true,
  },
  infMult: new Decimal(1),
  infMultCost: new Decimal(10),
  version: 13,
  infinityPower: new Decimal(1),
  spreadingCancer: 0,
  postChallUnlocked: 0,
  postC4Tier: 0,
  eternityPoints: new Decimal(0),
  eternities: new Decimal(0),
  eternityUpgrades: new Set(),
  epmultUpgrades: 0,
  timeShards: new Decimal(0),
  totalTickGained: 0,
  totalTickBought: 0,
  offlineProd: 0,
  offlineProdCost: 1e7,
  replicanti: {
    unl: false,
    amount: new Decimal(0),
    chance: 0.01,
    chanceCost: new Decimal(1e150),
    interval: 1000,
    intervalCost: new Decimal(1e140),
    boughtGalaxyCap: 0,
    galaxies: 0,
    galCost: new Decimal(1e170),
  },
  timestudy: {
    theorem: new Decimal(0),
    maxTheorem: new Decimal(0),
    amBought: 0,
    ipBought: 0,
    epBought: 0,
    studies: [],
    shopMinimized: false,
    preferredPaths: [[], 0],
    presets: new Array(6).fill({
      name: "",
      studies: "",
    }),
  },
  eternityChalls: {},
  etercreq: 0,
  respec: false,
  eterc8ids: 50,
  eterc8repl: 40,
  dilation: {
    studies: [],
    active: false,
    tachyonParticles: new Decimal(0),
    dilatedTime: new Decimal(0),
    nextThreshold: new Decimal(1000),
    baseTachyonGalaxies: 0,
    totalTachyonGalaxies: 0,
    upgrades: new Set(),
    rebuyables: {
      1: 0,
      2: 0,
      3: 0,
    },
    lastEP: new Decimal(-1),
  },
  realities: 0,
  partSimulatedReality: 0,
  reality: {
    realityMachines: new Decimal(0),
    imaginaryMachines: 0,
    iMCap: 0,
    glyphs: {
      active: [],
      inventory: [],
      sac: {
        power: 0,
        infinity: 0,
        time: 0,
        replication: 0,
        dilation: 0,
        effarig: 0,
        reality: 0
      },
      undo: [],
      sets: [[], [], [], [], []],
      protectedRows: 2,
    },
    seed: Math.floor(Date.now() * Math.random() + 1),
    secondGaussian: 1e6,
    musicSeed: Math.floor(Date.now() * Math.random() + 0xBCDDECCB),
    musicSecondGaussian: 1e6,
    rebuyables: {
      1: 0,
      2: 0,
      3: 0,
      4: 0,
      5: 0,
    },
    upgradeBits: 0,
    upgReqs: 0,
    imaginaryUpgradeBits: 0,
    imaginaryUpgReqs: 0,
    imaginaryRebuyables: {
      1: 0,
      2: 0,
      3: 0,
      4: 0,
      5: 0,
      6: 0,
      7: 0,
      8: 0,
      9: 0,
      10: 0,
    },
    perks: new Set(),
    respec: false,
    showGlyphSacrifice: false,
    showSidebarPanel: 0,
    autoSort: 0,
    autoCollapse: false,
    autoAutoClean: false,
    perkPoints: 0,
    autoEC: true,
    lastAutoEC: 0,
    partEternitied: new Decimal(0),
    autoAchieve: true,
    gainedAutoAchievements: true,
    automator: {
      state: {
        mode: AUTOMATOR_MODE.STOP,
        topLevelScript: 0,
        editorScript: 0,
        repeat: true,
        forceRestart: true,
        followExecution: true,
        stack: [],
      },
      scripts: {
      },
      execTimer: 0,
      type: AUTOMATOR_TYPE.TEXT
    },
    achTimer: 0,
  },
  blackHole: Array.range(0, 2).map(id => ({
    id,
    intervalUpgrades: 0,
    powerUpgrades: 0,
    durationUpgrades: 0,
    phase: 0,
    active: false,
    unlocked: false,
    activations: 0,
  })),
  blackHolePause: false,
  blackHolePauseTime: 0,
  blackHoleNegative: 1,
  minNegativeBlackHoleThisReality: 0,
  celestials: {
    teresa: {
      pouredAmount: 0,
      quotes: [],
      unlockBits: 0,
      run: false,
      bestRunAM: new Decimal(1),
      bestAMSet: [],
      perkShop: Array.repeat(0, 5),
      lastRepeatedMachines: new Decimal(0)
    },
    effarig: {
      relicShards: 0,
      unlocksBits: 0,
      run: false,
      quotes: [],
      glyphWeights: {
        ep: 25,
        repl: 25,
        dt: 25,
        eternities: 25
      },
      autoAdjustGlyphWeights: false,
      glyphScoreSettings: {
        mode: AUTO_GLYPH_SCORE.LOWEST_SACRIFICE,
        simpleEffectCount: 0,
        types: GlyphTypes.list.mapToObject(t => t.id, t => ({
          rarityThreshold: 0,
          scoreThreshold: 0,
          effectCount: 0,
          effectChoices: t.effects.mapToObject(e => e.id, () => false),
          effectScores: t.effects.mapToObject(e => e.id, () => 0),
        })),
      },
      glyphTrashMode: AUTO_GLYPH_REJECT.SACRIFICE,
    },
    enslaved: {
      isStoring: false,
      stored: 0,
      isStoringReal: false,
      storedReal: 0,
      autoStoreReal: false,
      isAutoReleasing: false,
      storedFraction: 1,
      quotes: [],
      unlocks: [],
      run: false,
      completed: false,
      tesseracts: 0,
      totalDimCapIncrease: 0,
      feltEternity: false,
      progressBits: 0,
      hintBits: 0,
      hintUnlockProgress: 0,
      glyphHintsGiven: 0,
      zeroHintTime: 0
    },
    v: {
      unlockBits: 0,
      run: false,
      runUnlocks: [0, 0, 0, 0, 0, 0, 0, 0, 0],
      triadStudies: [],
      goalReductionSteps: [0, 0, 0, 0, 0, 0, 0, 0, 0],
      STSpent: 0,
      runGlyphs: [[], [], [], [], [], [], [], [], []],
      // The -10 is for glyph count, as glyph count for V is stored internally as a negative number
      runRecords: [-10, 0, 0, 0, 0, 0, 0, 0, 0],
      maxGlyphsThisRun: 0,
      wantsFlipped: true,
    },
    ra: {
      pets: {
        teresa: {
          level: 1,
          memories: 0,
          memoryChunks: 0,
          memoryUpgrades: 0,
          chunkUpgrades: 0
        },
        effarig: {
          level: 1,
          memories: 0,
          memoryChunks: 0,
          memoryUpgrades: 0,
          chunkUpgrades: 0
        },
        enslaved: {
          level: 1,
          memories: 0,
          memoryChunks: 0,
          memoryUpgrades: 0,
          chunkUpgrades: 0
        },
        v: {
          level: 1,
          memories: 0,
          memoryChunks: 0,
          memoryUpgrades: 0,
          chunkUpgrades: 0
        }
      },
      alchemy: Array.repeat(0, 21)
        .map(() => ({
          amount: 0,
          reaction: false
        })),
      momentumTime: 0,
      unlocksBits: 0,
      run: false,
      charged: new Set(),
      disCharge: false,
      peakGamespeed: 1,
      petWithRecollection: ""
    },
    laitela: {
      darkMatter: new Decimal(0),
      maxDarkMatter: new Decimal(0),
      run: false,
      unlockBits: 0,
      dimensions: Array.range(0, 4).map(() =>
        ({
          amount: new Decimal(0),
          intervalUpgrades: 0,
          powerDMUpgrades: 0,
          powerDEUpgrades: 0,
          timeSinceLastUpdate: 0,
          ascensionCount: 0
        })),
      darkAutobuyerTimer: 0,
      entropy: 0,
      thisCompletion: 3600,
      fastestCompletion: 3600,
      difficultyTier: 0,
      upgrades: {},
      darkMatterMult: 1,
      darkEnergy: 0,
      singularities: 0,
      singularityCapIncreases: 0,
      autoAnnihilationSetting: 5,
      // These have inconsistent starting values because default-on isn't necessarily the best behavior for all
      automation: {
        dimensions: true,
        ascension: false,
        singularity: true,
        annihilation: false
      },
      lastCheckedMilestones: 0
    }
  },
  tabNotifications: new Set(),
  triggeredTabNotificationBits: 0,
  tutorialState: 0,
  tutorialActive: true,
  options: {
    news: {
      enabled: true,
      repeatBuffer: 40,
      AIChance: 0,
      speed: 1
    },
    notation: "Mixed scientific",
    retryChallenge: false,
    retryCelestial: false,
    showAllChallenges: false,
    cloudEnabled: true,
    hotkeys: true,
    theme: "Normal",
    commas: true,
    updateRate: 33,
    newUI: true,
    offlineProgress: true,
    automaticTabSwitching: true,
    respecIntoProtected: false,
    offlineTicks: 1000,
    showLastTenInfinitiesGainPerTime: false,
    autosaveInterval: 30000,
    exportedFileCount: 0,
    hideCompletedAchievementRows: false,
    glyphTextColors: true,
    headerTextColored: false,
    ignoreGlyphEffects: false,
    ignoreGlyphLevel: false,
    ignoreGlyphRarity: false,
    showCondenseToMilestone: false,
    showHintText: {
      achievements: false,
      achievementUnlockStates: false,
      challenges: false,
      studies: false,
      glyphEffectDots: true,
      realityUpgrades: false,
      perks: false,
      alchemy: false,
    },
    chart: {
      updateRate: 1000,
      duration: 10,
      warning: 0,
      on: false,
      dips: true
    },
    animations: {
      floatingText: true,
      bigCrunch: true,
      eternity: true,
      dilation: true,
      tachyonParticles: true,
      reality: true,
      background: true
    },
    confirmations: {
      sacrifice: true,
      challenges: true,
      eternity: true,
      dilation: true,
      reality: true,
      resetReality: true,
      glyphReplace: true,
      glyphSacrifice: true,
      autoClean: true,
      glyphUndo: true,
      resetCelestial: true,
      deleteGlyphSetSave: true,
      glyphRefine: true,
<<<<<<< HEAD
      bigCrunch: true,
      replicantiGalaxy: true,
      galaxy: true,
      dimboost: true
=======
>>>>>>> 93de5c5c
    },
    awayProgress: {
      antimatter: true,
      dimensionBoosts: true,
      antimatterGalaxies: true,
      infinities: true,
      infinityPoints: true,
      replicanti: true,
      replicantiGalaxies: true,
      eternities: true,
      eternityPoints: true,
      tachyonParticles: true,
      dilatedTime: true,
      tachyonGalaxies: true,
      realities: true,
      realityMachines: true,
      imaginaryMachines: true,
      relicShards: true,
      darkMatter: true,
      darkEnergy: true,
      singularities: true,
      celestialMemories: true,
      blackHole: true
    },
    hiddenTabBits: 0,
    hiddenSubtabBits: Array.repeat(0, 10),
    lastOpenTab: 0,
    lastOpenSubtab: Array.repeat(0, 10),
  },
  IAP: {
    totalSTD: 0,
    spentSTD: 0,
    IPPurchases: 0,
    EPPurchases: 0,
    dimPurchases: 0,
    allDimPurchases: 0
  },
  // TODO: Remove everything with devMode in it, we (probably?) don't want this in release
  devMode: false,
};

const Player = {
  defaultStart: deepmerge.all([{}, player]),

  get isInMatterChallenge() {
    return NormalChallenge(11).isRunning || InfinityChallenge(6).isRunning;
  },

  get isInAntimatterChallenge() {
    return NormalChallenge.isRunning || InfinityChallenge.isRunning;
  },

  get antimatterChallenge() {
    return NormalChallenge.current || InfinityChallenge.current;
  },

  get isInAnyChallenge() {
    return this.isInAntimatterChallenge || EternityChallenge.isRunning;
  },

  get anyChallenge() {
    return this.antimatterChallenge || EternityChallenge.current;
  },

  get effectiveMatterAmount() {
    if (NormalChallenge(11).isRunning) {
      return player.matter;
    }
    if (InfinityChallenge(6).isRunning) {
      return Decimal.pow(player.matter, 20);
    }
    return new Decimal(0);
  },

  get canCrunch() {
    if (Enslaved.isRunning && Enslaved.BROKEN_CHALLENGES.includes(NormalChallenge.current?.id)) return true;
    const challenge = NormalChallenge.current || InfinityChallenge.current;
    const goal = challenge === undefined ? Decimal.NUMBER_MAX_VALUE : challenge.goal;
    return player.records.thisInfinity.maxAM.gte(goal);
  },

  get canEternity() {
    return Currency.infinityPoints.gte(Player.eternityGoal);
  },

  get bestRunIPPM() {
    return GameCache.bestRunIPPM.value;
  },

  get averageRealTimePerEternity() {
    return GameCache.averageRealTimePerEternity.value;
  },

  get tickSpeedMultDecrease() {
    return GameCache.tickSpeedMultDecrease.value;
  },

  get dimensionMultDecrease() {
    return GameCache.dimensionMultDecrease.value;
  },

  get infinityGoal() {
    const challenge = NormalChallenge.current || InfinityChallenge.current;
    return challenge === undefined ? Decimal.NUMBER_MAX_VALUE : challenge.goal;
  },

  get infinityLimit() {
    const challenge = NormalChallenge.current || InfinityChallenge.current;
    return challenge === undefined ? Decimal.MAX_VALUE : challenge.goal;
  },

  get eternityGoal() {
    return EternityChallenge.isRunning
      ? EternityChallenge.current.currentGoal
      : Decimal.NUMBER_MAX_VALUE;
  },

  get automatorUnlocked() {
    return Currency.realities.gte(5);
  }
};

function guardFromNaNValues(obj) {
  function isObject(ob) {
    return ob !== null && typeof ob === "object" && !(ob instanceof Decimal);
  }

  for (const key in obj) {
    if (!obj.hasOwnProperty(key)) continue;

    // TODO: rework autobuyer saving
    if (key === "automator") continue;

    let value = obj[key];
    if (isObject(value)) {
      guardFromNaNValues(value);
      continue;
    }

    if (typeof value === "number") {
      Object.defineProperty(obj, key, {
        enumerable: true,
        configurable: true,
        get: () => value,
        set: function guardedSetter(newValue) {
          if (newValue === null || newValue === undefined) {
            throw new Error("null/undefined player property assignment");
          }
          if (typeof newValue !== "number") {
            throw new Error("Non-Number assignment to Number player property");
          }
          if (!isFinite(newValue)) {
            throw new Error("NaN player property assignment");
          }
          value = newValue;
        }
      });
    }

    if (value instanceof Decimal) {
      Object.defineProperty(obj, key, {
        enumerable: true,
        configurable: true,
        get: () => value,
        set: function guardedSetter(newValue) {
          if (newValue === null || newValue === undefined) {
            throw new Error("null/undefined player property assignment");
          }
          if (!(newValue instanceof Decimal)) {
            throw new Error("Non-Decimal assignment to Decimal player property");
          }
          if (!isFinite(newValue.mantissa) || !isFinite(newValue.exponent)) {
            throw new Error("NaN player property assignment");
          }
          value = newValue;
        }
      });
    }
  }
}<|MERGE_RESOLUTION|>--- conflicted
+++ resolved
@@ -647,13 +647,10 @@
       resetCelestial: true,
       deleteGlyphSetSave: true,
       glyphRefine: true,
-<<<<<<< HEAD
       bigCrunch: true,
       replicantiGalaxy: true,
       galaxy: true,
       dimboost: true
-=======
->>>>>>> 93de5c5c
     },
     awayProgress: {
       antimatter: true,
