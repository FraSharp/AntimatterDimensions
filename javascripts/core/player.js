--- conflicted
+++ resolved
@@ -158,13 +158,9 @@
     fixed: "notyetfixed",
     dragging: 0,
     themes: new Set(),
-<<<<<<< HEAD
-    secretTS: 0,    // incremented every time secret time study toggles
-    uselessNewsClicks: 0
-=======
     // Incremented every time secret time study toggles
     secretTS: 0,
->>>>>>> 00651d14
+    uselessNewsClicks: 0
   },
   lastTenRuns: Array.range(0, 10).map(() => [defaultMaxTime, new Decimal(1), defaultMaxTime, new Decimal(1)]),
   lastTenEternities: Array.range(0, 10).map(() => [defaultMaxTime, new Decimal(1), defaultMaxTime, 1]),
