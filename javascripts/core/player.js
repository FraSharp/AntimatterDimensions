--- conflicted
+++ resolved
@@ -603,15 +603,10 @@
     hideCompletedAchievementRows: false,
     glyphTextColors: true,
     headerTextColored: false,
-<<<<<<< HEAD
-    ignoreGlyphLevel: true,
-    ignoreGlyphRarity: true,
-    showCondenseToMilestone: false,
-=======
     ignoreGlyphEffects: false,
     ignoreGlyphLevel: false,
     ignoreGlyphRarity: false,
->>>>>>> 50bdb044
+    showCondenseToMilestone: false,
     showHintText: {
       achievements: false,
       achievementUnlockStates: false,
