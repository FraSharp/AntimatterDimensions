--- conflicted
+++ resolved
@@ -3,13 +3,8 @@
 
 // This is actually reassigned when importing saves
 // eslint-disable-next-line prefer-const
-<<<<<<< HEAD
-let player = {
+window.player = {
   antimatter: DC.E1,
-=======
-window.player = {
-  antimatter: new Decimal(10),
->>>>>>> b697098c
   dimensions: {
     antimatter: Array.range(0, 8).map(() => ({
       bought: 0,
