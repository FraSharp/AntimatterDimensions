--- conflicted
+++ resolved
@@ -480,10 +480,6 @@
       darkEnergy: 0,
       singularities: 0,
       singularityCapIncreases: 0,
-<<<<<<< HEAD
-      secondsSinceReachedSingularity: 0,
-=======
->>>>>>> 8cd3470b
       autoAnnihilationSetting: 5,
       // These have inconsistent starting values because default-on isn't necessarily the best behavior for all
       automation: {
