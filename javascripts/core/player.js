--- conflicted
+++ resolved
@@ -654,12 +654,9 @@
       resetReality: true,
       glyphReplace: true,
       glyphSacrifice: true,
-<<<<<<< HEAD
       autoClean: true,
-=======
       glyphSelection: true,
       harshAutoClean: true,
->>>>>>> 85a037c2
       glyphUndo: true,
       resetCelestial: true,
       deleteGlyphSetSave: true,
