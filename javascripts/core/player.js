"use strict";

const defaultMaxTime = 60000 * 60 * 24 * 31;

// This is actually reassigned when importing saves
// eslint-disable-next-line prefer-const
let player = {
  antimatter: new Decimal(10),
  totalAntimatter: new Decimal(0),
  thisInfinityMaxAM: new Decimal(0),
  dimensions: {
    normal: Array.range(0, 8).map(() => ({
      bought: 0,
      costBumps: 0,
      amount: new Decimal(0),
      power: new Decimal(1)
    })),
    infinity: Array.range(0, 8).map(tier => ({
      isUnlocked: false,
      bought: 0,
      amount: new Decimal(0),
      power: new Decimal(1),
      cost: new Decimal([1e8, 1e9, 1e10, 1e20, 1e140, 1e200, 1e250, 1e280][tier]),
      baseAmount: 0
    })),
    time: Array.range(0, 8).map(tier => ({
      cost: new Decimal([1, 5, 100, 1000, "1e2350", "1e2650", "1e3000", "1e3350"][tier]),
      amount: new Decimal(0),
      power: new Decimal(1),
      bought: 0
    }))
  },
  buyUntil10: true,
  sacrificed: new Decimal(0),
  achievementBits: Array.repeat(0, 15),
  secretAchievementBits: Array.repeat(0, 4),
  infinityUpgrades: new Set(),
  usedMaxAll: false,
  bestIpPerMsWithoutMaxAll: new Decimal(0),
  infinityRebuyables: [0, 0],
  challenge: {
    normal: {
      current: 0,
      bestTimes: Array.repeat(defaultMaxTime, 11),
      completedBits: 0,
    },
    infinity: {
      current: 0,
      bestTimes: Array.repeat(defaultMaxTime, 8),
      completedBits: 0,
    },
    eternity: {
      current: 0,
      unlocked: 0,
    }
  },
  infinity: {
    upgradeBits: 0
  },
  auto: {
    dimensions: Array.range(0, 8).map(tier => ({
      isUnlocked: false,
      cost: 1,
      interval: [1500, 2000, 2500, 3000, 4000, 5000, 6000, 7500][tier],
      bulk: 1,
      mode: AUTOBUYER_MODE.BUY_10,
      priority: 1,
      isActive: false,
      lastTick: 0,
      isBought: false
    })),
    tickspeed: {
      isUnlocked: false,
      cost: 1,
      interval: 2500,
      mode: AUTOBUYER_MODE.BUY_SINGLE,
      priority: 1,
      isActive: false,
      lastTick: 0,
      isBought: false
    },
    dimBoost: {
      cost: 1,
      interval: 8000,
      maxDimBoosts: 1,
      galaxies: 10,
      bulk: 1,
      buyMaxInterval: 0,
      isActive: false,
      lastTick: 0
    },
    galaxy: {
      cost: 1,
      interval: 75000,
      limitGalaxies: true,
      maxGalaxies: 1,
      buyMax: false,
      buyMaxInterval: 0,
      isActive: false,
      lastTick: 0
    },
    bigCrunch: {
      cost: 1,
      interval: 150000,
      mode: 0,
      amount: new Decimal(1),
      time: 1,
      xLast: new Decimal(1),
      isActive: false,
      lastTick: 0
    },
    sacrifice: {
      multiplier: new Decimal(5),
      isActive: false
    },
    eternity: {
      mode: 0,
      amount: new Decimal(1),
      time: 1,
      xLast: new Decimal(1),
      isActive: false
    },
    reality: {
      mode: 0,
      rm: new Decimal(1),
      glyph: 0,
      isActive: false
    },
    timeDimTimer: 0,
    infDimTimer: 0,
    repUpgradeTimer: 0,
    dilUpgradeTimer: 0,
    ttTimer: 0,
  },
  infinityPoints: new Decimal(0),
  infinitied: new Decimal(0),
  infinitiedBank: new Decimal(0),
  gameCreatedTime: Date.now(),
  totalTimePlayed: 0,
  realTimePlayed: 0,
  bestInfinityTime: 999999999999,
  thisInfinityTime: 0,
  thisInfinityRealTime: 0,
  thisInfinityLastBuyTime: 0,
  dimensionBoosts: 0,
  galaxies: 0,
  news: new Set(),
  lastUpdate: new Date().getTime(),
  chall2Pow: 1,
  chall3Pow: new Decimal(0.01),
  matter: new Decimal(1),
  chall9TickspeedCostBumps: 0,
  chall8TotalSacrifice: new Decimal(1),
  ic2Count: 0,
  partInfinityPoint: 0,
  partInfinitied: 0,
  break: false,
  secretUnlocks: {
    why: 0,
    dragging: 0,
    themes: new Set(),
    // Incremented every time secret time study toggles
    secretTS: 0,
    uselessNewsClicks: 0,
    cancerAchievements: false,
    paperclips: 0,
    newsQueuePosition: 1000
  },
  shownRuns: {
    Reality: true,
    Eternity: true,
    Infinity: true
  },
  lastTenRuns: Array.range(0, 10).map(() => [defaultMaxTime, new Decimal(1), defaultMaxTime, new Decimal(1)]),
  lastTenEternities: Array.range(0, 10).map(() => [defaultMaxTime, new Decimal(1), defaultMaxTime]),
  lastTenRealities: Array.range(0, 10).map(() => [defaultMaxTime, new Decimal(1), defaultMaxTime, 0]),
  bestIPminThisInfinity: new Decimal(0),
  bestIPminThisEternity: new Decimal(0),
  bestEPminThisEternity: new Decimal(0),
  bestEPminThisReality: new Decimal(0),
  bestInfinitiesPerMs: new Decimal(0),
  bestEternitiesPerMs: new Decimal(0),
  bestRMmin: new Decimal(0),
  bestRMminSet: [],
  bestGlyphLevel: 0,
  bestGlyphLevelSet: [],
  bestEP: new Decimal(0),
  bestEPSet: [],
  bestReality: 999999999999,
  bestRealityRealTime: 999999999999,
  bestSpeedSet: [],
  infMult: new Decimal(1),
  infMultCost: new Decimal(10),
  version: 13,
  infinityPower: new Decimal(1),
  spreadingCancer: 0,
  postChallUnlocked: 0,
  postC4Tier: 0,
  eternityPoints: new Decimal(0),
  eternities: new Decimal(0),
  thisEternity: 0,
  thisEternityRealTime: 0,
  bestEternity: 999999999999,
  eternityUpgrades: new Set(),
  epmultUpgrades: 0,
  infDimBuyers: [false, false, false, false, false, false, false, false],
  timeShards: new Decimal(0),
  totalTickGained: 0,
  totalTickBought: 0,
  offlineProd: 0,
  offlineProdCost: 1e7,
  replicanti: {
    amount: new Decimal(0),
    unl: false,
    chance: 0.01,
    chanceCost: new Decimal(1e150),
    interval: 1000,
    intervalCost: new Decimal(1e140),
    gal: 0,
    galaxies: 0,
    galCost: new Decimal(1e170),
    auto: [false, false, false],
    timer: 0,
  },
  timestudy: {
    theorem: new Decimal(0),
    amcost: new Decimal("1e20000"),
    ipcost: new Decimal(1),
    epcost: new Decimal(1),
    studies: [],
    shopMinimized: false,
    presets: new Array(6).fill({
      name: "",
      studies: "",
    }),
  },
  eternityChalls: {},
  etercreq: 0,
  infMultBuyer: false,
  respec: false,
  eterc8ids: 50,
  eterc8repl: 40,
  noSacrifices: true,
  onlyEighthDimensions: true,
  onlyFirstDimensions: true,
  noEighthDimensions: false,
  noFirstDimensions: false,
  noTheoremPurchases: true,
  noInfinitiesThisReality: true,
  noEternitiesThisReality: true,
  dilation: {
    studies: [],
    active: false,
    tachyonParticles: new Decimal(0),
    dilatedTime: new Decimal(0),
    nextThreshold: new Decimal(1000),
    baseFreeGalaxies: 0,
    freeGalaxies: 0,
    upgrades: new Set(),
    rebuyables: {
      1: 0,
      2: 0,
      3: 0,
    },
    auto: [false, false, false]
  },
  realities: 0,
  partSimulatedReality: 0,
  thisReality: 0,
  thisRealityRealTime: 0,
  reality: {
    realityMachines: new Decimal(0),
    glyphs: {
      active: [],
      inventory: [],
      last: "",
      sac: {
        power: 0,
        infinity: 0,
        time: 0,
        replication: 0,
        dilation: 0,
        effarig: 0,
        reality: 0,
        cursed: 0
      },
      undo: [],
    },
    seed: Math.floor(Date.now() * Math.random() + 1),
    rebuyables: {
      1: 0,
      2: 0,
      3: 0,
      4: 0,
      5: 0,
    },
    rebuyablesAuto: [false, false, false, false, false],
    upgradeBits: 0,
    upgReqs: [null, true, true, true, true, true,
              false, false, false, false, false, 
              false, false, false, false, false, 
              false, false, false, false, false, 
              false, false, false, false, false, 
              false, false, false, false, false],
    upgReqChecks: [false],
    perks: new Set(),
    respec: false,
    tdbuyers: [false, false, false, false, false, false, false, false],
    epmultbuyer: false,
    autoAutoClean: false,
    pp: 0,
    autoEC: true,
    lastAutoEC: 0,
    partEternitied: new Decimal(0),
    autoAchieve: true,
    gainedAutoAchievements: true,
    automator: {
      state: {
        mode: AUTOMATOR_MODE.STOP,
        topLevelScript: 0,
        editorScript: 0,
        repeat: false,
        stack: [],
      },
      scripts: {
      },
      lastID: 0,
      execTimer: 0,
      type: AUTOMATOR_TYPE.TEXT
    },
    achTimer: 0,
  },
  blackHole: Array.range(0, 2).map(id => ({
    id,
    intervalUpgrades: 0,
    powerUpgrades: 0,
    durationUpgrades: 0,
    phase: 0,
    active: false,
    unlocked: false,
    activations: 0,
    autoPower: false,
  })),
  blackHolePause: false,
  blackHolePauseTime: 0,
  blackHoleNegative: 1,
  minNegativeBlackHoleThisReality: 0,
  ttbuyer: false,
  celestials: {
    teresa: {
      rmStore: 0,
      quotes: [],
      unlockBits: 0,
      run: false,
      bestRunAM: new Decimal(1),
      bestAMSet: [],
      perkShop: Array.repeat(0, 5)
    },
    effarig: {
      relicShards: 0,
      unlocksBits: 0,
      run: false,
      quotes: [],
      glyphWeights: {
        ep: 25,
        repl: 25,
        dt: 25,
        eternities: 25
      },
      glyphScoreSettings: {
        mode: AUTO_GLYPH_SCORE.LOWEST_SACRIFICE,
        simpleEffectCount: 0,
        types: GlyphTypes.list.mapToObject(t => t.id, t => ({
          rarityThreshold: 0,
          scoreThreshold: 0,
          effectCount: 0,
          effectChoices: t.effects.mapToObject(e => e.id, () => false),
          effectScores: t.effects.mapToObject(e => e.id, () => 0),
        })),
      },
      glyphTrashMode: AUTO_GLYPH_REJECT.SACRIFICE,
    },
    enslaved: {
      isStoring: false,
      stored: 0,
      isStoringReal: false,
      storedReal: 0,
      autoStoreReal: false,
      isAutoReleasing: false,
      storedFraction: 1,
      quotes: [],
      unlocks: [],
      run: false,
      completed: false,
      tesseracts: 0,
      totalDimCapIncrease: 0,
      feltEternity: false,
      progressBits: 0,
      hintBits: 0,
      glyphHintsGiven: 0,
      zeroHintTime: 0
    },
    v: {
      unlockBits: 0,
      run: false,
      runUnlocks: [0, 0, 0, 0, 0, 0, 0, 0, 0],
      triadStudies: [],
      ppSpent: 0,
      STSpent: 0,
      runGlyphs: [[], [], [], [], [], [], [], [], []],
      // The -10 is for glyph count, as glyph count for V is stored internally as a negative number
      runRecords: [-10, 0, 0, 0, 0, 0, 0, 0, 0],
      maxGlyphsThisRun: 0
    },
    ra: {
      pets: {
        teresa: {
          level: 1,
          memoryChunks: 0,
          exp: 0
        },
        effarig: {
          level: 1,
          memoryChunks: 0,
          exp: 0
        },
        enslaved: {
          level: 1,
          memoryChunks: 0,
          exp: 0
        },
        v: {
          level: 1,
          memoryChunks: 0,
          exp: 0
        }
      },
      alchemy: Array.repeat(0, 21)
        .map(() => ({
          amount: 0,
          reaction: false
        })),
      unlocksBits: 0,
      run: false,
      charged: new Set(),
      disCharge: false,
      peakGamespeed: 1,
      petWithRecollection: ""
    },
    laitela: {
      matter: new Decimal(0),
      maxMatter: new Decimal(0),
      run: false,
      unlockBits: 0,
      dimensions: Array.range(0, 4).map(() =>
      ({
        amount: new Decimal(0),
        intervalUpgrades: 0,
        powerDMUpgrades: 0,
        powerDEUpgrades: 0,
        timeSinceLastUpdate: 0
      })),
      entropy: 0,
      thisCompletion: 3600,
      fastestCompletion: 3600,
      difficultyTier: 0,
      annihilated: false,
      upgrades: {},
      darkMatterMult: 0,
      darkEnergy: 0,
      singularities: 0,
      singularityCapIncreases: 0,
      secondsSinceReachedSingularity: 0,
      singularityAutoCapLimit: 30,
      singularityTime: 99999999999,
      secondsSinceCappedTime: 0,
      reachedSingularityCapLimit: false,
      autoAnnihilationSetting: 5,
      autoAnnihilationTimer: 0
    }
  },
<<<<<<< HEAD
  tabNotifications: new Set(),
=======
  tutorialState: 0,
  tutorialActive: true,
>>>>>>> 9456f5c6
  options: {
    news: true,
    notation: "Mixed scientific",
    retryChallenge: false,
    retryCelestial: false,
    showAllChallenges: false,
    bulkOn: true,
    autobuyersOn: true,
    cloud: true,
    hotkeys: true,
    theme: "Normal",
    commas: true,
    updateRate: 33,
    newUI: true,
    offlineProgress: true,
    showGlyphEffectDots: true,
    respecIntoProtected: false,
    showHintText: {
      achievements: false,
      challenges: false,
      studies: false,
      realityUpgrades: false,
      perks: false,
      alchemy: false,
    },
    chart: {
      updateRate: 1000,
      duration: 10,
      warning: 0,
      on: false,
      dips: true
    },
    animations: {
      floatingText: true,
      bigCrunch: true,
      eternity: true,
      tachyonParticles: true,
      reality: true,
      background: true
    },
    confirmations: {
      sacrifice: true,
      challenges: true,
      eternity: true,
      dilation: true,
      reality: true,
      glyphReplace: true,
      glyphSacrifice: true,
      glyphTrash: true,
      glyphUndo: true,
    }
  },
  IAP: {
    totalSTD: 0,
    spentSTD: 0,
    IPPurchases: 0,
    EPPurchases: 0,
    dimPurchases: 0,
    allDimPurchases: 0
  }
};

const Player = {
  defaultStart: deepmerge.all([{}, player]),

  get totalInfinitied() {
    return player.infinitied.plus(player.infinitiedBank).clampMin(0);
  },

  get gainedEternities() {
    return RealityUpgrade(10).isBought ? player.eternities.sub(100) : player.eternities;
  },

  get isInMatterChallenge() {
    return NormalChallenge(11).isRunning || InfinityChallenge(6).isRunning;
  },

  get effectiveMatterAmount() {
    if (NormalChallenge(11).isRunning) {
      return player.matter;
    }
    if (InfinityChallenge(6).isRunning) {
      return Decimal.pow(player.matter, 20);
    }
    return new Decimal(0);
  },

  get antimatterPerSecond() {
    const basePerSecond = NormalDimension(1).productionPerRealSecond
      .plus(NormalChallenge(12).isRunning ? NormalDimension(2).productionPerRealSecond : 0);
    return basePerSecond;
  },

  get bestRunIPPM() {
    return GameCache.bestRunIPPM.value;
  },

  get averageEPPerRun() {
    return GameCache.averageEPPerRun.value;
  },

  get tickSpeedMultDecrease() {
    return GameCache.tickSpeedMultDecrease.value;
  },

  get dimensionMultDecrease() {
    return GameCache.dimensionMultDecrease.value;
  },

  get infinityGoal() {
    const challenge = NormalChallenge.current || InfinityChallenge.current;
    return challenge === undefined ? Decimal.NUMBER_MAX_VALUE : challenge.goal;
  },

  get eternityGoal() {
    return EternityChallenge.isRunning
      ? EternityChallenge.current.currentGoal
      : Decimal.NUMBER_MAX_VALUE;
  },

  get startingAM() {
    return Effects.max(
      10,
      Perk.startAM1,
      Perk.startAM2,
      Achievement(21),
      Achievement(37),
      Achievement(54),
      Achievement(55),
      Achievement(78).effects.antimatter
    ).toDecimal();
  },

  get startingIP() {
    return Effects.max(
      0,
      Perk.startIP1,
      Perk.startIP2,
      Achievement(104)
    ).toDecimal();
  },

  get startingEP() {
    return Effects.max(
      0,
      Perk.startEP1,
      Perk.startEP2,
      Perk.startEP3
    ).toDecimal();
  },
};

function guardFromNaNValues(obj) {
  function isObject(ob) {
    return ob !== null && typeof ob === "object" && !(ob instanceof Decimal);
  }

  for (const key in obj) {
    if (!obj.hasOwnProperty(key)) continue;

    // TODO: rework autobuyer saving
    if (key === "automator") continue;

    let value = obj[key];
    if (isObject(value)) {
      guardFromNaNValues(value);
      continue;
    }

    if (typeof value === "number") {
      Object.defineProperty(obj, key, {
        enumerable: true,
        configurable: true,
        get: () => value,
        set: function guardedSetter(newValue) {
          if (newValue === null || newValue === undefined) {
            throw new Error("null/undefined player property assignment");
          }
          if (typeof newValue !== "number") {
            throw new Error("Non-Number assignment to Number player property");
          }
          if (!isFinite(newValue)) {
            throw new Error("NaN player property assignment");
          }
          value = newValue;
        }
      });
    }

    if (value instanceof Decimal) {
      Object.defineProperty(obj, key, {
        enumerable: true,
        configurable: true,
        get: () => value,
        set: function guardedSetter(newValue) {
          if (newValue === null || newValue === undefined) {
            throw new Error("null/undefined player property assignment");
          }
          if (!(newValue instanceof Decimal)) {
            throw new Error("Non-Decimal assignment to Decimal player property");
          }
          if (!isFinite(newValue.mantissa) || !isFinite(newValue.exponent)) {
            throw new Error("NaN player property assignment");
          }
          value = newValue;
        }
      });
    }
  }
}<|MERGE_RESOLUTION|>--- conflicted
+++ resolved
@@ -479,12 +479,9 @@
       autoAnnihilationTimer: 0
     }
   },
-<<<<<<< HEAD
   tabNotifications: new Set(),
-=======
   tutorialState: 0,
   tutorialActive: true,
->>>>>>> 9456f5c6
   options: {
     news: true,
     notation: "Mixed scientific",
