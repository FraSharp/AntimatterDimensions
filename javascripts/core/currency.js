--- conflicted
+++ resolved
@@ -436,9 +436,6 @@
 Currency.singularities = new class extends NumberCurrency {
   get value() { return player.celestials.laitela.singularities; }
   set value(value) { player.celestials.laitela.singularities = value; }
-<<<<<<< HEAD
-
-  get timeUntil() { return Singularity.cap / Currency.darkEnergy.productionPerSecond; }
 }();
 
 Currency.remnants = new class extends NumberCurrency {
@@ -455,6 +452,3 @@
   get value() { return player.replicanti.amount; }
   set value(value) { player.replicanti.amount = value; }
 }();
-=======
-}();
->>>>>>> 86ae12a7
