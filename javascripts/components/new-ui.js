--- conflicted
+++ resolved
@@ -10,13 +10,8 @@
   },
   methods: {
     update() {
-<<<<<<< HEAD
-      this.showCrunch = !player.break && player.bestInfinityTime > 60 * 1000 && player.money.gte(Number.MAX_VALUE);
-      this.showTicker = !player.options.newsHidden;
-=======
-      this.showCrunch = !player.break && player.money.gte(Number.MAX_VALUE)
-      this.showTicker = player.options.newsHidden
->>>>>>> cd6d2830
+      this.showCrunch = !player.break && player.money.gte(Number.MAX_VALUE);
+      this.showTicker = player.options.newsHidden;
     }
   },
   template:
