--- conflicted
+++ resolved
@@ -1,19 +1,3 @@
-<<<<<<< HEAD
-Vue.component('options-tab', {
-  template:
-    `<div class="l-options-tab">
-      <options-button-grid />
-      <p>
-        Hotkeys: 1-8 to buy 10 Dimensions, shift + 1-8 to buy 1 Dimension, T to buy max tickspeed, shift + T to buy one tickspeed, M for max all,
-        <br>
-        S for sacrifice, D for Dimension Boost, G for Antimatter Galaxy, C for Big Crunch, A for toggle autobuyers, R for Replicanti galaxies, E for Eternity, and B to pause the Black Hole.
-        <br>
-        Shift is a modifier key that shows additional information on certain things and adjusts the function of certain buttons.
-        <br>
-        You can hold shift while buying time studies to buy all up until that point, save study trees, cycle backwards through themes and notations, and delete glyphs.
-        <br>
-        Hotkeys do not work while holding control.
-=======
 "use strict";
 
 Vue.component("options-tab", {
@@ -22,7 +6,6 @@
       <options-button-grid />
       <p onclick="Modal.shortcuts.show()" class="c-options-tab__shortcuts-link">
         Press <kbd>?</kbd> to open shortcut list.
->>>>>>> 45942a76
       </p>
     </div>`
 });