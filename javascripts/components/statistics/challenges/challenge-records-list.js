<<<<<<< HEAD
Vue.component('challenge-records-list', {
=======
"use strict";

Vue.component("challenge-records-list", {
>>>>>>> 45942a76
  props: {
    name: String,
    start: Number,
    times: Array
  },
  computed: {
<<<<<<< HEAD
    timeSum: function() {
      return this.times.reduce(function(acc, prev) {
        return acc + prev;
      });
    }
  },
  methods: {
    timeDisplayShort: function(time) {
=======
    timeSum() {
      return this.times.reduce((acc, prev) => acc + prev);
    }
  },
  methods: {
    timeDisplayShort(time) {
>>>>>>> 45942a76
      return timeDisplayShort(time);
    }
  },
  template:
<<<<<<< HEAD
    '<div>\
      <br>\
      <div v-for="(time, index) in times" :key="index">\
        <span>{{ name }} {{ start + index }} time record: {{ timeDisplayShort(time) }}</span>\
      </div>\
      <br>\
      <div>Sum of {{ name }} time records: {{ timeDisplayShort(timeSum) }}</div>\
    </div>'
=======
    `<div>
      <br>
      <div v-for="(time, index) in times" :key="index">
        <span>{{ name }} {{ start + index }} time record: {{ timeDisplayShort(time) }}</span>
      </div>
      <br>
      <div>Sum of {{ name }} time records: {{ timeDisplayShort(timeSum) }}</div>
    </div>`
>>>>>>> 45942a76
});<|MERGE_RESOLUTION|>--- conflicted
+++ resolved
@@ -1,47 +1,22 @@
-<<<<<<< HEAD
-Vue.component('challenge-records-list', {
-=======
 "use strict";
 
 Vue.component("challenge-records-list", {
->>>>>>> 45942a76
   props: {
     name: String,
     start: Number,
     times: Array
   },
   computed: {
-<<<<<<< HEAD
-    timeSum: function() {
-      return this.times.reduce(function(acc, prev) {
-        return acc + prev;
-      });
-    }
-  },
-  methods: {
-    timeDisplayShort: function(time) {
-=======
     timeSum() {
       return this.times.reduce((acc, prev) => acc + prev);
     }
   },
   methods: {
     timeDisplayShort(time) {
->>>>>>> 45942a76
       return timeDisplayShort(time);
     }
   },
   template:
-<<<<<<< HEAD
-    '<div>\
-      <br>\
-      <div v-for="(time, index) in times" :key="index">\
-        <span>{{ name }} {{ start + index }} time record: {{ timeDisplayShort(time) }}</span>\
-      </div>\
-      <br>\
-      <div>Sum of {{ name }} time records: {{ timeDisplayShort(timeSum) }}</div>\
-    </div>'
-=======
     `<div>
       <br>
       <div v-for="(time, index) in times" :key="index">
@@ -50,5 +25,4 @@
       <br>
       <div>Sum of {{ name }} time records: {{ timeDisplayShort(timeSum) }}</div>
     </div>`
->>>>>>> 45942a76
 });