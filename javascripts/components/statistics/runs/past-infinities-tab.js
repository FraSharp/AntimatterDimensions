<<<<<<< HEAD
Vue.component('past-infinities-tab', {
  mixins: [pastRunsMixin],
  data: function() {
    return {
      runs: player.lastTenRuns,
      reward: function(run) {
        return this.runGain(run) + " IP";
      }
=======
"use strict";

Vue.component("past-infinities-tab", {
  data() {
    return {
      getRuns: () => player.lastTenRuns,
      reward: runGain => `${runGain} IP`
>>>>>>> 45942a76
    };
  },
  template:
    `<past-runs-tab
<<<<<<< HEAD
      :runs="runs"
=======
      :getRuns="getRuns"
>>>>>>> 45942a76
      singular="Infinity"
      plural="Infinities"
      points="IP"
      :reward="reward"
<<<<<<< HEAD
      :real-time-index=2
=======
>>>>>>> 45942a76
    />`
});<|MERGE_RESOLUTION|>--- conflicted
+++ resolved
@@ -1,13 +1,3 @@
-<<<<<<< HEAD
-Vue.component('past-infinities-tab', {
-  mixins: [pastRunsMixin],
-  data: function() {
-    return {
-      runs: player.lastTenRuns,
-      reward: function(run) {
-        return this.runGain(run) + " IP";
-      }
-=======
 "use strict";
 
 Vue.component("past-infinities-tab", {
@@ -15,23 +5,14 @@
     return {
       getRuns: () => player.lastTenRuns,
       reward: runGain => `${runGain} IP`
->>>>>>> 45942a76
     };
   },
   template:
     `<past-runs-tab
-<<<<<<< HEAD
-      :runs="runs"
-=======
       :getRuns="getRuns"
->>>>>>> 45942a76
       singular="Infinity"
       plural="Infinities"
       points="IP"
       :reward="reward"
-<<<<<<< HEAD
-      :real-time-index=2
-=======
->>>>>>> 45942a76
     />`
 });