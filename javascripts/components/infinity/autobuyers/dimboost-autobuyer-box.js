--- conflicted
+++ resolved
@@ -30,7 +30,7 @@
   template: `
     <autobuyer-box :autobuyer="autobuyer" :showInterval="!isBuyMaxUnlocked" name="Automatic Dimension Boosts">
       <autobuyer-interval-button slot="intervalSlot" :autobuyer="autobuyer" />
-      <template v-if="isBuyMaxUnlocked" slot="intervalSlot">
+      <template v-if="isBuyMaxUnlocked" slot="checkboxSlot">
         <div class="c-autobuyer-box__small-text" style="margin-top: 1.2rem;">Activates every X seconds:</div>
         <autobuyer-input
           :autobuyer="autobuyer"
@@ -38,7 +38,7 @@
           property="buyMaxInterval"
         />
       </template>
-      <template v-else slot="intervalSlot" style="margin-top: 1.2rem;">
+      <template v-else slot="checkboxSlot" style="margin-top: 1.2rem;">
         <div
           class="o-autobuyer-toggle-checkbox c-autobuyer-box__small-text"
           style="margin-top: 1.2rem;"
@@ -53,12 +53,6 @@
           property="maxDimBoosts"
         />
       </template>
-<<<<<<< HEAD
-      <template :slot=" isBuyMaxUnlocked ? 'checkboxSlot' : 'toggleSlot' ">
-        <div class="c-autobuyer-box__small-text" style="height: 3rem;">
-          Antimatter Galaxies required to always Dimension Boost,
-          ignoring the limit:
-=======
       <template slot="toggleSlot">
         <div
           class="o-autobuyer-toggle-checkbox c-autobuyer-box__small-text"
@@ -68,13 +62,12 @@
           <input type="checkbox" :checked="limitUntilGalaxies" />
           <span v-if="isBuyMaxUnlocked">
             Only Dimboost to unlock new<br>
-            Dimension until X Galaxies:
+            Dimensions until X Galaxies:
           </span>
           <span v-else>
             Galaxies required to always<br>
             Dimboost, ignoring the limit:
           </span>
->>>>>>> 40555985
         </div>
         <autobuyer-input
           :autobuyer="autobuyer"
@@ -82,24 +75,5 @@
           property="galaxies"
         />
       </template>
-<<<<<<< HEAD
-      <template v-if="isBuyMaxUnlocked" slot="intervalSlot">
-        <div class="c-autobuyer-box__small-text" style="margin-top: 1.2rem;">Activates every X seconds:</div>
-        <autobuyer-input
-          :autobuyer="autobuyer"
-          type="float"
-          property="buyMaxInterval"
-        />
-      </template>
-      <template v-else-if="isBulkBuyUnlocked" slot="checkboxSlot">
-        <div class="c-autobuyer-box__small-text" style="margin-top: 1.2rem;">Bulk Dimension Boost Amount:</div>
-        <autobuyer-input
-          :autobuyer="autobuyer"
-          type="int"
-          property="bulk"
-        />
-      </template>
-=======
->>>>>>> 40555985
     </autobuyer-box>`
 });