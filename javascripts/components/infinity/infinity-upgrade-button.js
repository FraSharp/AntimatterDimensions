Vue.component("infinity-upgrade-button", {
  props: {
    upgrade: Object
  },
  data() {
    return {
      canBeBought: false,
      isBought: false,
      isCharged: false,
    };
  },
  computed: {
    config() {
      const config = this.upgrade.config;
      return this.isCharged ? config.charged : config;
    },
    classObject() {
      return {
        "o-infinity-upgrade-btn": true,
        "o-infinity-upgrade-btn--bought": this.isBought,
        "o-infinity-upgrade-btn--available": !this.isBought && this.canBeBought,
        "o-infinity-upgrade-btn--unavailable": !this.isBought && !this.canBeBought,
        "o-infinity-upgrade-btn--charged": this.isCharged,
      };
    }
  },
  methods: {
    update() {
      const upgrade = this.upgrade;
      this.isBought = upgrade.isBought || upgrade.isMaxed;
      this.canBeBought = upgrade.canBeBought;
      this.isCharged = upgrade.isCharged;
    }
  },
  template:
    `<button :class="classObject" @click="upgrade.purchase()">
<<<<<<< HEAD
      <span v-if="isCharged"> {{ chargedDescriptionConfig.description }}</span>
      <description-display v-else :config="config"/>
=======
      <description-display :config="config"/>
>>>>>>> 69103355
      <effect-display br :config="config" />
      <cost-display br
        v-if="!isBought"
        :config="config"
        singular="IP"
        plural="IP"
      />
      <slot />
    </button>`
});<|MERGE_RESOLUTION|>--- conflicted
+++ resolved
@@ -1,52 +1,47 @@
-Vue.component("infinity-upgrade-button", {
-  props: {
-    upgrade: Object
-  },
-  data() {
-    return {
-      canBeBought: false,
-      isBought: false,
-      isCharged: false,
-    };
-  },
-  computed: {
-    config() {
-      const config = this.upgrade.config;
-      return this.isCharged ? config.charged : config;
-    },
-    classObject() {
-      return {
-        "o-infinity-upgrade-btn": true,
-        "o-infinity-upgrade-btn--bought": this.isBought,
-        "o-infinity-upgrade-btn--available": !this.isBought && this.canBeBought,
-        "o-infinity-upgrade-btn--unavailable": !this.isBought && !this.canBeBought,
-        "o-infinity-upgrade-btn--charged": this.isCharged,
-      };
-    }
-  },
-  methods: {
-    update() {
-      const upgrade = this.upgrade;
-      this.isBought = upgrade.isBought || upgrade.isMaxed;
-      this.canBeBought = upgrade.canBeBought;
-      this.isCharged = upgrade.isCharged;
-    }
-  },
-  template:
-    `<button :class="classObject" @click="upgrade.purchase()">
-<<<<<<< HEAD
-      <span v-if="isCharged"> {{ chargedDescriptionConfig.description }}</span>
-      <description-display v-else :config="config"/>
-=======
-      <description-display :config="config"/>
->>>>>>> 69103355
-      <effect-display br :config="config" />
-      <cost-display br
-        v-if="!isBought"
-        :config="config"
-        singular="IP"
-        plural="IP"
-      />
-      <slot />
-    </button>`
+Vue.component("infinity-upgrade-button", {
+  props: {
+    upgrade: Object
+  },
+  data() {
+    return {
+      canBeBought: false,
+      isBought: false,
+      isCharged: false,
+    };
+  },
+  computed: {
+    config() {
+      const config = this.upgrade.config;
+      return this.isCharged ? config.charged : config;
+    },
+    classObject() {
+      return {
+        "o-infinity-upgrade-btn": true,
+        "o-infinity-upgrade-btn--bought": this.isBought,
+        "o-infinity-upgrade-btn--available": !this.isBought && this.canBeBought,
+        "o-infinity-upgrade-btn--unavailable": !this.isBought && !this.canBeBought,
+        "o-infinity-upgrade-btn--charged": this.isCharged,
+      };
+    }
+  },
+  methods: {
+    update() {
+      const upgrade = this.upgrade;
+      this.isBought = upgrade.isBought || upgrade.isMaxed;
+      this.canBeBought = upgrade.canBeBought;
+      this.isCharged = upgrade.isCharged;
+    }
+  },
+  template:
+    `<button :class="classObject" @click="upgrade.purchase()">
+      <description-display :config="config"/>
+      <effect-display br :config="config" />
+      <cost-display br
+        v-if="!isBought"
+        :config="config"
+        singular="IP"
+        plural="IP"
+      />
+      <slot />
+    </button>`
 });