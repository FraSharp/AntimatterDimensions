--- conflicted
+++ resolved
@@ -11,15 +11,9 @@
         v-for="command in commands"
         class="c-automator-docs-page__link"
         @click="$emit('select', command.id)"
-<<<<<<< HEAD
         v-if="command.isUnlocked()"
-      >{{command.keyword}}</span>
-    </div>
-  `
-=======
       >
         {{ command.keyword }}
       </span>
     </div>`
->>>>>>> 883b74e6
 });