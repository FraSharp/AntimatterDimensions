--- conflicted
+++ resolved
@@ -62,34 +62,20 @@
         return Decimal.pow10(Math.ceil(4000 * (adjusted.log10() / 3 + 1)));
       }
       this.canReality = true;
-<<<<<<< HEAD
-      function boostedGain(x) {
-        if (Enslaved.boostReality && Enslaved.realityBoostRatio > 1) {
-          return Decimal.times(x, Enslaved.realityBoostRatio + 1);
-        }
-        return x;
-      }
-      this.machinesGained = boostedGain(gainedRealityMachines());
-      if (Enslaved.boostReality) {
-        this.machinesGained = this.machinesGained.times(Enslaved.realityBoostRatio);
-      }
-=======
 
       this.machinesGained = this.boostedGain(gainedRealityMachines());
->>>>>>> 3c0cd148
       this.realityTime = Time.thisRealityRealTime.totalMinutes;
       this.glyphLevel = gainedGlyphLevel().actualLevel;
       this.nextGlyphPercent = percentToNextGlyphLevel();
       this.nextMachineEP = EPforRM(this.machinesGained.plus(1));
-<<<<<<< HEAD
-      this.ppGained = boostedGain(1);
+      this.ppGained = this.boostedGain(1);
       this.shardsGained = Ra.has(RA_UNLOCKS.SHARD_LEVEL_BOOST)
         ? 0
-        : boostedGain(Effarig.shardsGained);
-      this.expGained = [boostedGain(Ra.pets.teresa.gainedExp),
-        boostedGain(Ra.pets.effarig.gainedExp),
-        boostedGain(Ra.pets.enslaved.gainedExp),
-        boostedGain(Ra.pets.v.gainedExp)];
+        : this.boostedGain(Effarig.shardsGained);
+      this.expGained = [this.boostedGain(Ra.pets.teresa.gainedExp),
+        this.boostedGain(Ra.pets.effarig.gainedExp),
+        this.boostedGain(Ra.pets.enslaved.gainedExp),
+        this.boostedGain(Ra.pets.v.gainedExp)];
       this.raUnlocks = [V.has(V_UNLOCKS.RUN_UNLOCK_THRESHOLDS[1]),
         Ra.has(RA_UNLOCKS.EFFARIG_UNLOCK),
         Ra.has(RA_UNLOCKS.ENSLAVED_UNLOCK),
@@ -108,12 +94,6 @@
         this.formatPetMemories(Ra.pets.enslaved),
         this.formatPetMemories(Ra.pets.v)
       ];
-=======
-      this.ppGained = this.boostedGain(1);
-      this.shardsGained = this.boostedGain(Effarig.shardsGained);
-      this.expGained = this.boostedGain(Ra.gainedExp(this.glyphLevel));
-      this.raUnlocked = V.has(V_UNLOCKS.RUN_UNLOCK_THRESHOLDS[1]);
->>>>>>> 3c0cd148
     },
     handleClick() {
       if (!TimeStudy.reality.isBought || player.eternityPoints.lt("1e4000")) {
