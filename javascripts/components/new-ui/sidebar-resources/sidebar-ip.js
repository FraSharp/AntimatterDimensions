--- conflicted
+++ resolved
@@ -12,11 +12,9 @@
   methods: {
     update() {
       this.ip.copyFrom(player.infinityPoints);
-<<<<<<< HEAD
-=======
       this.showCrunch = player.break && player.antimatter.gte(Decimal.MAX_NUMBER) &&
       !NormalChallenge.isRunning && !InfinityChallenge.isRunning;
-      if (!this.showCrunch) return
+      if (!this.showCrunch) return;
       const gainedIP = gainedInfinityPoints();
       this.gained.copyFrom(gainedIP);
       this.peakIPPM.copyFrom(player.bestIPminThisInfinity);
@@ -30,8 +28,7 @@
   },
   computed: {
     crunchPeaks() {
-      return `${shorten(this.currentIPPM, 2, 0)} IP/min<br>Peaked at ${shorten(this.peakIPPM, 2, 0)} IP/min`
->>>>>>> cc583ab4
+      return `${shorten(this.currentIPPM, 2, 0)} IP/min<br>Peaked at ${shorten(this.peakIPPM, 2, 0)} IP/min`;
     },
   },
   template:
