--- conflicted
+++ resolved
@@ -12,8 +12,6 @@
   methods: {
     update() {
       this.ep.copyFrom(player.eternityPoints);
-<<<<<<< HEAD
-=======
       this.showEternity = player.infinityPoints.gte(Player.eternityGoal)
       if (player.eternities === 0) {
         this.type = EPButtonDisplayType.FIRST_TIME;
@@ -66,7 +64,6 @@
       if (this.showEternity) {
         eternity();
       }
->>>>>>> cc583ab4
     }
   },
   template:
