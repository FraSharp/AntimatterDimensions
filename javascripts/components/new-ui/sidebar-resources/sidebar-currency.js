--- conflicted
+++ resolved
@@ -6,11 +6,8 @@
       EP: new Decimal(0),
       RM: new Decimal(0),
       IM: 0,
-<<<<<<< HEAD
       RS: new Decimal(0),
-=======
       machineStr: "",
->>>>>>> 86ae12a7
       showIP: false,
       showEP: false,
       showRM: false,
@@ -24,11 +21,8 @@
       this.EP.copyFrom(Currency.eternityPoints.value);
       this.RM.copyFrom(Currency.realityMachines);
       this.IM = Currency.imaginaryMachines.value;
-<<<<<<< HEAD
       this.RS.copyFrom(Currency.realityShards.value);
-=======
       this.machineStr = formatComplex(this.RM, this.IM);
->>>>>>> 86ae12a7
       this.showIP = PlayerProgress.infinityUnlocked();
       this.showEP = PlayerProgress.eternityUnlocked();
       this.showRM = PlayerProgress.realityUnlocked();
