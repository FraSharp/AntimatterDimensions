--- conflicted
+++ resolved
@@ -36,12 +36,9 @@
         ? "Further eighth dimension purchases are prohibited, as they are the only way to acquire galaxies"
         : null;
     },
-<<<<<<< HEAD
-=======
     continuumString() {
       return formatContinuum(this.continuumValue);
     }
->>>>>>> d23db8aa
   },
   methods: {
     update() {
@@ -96,22 +93,6 @@
     }
   },
   template:
-<<<<<<< HEAD
-  `<div v-show="isUnlocked" class="dimension-row">
-    <h3>{{name}} D<span class="mult">{{ formatX(multiplier, 1, 1) }}</span></h3>
-    <span>{{amountDisplay}}</span>
-    <button class="o-primary-btn o-primary-btn--new" @click="buy" :class="{ 'o-primary-btn--disabled': !isAffordable }">
-      <div
-        class="button-content"
-        :enabled="isAffordable"
-        :ach-tooltip="cappedTooltip"
-        :class="tutorialClass()"
-        >Buy {{ howManyCanBuy }}<br>Cost: {{ costDisplay }}</div>
-      <div class="fill">
-        <div class="fill1" :style="{ 'width': boughtBefore10*10 + '%' }"></div>
-        <div class="fill2" :style="{ 'width': howManyCanBuy*10 + '%' }"></div>
-      </div>
-=======
   `<div v-show="isUnlocked" class="c-normal-dim-row">
     <div class="c-normal-dim-row__label c-normal-dim-row__name">
       {{name}} D <span class="c-normal-dim-row__multiplier">{{formatX(multiplier, 1, 1)}}</span>
@@ -123,7 +104,8 @@
       :class="{ 'o-primary-btn--disabled': !isAffordable && !isContinuumActive }">
         <div class="button-content"
           :enabled="isAffordable || isContinuumActive"
-          :ach-tooltip="cappedTooltip">
+          :ach-tooltip="cappedTooltip"
+          :class="tutorialClass()">
             <span v-if="isContinuumActive">
               Continuum:
               <br>
@@ -139,7 +121,6 @@
           <div class="fill1" :style="{ 'width': boughtBefore10*10 + '%' }"></div>
           <div class="fill2" :style="{ 'width': howManyCanBuy*10 + '%' }"></div>
         </div>
->>>>>>> d23db8aa
     </button>
     <div
       v-for="text in floatingText"
