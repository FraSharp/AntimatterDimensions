<<<<<<< HEAD
Vue.component("tt-shop", {
  data: function() {
=======
"use strict";

Vue.component("tt-shop", {
  data() {
>>>>>>> 45942a76
    return {
      theoremAmount: new Decimal(0),
      shopMinimized: false,
      minimizeAvailable: false,
      hasTTAutobuyer: false,
<<<<<<< HEAD
=======
      ttAutobuyerOn: false,
>>>>>>> 45942a76
      budget: {
        am: new Decimal(0),
        ip: new Decimal(0),
        ep: new Decimal(0)
      },
      costs: {
        am: new Decimal(0),
        ip: new Decimal(0),
        ep: new Decimal(0)
      }
    };
  },
  computed: {
<<<<<<< HEAD
    theoremAmountDisplay: function() {
      let theorems = this.theoremAmount;
=======
    theoremAmountDisplay() {
      const theorems = this.theoremAmount;
>>>>>>> 45942a76
      if (theorems.gt(99999)) {
        return this.shortenMoney(theorems);
      }
      return Math.floor(theorems.toNumber()).toFixed(0);
    },
<<<<<<< HEAD
    theoremNoun: function() {
      return this.theoremAmount.eq(1) ? "Theorem" : "Theorems";
    },
    minimized: function() {
      return this.minimizeAvailable && this.shopMinimized;
    },
    minimizeArrowStyle: function() {
=======
    theoremNoun() {
      return this.theoremAmount.floor().eq(1) ? "Theorem" : "Theorems";
    },
    minimized() {
      return this.minimizeAvailable && this.shopMinimized;
    },
    minimizeArrowStyle() {
>>>>>>> 45942a76
      return {
        transform: this.minimized ? "rotateX(180deg)" : "",
      };
    },
<<<<<<< HEAD
    containerStyle: function() {
      return {
        //transform: this.minimized ? "translateY(73px)" : "",
        width: this.minimized ? "440px" : "555px"
      };
    }
  },
  methods: {
    minimize: function() {
      player.timestudy.shopMinimized = !player.timestudy.shopMinimized;
    },
    formatAM: function(am) {
      return this.shortenCosts(am);
    },
    buyWithAM: function() {
      buyWithAntimatter();
    },
    formatIP: function(ip) {
      return this.shortenCosts(ip) + " IP";
    },
    buyWithIP: function() {
      buyWithIP();
    },
    formatEP: function(ep) {
      return this.shortenDimensions(ep) + " EP";
    },
    buyWithEP: function() {
      buyWithEP();
    },
    update() {
      this.theoremAmount = player.timestudy.theorem;
      this.shopMinimized = player.timestudy.shopMinimized;
      this.minimizeAvailable = DilationUpgrade.ttGenerator.isBought;
      this.hasTTAutobuyer = Perk.autobuyerTT1.isBought;
      const budget = this.budget;
      budget.am.copyFrom(player.money);
=======
    containerStyle() {
      return {
        // Transform: this.minimized ? "translateY(73px)" : "",
        width: this.minimized ? "440px" : "555px"
      };
    },
    saveLoadText() {
      return this.$viewModel.shiftDown ? "save:" : "load:";
    },
    autobuyerText() {
      return this.ttAutobuyerOn ? "ON" : "OFF";
    }
  },
  methods: {
    minimize() {
      player.timestudy.shopMinimized = !player.timestudy.shopMinimized;
    },
    formatAM(am) {
      return this.shortenCosts(am) + " AM";
    },
    buyWithAM() {
      TimeTheorems.buyWithAntimatter();
    },
    formatIP(ip) {
      return this.shortenCosts(ip) + " IP";
    },
    buyWithIP() {
      TimeTheorems.buyWithIP();
    },
    formatEP(ep) {
      return this.shortenDimensions(ep) + " EP";
    },
    buyWithEP() {
      TimeTheorems.buyWithEP();
    },
    buyMaxTheorems() {
      TimeTheorems.buyMax();
    },
    update() {
      this.theoremAmount.copyFrom(player.timestudy.theorem);
      this.shopMinimized = player.timestudy.shopMinimized;
      this.minimizeAvailable = DilationUpgrade.ttGenerator.isBought;
      this.hasTTAutobuyer = Perk.autobuyerTT1.isBought;
      this.ttAutobuyerOn = player.ttbuyer;
      const budget = this.budget;
      budget.am.copyFrom(player.antimatter);
>>>>>>> 45942a76
      budget.ip.copyFrom(player.infinityPoints);
      budget.ep.copyFrom(player.eternityPoints);
      const costs = this.costs;
      costs.am.copyFrom(player.timestudy.amcost);
      costs.ip.copyFrom(player.timestudy.ipcost);
      costs.ep.copyFrom(player.timestudy.epcost);
<<<<<<< HEAD
    }
  },
  template:
    `<div id="TTbuttons">
      <div id="theorembuybackground" class="ttshop-container" :style="containerStyle">
        <div data-role="page" class="ttbuttons-row ttbuttons-top-row">
          <button class="timetheorembtn" style="width:130px; white-space:nowrap;" v-if="!minimized" onclick="maxTheorems()">Buy max Theorems</button>
          <button v-if="hasTTAutobuyer" onclick="toggleTTAutomation()" class="timetheorembtn" id="ttautobuyer" style="width: 130px; font-size: 0.5em">Autobuyer: on</button>
          <p id="timetheorems">You have <span class="TheoremAmount">{{ theoremAmountDisplay }}</span> Time {{ theoremNoun }}.</p>
          <div style="display: flex; flex-direction: row; align-items: center">
            <p id="studytreeloadsavetext">{{ $viewModel.shiftDown ? 'save:' : 'load:' }}</p>
            <tt-save-load-button v-for="saveslot in 3" :key="saveslot" :saveslot="saveslot"></tt-save-load-button>
=======
    },
    toggleTTAutobuyer() {
      player.ttbuyer = !player.ttbuyer;
    }
  },
  template: `
    <div id="TTbuttons">
      <div id="theorembuybackground" class="ttshop-container" :style="containerStyle">
        <div data-role="page" class="ttbuttons-row ttbuttons-top-row">
          <p id="timetheorems">
            <span class="c-tt-amount">{{ theoremAmountDisplay }}</span> Time {{ theoremNoun }}
          </p>
          <div style="display: flex; flex-direction: row; align-items: center;">
            <span class="c-ttshop__save-load-text">{{ saveLoadText }}</span>
            <tt-save-load-button v-for="saveslot in 6" :key="saveslot" :saveslot="saveslot"></tt-save-load-button>
>>>>>>> 45942a76
          </div>
        </div>
        <div class="ttbuttons-row" v-if="!minimized">
          <tt-buy-button :budget="budget.am" :cost="costs.am" :format="formatAM" :action="buyWithAM"/>
          <tt-buy-button :budget="budget.ip" :cost="costs.ip" :format="formatIP" :action="buyWithIP"/>
          <tt-buy-button :budget="budget.ep" :cost="costs.ep" :format="formatEP" :action="buyWithEP"/>
<<<<<<< HEAD
=======
          <div class="l-tt-buy-max-vbox">
            <button v-if="!minimized" class="o-tt-top-row-button c-tt-buy-button c-tt-buy-button--unlocked"
              @click="buyMaxTheorems">
              Buy max
            </button>
            <button v-if="!minimized && hasTTAutobuyer" class="o-tt-autobuyer-button c-tt-buy-button c-tt-buy-button--unlocked"
              @click="toggleTTAutobuyer">
              Auto: {{autobuyerText}}
            </button>
          </div>
>>>>>>> 45942a76
        </div>
      </div>
      <button v-if="minimizeAvailable" id="theorembuybackground" class="ttshop-minimize-btn" @click="minimize">
        <span id="minimizeArrow" :style="minimizeArrowStyle">▼</span>
      </button>
    </div>`
});

Vue.component("tt-save-load-button", {
  props: {
    saveslot: Number
  },
<<<<<<< HEAD
  data: () => {
    return {
      msg: "Hold to save",
      showTip: false,
    }
  },
  computed: {
    tooltip: function () {
      return {
        content: this.msg,
        placement: "top",
        show: this.showTip,
        trigger: "manual"
      };
    },
    listeners: function () {
      return Object.assign({}, this.$listeners, {
        touchstart: () => this.showTip = true,
        mouseover: () => this.showTip = true,
        mouseout: () => this.resetTip(),
        touchend: () => this.resetTip(),
        touchcancel: () => this.resetTip(),
        touchmove: e => {
          e.preventDefault();  // suggested in stackoverflow example
          var t = e.changedTouches[0];
          if (this.$el !== document.elementFromPoint(t.pageX, t.pageY)) {
            this.resetTip();
          }
        },
        "longpress": () => {
          studyTreeSaveButton(this.saveslot, true)
          this.msg = "Saved"
        },
        "longpressclick": () => {
          studyTreeSaveButton(this.saveslot, false);
        }
      });
    }
  },
  template:
    `<button class="timetheorembtn tt-save-load-btn" v-on="listeners"
             v-tooltip="tooltip" v-long-press="{ delay: 1000 }">{{saveslot}}</button>`,
  methods: {
    resetTip: function () {
      this.msg = "Hold to save";
      this.showTip = false;
    }
  },
=======
  data() {
    return {
      name: player.timestudy.presets[this.saveslot - 1].name,
    };
  },
  computed: {
    preset() {
      return player.timestudy.presets[this.saveslot - 1];
    },
    displayName() {
      return this.name === "" ? this.saveslot : this.name;
    }
  },
  methods: {
    nicknameBlur(event) {
      this.preset.name = event.target.value.slice(0, 4);
      this.name = this.preset.name;
    },
    hideContextMenu() {
      this.$viewModel.currentContextMenu = null;
    },
    save() {
      this.hideContextMenu();
      this.preset.studies = studyTreeExportString();
    },
    load() {
      this.hideContextMenu();
      if (this.preset.studies) {
        importStudyTree(this.preset.studies);
      } else {
        alert("This time study list currently contains no studies.");
      }
    },
    handleExport() {
      this.hideContextMenu();
      copyToClipboardAndNotify(this.preset.studies);
    },
    edit() {
      const newValue = prompt("Edit time study list", this.preset.studies);
      this.hideContextMenu();
      if (newValue !== null) this.preset.studies = newValue;
    }
  },
  template: `
  <hover-menu class="l-tt-save-load-btn__wrapper">
    <button slot="object"
            class="l-tt-save-load-btn c-tt-buy-button c-tt-buy-button--unlocked"
            @click.shift.exact="save"
            @click.exact="load">
      {{displayName}}
    </button>
    <div slot="menu"
         class="l-tt-save-load-btn__menu c-tt-save-load-btn__menu">
      <input type="text" size="4" maxlength="4"
             class="l-tt-save-load-btn__menu-rename c-tt-save-load-btn__menu-rename"
             :value="name"
             ach-tooltip="Set a custom name (up to 4 characters)"
             @keyup.esc="hideContextMenu"
             @blur="nicknameBlur" />
      <div class="l-tt-save-load-btn__menu-item c-tt-save-load-btn__menu-item" @click="edit">Edit</div>
      <div class="l-tt-save-load-btn__menu-item c-tt-save-load-btn__menu-item" @click="handleExport">Export</div>
      <div class="l-tt-save-load-btn__menu-item c-tt-save-load-btn__menu-item" @click="save">Save</div>
      <div class="l-tt-save-load-btn__menu-item c-tt-save-load-btn__menu-item" @click="load">Load</div>
    </div>
  </hover-menu>
`,
>>>>>>> 45942a76
});

Vue.component("tt-buy-button", {
  props: ["budget", "cost", "format", "action"],
<<<<<<< HEAD
  template:
    `<button :class="cssClass" @click="action">Buy Time Theorems Cost: {{ format(cost) }}</button>`,
  computed: {
    isEnabled: function() {
      return this.budget.gte(this.cost);
    },
    cssClass: function() {
      return this.isEnabled ? "timetheorembtn" : "timetheorembtnlocked";
=======
  template: `
    <button class="l-tt-buy-button c-tt-buy-button"
            :class="enabledClass"
            @click="action">
      {{ format(cost) }}
    </button>`,
  computed: {
    isEnabled() {
      return this.budget.gte(this.cost);
    },
    enabledClass() {
      return this.isEnabled ? "c-tt-buy-button--unlocked" : "c-tt-buy-button--locked";
>>>>>>> 45942a76
    }
  }
});<|MERGE_RESOLUTION|>--- conflicted
+++ resolved
@@ -1,21 +1,13 @@
-<<<<<<< HEAD
-Vue.component("tt-shop", {
-  data: function() {
-=======
 "use strict";
 
 Vue.component("tt-shop", {
   data() {
->>>>>>> 45942a76
     return {
       theoremAmount: new Decimal(0),
       shopMinimized: false,
       minimizeAvailable: false,
       hasTTAutobuyer: false,
-<<<<<<< HEAD
-=======
       ttAutobuyerOn: false,
->>>>>>> 45942a76
       budget: {
         am: new Decimal(0),
         ip: new Decimal(0),
@@ -29,27 +21,13 @@
     };
   },
   computed: {
-<<<<<<< HEAD
-    theoremAmountDisplay: function() {
-      let theorems = this.theoremAmount;
-=======
     theoremAmountDisplay() {
       const theorems = this.theoremAmount;
->>>>>>> 45942a76
       if (theorems.gt(99999)) {
         return this.shortenMoney(theorems);
       }
       return Math.floor(theorems.toNumber()).toFixed(0);
     },
-<<<<<<< HEAD
-    theoremNoun: function() {
-      return this.theoremAmount.eq(1) ? "Theorem" : "Theorems";
-    },
-    minimized: function() {
-      return this.minimizeAvailable && this.shopMinimized;
-    },
-    minimizeArrowStyle: function() {
-=======
     theoremNoun() {
       return this.theoremAmount.floor().eq(1) ? "Theorem" : "Theorems";
     },
@@ -57,49 +35,10 @@
       return this.minimizeAvailable && this.shopMinimized;
     },
     minimizeArrowStyle() {
->>>>>>> 45942a76
       return {
         transform: this.minimized ? "rotateX(180deg)" : "",
       };
     },
-<<<<<<< HEAD
-    containerStyle: function() {
-      return {
-        //transform: this.minimized ? "translateY(73px)" : "",
-        width: this.minimized ? "440px" : "555px"
-      };
-    }
-  },
-  methods: {
-    minimize: function() {
-      player.timestudy.shopMinimized = !player.timestudy.shopMinimized;
-    },
-    formatAM: function(am) {
-      return this.shortenCosts(am);
-    },
-    buyWithAM: function() {
-      buyWithAntimatter();
-    },
-    formatIP: function(ip) {
-      return this.shortenCosts(ip) + " IP";
-    },
-    buyWithIP: function() {
-      buyWithIP();
-    },
-    formatEP: function(ep) {
-      return this.shortenDimensions(ep) + " EP";
-    },
-    buyWithEP: function() {
-      buyWithEP();
-    },
-    update() {
-      this.theoremAmount = player.timestudy.theorem;
-      this.shopMinimized = player.timestudy.shopMinimized;
-      this.minimizeAvailable = DilationUpgrade.ttGenerator.isBought;
-      this.hasTTAutobuyer = Perk.autobuyerTT1.isBought;
-      const budget = this.budget;
-      budget.am.copyFrom(player.money);
-=======
     containerStyle() {
       return {
         // Transform: this.minimized ? "translateY(73px)" : "",
@@ -146,27 +85,12 @@
       this.ttAutobuyerOn = player.ttbuyer;
       const budget = this.budget;
       budget.am.copyFrom(player.antimatter);
->>>>>>> 45942a76
       budget.ip.copyFrom(player.infinityPoints);
       budget.ep.copyFrom(player.eternityPoints);
       const costs = this.costs;
       costs.am.copyFrom(player.timestudy.amcost);
       costs.ip.copyFrom(player.timestudy.ipcost);
       costs.ep.copyFrom(player.timestudy.epcost);
-<<<<<<< HEAD
-    }
-  },
-  template:
-    `<div id="TTbuttons">
-      <div id="theorembuybackground" class="ttshop-container" :style="containerStyle">
-        <div data-role="page" class="ttbuttons-row ttbuttons-top-row">
-          <button class="timetheorembtn" style="width:130px; white-space:nowrap;" v-if="!minimized" onclick="maxTheorems()">Buy max Theorems</button>
-          <button v-if="hasTTAutobuyer" onclick="toggleTTAutomation()" class="timetheorembtn" id="ttautobuyer" style="width: 130px; font-size: 0.5em">Autobuyer: on</button>
-          <p id="timetheorems">You have <span class="TheoremAmount">{{ theoremAmountDisplay }}</span> Time {{ theoremNoun }}.</p>
-          <div style="display: flex; flex-direction: row; align-items: center">
-            <p id="studytreeloadsavetext">{{ $viewModel.shiftDown ? 'save:' : 'load:' }}</p>
-            <tt-save-load-button v-for="saveslot in 3" :key="saveslot" :saveslot="saveslot"></tt-save-load-button>
-=======
     },
     toggleTTAutobuyer() {
       player.ttbuyer = !player.ttbuyer;
@@ -182,15 +106,12 @@
           <div style="display: flex; flex-direction: row; align-items: center;">
             <span class="c-ttshop__save-load-text">{{ saveLoadText }}</span>
             <tt-save-load-button v-for="saveslot in 6" :key="saveslot" :saveslot="saveslot"></tt-save-load-button>
->>>>>>> 45942a76
           </div>
         </div>
         <div class="ttbuttons-row" v-if="!minimized">
           <tt-buy-button :budget="budget.am" :cost="costs.am" :format="formatAM" :action="buyWithAM"/>
           <tt-buy-button :budget="budget.ip" :cost="costs.ip" :format="formatIP" :action="buyWithIP"/>
           <tt-buy-button :budget="budget.ep" :cost="costs.ep" :format="formatEP" :action="buyWithEP"/>
-<<<<<<< HEAD
-=======
           <div class="l-tt-buy-max-vbox">
             <button v-if="!minimized" class="o-tt-top-row-button c-tt-buy-button c-tt-buy-button--unlocked"
               @click="buyMaxTheorems">
@@ -201,7 +122,6 @@
               Auto: {{autobuyerText}}
             </button>
           </div>
->>>>>>> 45942a76
         </div>
       </div>
       <button v-if="minimizeAvailable" id="theorembuybackground" class="ttshop-minimize-btn" @click="minimize">
@@ -214,56 +134,6 @@
   props: {
     saveslot: Number
   },
-<<<<<<< HEAD
-  data: () => {
-    return {
-      msg: "Hold to save",
-      showTip: false,
-    }
-  },
-  computed: {
-    tooltip: function () {
-      return {
-        content: this.msg,
-        placement: "top",
-        show: this.showTip,
-        trigger: "manual"
-      };
-    },
-    listeners: function () {
-      return Object.assign({}, this.$listeners, {
-        touchstart: () => this.showTip = true,
-        mouseover: () => this.showTip = true,
-        mouseout: () => this.resetTip(),
-        touchend: () => this.resetTip(),
-        touchcancel: () => this.resetTip(),
-        touchmove: e => {
-          e.preventDefault();  // suggested in stackoverflow example
-          var t = e.changedTouches[0];
-          if (this.$el !== document.elementFromPoint(t.pageX, t.pageY)) {
-            this.resetTip();
-          }
-        },
-        "longpress": () => {
-          studyTreeSaveButton(this.saveslot, true)
-          this.msg = "Saved"
-        },
-        "longpressclick": () => {
-          studyTreeSaveButton(this.saveslot, false);
-        }
-      });
-    }
-  },
-  template:
-    `<button class="timetheorembtn tt-save-load-btn" v-on="listeners"
-             v-tooltip="tooltip" v-long-press="{ delay: 1000 }">{{saveslot}}</button>`,
-  methods: {
-    resetTip: function () {
-      this.msg = "Hold to save";
-      this.showTip = false;
-    }
-  },
-=======
   data() {
     return {
       name: player.timestudy.presets[this.saveslot - 1].name,
@@ -330,21 +200,10 @@
     </div>
   </hover-menu>
 `,
->>>>>>> 45942a76
 });
 
 Vue.component("tt-buy-button", {
   props: ["budget", "cost", "format", "action"],
-<<<<<<< HEAD
-  template:
-    `<button :class="cssClass" @click="action">Buy Time Theorems Cost: {{ format(cost) }}</button>`,
-  computed: {
-    isEnabled: function() {
-      return this.budget.gte(this.cost);
-    },
-    cssClass: function() {
-      return this.isEnabled ? "timetheorembtn" : "timetheorembtnlocked";
-=======
   template: `
     <button class="l-tt-buy-button c-tt-buy-button"
             :class="enabledClass"
@@ -357,7 +216,6 @@
     },
     enabledClass() {
       return this.isEnabled ? "c-tt-buy-button--unlocked" : "c-tt-buy-button--locked";
->>>>>>> 45942a76
     }
   }
 });