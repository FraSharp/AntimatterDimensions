"use strict";

Vue.component("time-study", {
  mixins: [remMixin],
  data() {
    return {
      isBought: false,
      isAvailableForPurchase: false,
      STCost: 0
    };
  },
  props: {
    setup: Object,
    showCost: {
      type: Boolean,
      default: true
    },
    showSTCost: {
      type: Boolean,
      default: false
    }
  },
  computed: {
    study() {
      return this.setup.study;
    },
    styleObject() {
      return {
        top: this.rem(this.setup.top),
        left: this.rem(this.setup.left)
      };
    },
    classObject() {
      return {
        "o-time-study": true,
        "l-time-study": true,
        "o-time-study--small": this.setup.isSmall,
        "o-time-study--unavailable": !this.isAvailableForPurchase && !this.isBought,
        "o-time-study--available": this.isAvailableForPurchase && !this.isBought,
        "o-time-study--bought": this.isBought,
      };
    },
    pathClass() {
      switch (this.study.type) {
        case TimeStudyType.NORMAL:
          switch (this.setup.path) {
            case TIME_STUDY_PATH.ANTIMATTER_DIM: return "o-time-study-antimatter-dim";
            case TIME_STUDY_PATH.INFINITY_DIM: return "o-time-study-infinity-dim";
            case TIME_STUDY_PATH.TIME_DIM: return "o-time-study-time-dim";
            case TIME_STUDY_PATH.ACTIVE: return "o-time-study-active";
            case TIME_STUDY_PATH.PASSIVE: return "o-time-study-passive";
            case TIME_STUDY_PATH.IDLE: return "o-time-study-idle";
            case TIME_STUDY_PATH.LIGHT: return "o-time-study-light";
            case TIME_STUDY_PATH.DARK: return "o-time-study-dark";
            default: return "o-time-study-normal";
          }
          break;
        case TimeStudyType.ETERNITY_CHALLENGE:
          return "o-time-study-eternity-challenge";
        case TimeStudyType.DILATION:
          if (this.study.id === 6) return "o-time-study-reality"
          return "o-time-study-dilation";
        case TimeStudyType.TRIAD:
          return "o-time-study-triad";
      }
    },
    studyClass() {
      let pathClasses = ""
      if (!this.isAvailableForPurchase && !this.isBought){
        pathClasses += `${this.pathClass}--unavailable`;
      }
      if (this.isAvailableForPurchase && !this.isBought){
        pathClasses += `${this.pathClass}--available`;
      }
      if (this.isBought){
        pathClasses += `${this.pathClass}--bought`;
      }
      return pathClasses;
    },
    config() {
      return {...this.study.config, formatCost: formatInt};
    }
  },
  methods: {
    update() {
      const study = this.study;
      this.isBought = study.isBought;
      if (!this.isBought) {
        this.isAvailableForPurchase = study.canBeBought && study.isAffordable;
      }

      this.STCost = this.study.STCost;
    },
    handleClick() {
      this.study.purchase();
    },
    shiftClick() {
      if (this.study.purchaseUntil) this.study.purchaseUntil();
    }
  },
  template:
    `<button :class="[classObject, studyClass]"
             :style="styleObject"
             @click.exact="handleClick"
             @click.shift.exact="shiftClick">
      <slot />
      <cost-display br
        v-if="(showCost && !showSTCost) || STCost === 0"
        :config="config"
        singular="Time Theorem"
        plural="Time Theorems"
      />
      <div v-else-if="showSTCost">
        Cost: <span v-if="config.cost">
<<<<<<< HEAD
          {{formatInt(config.cost)}} {{ "Time Theorem" | pluralize(config.cost, "Time Theorems")}} and 
        </span>
        {{ formatInt(STCost) }} {{ "Space Theorem" | pluralize(STCost, "Space Theorems")}}
=======
          {{formatInt(config.cost)}} {{ "Time Theorem" | pluralize(config.cost, "Time Theorems")}}
        </span>
        and {{ formatInt(STCost) }} {{ "Space Theorem" | pluralize(STCost, "Space Theorems")}}
>>>>>>> 8ac03709
      </div>
    </button>`
});

class TimeStudySetup {
  constructor(props) {
    this.study = props.study;
    this.row = props.row;
    this.column = props.column;
  }

  setPosition(layout) {
    this.top = layout.itemPosition(this.row);
    const row = layout.rows[this.row];
    this.left = row.itemPosition(this.column, layout);
    this.width = row.layout.itemWidth;
    this.height = row.layout.itemHeight;
  }

  get path() {
    return this.study.path;
  }
}<|MERGE_RESOLUTION|>--- conflicted
+++ resolved
@@ -112,15 +112,9 @@
       />
       <div v-else-if="showSTCost">
         Cost: <span v-if="config.cost">
-<<<<<<< HEAD
-          {{formatInt(config.cost)}} {{ "Time Theorem" | pluralize(config.cost, "Time Theorems")}} and 
+          {{formatInt(config.cost)}} {{ "Time Theorem" | pluralize(config.cost, "Time Theorems")}} and
         </span>
         {{ formatInt(STCost) }} {{ "Space Theorem" | pluralize(STCost, "Space Theorems")}}
-=======
-          {{formatInt(config.cost)}} {{ "Time Theorem" | pluralize(config.cost, "Time Theorems")}}
-        </span>
-        and {{ formatInt(STCost) }} {{ "Space Theorem" | pluralize(STCost, "Space Theorems")}}
->>>>>>> 8ac03709
       </div>
     </button>`
 });
