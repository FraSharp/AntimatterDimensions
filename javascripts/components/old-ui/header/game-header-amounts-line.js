--- conflicted
+++ resolved
@@ -22,14 +22,10 @@
       }
       this.showEternityPoints = PlayerProgress.eternityUnlocked();
       if (this.showEternityPoints) {
-<<<<<<< HEAD
         this.eternityPoints.copyFrom(Currency.eternityPoints.value.floor());
-=======
-        this.eternityPoints.copyFrom(player.eternityPoints.floor());
         this.showNextEP = Player.canEternity && player.records.thisReality.maxEP.lt(100) &&
           gainedEternityPoints().lt(100);
         if (this.showNextEP) this.nextEP.copyFrom(requiredIPForEP(gainedEternityPoints().floor().toNumber() + 1));
->>>>>>> bdab89e2
       }
       this.isTesseractUnlocked = Enslaved.isCompleted;
       this.tesseractCost = Enslaved.tesseractCost;
