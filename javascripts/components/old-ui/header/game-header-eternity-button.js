"use strict";

Vue.component("game-header-eternity-button", {
  data() {
    return {
      isVisible: false,
      type: EP_BUTTON_DISPLAY_TYPE.FIRST_TIME,
      gainedEP: new Decimal(0),
      minIP: new Decimal(0),
      currentEP: new Decimal(0),
      currentEPPM: new Decimal(0),
      peakEPPM: new Decimal(0),
      currentTachyons: new Decimal(0),
      gainedTachyons: new Decimal(0),
      challengeCompletions: 0,
      gainedCompletions: 0,
      fullyCompleted: false,
      failedRestriction: undefined,
      hasMoreCompletions: false,
      nextGoalAt: new Decimal(0),
      canEternity: false,
      eternityGoal: new Decimal(0),
      hover: false,
    };
  },
  computed: {
    buttonClassObject() {
      return {
        "o-eternity-button": !this.isDilation,
        "o-eternity-button--dilation": this.isDilation,
        "o-eternity-button--unavailable": !this.isDilation && !this.canEternity
      };
    },
    isGainedEPAmountZero() {
      return this.gainedEP.eq(0);
    },
    peakEPPMThreshold: () => new Decimal("1e100"),
    isPeakEPPMVisible() {
      return this.currentEPPM.lte(this.peakEPPMThreshold);
    },
    isDilation() {
      return this.type === EP_BUTTON_DISPLAY_TYPE.DILATION ||
        this.type === EP_BUTTON_DISPLAY_TYPE.DILATION_EXPLORE_NEW_CONTENT;
    },
    amountStyle() {
      if (this.hover) return { color: "black" };
      if (this.currentEP.lt(1e50)) return { color: "var(--color-eternity)" };

      const ratio = this.gainedEP.log10() / this.currentEP.log10();
      const rgb = [
        Math.round(255 - (ratio - 1) * 10 * 255),
        Math.round(255 - (1 - ratio) * 10 * 255),
        ratio > 1 ? Math.round(255 - (ratio - 1) * 10 * 255)
        : Math.round(255 - (1 - ratio) * 10 * 255)
      ];
      return { color: `rgb(${rgb.join(",")})` };
    },
    tachyonAmountStyle() {
      if (this.hover) return { color: "black" };
      // Note that Infinity and 0 can show up here. We have a special case for
      // this.currentTachyons being 0 because dividing a Decimal by 0 returns 0.
      let ratio;
      if (this.currentTachyons.eq(0)) {
        // In this case, make it always red or green.
        // (Is it possible to gain 0 tachyons? Probably somehow it is.)
        ratio = this.gainedTachyons.eq(0) ? 0 : Infinity;
      } else {
        ratio = this.gainedTachyons.div(this.currentTachyons).toNumber();
      }

      const rgb = [
        Math.round(Math.clampMax(1 / ratio, 1) * 255),
        Math.round(Math.clampMax(ratio, 1) * 255),
        Math.round(Math.clampMax(ratio, 1 / ratio) * 255),
      ];
      return { color: `rgb(${rgb.join(",")})` };
    }
  },
  methods: {
    update() {
      this.isVisible = Currency.infinityPoints.gte(Player.eternityGoal) || EternityChallenge.isRunning;
      if (!this.isVisible) return;
      if (!PlayerProgress.eternityUnlocked()) {
        this.type = EP_BUTTON_DISPLAY_TYPE.FIRST_TIME;
        return;
      }

      if (EternityChallenge.isRunning) {
        this.canEternity = Player.canEternity;
        this.eternityGoal.copyFrom(Player.eternityGoal);
        if (!Perk.studyECBulk.isBought) {
          this.type = EP_BUTTON_DISPLAY_TYPE.CHALLENGE;
          return;
        }
        this.type = EP_BUTTON_DISPLAY_TYPE.CHALLENGE_RUPG;
        this.updateChallengeWithRUPG();
        return;
      }

      const gainedEP = gainedEternityPoints();
<<<<<<< HEAD
      if (this.gainedEP.eq(0)) this.minIP = requiredIPForEP();
      this.currentEP.copyFrom(Currency.eternityPoints);
=======
      if (this.gainedEP.eq(0)) this.minIP = requiredIPForEP(1);
      this.currentEP.copyFrom(player.eternityPoints);
>>>>>>> bdab89e2
      this.gainedEP.copyFrom(gainedEP);
      const hasNewContent = !PlayerProgress.realityUnlocked() &&
        Currency.eternityPoints.exponent >= 4000 &&
        Currency.timeTheorems.gte(5e9) &&
        player.replicanti.amount.exponent > 20000;

      if (player.dilation.active) {
        this.type = hasNewContent
          ? EP_BUTTON_DISPLAY_TYPE.DILATION_EXPLORE_NEW_CONTENT
          : EP_BUTTON_DISPLAY_TYPE.DILATION;
        this.currentTachyons.copyFrom(Currency.tachyonParticles);
        this.gainedTachyons.copyFrom(getTachyonGain());
        return;
      }

      this.type = hasNewContent
        ? EP_BUTTON_DISPLAY_TYPE.NORMAL_EXPLORE_NEW_CONTENT
        : EP_BUTTON_DISPLAY_TYPE.NORMAL;
      this.currentEPPM.copyFrom(gainedEP.dividedBy(
        TimeSpan.fromMilliseconds(player.records.thisEternity.realTime).totalMinutes)
      );
      this.peakEPPM.copyFrom(player.records.thisEternity.bestEPmin);
    },
    updateChallengeWithRUPG() {
      const ec = EternityChallenge.current;
      this.fullyCompleted = ec.isFullyCompleted;
      if (this.fullyCompleted) return;
      const status = ec.gainedCompletionStatus;
      this.gainedCompletions = status.gainedCompletions;
      this.failedRestriction = status.failedRestriction;
      this.hasMoreCompletions = status.hasMoreCompletions;
      this.nextGoalAt.copyFrom(status.nextGoalAt);
    }
  },
  template: `
    <button
      v-if="isVisible"
      :class="buttonClassObject"
      class="o-prestige-button l-game-header__eternity-btn"
      onclick="eternityResetRequest()"
      @mouseover="hover = true"
      @mouseleave="hover = false"
    >
      <!-- First time -->
      <template v-if="type === 0">
        Other times await... I need to become Eternal
      </template>

      <!-- Normal -->
      <template v-else-if="type === 1">
        Eternity for
        <span :style="amountStyle">{{format(gainedEP, 2, 0)}}</span> Eternity {{ "Point" | pluralize(gainedEP) }}.
        <br>
        <template v-if="isGainedEPAmountZero">
          Reach {{ format(minIP) }} IP to
          <br>
          gain Eternity Points
        </template>
        <template v-else-if="isPeakEPPMVisible">
          {{format(currentEPPM, 2, 2)}} EP/min
          <br>
          Peaked at {{format(peakEPPM, 2, 2)}} EP/min
        </template>
      </template>

      <!-- Challenge -->
      <template v-else-if="type === 2 || (type === 6 && !canEternity)">
        <span v-if="canEternity">Other challenges await... I need to become Eternal</span>
        <span v-else>Reach {{format(eternityGoal, 2, 2)}} IP to complete the current challenge</span>
      </template>

      <!-- Dilation -->
      <template v-else-if="type === 3">
        Eternity for <span :style="tachyonAmountStyle">{{format(gainedTachyons, 2, 1)}}</span>
        Tachyon {{ "Particle" | pluralize(gainedTachyons) }}
      </template>

      <!-- New content available -->
      <template v-else-if="type === 4 || type === 5">
        <template v-if="type === 4">
          Eternity for <span :style="amountStyle">{{format(gainedEP, 2, 2)}}</span> EP
        </template>
        <template v-else>
          Eternity for <span :style="tachyonAmountStyle">{{format(gainedTachyons, 2, 1)}}</span> TP
        </template>
        <br>
        You should explore a bit and look at new content before clicking me!
      </template>

      <!-- Challenge with multiple completions -->
      <template v-else-if="type === 6">
        Other challenges await...
        <template v-if="fullyCompleted">
          <br>
          (This challenge is already fully completed)
        </template>
        <template v-else>
          <br>
          {{formatInt(gainedCompletions)}} {{ "completion" | pluralize(gainedCompletions) }} on Eternity
          <template v-if="failedRestriction">
            <br>
            {{failedRestriction}}
          </template>
          <template v-else-if="hasMoreCompletions">
            <br>
            Next goal at {{format(nextGoalAt, 0, 0)}} IP
          </template>
        </template>
      </template>
    </button>`
});

const EP_BUTTON_DISPLAY_TYPE = {
  FIRST_TIME: 0,
  NORMAL: 1,
  CHALLENGE: 2,
  DILATION: 3,
  NORMAL_EXPLORE_NEW_CONTENT: 4,
  DILATION_EXPLORE_NEW_CONTENT: 5,
  CHALLENGE_RUPG: 6
};<|MERGE_RESOLUTION|>--- conflicted
+++ resolved
@@ -98,13 +98,8 @@
       }
 
       const gainedEP = gainedEternityPoints();
-<<<<<<< HEAD
-      if (this.gainedEP.eq(0)) this.minIP = requiredIPForEP();
+      if (this.gainedEP.eq(0)) this.minIP = requiredIPForEP(1);
       this.currentEP.copyFrom(Currency.eternityPoints);
-=======
-      if (this.gainedEP.eq(0)) this.minIP = requiredIPForEP(1);
-      this.currentEP.copyFrom(player.eternityPoints);
->>>>>>> bdab89e2
       this.gainedEP.copyFrom(gainedEP);
       const hasNewContent = !PlayerProgress.realityUnlocked() &&
         Currency.eternityPoints.exponent >= 4000 &&
