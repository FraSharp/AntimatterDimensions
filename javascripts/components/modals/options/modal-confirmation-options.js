--- conflicted
+++ resolved
@@ -17,12 +17,9 @@
       resetCelestial: false,
       deleteGlyphSetSave: false,
       glyphRefine: false,
-<<<<<<< HEAD
       bigCrunch: false,
       galaxy: false,
       dimboost: false,
-=======
->>>>>>> 93de5c5c
 
       sacrificeUnlocked: false,
       glyphSacrificeUnlocked: false,
@@ -73,7 +70,6 @@
     glyphRefine(newValue) {
       player.options.confirmations.glyphRefine = newValue;
     },
-<<<<<<< HEAD
     bigCrunch(newValue) {
       player.options.confirmations.bigCrunch = newValue;
     },
@@ -86,8 +82,6 @@
     dimboost(newValue) {
       player.options.confirmations.dimboost = newValue;
     }
-=======
->>>>>>> 93de5c5c
   },
   methods: {
     update() {
@@ -105,13 +99,10 @@
       this.resetCelestial = options.resetCelestial;
       this.deleteGlyphSetSave = options.deleteGlyphSetSave;
       this.glyphRefine = options.glyphRefine;
-<<<<<<< HEAD
       this.bigCrunch = options.bigCrunch;
       this.replicantiGalaxy = options.replicantiGalaxy;
       this.galaxy = options.galaxy;
       this.dimboost = options.dimboost;
-=======
->>>>>>> 93de5c5c
 
       this.sacrificeUnlocked = PlayerProgress.infinityUnlocked() || player.dimensionBoosts >= 5 || player.galaxies > 0;
       this.glyphSacrificeUnlocked = GlyphSacrificeHandler.canSacrifice;
@@ -119,11 +110,8 @@
       this.resetCelestialUnlocked = Teresa.has(TERESA_UNLOCKS.RUN);
       this.glyphSetSaveUnlocked = EffarigUnlock.setSaves.isUnlocked;
       this.glyphRefineUnlocked = Ra.has(RA_UNLOCKS.GLYPH_ALCHEMY);
-<<<<<<< HEAD
       this.infinityBroken = player.break;
       this.replicantiUnlocked = PlayerProgress.eternityUnlocked() || player.replicanti.unl;
-=======
->>>>>>> 93de5c5c
     }
   },
   template: `
