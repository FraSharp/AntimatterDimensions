<<<<<<< HEAD
Vue.component('modal-confirmation-options', {
  mixins: [modalOptionsMixin],
  data: function() {
=======
"use strict";

Vue.component("modal-confirmation-options", {
  mixins: [modalOptionsMixin],
  data() {
>>>>>>> 45942a76
    return {
      options: player.options.confirmations
    };
  },
  template:
    `<modal-options @close="emitClose">
<<<<<<< HEAD
=======
      <on-off-button v-model="options.sacrifice" text="Sacrifice:"/>
>>>>>>> 45942a76
      <on-off-button v-model="options.challenges" text="Challenges:"/>
      <on-off-button v-if="eternityUnlocked" v-model="options.eternity" text="Eternity:"/>
      <on-off-button v-if="dilationUnlocked" v-model="options.dilation" text="Dilation:"/>
      <on-off-button v-if="realityUnlocked" v-model="options.reality" text="Reality:"/>
    </modal-options>`
});<|MERGE_RESOLUTION|>--- conflicted
+++ resolved
@@ -1,24 +1,15 @@
-<<<<<<< HEAD
-Vue.component('modal-confirmation-options', {
-  mixins: [modalOptionsMixin],
-  data: function() {
-=======
 "use strict";
 
 Vue.component("modal-confirmation-options", {
   mixins: [modalOptionsMixin],
   data() {
->>>>>>> 45942a76
     return {
       options: player.options.confirmations
     };
   },
   template:
     `<modal-options @close="emitClose">
-<<<<<<< HEAD
-=======
       <on-off-button v-model="options.sacrifice" text="Sacrifice:"/>
->>>>>>> 45942a76
       <on-off-button v-model="options.challenges" text="Challenges:"/>
       <on-off-button v-if="eternityUnlocked" v-model="options.eternity" text="Eternity:"/>
       <on-off-button v-if="dilationUnlocked" v-model="options.dilation" text="Dilation:"/>
