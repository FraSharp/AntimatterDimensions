<<<<<<< HEAD
Vue.component('modal-options', {
=======
"use strict";

Vue.component("modal-options", {
>>>>>>> 45942a76
  template:
    `<div class="c-modal-options l-modal-options">
      <modal-close-button @click="emitClose"/>
      <slot/>
    </div>`
});

const modalOptionsMixin = {
<<<<<<< HEAD
  data: function() {
=======
  data() {
>>>>>>> 45942a76
    return {
      bigCrunchUnlocked: false,
      eternityUnlocked: false,
      realityUnlocked: false,
<<<<<<< HEAD
      dilationUnlocked: false
=======
      dilationUnlocked: false,
      animatedThemeUnlocked: false
>>>>>>> 45942a76
    };
  },
  methods: {
    update() {
      const progress = PlayerProgress.current;
      this.bigCrunchUnlocked = progress.isInfinityUnlocked;
      this.eternityUnlocked = progress.isEternityUnlocked;
      this.realityUnlocked = progress.isRealityUnlocked;
      this.dilationUnlocked = progress.isRealityUnlocked || player.dilation.tachyonParticles.neq(0);
<<<<<<< HEAD
=======
      this.animatedThemeUnlocked = Themes.find("S1").isAvailable() || Themes.find("S6").isAvailable();
>>>>>>> 45942a76
    }
  },
  components: {
    "on-off-button": {
      props: ["value", "text"],
      template:
        `<primary-button-on-off
          :value="value"
          :text="text"
          @input="emitInput"
          class="o-primary-btn--option"
        />`
    }
  }
};<|MERGE_RESOLUTION|>--- conflicted
+++ resolved
@@ -1,10 +1,6 @@
-<<<<<<< HEAD
-Vue.component('modal-options', {
-=======
 "use strict";
 
 Vue.component("modal-options", {
->>>>>>> 45942a76
   template:
     `<div class="c-modal-options l-modal-options">
       <modal-close-button @click="emitClose"/>
@@ -13,21 +9,13 @@
 });
 
 const modalOptionsMixin = {
-<<<<<<< HEAD
-  data: function() {
-=======
   data() {
->>>>>>> 45942a76
     return {
       bigCrunchUnlocked: false,
       eternityUnlocked: false,
       realityUnlocked: false,
-<<<<<<< HEAD
-      dilationUnlocked: false
-=======
       dilationUnlocked: false,
       animatedThemeUnlocked: false
->>>>>>> 45942a76
     };
   },
   methods: {
@@ -37,10 +25,7 @@
       this.eternityUnlocked = progress.isEternityUnlocked;
       this.realityUnlocked = progress.isRealityUnlocked;
       this.dilationUnlocked = progress.isRealityUnlocked || player.dilation.tachyonParticles.neq(0);
-<<<<<<< HEAD
-=======
       this.animatedThemeUnlocked = Themes.find("S1").isAvailable() || Themes.find("S6").isAvailable();
->>>>>>> 45942a76
     }
   },
   components: {
