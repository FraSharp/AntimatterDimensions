--- conflicted
+++ resolved
@@ -45,11 +45,7 @@
       {
         pet: Ra.pets.teresa,
         scalingUpgradeVisible: () => Ra.totalCharges > 0,
-<<<<<<< HEAD
         scalingUpgradeText: () => `You can Charge ${formatInt(Ra.totalCharges)}
-=======
-        scalingUpgradeText: () => `You can charge ${formatInt(Ra.totalCharges)}
->>>>>>> 01c48622
           Infinity ${pluralize("Upgrade", Ra.totalCharges)}.`,
       },
       {
@@ -63,11 +59,7 @@
       {
         pet: Ra.pets.enslaved,
         scalingUpgradeVisible: () => Ra.has(RA_UNLOCKS.IMPROVED_STORED_TIME),
-<<<<<<< HEAD
-        scalingUpgradeText: () => `Stored Time
-=======
         scalingUpgradeText: () => `Stored game time
->>>>>>> 01c48622
           ${formatPow(RA_UNLOCKS.IMPROVED_STORED_TIME.effect.gameTimeAmplification(), 0, 2)} and real time
           +${formatInt(RA_UNLOCKS.IMPROVED_STORED_TIME.effect.realTimeCap() / (1000 * 3600))} hours`,
       },
@@ -96,13 +88,8 @@
   },
   template: `
     <div class="l-ra-celestial-tab">
-<<<<<<< HEAD
-      <div class="c-ra-memory-header">
-        Each Memory Chunk generates
-=======
       <div class="c-ra-memory-header" v-if=!isRaCapped>
         Each Memory Chunk generates a base of
->>>>>>> 01c48622
         {{ format(memoriesPerChunk, 2, 3) }} {{ "Memory" | pluralize(memoriesPerChunk, "Memories") }}
         per second.
       </div>
@@ -131,11 +118,7 @@
         <div v-if="showRecollection && !isRaCapped" class="c-ra-recollection-unlock">
           <h1 :style="petStyle">Recollection</h1>
           <span :style="petStyle">
-<<<<<<< HEAD
-            Whichever Celestial has recollection will get {{formatX(recollectionMult)}} Memory Chunk gain.
-=======
-            Whichever Celestial is being Recollected will get {{formatX(recollectionMult)}} Memory Chunk gain.
->>>>>>> 01c48622
+            Whichever Celestial is has Recollection will get {{formatX(recollectionMult)}} Memory Chunk gain.
           </span>
           <div class="c-ra-recollection-unlock-inner" v-if="hasRecollection">
             <ra-pet-recollection-button
