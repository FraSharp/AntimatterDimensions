--- conflicted
+++ resolved
@@ -214,11 +214,8 @@
       maxDimTier: 0,
       isRunning: false,
       realityReward: 1,
-<<<<<<< HEAD
       description: GameDatabase.celestials.descriptions[5].description().split("\n"),
-=======
       singularitiesUnlocked: false,
->>>>>>> 4ae3e4a2
     };
   },
   methods: {
