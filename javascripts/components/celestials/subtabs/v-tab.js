"use strict";

Vue.component("v-tab", {
  data() {
    return {
      mainUnlock: false,
      totalUnlocks: 0,
      realities: 0,
      infinities: new Decimal(0),
      eternities: new Decimal(0),
      dilatedTime: new Decimal(0),
      replicanti: new Decimal(0),
      rm: new Decimal(0),
      pp: 0,
      showReduction: false,
      runRecords: [],
      runGlyphs: [],
      isFlipped: false,
<<<<<<< HEAD
      isFlippedVisible: false,
      wantsFlipped: true,
      isRunning: false
=======
      isRunning: false,
      hasAlchemy: false
>>>>>>> a1fe02cc
    };
  },
  methods: {
    update() {
      this.mainUnlock = V.has(V_UNLOCKS.V_ACHIEVEMENT_UNLOCK);
      this.totalUnlocks = V.spaceTheorems;
      this.realities = player.realities;
      this.infinities.copyFrom(player.infinitied);
      this.eternities.copyFrom(player.eternities);
      this.dilatedTime.copyFrom(player.dilation.dilatedTime);
      this.replicanti.copyFrom(player.replicanti.amount);
      this.rm.copyFrom(player.reality.realityMachines);
      this.pp = player.reality.pp;
      this.showReduction = V.has(V_UNLOCKS.SHARD_REDUCTION);
      this.runRecords = Array.from(player.celestials.v.runRecords);
      this.runGlyphs = player.celestials.v.runGlyphs.map(gList => Glyphs.copyForRecords(gList));
      this.isFlipped = V.isFlipped;
      this.isFlippedVisible = this.isFlipped && this.wantsFlipped;
      this.isRunning = V.isRunning;
      this.hasAlchemy = Ra.has(RA_UNLOCKS.GLYPH_ALCHEMY);
    },
    startRun() {
      if (!resetReality()) return;
      V.initializeRun();
    },
    has(info) {
      return V.has(info);
    },
    mode(hex) {
      return hex.config.mode === V_REDUCTION_MODE.SUBTRACTION ? "reduced" : "divided";
    },
    reductionValue(hex) {
      return hex.config.mode === V_REDUCTION_MODE.SUBTRACTION
        ? formatInt(hex.reduction)
        : format(Decimal.pow10(hex.reduction));
    },
    showRecord(hex) {
      return this.runRecords[hex.id] > 0 || hex.completions > 0;
    },
    rewardText(milestone) {
      return typeof milestone.reward === "function"
        ? milestone.reward()
        : milestone.reward;
    },
    reduceGoals(hex) {
      if (player.reality.pp < hex.reductionCost) return;
      player.reality.pp -= hex.reductionCost;
      const steps = hex.config.reductionStepSize ? hex.config.reductionStepSize : 1;
      player.celestials.v.goalReductionSteps[hex.id] += steps;
      for (const unlock of VRunUnlocks.all) {
        unlock.tryComplete();
      }
    },
    reductionTooltip(hex) {
      return `Spend ${format(hex.reductionCost, 2, 0)} Perk Points
      to reduce goal by ${format(hex.config.perReductionStep)}`;
    }
  },
  computed: {
    // If V is flipped, change the layout of the grid
    hexGrid() {
      return this.isFlippedVisible ? [
        VRunUnlocks.all[6],
        {},
        {},
        {},
        { isRunButton: true },
        VRunUnlocks.all[7],
        VRunUnlocks.all[8],
        {},
        {}
      ]
      : [
        VRunUnlocks.all[0],
        VRunUnlocks.all[1],
        {},
        VRunUnlocks.all[2],
        { isRunButton: true },
        VRunUnlocks.all[3],
        VRunUnlocks.all[4],
        VRunUnlocks.all[5],
        {}
      ];
    },
    vUnlock: () => V_UNLOCKS.V_ACHIEVEMENT_UNLOCK,
    runMilestones() {
      return [
        [
          V_UNLOCKS.SHARD_REDUCTION,
          V_UNLOCKS.ND_POW,
          V_UNLOCKS.FAST_AUTO_EC
        ],
        [
          V_UNLOCKS.AUTO_AUTOCLEAN,
          V_UNLOCKS.ACHIEVEMENT_BH,
          V_UNLOCKS.RA_UNLOCK
        ],
      ];
    },
    db: () => GameDatabase.celestials.v,
    runButtonClassObject() {
      return {
        "l-v-hexagon": true,
        "c-v-run-button": true,
        "c-v-run-button--running": this.isRunning,
      };
    }
  },
  template: `
    <div class="l-v-celestial-tab">
      <div v-if="!mainUnlock" class="c-v-info-text">
        {{ format(rm, 2, 0) }} / {{ format(db.mainUnlock.rm, 2, 0) }} Reality Machines
        <br>
        {{ format(realities, 2, 0) }} / {{ format(db.mainUnlock.realities, 2, 0) }} Realities
        <br>
        {{ format(eternities, 2, 0) }} / {{ format(db.mainUnlock.eternities, 2, 0) }} Eternities
        <br>
        {{ format(infinities, 2, 0) }} / {{ format(db.mainUnlock.infinities, 2, 0) }} Infinities
        <br>
        {{ format(dilatedTime, 2, 0) }} / {{ format(db.mainUnlock.dilatedTime, 2, 0) }} Dilated Time
        <br>
        {{ format(replicanti, 2, 0) }} / {{ format(db.mainUnlock.replicanti, 2, 0) }} Replicanti
        <br>
        <div class="l-v-milestones-grid__row">
          <div class="o-v-milestone">
            <p>{{ vUnlock.description }}</p>
            <p>Reward: {{ rewardText(vUnlock) }}</p>
          </div>
        </div>
      </div>
      <div v-else>
        <div v-if="isFlipped" class="c-v-info-text">
          <primary-button
            class="o-primary-btn--subtab-option"
            @click="wantsFlipped = !wantsFlipped"
          ><span v-if="wantsFlipped">Hide</span><span v-else>Show</span> Hard V</primary-button>
          <br>
          <br>
          Cursed glyphs can be created in the Effarig tab, and the Black Hole can now be used to slow down time.
          <br>
          Each hard V-achievement will award {{ formatInt(2) }} Space Theorems instead of {{ formatInt(1) }}.
          <br>
          Goal reduction is significantly more expensive for hard V-achievements.
        </div>
        <div v-if="showReduction" class="c-v-info-text">
          You have {{ format(pp, 2, 0) }} {{ "Perk Point" | pluralize(pp) }}.
        </div>
        <div class="l-v-unlocks-container">
          <li v-for="hex in hexGrid" :style= "[hex.isRunButton ? {zIndex: 1} : {zIndex: 0}]">
            <div v-if="hex.config"
              class="l-v-hexagon c-v-unlock"
              :class="{ 'c-v-unlock-completed': hex.completions === hex.config.values.length }">
                <p class="o-v-unlock-name"><br v-if="hex.canBeReduced && showReduction">{{ hex.config.name }}</p>
                <p class="o-v-unlock-desc" v-html="hex.formattedDescription"></p>
                <p class="o-v-unlock-goal-reduction" v-if="has(runMilestones[0]) && hex.isReduced">
                  Goal has been {{ mode(hex) }} by {{ reductionValue(hex) }}
                </p>
                <p class="o-v-unlock-amount">
                  {{ formatInt(hex.completions) }}/{{ formatInt(hex.config.values.length) }} done
                </p>
                <div v-if="showRecord(hex)">
                  <p class="o-v-unlock-record">
                    Best: {{ hex.config.formatRecord(runRecords[hex.id]) }}
                  </p>
                  <p>
                    <glyph-set-preview
                      :show=true
                      :glyphs="runGlyphs[hex.id]" />
                  </p>
                  <div v-if="hex.canBeReduced && showReduction">
                    <div style="height:0.8rem;"/>
                    <button
                      class="o-primary-btn l-v-reduction"
                      :class="{ 'o-primary-btn--disabled': !hex.canBeReduced || pp < hex.reductionCost }"
                      :ach-tooltip="reductionTooltip(hex)"
                      @click="reduceGoals(hex)">
                        <i class="fas fa-angle-double-down"></i>
                    </button>
                  </div>
                </div>
            </div>
            <div v-else-if="hex.isRunButton" @click="startRun()" :class="runButtonClassObject">
              <b style="font-size: 1.5rem">Start V's Reality.</b>
              <br/>
              <div :style="{ 'font-size': hasAlchemy ? '1.1rem' : '' }">
                All dimension multipliers, Eternity Point gain, Infinity Point gain, and Dilated Time gain per second
                are square-rooted, and Replicanti interval is squared.
                <span v-if="hasAlchemy">Exponential Glyph Alchemy effect is disabled.</span>
              </div>
              <div class="c-v-run-button__line c-v-run-button__line--1"></div>
              <div class="c-v-run-button__line c-v-run-button__line--2"></div>
              <div class="c-v-run-button__line c-v-run-button__line--3"></div>
            </div>
            <div v-else>
              <div style="opacity: 0" class="l-v-hexagon"></div>
            </div>
          </li>
        </div>
        <div class="c-v-info-text">
          V-achievements can only be completed within V's Reality, but are permanent and do not reset upon leaving
          and re-entering the Reality.
        </div>
        <div class="c-v-info-text">
          You have {{ formatInt(totalUnlocks) }} V-achievements done.
          You gain {{ formatInt(1) }} Space Theorem for each completion,
          allowing you to purchase Time Studies which are normally locked.
        </div>
        <br>
        <div class="l-v-milestones-grid">
          <div v-for="row in runMilestones" class="l-v-milestones-grid__row">
            <div class="o-v-milestone"
              v-for="milestone in row"
              :class="{'o-v-milestone--unlocked':
              has(milestone)}">
                <p>{{ milestone.description }}</p>
                <p>Reward: {{ rewardText(milestone) }}</p>
                <p v-if="milestone.effect">Currently: <b>{{ milestone.format(milestone.effect()) }}</b></p>
            </div>
          </div>
        </div>
      </div>
    </div>`
});<|MERGE_RESOLUTION|>--- conflicted
+++ resolved
@@ -16,14 +16,10 @@
       runRecords: [],
       runGlyphs: [],
       isFlipped: false,
-<<<<<<< HEAD
       isFlippedVisible: false,
       wantsFlipped: true,
-      isRunning: false
-=======
       isRunning: false,
-      hasAlchemy: false
->>>>>>> a1fe02cc
+      hasAlchemy: false,
     };
   },
   methods: {
