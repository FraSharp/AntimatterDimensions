--- conflicted
+++ resolved
@@ -79,16 +79,12 @@
     <div class="c-component-block">
       <button class="o-primary-btn">Normal button</button>
       <button class="o-primary-btn o-primary-btn--disabled">Disabled button</button>
-<<<<<<< HEAD
-      <button class="o-btn o-btn--secondary-tab">Secondary tab</button>
-=======
       <button class="tabbtn">Primary tab</button>
       <button class="o-btn o-btn--secondary-tab">Secondary tab</button>
       <button class="tabbtn infinitytabbtn">Infinity tab</button>
       <button class="tabbtn eternitytabbtn">Eternity tab</button>
       <button class="tabbtn realitytabbtn" style="display: flex;">Reality tab</button>
       <button class="tabbtn celestialtabbtn" style="display: flex;">Celestial tab</button>
->>>>>>> 45942a76
     </div>
 
 
@@ -717,12 +713,6 @@
       </div>
     </div>
 
-<<<<<<< HEAD
-
-    <span>Texts</span>
-    <div class="c-component-block" style="flex-direction: column; flex-wrap: nowrap">
-      <span>You have <span class="c-game-header__antimatter">1e308</span> antimatter.</span>
-=======
     <span>Texts</span>
     <div class="c-component-block" style="flex-direction: column; flex-wrap: nowrap">
       <span>You have <span class="c-game-header__antimatter">1e308</span> antimatter.</span>
@@ -734,7 +724,6 @@
         You have <span class="c-time-dim-description__accent">1e308</span> time shards.
         Next tickspeed upgrade at <span class="c-time-dim-description__accent">1e308</span>
       </span>
->>>>>>> 45942a76
       <span class="c-replicanti-description">
         You have <span class="c-replicanti-description__accent">1e308</span> replicanti.
         Translated to <span class="c-replicanti-description__accent">1e308</span>x multiplier on all infinity dimensions
@@ -747,10 +736,6 @@
       <div class="o-notification o-notification--info">Info</div>
       <div class="o-notification o-notification--success">Success</div>
       <div class="o-notification o-notification--error">Error</div>
-<<<<<<< HEAD
-    </div>
-
-=======
       <div class="o-notification o-notification--black-hole">Black Hole</div>
     </div>
 
@@ -776,7 +761,6 @@
         </div>
       </div>
     </div>
->>>>>>> 45942a76
 
   </div>
 </div>
@@ -817,10 +801,7 @@
     }
   }
   let current = "Normal";
-<<<<<<< HEAD
-=======
   let newUI = true;
->>>>>>> 45942a76
   const savedTheme = localStorage.getItem("theme");
   if (savedTheme) {
     setTheme(savedTheme);
