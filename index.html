--- conflicted
+++ resolved
@@ -1,1276 +1,1272 @@
-<!doctype html>
-
-
-<html>
-
-<head>
-    <title>Antimatter Dimensions</title>
-    <link rel="icon" type="image/png" href="icon.png">
-    <meta name="Antimatter Dimensions" content="A game about huge numbers and watching them go up." />
-    <h1 id="hiddenheader" style="display: inline">Antimatter Dimensions</h1>
-    <script src="javascripts/jquery-3.2.1.min.js"></script>
-    <script src='https://cdn1.kongregate.com/javascripts/kongregate_api.js'></script>
-    <script src="javascripts/notify.js"></script>
-    <link rel="stylesheet" type="text/css" href="stylesheets/styles.css?1">
-    <script>
-        (function(i, s, o, g, r, a, m) {
-            i['GoogleAnalyticsObject'] = r;
-            i[r] = i[r] || function() {
-                (i[r].q = i[r].q || []).push(arguments)
-            }, i[r].l = 1 * new Date();
-            a = s.createElement(o),
-                m = s.getElementsByTagName(o)[0];
-            a.async = 1;
-            a.src = g;
-            m.parentNode.insertBefore(a, m)
-        })(window, document, 'script', 'https://www.google-analytics.com/analytics.js', 'ga');
-
-        ga('create', 'UA-77268961-1', 'auto');
-        ga('send', 'pageview');
-
-    </script>
-</head>
-
-<body id="body">
-    <div class="container" style="color:#4F5957; font-family: Typewriter; text-align:center; font-size: 13px">
-        <div id='game'>
-            <div id='news'>.</div>
-        </div>
-        <div id="matter"></div>
-        <div>
-            <p>You have <span id="coinAmount" style="font-size:35px; color: black">0</span> antimatter.</p>
-        </div>
-        <div style="position: relative"><button id="postInfinityButton" class="postinfcrunch">Big Crunch for x Infinity Points</button></div>
-        <div style="position: relative"><button id="newDimensionButton" class="newdim" onclick="newDimension()">Get x antimatter to unlock a new Dimension.</button></div>
-        <div id="coinsPerSec">You are getting 0 antimatter per second.</div>
-        
-        <tr id="tickSpeedRow" style="visibility: hidden">
-            <div id="tickLabel" style="visibility: hidden">Make the game 10% faster.</div>
-            <button id="tickSpeed" style="color:black; visibility: hidden; height: 30px;width: 150px; font-size: 12px" class="storebtn">Cost: 1000</button>
-            <button id="tickSpeedMax" onclick="buyMaxTickSpeed()" style="color:black; visibility: hidden; height: 30px; font-size: 12px" class="storebtn">Buy Max</button>
-            <div id="tickSpeedAmount" style="visibility: hidden">Tickspeed: 1000</div>
-        </tr>
-        <p></p>
-        <div style="position:absolute; left: 0; right: 0; margin-left: auto; margin-right: auto; width: 360px; top: 95px">
-            <button id="bigcrunch" style="font-family: Typewriter; font-size: 50px; width: 360px; height: 100px;" class="tabbtn">Big Crunch</button>
-        </div>
-        <div>
-            <button id="dimensionsbtn" style="font-family: Typewriter; font-size: 25px" class="tabbtn">Dimensions</button>
-            <button id="optionsbtn" style="font-family: Typewriter; font-size: 25px" class="tabbtn">Options</button>
-            <button id="statisticsbtn" style="font-family: Typewriter; font-size: 25px" class="tabbtn">Statistics</button>
-            <button id="achievementsbtn" style="font-family: Typewriter; font-size: 25px" class="tabbtn">Achievements</button>
-            <button id="challengesbtn" style="font-family: Typewriter; font-size: 25px" class="tabbtn">Challenges</button>
-            <button id="infinitybtn" style="font-family: Typewriter; font-size: 25px" class="infinitybtn">Infinity</button>
-        </div>
-        <div id="emptiness" class="tab" style="font-size: 150%">
-            <br> The world has collapsed on itself due to excess of antimatter.
-            <br>
-            <br>
-        </div>
-        <div id="dimensions" class="tab">
-            <table class="table" align="center" style="margin: auto" id="dimTabButtons">
-                <tr>
-                    <td><button class="secondarytabbtn" onclick="showDimTab('antimatterdimensions')">Dimensions</button><td>
-                    <td><button class="secondarytabbtn" onclick="showDimTab('infinitydimensions')">Infinity Dimensions</button><td>
-                </tr>
-            </table>
-            <div id="antimatterdimensions" class="dimtab">
-                <p></p>
-                <input id="confirmation" type="checkbox" style="width:20px; height:20px; display: none" ach-tooltip="No confirmation when doing Dimensional Sacrifice" onchange="sacrificeConf()">
-                <button id="sacrifice" class="storebtn" style="font-size:12px; width: 260px; display: none" ach-tooltip="">Dimensional Sacrifice</button>
-                <button id="maxall" class="storebtn" style="font-size: 12px">Max all</Button>
-                <span id="chall2Pow"></span>
-                <span id="chall3Pow"></span>
-                <table class="table" >
-                <tbody id="parent">
-                    <tr style="font-size: 18px" id="firstRow">
-                        <td id="firstD" width="32%">
-                            First Dimension x1
-                        </td>
-                        <td>
-                            <div id="firstAmount">0 (0)</div>
-                        </td>
-                        <td align="right" width="10%">
-                            <button id="first" style="color:black; height: 35px" class="storebtn" align="right">Cost: 10</button>
-                        </td>
-                        <td align="right" width="10%">
-                            <button id="firstMax" style="color:black; width:195px; height:35px" class="storebtn" align="right">Cost: 10</button>
-                        </td>
-                    </tr>
-                    <tr id="secondRow" style="display: none; font-size: 18px">
-                        <td id="secondD">
-                            Second Dimension
-                        </td>
-                        <td>
-                            <div id="secondAmount" align="left">0 (0)</div>
-                        </td>
-                        <td><button id="second" style="color:black; height: 35px" class="storebtn">Cost: 100</button>
-                        </td>
-                        <td>
-                            <button id="secondMax" style="color:black; width:195px; height:35px" class="storebtn">Cost: 10</button>
-                        </td>
-                    </tr>
-                    <tr id="thirdRow" style="display: none; font-size: 18px">
-                        <td id="thirdD">
-                            Third Dimension
-                        </td>
-                        <td>
-                            <div id="thirdAmount" align="left">0 (0)</div>
-                        </td>
-                        <td>
-                            <button id="third" style="color:black; height: 35px" class="storebtn">Cost: 10000</button>
-                        </td>
-                        <td>
-                            <button id="thirdMax" style="color:black; width:195px; height:35px" class="storebtn">Cost: 10</button>
-                        </td>
-                    </tr>
-                    <tr id="fourthRow" style="display: none; font-size: 18px">
-                        <td id="fourthD">
-                            Fourth Dimension
-                        </td>
-                        <td>
-                            <div id="fourthAmount" align="left">0 (0)</div>
-                        </td>
-                        <td>
-                            <button id="fourth" style="color:black; height: 35px" class="storebtn">Cost: 1000000</button>
-                        </td>
-                        <td>
-                            <button id="fourthMax" style="color:black; width:195px; height:35px" class="storebtn">Cost: 10</button>
-                        </td>
-                    </tr>
-                    <tr id="fifthRow" style="display: none; font-size: 18px">
-                        <td id="fifthD">
-                            Fifth Dimension
-                        </td>
-                        <td>
-                            <div id="fifthAmount" align="left">0 (0)</div>
-                        </td>
-                        <td>
-                            <button id="fifth" style="color:black; height: 35px" class="storebtn">Cost: 1000000</button>
-                        </td>
-                        <td>
-                            <button id="fifthMax" style="color:black; width:195px; height:35px" class="storebtn">Cost: 10</button>
-                        </td>
-                    </tr>
-                    <tr id="sixthRow" style="display: none; font-size: 18px">
-                        <td id="sixthD">
-                            Sixth Dimension
-                        </td>
-                        <td>
-                            <div id="sixthAmount" align="left">0 (0)</div>
-                        </td>
-                        <td>
-                            <button id="sixth" style="color:black; height: 35px" class="storebtn">Cost: 1000000</button>
-                        </td>
-                        <td>
-                            <button id="sixthMax" style="color:black; width:195px; height:35px" class="storebtn">Cost: 10</button>
-                        </td>
-                    </tr>
-                    <tr id="seventhRow" style="display: none; font-size: 18px">
-                        <td id="seventhD">
-                            Seventh Dimension
-                        </td>
-                        <td>
-                            <div id="seventhAmount" align="left">0 (0)</div>
-                        </td>
-                        <td>
-                            <button id="seventh" style="color:black; height: 35px" class="storebtn">Cost: 1000000</button>
-                        </td>
-                        <td>
-                            <button id="seventhMax" style="color:black; width:195px; height:35px" class="storebtn">Cost: 10</button>
-                        </td>
-                    </tr>
-                    <tr id="eightRow" style="display: none; font-size: 18px">
-                        <td id="eightD">
-                            Eight Dimension
-                        </td>
-                        <td>
-                            <div id="eightAmount" align="left">0 (0)</div>
-                        </td>
-                        <td>
-
-                            <button id="eight" style="color:black; height: 35px" class="storebtn">Cost: 1000000</button>
-                        </td>
-                        <td>
-                            <button id="eightMax" style="color:black; width:195px; height:35px" class="storebtn">Cost: 10</button>
-                        </td>
-                    </tr>
-                    </body>
-                </table>
-                <table style="width: 100%">
-                    <tr style="font-size: 15px">
-                        <td id="resetLabel">
-                            Dimension Shift: requires 20 Fourth Dimension
-                        </td>
-                        <td>
-                            <button id="softReset" style="color:black; width: 200px; height: 30px; font-size: 10px" class="storebtn">Reset the game for a new Dimension</button>
-                        </td>
-                    </tr>
-                    <tr style="font-size: 15px">
-                        <td id="secondResetLabel">
-                            Antimatter Galaxies: requires 80 Eight Dimension
-                        </td>
-                        <td>
-                            <button id="secondSoftReset" style="color:black; width: 200px; height: 35px; font-size: 9px" class="storebtn">Lose all your previous progress, but get a tickspeed boost</button>
-                        </td>
-                    </tr>
-                </table>
-                <button id="quickReset" style="color:black; width: 200px; height: 50px; font-size: 12px; display: none" class="storebtn">Lose a reset, returning to the start of the reset</button>
-                <div id="progress" ach-tooltip="Percentage until Infinity">
-                    <div id="progressbar"></div>
-                </div>
-            </div>
-            <div id="infinitydimensions" class="dimtab">
-                    <div id="infinityPoints2" style="color: black; font-size: 140%; width: 25%; margin: 0 auto">You have made x Infinity points.</div>
-                <div>
-                    <p>You have <span id="infPowAmount" style="font-size:35px; color: black">0</span> infinity power. translated to <span id="infDimMultAmount" style="font-size:35px; color: black">0</span>x multiplier on all dimensions</p>
-                </div>
-                
-                <div id="infPowPerSec">You are getting 0 antimatter per second.</div>
-                <table class="table" >
-                    <tr style="font-size: 17px" id="infRow1">
-                        <td id="infD1" width="32%">
-                            First Infinity Dimension x1
-                        </td>
-                        <td>
-                            <div id="infAmount1">0 (0)</div>
-                        </td>
-                        <td align="right" width="10%">
-                            <button id="infMax1" style="color:black; width:195px; height:35px" class="storebtn" align="right" onclick="buyManyInfinityDimension(1)">Cost: 10</button>
-                        </td>
-                    </tr>
-                    <tr id="infRow2" style="display: none; font-size: 17px">
-                        <td id="infD2">
-                            Second Infinity Dimension x1
-                        </td>
-                        <td>
-                            <div id="infAmount2" align="left">0 (0)</div>
-                        <td>
-                            <button id="infMax2" style="color:black; width:195px; height:35px" class="storebtn" onclick="buyManyInfinityDimension(2)">Cost: 10</button>
-                        </td>
-                    </tr>
-                    <tr id="infRow3" style="display: none; font-size: 17px">
-                        <td id="infD3">
-                            Third Infinity Dimension x1
-                        </td>
-                        <td>
-                            <div id="infAmount3" align="left">0 (0)</div>
-                        </td>
-                        <td>
-                            <button id="infMax3" style="color:black; width:195px; height:35px" class="storebtn" onclick="buyManyInfinityDimension(3)">Cost: 10</button>
-                        </td>
-                    </tr>
-                    <tr id="infRow4" style="display: none; font-size: 17px">
-                        <td id="infD4">
-                            Fourth Infinity Dimension x1
-                        </td>
-                        <td>
-                            <div id="infAmount4" align="left">0 (0)</div>
-                        </td>
-                        <td>
-                            <button id="infMax4" style="color:black; width:195px; height:35px" class="storebtn" onclick="buyManyInfinityDimension(4)">Cost: 10</button>
-                        </td>
-                    </tr>
-                </table>
-            </div>
-            <div id="footercontainer">
-                <table id="footer">
-                    <tr>
-                        <td>
-                            <div style="text-align:center">
-                                <a href="howto.html" target="_newtab">How to play  </a> |
-                                <a href="about.html" target="_newtab">Donate   </a> |
-                                <a href="changelog.html" target="_newtab">Changelog   </a> |
-                                <a href="https://discord.gg/ST9NaXa" target="_newtab">Discord</a> |
-                                <a href="https://www.reddit.com/r/AntimatterDimensions/" target="_newtab">Subreddit</a>
-            
-                            </div>
-                        </td>
-                    </tr>
-                </table>
-            </div>
-        </div>
-        <div id="options" class="tab" align="center">
-            <br>
-            <table>
-                <tr>
-                    <td><div><button id="invert" class="storebtn" style="color:black; width: 200px; height: 55px; font-size: 20px">Invert colors</button></div></td>
-                    <td><div><button id="exportbtn" class="storebtn" style="color:black; width: 200px; height: 55px; font-size: 20px">Export</button></div></td>
-                </tr>
-                <tr>
-                    <td><div><button id="challengeconfirmation" class="storebtn" style="color:black; width: 200px; height: 55px; font-size: 15px">Challenge confirmation on</button></div></td>
-                    <td><div><button id="importbtn" class="storebtn" style="color:black; width: 200px; height: 55px; font-size: 20px">Import</button></div></td>
-                </tr>
-                <tr>
-                    <td><div><button id="notation" class="storebtn" style="color:black; width: 200px; height: 55px; font-size:120%">Notation: Standard</button></div></td>
-                    <td><div><button id="save" class="storebtn" style="color:black; width: 200px; height: 55px; font-size: 20px">Save</button></div></td>
-                </tr>
-                <tr>
-                    <td><div><button id="newsbtn" class="storebtn" style="color:black; width: 200px; height: 55px; font-size:120%">Hide/show the news</button></div></td>
-                    <td><div><button id="reset" class="storebtn" style="color:black; width: 200px; height: 55px; font-size: 20px">RESET THE GAME</button></div></td>
-                </tr>
-                <tr id="cloudOptions">
-                    <td><div><button onclick="playFabSaveCheck()" class="storebtn" style="color:black; width: 200px; height: 55px; font-size:120%">Cloud save</button></div></td>
-                    <td><div><button onclick="playFabLoadCheck()" class="storebtn" style="color:black; width: 200px; height: 55px; font-size:120%">Cloud load</button></div></td>
-                </tr>
-                <tr>
-                    <td><div><button id="retry" onclick="toggleChallengeRetry()" class="storebtn" style="color:black; width: 200px; height: 55px; font-size:120%">Automatically retry challenges</button></div></td>
-                </tr>
-                
-                
-            </table>
-            <div style="display: none;"><textarea id="exportOutput" style="color:black; width: 200px; height: 55px;"></textarea></div>
-            <div id="footercontainer">
-                <table id="footer">
-                    <tr>
-                        <td>
-                            <div style="text-align:center">
-                                <a href="howto.html" target="_newtab">How to play  </a> |
-                                <a href="about.html" target="_newtab">Donate   </a> |
-                                <a href="changelog.html" target="_newtab">Changelog   </a> |
-                                <a href="https://discord.gg/ST9NaXa" target="_newtab">Discord</a> |
-                                <a href="https://www.reddit.com/r/AntimatterDimensions/" target="_newtab">Subreddit</a>
-            
-                            </div>
-                        </td>
-                    </tr>
-                </table>
-            </div>
-        </div>
-        <div id="statistics" class="tab" align="center" style="color: black; font-size: 12px; font-family: Typewriter; margin: 0 auto">
-            <br>
-            <tr>
-                <td><button class="secondarytabbtn" onclick="showStatsTab('stats')">Statistics</button><td>
-                <td><button class="secondarytabbtn" onclick="showStatsTab('challengetimes')">Challenge records</button><td>
-                <td><button class="secondarytabbtn" onclick="showStatsTab('lasttenruns')">Past infinities</button><td>
-            </tr>
-            <div id="stats" class="statstab">
-            <br>
-            <div id="totalmoney">You have made x antimatter.</div>
-            <div id="totalresets">You have made x soft resets.</div>
-            <div id="galaxies">You have made x Antimatter galaxies.</div>
-            <div id="infinitied">You have infinitied x times.</div>
-            <div id="bestInfinity">Your fastest infinity is in x.</div>
-            <div id="thisInfinity">You have spent x in this Infinity.</div>
-            <div id="totalTime">You have played for </div>
-            <div id="infoScale">If every antimatter were a planck volume, you would have enough to </div>
-            </div>
-            <div id="challengetimes" class="statstab" >
-                <br>
-                <div id="challengetime2"></div>
-                <div id="challengetime3"></div>
-                <div id="challengetime4"></div>
-                <div id="challengetime5"></div>
-                <div id="challengetime6"></div>
-                <div id="challengetime7"></div>
-                <div id="challengetime8"></div>
-                <div id="challengetime9"></div>
-                <div id="challengetime10"></div>
-                <div id="challengetime11"></div>
-                <div id="challengetime12"></div>
-                <br>
-            </div>
-            <div id="lasttenruns" class="statstab">
-                <div id="run1"></div>
-                <div id="run2"></div>
-                <div id="run3"></div>
-                <div id="run4"></div>
-                <div id="run5"></div>
-                <div id="run6"></div>
-                <div id="run7"></div>
-                <div id="run8"></div>
-                <div id="run9"></div>
-                <div id="run10"></div>
-                <br>
-                <div id="averagerun"></div>
-                <br>
-                
-            </div>
-            <div id="footercontainer">
-                <table id="footer">
-                    <tr>
-                        <td>
-                            <div style="text-align:center">
-                                <a href="howto.html" target="_newtab">How to play  </a> |
-                                <a href="about.html" target="_newtab">Donate   </a> |
-                                <a href="changelog.html" target="_newtab">Changelog   </a> |
-                                <a href="https://discord.gg/ST9NaXa" target="_newtab">Discord</a> |
-                                <a href="https://www.reddit.com/r/AntimatterDimensions/" target="_newtab">Subreddit</a>
-            
-                            </div>
-                        </td>
-                    </tr>
-                </table>
-            </div>
-        </div>
-
-        <div id="achievements" class="tab">
-            <br>
-            <div id="achmultlabel" style="font-size: 140%">Current achievement multiplier on each Dimension: 1x</div>
-           <table style="margin: auto">
-                <tr id="achRow1">
-                    <td>
-                        <div id="You gotta start somewhere" class="achievement achievementlocked" style="background-image: url(images/1.png)" ach-tooltip="Buy a single First Dimension"><br></div>
-                    </td>
-                    <td>
-                        <div id="100 antimatter is a lot" class="achievement achievementlocked" style="background-image: url(images/2.png)" ach-tooltip="Buy a single Second Dimension"><br></div>
-                    </td>
-                    <td>
-                        <div id="Half life 3 confirmed" class="achievement achievementlocked" style="background-image: url(images/3.png)" ach-tooltip="Buy a single Third Dimension"><br></div>
-                    </td>
-                    <td>
-                        <div id="L4D: Left 4 Dimensions" class="achievement achievementlocked" style="background-image: url(images/4.png)" ach-tooltip="Buy a single Fourth Dimension"><br></div>
-                    </td>
-                    <td>
-                        <div id="5 Dimension Antimatter Punch" class="achievement achievementlocked" style="background-image: url(images/5.png)" ach-tooltip="Buy a single Fifth Dimension"><br></div>
-                    </td>
-                    <td>
-                        <div id="We couldn't afford 9" class="achievement achievementlocked" style="background-image: url(images/6.png)" ach-tooltip="Buy a single Sixth Dimension"><br></div>
-                    </td>
-                    <td>
-                        <div id="Not a luck related achievement" class="achievement achievementlocked" style="background-image: url(images/7.png)" ach-tooltip="Buy a single Seventh Dimension"><br></div>
-                    </td>
-                    <td>
-                        <div id="90 degrees to infinity" class="achievement achievementlocked" style="background-image: url(images/8.png)" ach-tooltip="Buy a single Eighth Dimension"><br></div>
-                    </td>
-                </tr>
-                <tr id="achRow2">
-                    <td>
-                        <div id="To infinity!" class="achievement achievementlocked" style="background-image: url(images/9.png)" ach-tooltip="Reach Infinite antimatter. Reward: Reward: Start with 100 antimatter."><br></div>
-                    </td>
-                    <td>
-                        <div id="Don't you dare to sleep" class="achievement achievementlocked" style="background-image: url(images/10.png)" ach-tooltip="Be offline for over 6 hours in a row"><br></div>
-                    </td>
-                    <td>
-                        <div id="The 9th Dimension is a lie" class="achievement achievementlocked" style="background-image: url(images/11.png)" ach-tooltip="Have exactly 99 Eighth Dimensions. Reward: Eighth Dimensions are 10% stronger."><br></div>
-                    </td>
-                    <td>
-                        <div id="Antimatter Apocalypse" class="achievement achievementlocked" style="background-image: url(images/12.png)" ach-tooltip="Get over 10 QtVg (10e79) antimatter"><br></div>
-                    </td>
-                    <td>
-                        <div id="Boosting to the max" class="achievement achievementlocked" style="background-image: url(images/13.png)" ach-tooltip="Buy 10 Dimension Boosts"><br></div>
-                    </td>
-                    <td>
-                        <div id="You got past The Big Wall" class="achievement achievementlocked" style="background-image: url(images/14.png)" ach-tooltip="Buy an Antimatter Galaxy"><br></div>
-                    </td>
-                    <td>
-                        <div id="Double Galaxy" class="achievement achievementlocked" style="background-image: url(images/15.png)" ach-tooltip="Buy 2 Antimatter Galaxies"><br></div>
-                    </td>
-                    <td>
-                        <div id="There's no point in doing that" class="achievement achievementlocked" style="background-image: url(images/16.png)" ach-tooltip="Buy a single First Dimension when you have over 1e150 of them. Reward: First Dimensions are 10% stronger"><br></div>
-                    </td>
-                </tr>
-                <tr id="achRow3">
-                    <td>
-                        <div id="I forgot to nerf that" class="achievement achievementlocked" style="background-image: url(images/17.png)" ach-tooltip="Get any Dimension multiplier over 10 No (10e30). Reward: First Dimensions are 5% stronger"><br></div>
-                    </td>
-                    <td>
-                        <div id="The Gods are pleased" class="achievement achievementlocked" style="background-image: url(images/18.png)" ach-tooltip="Get over 600x from Dimension Sacrifice in total. Reward: Sacrifice is slightly stronger"><br></div>
-                    </td>
-                    <td>
-                        <div id="That's a lot of infinites" class="achievement achievementlocked" style="background-image: url(images/19.png)" ach-tooltip="Reach Infinity 10 times"><br></div>
-                    </td>
-                    <td>
-                        <div id="You didn't need it anyway" class="achievement achievementlocked" style="background-image: url(images/20.png)" ach-tooltip="Reach Infinite antimatter without having any 8th Dimensions. Reward: Dimensions 1-7 are 2% stronger"><br></div>
-                    </td>
-                    <td>
-                        <div id="One for each dimension" class="achievement achievementlocked" style="background-image: url(images/21.png)" ach-tooltip="Play for 8 days. Reward: Extremely small time multiplier."><br></div>
-                    </td>
-                    <td>
-                        <div id="Claustrophobic" class="achievement achievementlocked" style="background-image: url(images/22.png)" ach-tooltip="Go Infinite with just 1 Antimatter Galaxy. Reward: Reduces starting tick interval by 2%"><br></div>
-                    </td>
-                    <td>
-                        <div id="That's fast!" class="achievement achievementlocked" style="background-image: url(images/23.png)" ach-tooltip="Go infinite in under 2 hours. Reward: Start with 1000 antimatter."><br></div>
-                    </td>
-                    <td>
-                        <div id="I don't believe in Gods" class="achievement achievementlocked" style="background-image: url(images/24.png)" ach-tooltip="Buy a Galaxy without Sacrificing"><br></div>
-                    </td>
-                </tr>
-                <tr id="achRow4">
-                    <td>
-                        <div id="Fake News" class="achievement achievementlocked" style="background-image: url(images/25.png)" ach-tooltip="Encounter 50 different news messages"><br></div>
-                    </td>
-                    <td>
-                        <div id="Supersanic" class="achievement achievementlocked" style="background-image: url(images/26.png)" ach-tooltip="Have antimatter/sec exceed your current antimatter above 1 Tg (1e63)"><br></div>
-                    </td>
-                    <td>
-                        <div id="Zero Deaths" class="achievement achievementlocked" style="background-image: url(images/27.png)" ach-tooltip="Get to Infinity without Dimension shifts, boosts or galaxies. Reward: Dimensions 1-4 are 25% stronger"><br></div>
-                    </td>
-                    <td>
-                        <div id="Over in 30 seconds" class="achievement achievementlocked" style="background-image: url(images/28.png)" ach-tooltip="Have antimatter/sec exceed your current antimatter for 30 consecutive seconds"><br></div>
-                    </td>
-                    <td>
-                        <div id="Faster than a potato" class="achievement achievementlocked" style="background-image: url(images/29.png)" ach-tooltip="Get more than 100 Sx (100e21) ticks per second. Reward: Reduces starting tick interval by 2%"><br></div>
-                    </td>
-                    <td>
-                        <div id="Multidimensional" class="achievement achievementlocked" style="background-image: url(images/30.png)" ach-tooltip="Reach 1 Qd (1e12) of all dimensions except 8th"><br></div>
-                    </td>
-                    <td>
-                        <div id="Daredevil" class="achievement achievementlocked" style="background-image: url(images/31.png)" ach-tooltip="Complete 2 challenges"><br></div>
-                    </td>
-                    <td>
-                        <div id="AntiChallenged" class="achievement achievementlocked" style="background-image: url(images/32.png)" ach-tooltip="Complete all the challenges. Reward: All dimensions are 10% stronger."><br></div>
-                    </td>
-                </tr>
-                <tr id="achRow5">
-                    <td>
-                        <div id="Limit Break" class="achievement achievementlocked" style="background-image: url(images/33.png)" ach-tooltip="Break Infinity"><br></div>
-                    </td>
-                    <td>
-                        <div id="Age of Automation" class="achievement achievementlocked" style="background-image: url(images/34.png)" ach-tooltip="Max any 9 autobuyers."><br></div>
-                    </td>
-                    <td>
-                        <div id="Definitely not worth it" class="achievement achievementlocked" style="background-image: url(images/35.png)" ach-tooltip="Max all the autobuyers."><br></div>
-                    </td>
-                    <td>
-                        <div id="That's faster!" class="achievement achievementlocked" style="background-image: url(images/36.png)" ach-tooltip="Infinity in 10 minutes or less. Reward: Start with 20000 antimatter"><br></div>
-                    </td>
-                    <td>
-                        <div id="Forever isn't that long" class="achievement achievementlocked" style="background-image: url(images/37.png)" ach-tooltip="Infinity in 1 minute or less. Reward: Start with 1e10 antimatter"><br></div>
-                    </td>
-                    <td>
-                        <div id="Many Deaths" class="achievement achievementlocked" style="background-image: url(images/38.png)" ach-tooltip="Complete the Second Dimension Autobuyer challenge in 3 minutes or less."><br></div>
-                    </td>
-                    <td>
-                        <div id="Gift from the Gods" class="achievement achievementlocked" style="background-image: url(images/39.png)" ach-tooltip="Complete the Eighth Dimension Autobuyer challenge in 3 minutes or less. Reward: Dimensional sacrifices are a lot stronger"><br></div>
-                    </td>
-                    <td>
-                        <div id="Is this hell?" class="achievement achievementlocked" style="background-image: url(images/40.png)" ach-tooltip="Complete the Tickspeed Autobuyer challenge in 3 minutes or less. Reward: Boost per 10 dimensions +1%"><br></div>
-                    </td>
-                </tr>
-                <tr id="achRow6">
-                        <td>
-                            <div id="ERROR 909: Dimension not found" class="achievement achievementlocked" style="background-image: url(images/41.png)" ach-tooltip="Get to infinity with only a single first Dimension without Dimension Boosts, Shifts or Galaxies while in Automatic Galaxies Challenge. Reward: First Dimensions are 50% stronger"><br></div>
-                        </td>
-                        <td>
-                            <div id="Can't hold all these infinities" class="achievement achievementlocked" style="background-image: url(images/42.png)" ach-tooltip="Get all Dimension multipliers over 1e308. Reward: All dimensions 10% stronger"><br></div>
-                        </td>
-                        <td>
-                            <div id="This achievement doesn't exist" class="achievement achievementlocked" style="background-image: url(images/43.png)" ach-tooltip="Get 9e9999 antimatter."><br></div>
-                        </td>
-                        <td>
-                            <div id="End me" class="achievement achievementlocked" style="background-image: url(images/44.png)" ach-tooltip="Get the sum of all best challenge times under 5 seconds. Reward: All dimensions 15% stronger, but only in challenges"><br></div>
-                        </td>
-                        <td>
-                            <div id="NEW DIMENSIONS???" class="achievement achievementlocked" style="background-image: url(images/45.png)" ach-tooltip="Unlock all the Dimensions."><br></div>
-                        </td>
-                        <td>
-                            <div id="Spreading Cancer" class="achievement achievementlocked" style="background-image: url(images/46.png)" ach-tooltip="Buy ten Galaxies in total while using cancer notation."><br></div>
-                        </td>
-                        <td>
-                            <div id="How the antitables have turned" class="achievement achievementlocked" style="background-image: url(images/47.png)" ach-tooltip="Get 8th Dimension multiplier to be highest, 7th Dimension multiplier second highest etc. Reward: Each dimension gains a boost proportional to tier (8th dimension gets 8%, 7th gets 7%, etc.)"><br></div>
-                        </td>
-                        <td>
-                            <div id="Blink of an eye" class="achievement achievementlocked" style="background-image: url(images/48.gif)" ach-tooltip="Get to Infinity in under 200 milliseconds. Reward: Start with 1e25 antimatter"><br></div>
-                        </td>
-                    </tr>
-            </table>
-            <div>
-                <table id="footer">
-                    <tr>
-                        <td>
-                            <div style="text-align:center">
-                                <a href="howto.html" target="_newtab">How to play  </a> |
-                                <a href="about.html" target="_newtab">Donate   </a> |
-                                <a href="changelog.html" target="_newtab">Changelog   </a> |
-                                <a href="https://discord.gg/ST9NaXa" target="_newtab">Discord</a> |
-                                <a href="https://www.reddit.com/r/AntimatterDimensions/" target="_newtab">Subreddit</a>
-            
-                            </div>
-                        </td>
-                    </tr>
-                </table>
-            </div>
-        </div>
-        
-
-        
-        <div id="challenges" class="tab">
-            <br>
-            <button class="storebtn" style="font-size: 100%; width:200px" onclick="exitChallenge()">Exit Challenge</button><br><br>
-            <tr>
-                <td><button class="secondarytabbtn" onclick="showChallengesTab('challenges')">Challenges</button><td>
-                <td><button class="secondarytabbtn" onclick="showChallengesTab('breakchallenges')">Break challenges</button><td>
-            </tr>
-            <div id="challenges" class="challengeTab">
-                <table class="table" style="margin: 0 auto">
-                    <tr>
-                        <td>
-                            <div class= "challengediv">
-                                <span style="font-size: 110%">Reach infinity for the first time.</span>
-                                <br>
-                                <br>
-                                <div class="outer">
-                                    <button id="challenge1" class="challengesbtn">Start</button>
-                                    <br>
-                                    <span>Reward: First Dimension autobuyer</span>
-                                </div>
-                            </div>
-                        </td>
-                        <td>
-                            <div class= "challengediv">
-                                <span style="font-size: 110%">Buying anything halts your production, gradually coming back over 3 minutes.</span>
-                                <br>
-                                <br>
-                                
-                                <div class="outer">
-                                    
-                                    <button id="challenge2" class="challengesbtn">Start</button>
-                                    <br>
-                                    <span>Reward: Second Dimension autobuyer</span>
-                                </div>
-                            </div>
-                        </td>
-                    </tr>
-                    <tr>
-                        <td>
-                            <div class= "challengediv">
-                                <span style="font-size: 110%">First dimension is heavily weakened but gets an exponentially increasing bonus that resets on reset.</span>
-                                <br>
-                                <br>
-                                
-                                <div class="outer">
-                                    
-                                    <button id="challenge3" class="challengesbtn">Start</button>
-                                    <br>
-                                    <span>Reward: Third Dimension autobuyer</span>
-                                </div>
-                            </div>
-                        </td>
-                        <td>
-                            <div class= "challengediv">
-                                <span style="font-size: 110%">Buying a dimension automatically erases all lower tier dimensions, like a sacrifice without the boost.</span>
-                                <br>
-                                <br>
-                                
-                                <div class="outer">
-                                
-                                    <button id="challenge8" class="challengesbtn">Start</button>
-                                    <br>
-                                    <span>Reward: Fourth Dimension autobuyer</span>
-                                </div>
-                            </div>
-                        </td>
-                    </tr>
-                    <tr>
-                        <td>
-                            <div class= "challengediv">
-                                <span style="font-size: 110%">Tickspeed starts at 7%.</span>
-                                <br>
-                                <br>
-                                
-                                <div class="outer">
-                                
-                                    <button id="challenge6" class="challengesbtn">Start</button>
-                                    <br>
-                                    <span>Reward: Fifth Dimension autobuyer</span>
-                                </div>
-                            </div>
-                        </td>
-                        <td>
-                            <div class= "challengediv">
-                                <span style="font-size: 110%">Each dimension costs the dimension 2 before it, with modified prices</span>
-                                <br>
-                                <br>
-                                
-                                <div class="outer">
-                                
-                                    <button id="challenge10" class="challengesbtn">Start</button>
-                                    <br>
-                                    <span>Reward: Sixth Dimension autobuyer</span>
-                                </div>
-                            </div>
-                        </td>
-                    </tr>
-                    <tr>
-                        <td>
-                            <div class= "challengediv">
-                                <span style="font-size: 110%">Multiplier per 10 dimensions is random from 0.30 and 10</span>
-                                <br>
-                                <br>
-                                
-                                <div class="outer">
-                                
-                                    <button id="challenge9" class="challengesbtn">Start</button>
-                                    <br>
-                                    <span>Reward: Seventh Dimension autobuyer</span>
-                                </div>
-                            </div>
-                        </td>
-                        <td>
-                            <div class= "challengediv">
-                                <span style="font-size: 110%">Dimension Boost and galaxies are useless, sacrifice resets everything but is immensely more powerful</span>
-                                <br>
-                                <br>
-                                
-                                <div class="outer">
-                                    
-                                    <button id="challenge11" class="challengesbtn">Start</button>
-                                    <br>
-                                    <span>Reward: Eighth Dimension autobuyer</span>
-                                </div>
-                            </div>
-                        </td>
-                    </tr>
-                    <tr>
-                        <td>
-                            <div class= "challengediv">
-                                <span style="font-size: 110%">Whenever you buy 10 of a dimension or tickspeed, everything else of equal cost will increase to its next cost step.</span>
-                                <br>
-                                <br>
-                                
-                                <div class="outer">
-                                
-                                    <button id="challenge5" class="challengesbtn">Start</button>
-                                    <br>
-                                    <span>Reward: Tickspeed autobuyer</span>
-                                </div>
-                            </div>
-                        </td>
-                        <td>
-                            <div class= "challengediv">
-                                <span style="font-size: 110%">There are only 6 dimensions, with dimension boost and antimatter galaxy costs modified.</span>
-                                <br>
-                                <br>
-                                
-                                <div class="outer">
-                                    
-                                    <button id="challenge4" class="challengesbtn">Start</button>
-                                    <br>
-                                    <span>Reward: Automated Dimension Boosts</span>
-                                </div>
-                            </div>
-                        </td>
-                    </tr>
-                    <tr>
-                        <td>
-                            <div class= "challengediv">
-                                <span style="font-size: 110%">There's normal matter which rises. If it exceeds your antimatter, it will (soft) reset.</span>
-                                <br>
-                                <br>
-                                
-                                <div class="outer">
-                                
-                                    <button id="challenge12" class="challengesbtn">Start</button>
-                                    <br>
-                                    <span>Reward: Automated Galaxies</span>
-                                </div>
-                            </div>
-                        </td>
-                        <td>
-                            <div class= "challengediv">
-                                <span style="font-size: 110%">Each dimension produces the dimension 2 below it; first dimensions produce reduced antimatter.</span>
-                                <br>
-                                <br>
-                                
-                                <div class="outer">
-                                    
-                                    <button id="challenge7" class="challengesbtn">Start</button>
-                                    <br>
-                                    <span>Reward: Automated Big Crunches</span>
-                                </div>
-                            </div>
-                        </td>  
-                    </tr>
-                </table>
-            </div>
-            <div id="breakchallenges" class="challengeTab">
-<<<<<<< HEAD
-                <button id="postc1" class="storebtn" onclick="startChallenge('postc1', new Decimal('1e1000'))">postChall1</button>
-                <button id="postc2" class="storebtn" onclick="startChallenge('postc2', new Decimal('1e1000'))">postChall2</button>
-=======
-                <button class="storebtn" onclick="startChallenge('postc1', new Decimal('1e1000'))">all 11 prebreak challenges at once</button>
-                <button class="storebtn" onclick="startChallenge('postc2', new Decimal('1e1000'))">only latest bought dimension is active</button>
-                <button class="storebtn" onclick="startChallenge('postc3', new Decimal('1e1000'))">infinity power power is squared, but tickspeed is heavily nerfed</button>
->>>>>>> 00636f86
-            </div>
-            <table id="footer">
-                <tr>
-                    <td>
-                        <div style="text-align:center">
-                            <a href="howto.html" target="_newtab">How to play  </a> |
-                            <a href="about.html" target="_newtab">Donate   </a> |
-                            <a href="changelog.html" target="_newtab">Changelog   </a> |
-                            <a href="https://discord.gg/ST9NaXa" target="_newtab">Discord</a> |
-                            <a href="https://www.reddit.com/r/AntimatterDimensions/" target="_newtab">Subreddit</a>
-                        </div>
-                    </td>
-                </tr>
-            </table>
-        </div>
-       
-    
-       
-        
-        <div id="infinity" class="tab" align="center">
-            <br>
-            <div id="infinityPoints1" style="color: black; font-size: 140%; width: 25%; margin: 0 auto">You have made x Infinity points.</div>
-            <br>
-            <tr>
-                <td><button class="secondarytabbtn" onclick="showInfTab('preinf')">Upgrades</button><td>
-                <td><button class="secondarytabbtn" onclick="showInfTab('autobuyers')">Autobuyers</button><td>
-                <td><button id="postinfbtn" class="secondarytabbtn" onclick="showInfTab('postinf')" >Break Infinity</button><td>
-            </tr>
-            <div id="preinf" class="inftab">
-            <br>
-            <table class="table" style="margin: 0 auto">
-                <tr>
-                    <td>
-                        <button id="infi11" class="infinistorebtn1">Production increase over time <br>currently:</button>
-                    </td>
-                    <td>
-                        <button id="infi21" class="infinistorebtn2">Multiplier for 10 Dimensions <br>2x -> 2.2x<br>Cost: 1 IP</button>
-                    </td>
-                    <td>
-                        <button id="infi31" class="infinistorebtn3">Production increase over time in current infinity<br>Cost: 3 IP</button>
-                    </td>
-                    <td>
-                        <button id="infi41" class="infinistorebtn4">You start with 5th dimension<br>Cost: 20 IP</button>
-                    </td>
-                </tr>
-                <tr>
-                    <td>
-                        <button id="infi12" class="infinistorebtn1">First and Eighth Dimension power <br>xx</button>
-                    </td>
-                    <td>
-                        <button id="infi22" class="infinistorebtn2">Second and Seventh Dimension power <br>xx</button>
-                    </td>
-                    <td>
-                        <button id="infi32" class="infinistorebtn3">Bonus per unspent Infinity Point <br>xx</button>
-                    </td>
-                    <td>
-                        <button id="infi42" class="infinistorebtn4">You start with 6th dimension<br>Cost: 40 IP</button>
-                    </td>
-                </tr>
-                <tr>
-                    <td>
-                        <button id="infi13" class="infinistorebtn1">Third and Sixth Dimension power <br>xx</button>
-                    </td>
-                    <td>
-                        <button id="infi23" class="infinistorebtn2">Fourth and Fifth Dimension power <br>xx</button>
-                    </td>
-                    <td>
-                        <button id="infi33" class="infinistorebtn3">Dimension Boost power <br>2x -> 2.5x<br>Cost: 7 IP</button>
-                    </td>
-                    <td>
-                        <button id="infi43" class="infinistorebtn4">You start with 7th dimension<br>Cost: 80 IP</button>
-                    </td>
-                </tr>
-                <tr>
-                    <td>
-                        <button id="infi14" class="infinistorebtn1">Decrease the number of Dimensions needed for reset by 9<br>Cost: 1 IP</button>
-                    </td>
-                    <td>
-                        <button id="infi24" class="infinistorebtn2">Antimatter Galaxies are twice as effective<br>Cost: 2 IP</button>
-                    </td>
-                    <td>
-                        <button id="infi34" class="infinistorebtn3">Infinity Point generation (based on fastest infinity) <br>xx</button>
-                    </td>
-                    <td>
-                        <button id="infi44" class="infinistorebtn4">You start with 8th dimension and a Galaxy<br>Cost: 500 IP</button>
-                    </td>
-                </tr>
-                <tr>
-                </tr>
-            </table>
-            <br>
-            <div><button id="infiMult" class="infinimultbtn">Multiply infinity points from all sources by 2 <br>currently: <br>Cost: 100 IP</button></div>
-            <div>
-                <table id="footer">
-                    <tr>
-                        <td>
-                            <div style="text-align:center">
-                                <a href="howto.html" target="_newtab">How to play  </a> |
-                                <a href="about.html" target="_newtab">Donate   </a> |
-                                <a href="changelog.html" target="_newtab">Changelog   </a> |
-                                <a href="https://discord.gg/ST9NaXa" target="_newtab">Discord</a> |
-                                <a href="https://www.reddit.com/r/AntimatterDimensions/" target="_newtab">Subreddit</a>
-            
-                            </div>
-                        </td>
-                    </tr>
-                </table>
-            </div>
-        </div>
-        
-        <div id="autobuyers" class="inftab">
-            <br>
-            <table class="table" style="margin: 0 auto">
-                <button class="storebtn" id="toggleautobuyers" style="font-size: 100%; width: 150px; height: 50px;" onclick="toggleAutoBuyers()">Enable/disable autobuyers</button>
-                <tr>
-                    <td>
-                        <div class="autoBuyerDiv" id="autoBuyer1">
-                            <div>1st Dimension Autobuyer</div>
-                            <button class="autobuyerbtn" id="buyerBtn1">46% smaller interval<br>Cost: 2 points</button>
-                            <button class="autobuyerbtn" id="toggleBtn1">Buys singles</button>
-                            <div style="font-size: 80%"id="interval1">Current interval: 5 seconds<br></div>
-                            <span>Priority:</span>
-                            <select onchange="updatePriorities()" id="priority1">
-                            <option value="1">1</option>
-                            <option value="2">2</option>
-                            <option value="3">3</option>
-                            <option value="4">4</option>
-                            <option value="5">5</option>
-                            <option value="6">6</option>
-                            <option value="7">7</option>
-                            <option value="8">8</option>
-                            <option value="9">9</option>
-                            </select>
-                            <br>
-                            <span style="font-size: 80%">Is active</span>
-                            <input type="checkbox" onchange="updateAutobuyers()"   id="1ison"></input>
-                        </div>
-                    </td>
-                    <td>
-                        <div class="autoBuyerDiv" id="autoBuyer2">
-                            <div>2nd Dimension Autobuyer</div>
-                            <button class="autobuyerbtn" id="buyerBtn2">46% smaller interval<br>Cost: 2 points</button>
-                            <button class="autobuyerbtn" id="toggleBtn2">Buys singles</button>
-                            <div style="font-size: 80%"id="interval2">Current interval: 5 seconds<br></div>
-                                <span>Priority:</span>
-                            <select onchange="updatePriorities()" id="priority2">
-                            <option value="1">1</option>
-                            <option value="2">2</option>
-                            <option value="3">3</option>
-                            <option value="4">4</option>
-                            <option value="5">5</option>
-                            <option value="6">6</option>
-                            <option value="7">7</option>
-                            <option value="8">8</option>
-                            <option value="9">9</option>
-                            </select>
-                            <br>
-                            <span style="font-size: 80%">Is active</span>
-                            <input type="checkbox" onchange="updateAutobuyers()"   id="2ison"></input>
-                        </div>
-                    </td>
-                    <td>
-                        <div class="autoBuyerDiv" id="autoBuyer3">
-                            <div>3rd Dimension Autobuyer</div>
-                            <button class="autobuyerbtn" id="buyerBtn3">46% smaller interval<br>Cost: 2 points</button>
-                            <button class="autobuyerbtn" id="toggleBtn3">Buys singles</button>
-                            <div style="font-size: 80%"id="interval3">Current interval: 5 seconds<br></div>
-                            <span>Priority:</span>
-                            <select onchange="updatePriorities()" id="priority3">
-                            <option value="1">1</option>
-                            <option value="2">2</option>
-                            <option value="3">3</option>
-                            <option value="4">4</option>
-                            <option value="5">5</option>
-                            <option value="6">6</option>
-                            <option value="7">7</option>
-                            <option value="8">8</option>
-                            <option value="9">9</option>
-                            </select>
-                            <br>
-                            <span style="font-size: 80%">Is active</span>
-                            <input type="checkbox" onchange="updateAutobuyers()"   id="3ison"></input>
-                        </div>
-                    </td>
-                </tr>
-                <tr>
-                        <td>
-                            <div class="autoBuyerDiv" id="autoBuyer4">
-                                <div>4th Dimension Autobuyer</div>
-                                <button class="autobuyerbtn" id="buyerBtn4">46% smaller interval<br>Cost: 2 points</button>
-                                <button class="autobuyerbtn" id="toggleBtn4">Buys singles</button>
-                                <div style="font-size: 80%"id="interval4">Current interval: 5 seconds<br></div>
-                                <span>Priority:</span>
-                                <select onchange="updatePriorities()" id="priority4">
-                                <option value="1">1</option>
-                                <option value="2">2</option>
-                                <option value="3">3</option>
-                                <option value="4">4</option>
-                                <option value="5">5</option>
-                                <option value="6">6</option>
-                                <option value="7">7</option>
-                                <option value="8">8</option>
-                                <option value="9">9</option>
-                                </select>
-                                <br>
-                                <span style="font-size: 80%">Is active</span>
-                                <input type="checkbox" onchange="updateAutobuyers()"   id="4ison"></input>
-                            </div>
-                        </td>
-                        <td>
-                            <div class="autoBuyerDiv" id="autoBuyer5">
-                                <div>5th Dimension Autobuyer</div>
-                                <button class="autobuyerbtn" id="buyerBtn5">46% smaller interval<br>Cost: 2 points</button>
-                                <button class="autobuyerbtn" id="toggleBtn5">Buys singles</button>
-                                <div style="font-size: 80%"id="interval5">Current interval: 5 seconds<br></div>
-                                <span>Priority:</span>
-                                <select onchange="updatePriorities()" id="priority5">
-                                <option value="1">1</option>
-                                <option value="2">2</option>
-                                <option value="3">3</option>
-                                <option value="4">4</option>
-                                <option value="5">5</option>
-                                <option value="6">6</option>
-                                <option value="7">7</option>
-                                <option value="8">8</option>
-                                <option value="9">9</option>
-                                </select>
-                                <br>
-                                <span style="font-size: 80%">Is active</span>
-                                <input type="checkbox" onchange="updateAutobuyers()"   id="5ison"></input>
-                            </div>
-                        </td>
-                        <td>
-                            <div class="autoBuyerDiv" id="autoBuyer6">
-                                <div>6th Dimension Autobuyer</div>
-                                <button class="autobuyerbtn" id="buyerBtn6">46% smaller interval<br>Cost: 2 points</button>
-                                <button class="autobuyerbtn" id="toggleBtn6">Buys singles</button>
-                                <div style="font-size: 80%"id="interval6">Current interval: 5 seconds<br></div>
-                                <span>Priority:</span>
-                                <select onchange="updatePriorities()" id="priority6">
-                                <option value="1">1</option>
-                                <option value="2">2</option>
-                                <option value="3">3</option>
-                                <option value="4">4</option>
-                                <option value="5">5</option>
-                                <option value="6">6</option>
-                                <option value="7">7</option>
-                                <option value="8">8</option>
-                                <option value="9">9</option>
-                                </select>
-                                <br>
-                                <span style="font-size: 80%">Is active</span>
-                                <input type="checkbox" onchange="updateAutobuyers()"   id="6ison"></input>
-                            </div>
-                        </td>
-                    </tr>
-                    <tr>
-                            <td>
-                                <div class="autoBuyerDiv" id="autoBuyer7">
-                                    <div>7th Dimension Autobuyer</div>
-                                    <button class="autobuyerbtn" id="buyerBtn7">46% smaller interval<br>Cost: 2 points</button>
-                                    <button class="autobuyerbtn" id="toggleBtn7">Buys singles</button>
-                                    <div style="font-size: 80%"id="interval7">Current interval: 5 seconds<br></div>
-                                    <span>Priority:</span>
-                                    <select onchange="updatePriorities()" id="priority7">
-                                    <option value="1">1</option>
-                                    <option value="2">2</option>
-                                    <option value="3">3</option>
-                                    <option value="4">4</option>
-                                    <option value="5">5</option>
-                                    <option value="6">6</option>
-                                    <option value="7">7</option>
-                                    <option value="8">8</option>
-                                    <option value="9">9</option>
-                                    </select>
-                                    <br>
-                                    <span style="font-size: 80%">Is active</span>
-                                    <input type="checkbox" onchange="updateAutobuyers()"   id="7ison"></input>
-                                </div>
-                            </td>
-                            <td>
-                                <div class="autoBuyerDiv" id="autoBuyer8">
-                                    <div>8th Dimension Autobuyer</div>
-                                    <button class="autobuyerbtn" id="buyerBtn8">46% smaller interval<br>Cost: 2 points</button>
-                                    <button class="autobuyerbtn" id="toggleBtn8">Buys singles</button>
-                                    <div style="font-size: 80%"id="interval8">Current interval: 5 seconds<br></div>
-                                    <span>Priority:</span>
-                                    <select onchange="updatePriorities()" id="priority8">
-                                    <option value="1">1</option>
-                                    <option value="2">2</option>
-                                    <option value="3">3</option>
-                                    <option value="4">4</option>
-                                    <option value="5">5</option>
-                                    <option value="6">6</option>
-                                    <option value="7">7</option>
-                                    <option value="8">8</option>
-                                    <option value="9">9</option>
-                                    </select>
-                                    <br>
-                                    <span style="font-size: 80%">Is active</span>
-                                    <input type="checkbox" onchange="updateAutobuyers()"   id="8ison"></input>
-                                </div>
-                            </td>
-                            <td>
-                                    <div class="autoBuyerDiv" id="autoBuyerTickSpeed">
-                                        <div>Tickspeed Autobuyer</div>
-                                        <button class="autobuyerbtn" id="buyerBtnTickSpeed">46% smaller interval<br>Cost: 2 points</button>
-                                        <button class="autobuyerbtn" id="toggleBtnTickSpeed">Buys singles</button>
-                                        <div style="font-size: 80%"id="intervalTickSpeed">Current interval: 5 seconds<br></div>
-                                        <span>Priority:</span>
-                                        <select onchange="updatePriorities()" id="priority9">
-                                        <option value="1">1</option>
-                                        <option value="2">2</option>
-                                        <option value="3">3</option>
-                                        <option value="4">4</option>
-                                        <option value="5">5</option>
-                                        <option value="6">6</option>
-                                        <option value="7">7</option>
-                                        <option value="8">8</option>
-                                        <option value="9">9</option>
-                                        </select>
-                                        <br>
-                                        <span style="font-size: 80%">Is active</span>
-                                        <input type="checkbox" onchange="updateAutobuyers()"   id="9ison"></input>
-                                    </div>
-                                </td>
-                            
-                        </tr>
-                        <tr>
-                             <td>
-                                <div class="autoBuyerDiv" id="autoBuyerDimBoost" style="font-size: 11px;">
-                                    <div>Automatic DimBoosts</div>
-                                    <button class="autobuyerbtn" id="buyerBtnDimBoost">46% smaller interval<br>Cost: 2 points</button>
-                                    <div style="font-size: 80%"id="intervalDimBoost">Current interval: 30 seconds</div>
-                                    <span style="font-size: 80%">Max 8ths used on reset:</span>
-                                    <input type="text" onchange="updatePriorities()" id="priority10"></input>
-                                    <br>
-                                    <span style="font-size: 80%">Galaxies required to always Dimboost:</span>
-                                    <input type="text" onchange="updatePriorities()" id="overGalaxies"></input>
-                                    <br><div id="bulkdimboost">
-                                    <span style="font-size: 80%">Bulk DimBoost amount:</span>
-                                    <input type="text" onchange="updatePriorities()" id="bulkDimboost"></input></div>
-                                    <br>
-                                    <span style="font-size: 80%">Is active</span>
-                                    <input type="checkbox" onchange="updateAutobuyers()"   id="10ison"></input>
-                                </div>
-                            </td>
-                    <td>
-                        <div class="autoBuyerDiv" id="autoBuyerGalaxies">
-                            <div>Automatic Galaxies</div>
-                            <button class="autobuyerbtn" id="buyerBtnGalaxies">46% smaller interval<br>Cost: 2 points</button>
-                            <div style="font-size: 80%"id="intervalGalaxies">Current interval: 30 seconds</div>
-                            <span>Max Galaxies:</span>
-                            <input type="text" onchange="updatePriorities()" id="priority11"></input>
-                            <br>
-                            <span style="font-size: 80%">Is active</span>
-                            <input type="checkbox" onchange="updateAutobuyers()"   id="11ison"></input>
-                        </div>
-                    </td>
-                    <td>
-                        <div class="autoBuyerDiv" id="autoBuyerInf">
-                            <div>Automatic Big Crunch</div>
-                            <button class="autobuyerbtn" id="buyerBtnInf">46% smaller interval<br>Cost: 2 points</button>
-                            <div style="font-size: 80%"id="intervalInf">Current interval: 60 seconds</div>
-                            <div id="iplimit"><span>Amount of IP to wait until reset:</span>
-                            <input type="text" onchange="updatePriorities()" id="priority12"></input></div>
-                            <br>
-                            <span style="font-size: 80%">Is active</span>
-                            <input type="checkbox" onchange="updateAutobuyers()"   id="12ison"></input>
-                        </div>
-                    </td>
-                   
-                </tr>
-            </table>
-            <div>
-                <table id="footer">
-                    <tr>
-                        <td>
-                            <div style="text-align:center">
-                                <a href="howto.html" target="_newtab">How to play  </a> |
-                                <a href="about.html" target="_newtab">Donate   </a> |
-                                <a href="changelog.html" target="_newtab">Changelog   </a> |
-                                <a href="https://discord.gg/ST9NaXa" target="_newtab">Discord</a> |
-                                <a href="https://www.reddit.com/r/AntimatterDimensions/" target="_newtab">Subreddit</a>
-            
-                            </div>
-                        </td>
-                    </tr>
-                </table>
-            </div>
-        </div>
-        <div id="postinf" class="inftab" align="center">
-            <br>
-            <div id="abletobreak">You need to get Automated Big Crunch interval to 0.1 to be able to break infinity</div>
-                <button  id="break" class="infinistorebtn2" onclick="breakInfinity()" ach-tooltip="Cost multipliers post-infinity will begin increasing faster, but so will the Infinity Point gain">BREAK INFINITY</button>
-                <br>
-                <table id="postinftable" class="table" style="margin: 0 auto">
-                    <tr>
-                        <td>
-                            <button id="postinfi11" class="infinistorebtn1">Production based on total antimatter produced <br>Currently:<br>Cost: 10 K IP</button>
-                        </td>
-                        <td>
-                            <button id="postinfi21" class="infinistorebtn1">Production based on current antimatter<br>Currently: <br>Cost: 50 K IP</button>
-                        </td>
-                        <td>
-                            <button id="postinfi41" class="infinistorebtn1">Double the power of Galaxies<br>Currently: <br>Cost: 500 K IP</button>
-                        </td>
-                    </tr>
-                    <tr>
-                            <td>
-                                <button id="postinfi12" class="infinistorebtn1">Increase the production of all dimensions by amount infinitied <br>Currently:<br>Cost: 100 K IP</button>
-                            </td>
-                            <td>
-                                <button id="postinfi22" class="infinistorebtn1">achievemult</button>
-                            </td>
-                            <td>
-                                <button id="postinfi32" class="infinistorebtn1">Increase the production of all dimensions based on slowest challenge run<br>Cost: 3 M IP</button>
-                            </td>
-                            
-                    </tr>
-                    <tr>
-                        <td>
-                            <button id="postinfi13" class="infinistorebtn1" onclick="buyInfinityUpgrade('infinitiedGeneration',20e6)">You passively generate Infinitied stat based on your fastest infinity.<br>1 every <br>Cost: 20 M IP</button>
-                        </td>
-                        <td>
-                            <button id="postinfi23" class="infinistorebtn1" onclick="buyInfinityUpgrade('bulkBoost',5e9)">Option to bulk buy Dimension Boosts <br>Cost: </button>
-                        </td>
-                        <td>
-                            <button id="postinfi33" class="infinistorebtn1" onclick="buyInfinityUpgrade('autoBuyerUpgrade',1e15)">Autobuyers work twice as fast<br>Cost: 10 B IP</button>
-                        </td>
-                        
-                    </tr>
-
-                </table>
-                <br>
-                <table id="postinftable2">
-                    <tr>
-                        <td>
-                            <button id="postinfi31" class="infinimultbtn">Tickspeed cost multiplier increase <br>10x -> 9x<br>Cost: 300 K IP</button>
-                        </td>
-                        <td>
-                            <button id="postinfi42" class="infinimultbtn">Dimension cost multiplier increase <br>10x -> 9x<br>Cost: 10 M IP</button>
-                        </td>
-                        <td>
-                            <button id="offlineProd" class="infinimultbtn">Dimension cost multiplier increase <br>10x -> 9x<br>Cost: 10 M IP</button>
-                        </td>
-                    </tr>
-                </table>
-                <div>
-                    <table id="footer">
-                        <tr>
-                            <td>
-                                <div style="text-align:center">
-                                    <a href="howto.html" target="_newtab">How to play  </a> |
-                                    <a href="about.html" target="_newtab">Donate   </a> |
-                                    <a href="changelog.html" target="_newtab">Changelog   </a> |
-                                    <a href="https://discord.gg/ST9NaXa" target="_newtab">Discord</a> |
-                                    <a href="https://www.reddit.com/r/AntimatterDimensions/" target="_newtab">Subreddit</a>
-                
-                                </div>
-                            </td>
-                        </tr>
-                    </table>
-                </div>
-        </div>
-        
-        </div>
-    </div>
-    <div class="popup" id="loadCloud">
-        <div id="loadPopup">You have a cloud save with 69 infinities. Do you want to download it?</div>
-        <button class="storebtn" style="font-size: 15px" onclick="tooltipLoad()" style="display: inline">Yes</button>
-        <button class="storebtn" style="font-size: 15px" onclick="closeToolTip()" style="display: inline">No</button>
-    </div>
-    <div class="popup" id="saveCloud">
-        <div id="savePopup">You have a cloud save with 69 infinities. Do you want to overwrite it?</div>
-        <button class="storebtn" style="font-size: 15px" onclick="tooltipSave()" style="display: inline">Yes</button>
-        <button class="storebtn" style="font-size: 15px" onclick="closeToolTip()" style="display: inline">No</button>
-    </div>
-    <div class="popup" id="update">
-        <div id="updatePopup">The last test.</div>
-        <button class="storebtn" style="font-size: 15px" onclick="closeToolTip()" style="display: inline">Okay</button>
-    </div>
-</body>
-
-<script src="PlayFab/PlayFabClientApi.js"></script>
-<script src="javascripts/autobuyer.js"></script>
-<script src="javascripts/decimal.js"></script>
-<script src="javascripts/game.js?40"></script>
-
-
-</html>
+<!doctype html>
+
+
+<html>
+
+<head>
+    <title>Antimatter Dimensions</title>
+    <link rel="icon" type="image/png" href="icon.png">
+    <meta name="Antimatter Dimensions" content="A game about huge numbers and watching them go up." />
+    <h1 id="hiddenheader" style="display: inline">Antimatter Dimensions</h1>
+    <script src="javascripts/jquery-3.2.1.min.js"></script>
+    <script src='https://cdn1.kongregate.com/javascripts/kongregate_api.js'></script>
+    <script src="javascripts/notify.js"></script>
+    <link rel="stylesheet" type="text/css" href="stylesheets/styles.css?1">
+    <script>
+        (function(i, s, o, g, r, a, m) {
+            i['GoogleAnalyticsObject'] = r;
+            i[r] = i[r] || function() {
+                (i[r].q = i[r].q || []).push(arguments)
+            }, i[r].l = 1 * new Date();
+            a = s.createElement(o),
+                m = s.getElementsByTagName(o)[0];
+            a.async = 1;
+            a.src = g;
+            m.parentNode.insertBefore(a, m)
+        })(window, document, 'script', 'https://www.google-analytics.com/analytics.js', 'ga');
+
+        ga('create', 'UA-77268961-1', 'auto');
+        ga('send', 'pageview');
+
+    </script>
+</head>
+
+<body id="body">
+    <div class="container" style="color:#4F5957; font-family: Typewriter; text-align:center; font-size: 13px">
+        <div id='game'>
+            <div id='news'>.</div>
+        </div>
+        <div id="matter"></div>
+        <div>
+            <p>You have <span id="coinAmount" style="font-size:35px; color: black">0</span> antimatter.</p>
+        </div>
+        <div style="position: relative"><button id="postInfinityButton" class="postinfcrunch">Big Crunch for x Infinity Points</button></div>
+        <div style="position: relative"><button id="newDimensionButton" class="newdim" onclick="newDimension()">Get x antimatter to unlock a new Dimension.</button></div>
+        <div id="coinsPerSec">You are getting 0 antimatter per second.</div>
+        
+        <tr id="tickSpeedRow" style="visibility: hidden">
+            <div id="tickLabel" style="visibility: hidden">Make the game 10% faster.</div>
+            <button id="tickSpeed" style="color:black; visibility: hidden; height: 30px;width: 150px; font-size: 12px" class="storebtn">Cost: 1000</button>
+            <button id="tickSpeedMax" onclick="buyMaxTickSpeed()" style="color:black; visibility: hidden; height: 30px; font-size: 12px" class="storebtn">Buy Max</button>
+            <div id="tickSpeedAmount" style="visibility: hidden">Tickspeed: 1000</div>
+        </tr>
+        <p></p>
+        <div style="position:absolute; left: 0; right: 0; margin-left: auto; margin-right: auto; width: 360px; top: 95px">
+            <button id="bigcrunch" style="font-family: Typewriter; font-size: 50px; width: 360px; height: 100px;" class="tabbtn">Big Crunch</button>
+        </div>
+        <div>
+            <button id="dimensionsbtn" style="font-family: Typewriter; font-size: 25px" class="tabbtn">Dimensions</button>
+            <button id="optionsbtn" style="font-family: Typewriter; font-size: 25px" class="tabbtn">Options</button>
+            <button id="statisticsbtn" style="font-family: Typewriter; font-size: 25px" class="tabbtn">Statistics</button>
+            <button id="achievementsbtn" style="font-family: Typewriter; font-size: 25px" class="tabbtn">Achievements</button>
+            <button id="challengesbtn" style="font-family: Typewriter; font-size: 25px" class="tabbtn">Challenges</button>
+            <button id="infinitybtn" style="font-family: Typewriter; font-size: 25px" class="infinitybtn">Infinity</button>
+        </div>
+        <div id="emptiness" class="tab" style="font-size: 150%">
+            <br> The world has collapsed on itself due to excess of antimatter.
+            <br>
+            <br>
+        </div>
+        <div id="dimensions" class="tab">
+            <table class="table" align="center" style="margin: auto" id="dimTabButtons">
+                <tr>
+                    <td><button class="secondarytabbtn" onclick="showDimTab('antimatterdimensions')">Dimensions</button><td>
+                    <td><button class="secondarytabbtn" onclick="showDimTab('infinitydimensions')">Infinity Dimensions</button><td>
+                </tr>
+            </table>
+            <div id="antimatterdimensions" class="dimtab">
+                <p></p>
+                <input id="confirmation" type="checkbox" style="width:20px; height:20px; display: none" ach-tooltip="No confirmation when doing Dimensional Sacrifice" onchange="sacrificeConf()">
+                <button id="sacrifice" class="storebtn" style="font-size:12px; width: 260px; display: none" ach-tooltip="">Dimensional Sacrifice</button>
+                <button id="maxall" class="storebtn" style="font-size: 12px">Max all</Button>
+                <span id="chall2Pow"></span>
+                <span id="chall3Pow"></span>
+                <table class="table" >
+                <tbody id="parent">
+                    <tr style="font-size: 18px" id="firstRow">
+                        <td id="firstD" width="32%">
+                            First Dimension x1
+                        </td>
+                        <td>
+                            <div id="firstAmount">0 (0)</div>
+                        </td>
+                        <td align="right" width="10%">
+                            <button id="first" style="color:black; height: 35px" class="storebtn" align="right">Cost: 10</button>
+                        </td>
+                        <td align="right" width="10%">
+                            <button id="firstMax" style="color:black; width:195px; height:35px" class="storebtn" align="right">Cost: 10</button>
+                        </td>
+                    </tr>
+                    <tr id="secondRow" style="display: none; font-size: 18px">
+                        <td id="secondD">
+                            Second Dimension
+                        </td>
+                        <td>
+                            <div id="secondAmount" align="left">0 (0)</div>
+                        </td>
+                        <td><button id="second" style="color:black; height: 35px" class="storebtn">Cost: 100</button>
+                        </td>
+                        <td>
+                            <button id="secondMax" style="color:black; width:195px; height:35px" class="storebtn">Cost: 10</button>
+                        </td>
+                    </tr>
+                    <tr id="thirdRow" style="display: none; font-size: 18px">
+                        <td id="thirdD">
+                            Third Dimension
+                        </td>
+                        <td>
+                            <div id="thirdAmount" align="left">0 (0)</div>
+                        </td>
+                        <td>
+                            <button id="third" style="color:black; height: 35px" class="storebtn">Cost: 10000</button>
+                        </td>
+                        <td>
+                            <button id="thirdMax" style="color:black; width:195px; height:35px" class="storebtn">Cost: 10</button>
+                        </td>
+                    </tr>
+                    <tr id="fourthRow" style="display: none; font-size: 18px">
+                        <td id="fourthD">
+                            Fourth Dimension
+                        </td>
+                        <td>
+                            <div id="fourthAmount" align="left">0 (0)</div>
+                        </td>
+                        <td>
+                            <button id="fourth" style="color:black; height: 35px" class="storebtn">Cost: 1000000</button>
+                        </td>
+                        <td>
+                            <button id="fourthMax" style="color:black; width:195px; height:35px" class="storebtn">Cost: 10</button>
+                        </td>
+                    </tr>
+                    <tr id="fifthRow" style="display: none; font-size: 18px">
+                        <td id="fifthD">
+                            Fifth Dimension
+                        </td>
+                        <td>
+                            <div id="fifthAmount" align="left">0 (0)</div>
+                        </td>
+                        <td>
+                            <button id="fifth" style="color:black; height: 35px" class="storebtn">Cost: 1000000</button>
+                        </td>
+                        <td>
+                            <button id="fifthMax" style="color:black; width:195px; height:35px" class="storebtn">Cost: 10</button>
+                        </td>
+                    </tr>
+                    <tr id="sixthRow" style="display: none; font-size: 18px">
+                        <td id="sixthD">
+                            Sixth Dimension
+                        </td>
+                        <td>
+                            <div id="sixthAmount" align="left">0 (0)</div>
+                        </td>
+                        <td>
+                            <button id="sixth" style="color:black; height: 35px" class="storebtn">Cost: 1000000</button>
+                        </td>
+                        <td>
+                            <button id="sixthMax" style="color:black; width:195px; height:35px" class="storebtn">Cost: 10</button>
+                        </td>
+                    </tr>
+                    <tr id="seventhRow" style="display: none; font-size: 18px">
+                        <td id="seventhD">
+                            Seventh Dimension
+                        </td>
+                        <td>
+                            <div id="seventhAmount" align="left">0 (0)</div>
+                        </td>
+                        <td>
+                            <button id="seventh" style="color:black; height: 35px" class="storebtn">Cost: 1000000</button>
+                        </td>
+                        <td>
+                            <button id="seventhMax" style="color:black; width:195px; height:35px" class="storebtn">Cost: 10</button>
+                        </td>
+                    </tr>
+                    <tr id="eightRow" style="display: none; font-size: 18px">
+                        <td id="eightD">
+                            Eight Dimension
+                        </td>
+                        <td>
+                            <div id="eightAmount" align="left">0 (0)</div>
+                        </td>
+                        <td>
+
+                            <button id="eight" style="color:black; height: 35px" class="storebtn">Cost: 1000000</button>
+                        </td>
+                        <td>
+                            <button id="eightMax" style="color:black; width:195px; height:35px" class="storebtn">Cost: 10</button>
+                        </td>
+                    </tr>
+                    </body>
+                </table>
+                <table style="width: 100%">
+                    <tr style="font-size: 15px">
+                        <td id="resetLabel">
+                            Dimension Shift: requires 20 Fourth Dimension
+                        </td>
+                        <td>
+                            <button id="softReset" style="color:black; width: 200px; height: 30px; font-size: 10px" class="storebtn">Reset the game for a new Dimension</button>
+                        </td>
+                    </tr>
+                    <tr style="font-size: 15px">
+                        <td id="secondResetLabel">
+                            Antimatter Galaxies: requires 80 Eight Dimension
+                        </td>
+                        <td>
+                            <button id="secondSoftReset" style="color:black; width: 200px; height: 35px; font-size: 9px" class="storebtn">Lose all your previous progress, but get a tickspeed boost</button>
+                        </td>
+                    </tr>
+                </table>
+                <button id="quickReset" style="color:black; width: 200px; height: 50px; font-size: 12px; display: none" class="storebtn">Lose a reset, returning to the start of the reset</button>
+                <div id="progress" ach-tooltip="Percentage until Infinity">
+                    <div id="progressbar"></div>
+                </div>
+            </div>
+            <div id="infinitydimensions" class="dimtab">
+                    <div id="infinityPoints2" style="color: black; font-size: 140%; width: 25%; margin: 0 auto">You have made x Infinity points.</div>
+                <div>
+                    <p>You have <span id="infPowAmount" style="font-size:35px; color: black">0</span> infinity power. translated to <span id="infDimMultAmount" style="font-size:35px; color: black">0</span>x multiplier on all dimensions</p>
+                </div>
+                
+                <div id="infPowPerSec">You are getting 0 antimatter per second.</div>
+                <table class="table" >
+                    <tr style="font-size: 17px" id="infRow1">
+                        <td id="infD1" width="32%">
+                            First Infinity Dimension x1
+                        </td>
+                        <td>
+                            <div id="infAmount1">0 (0)</div>
+                        </td>
+                        <td align="right" width="10%">
+                            <button id="infMax1" style="color:black; width:195px; height:35px" class="storebtn" align="right" onclick="buyManyInfinityDimension(1)">Cost: 10</button>
+                        </td>
+                    </tr>
+                    <tr id="infRow2" style="display: none; font-size: 17px">
+                        <td id="infD2">
+                            Second Infinity Dimension x1
+                        </td>
+                        <td>
+                            <div id="infAmount2" align="left">0 (0)</div>
+                        <td>
+                            <button id="infMax2" style="color:black; width:195px; height:35px" class="storebtn" onclick="buyManyInfinityDimension(2)">Cost: 10</button>
+                        </td>
+                    </tr>
+                    <tr id="infRow3" style="display: none; font-size: 17px">
+                        <td id="infD3">
+                            Third Infinity Dimension x1
+                        </td>
+                        <td>
+                            <div id="infAmount3" align="left">0 (0)</div>
+                        </td>
+                        <td>
+                            <button id="infMax3" style="color:black; width:195px; height:35px" class="storebtn" onclick="buyManyInfinityDimension(3)">Cost: 10</button>
+                        </td>
+                    </tr>
+                    <tr id="infRow4" style="display: none; font-size: 17px">
+                        <td id="infD4">
+                            Fourth Infinity Dimension x1
+                        </td>
+                        <td>
+                            <div id="infAmount4" align="left">0 (0)</div>
+                        </td>
+                        <td>
+                            <button id="infMax4" style="color:black; width:195px; height:35px" class="storebtn" onclick="buyManyInfinityDimension(4)">Cost: 10</button>
+                        </td>
+                    </tr>
+                </table>
+            </div>
+            <div id="footercontainer">
+                <table id="footer">
+                    <tr>
+                        <td>
+                            <div style="text-align:center">
+                                <a href="howto.html" target="_newtab">How to play  </a> |
+                                <a href="about.html" target="_newtab">Donate   </a> |
+                                <a href="changelog.html" target="_newtab">Changelog   </a> |
+                                <a href="https://discord.gg/ST9NaXa" target="_newtab">Discord</a> |
+                                <a href="https://www.reddit.com/r/AntimatterDimensions/" target="_newtab">Subreddit</a>
+            
+                            </div>
+                        </td>
+                    </tr>
+                </table>
+            </div>
+        </div>
+        <div id="options" class="tab" align="center">
+            <br>
+            <table>
+                <tr>
+                    <td><div><button id="invert" class="storebtn" style="color:black; width: 200px; height: 55px; font-size: 20px">Invert colors</button></div></td>
+                    <td><div><button id="exportbtn" class="storebtn" style="color:black; width: 200px; height: 55px; font-size: 20px">Export</button></div></td>
+                </tr>
+                <tr>
+                    <td><div><button id="challengeconfirmation" class="storebtn" style="color:black; width: 200px; height: 55px; font-size: 15px">Challenge confirmation on</button></div></td>
+                    <td><div><button id="importbtn" class="storebtn" style="color:black; width: 200px; height: 55px; font-size: 20px">Import</button></div></td>
+                </tr>
+                <tr>
+                    <td><div><button id="notation" class="storebtn" style="color:black; width: 200px; height: 55px; font-size:120%">Notation: Standard</button></div></td>
+                    <td><div><button id="save" class="storebtn" style="color:black; width: 200px; height: 55px; font-size: 20px">Save</button></div></td>
+                </tr>
+                <tr>
+                    <td><div><button id="newsbtn" class="storebtn" style="color:black; width: 200px; height: 55px; font-size:120%">Hide/show the news</button></div></td>
+                    <td><div><button id="reset" class="storebtn" style="color:black; width: 200px; height: 55px; font-size: 20px">RESET THE GAME</button></div></td>
+                </tr>
+                <tr id="cloudOptions">
+                    <td><div><button onclick="playFabSaveCheck()" class="storebtn" style="color:black; width: 200px; height: 55px; font-size:120%">Cloud save</button></div></td>
+                    <td><div><button onclick="playFabLoadCheck()" class="storebtn" style="color:black; width: 200px; height: 55px; font-size:120%">Cloud load</button></div></td>
+                </tr>
+                <tr>
+                    <td><div><button id="retry" onclick="toggleChallengeRetry()" class="storebtn" style="color:black; width: 200px; height: 55px; font-size:120%">Automatically retry challenges</button></div></td>
+                </tr>
+                
+                
+            </table>
+            <div style="display: none;"><textarea id="exportOutput" style="color:black; width: 200px; height: 55px;"></textarea></div>
+            <div id="footercontainer">
+                <table id="footer">
+                    <tr>
+                        <td>
+                            <div style="text-align:center">
+                                <a href="howto.html" target="_newtab">How to play  </a> |
+                                <a href="about.html" target="_newtab">Donate   </a> |
+                                <a href="changelog.html" target="_newtab">Changelog   </a> |
+                                <a href="https://discord.gg/ST9NaXa" target="_newtab">Discord</a> |
+                                <a href="https://www.reddit.com/r/AntimatterDimensions/" target="_newtab">Subreddit</a>
+            
+                            </div>
+                        </td>
+                    </tr>
+                </table>
+            </div>
+        </div>
+        <div id="statistics" class="tab" align="center" style="color: black; font-size: 12px; font-family: Typewriter; margin: 0 auto">
+            <br>
+            <tr>
+                <td><button class="secondarytabbtn" onclick="showStatsTab('stats')">Statistics</button><td>
+                <td><button class="secondarytabbtn" onclick="showStatsTab('challengetimes')">Challenge records</button><td>
+                <td><button class="secondarytabbtn" onclick="showStatsTab('lasttenruns')">Past infinities</button><td>
+            </tr>
+            <div id="stats" class="statstab">
+            <br>
+            <div id="totalmoney">You have made x antimatter.</div>
+            <div id="totalresets">You have made x soft resets.</div>
+            <div id="galaxies">You have made x Antimatter galaxies.</div>
+            <div id="infinitied">You have infinitied x times.</div>
+            <div id="bestInfinity">Your fastest infinity is in x.</div>
+            <div id="thisInfinity">You have spent x in this Infinity.</div>
+            <div id="totalTime">You have played for </div>
+            <div id="infoScale">If every antimatter were a planck volume, you would have enough to </div>
+            </div>
+            <div id="challengetimes" class="statstab" >
+                <br>
+                <div id="challengetime2"></div>
+                <div id="challengetime3"></div>
+                <div id="challengetime4"></div>
+                <div id="challengetime5"></div>
+                <div id="challengetime6"></div>
+                <div id="challengetime7"></div>
+                <div id="challengetime8"></div>
+                <div id="challengetime9"></div>
+                <div id="challengetime10"></div>
+                <div id="challengetime11"></div>
+                <div id="challengetime12"></div>
+                <br>
+            </div>
+            <div id="lasttenruns" class="statstab">
+                <div id="run1"></div>
+                <div id="run2"></div>
+                <div id="run3"></div>
+                <div id="run4"></div>
+                <div id="run5"></div>
+                <div id="run6"></div>
+                <div id="run7"></div>
+                <div id="run8"></div>
+                <div id="run9"></div>
+                <div id="run10"></div>
+                <br>
+                <div id="averagerun"></div>
+                <br>
+                
+            </div>
+            <div id="footercontainer">
+                <table id="footer">
+                    <tr>
+                        <td>
+                            <div style="text-align:center">
+                                <a href="howto.html" target="_newtab">How to play  </a> |
+                                <a href="about.html" target="_newtab">Donate   </a> |
+                                <a href="changelog.html" target="_newtab">Changelog   </a> |
+                                <a href="https://discord.gg/ST9NaXa" target="_newtab">Discord</a> |
+                                <a href="https://www.reddit.com/r/AntimatterDimensions/" target="_newtab">Subreddit</a>
+            
+                            </div>
+                        </td>
+                    </tr>
+                </table>
+            </div>
+        </div>
+
+        <div id="achievements" class="tab">
+            <br>
+            <div id="achmultlabel" style="font-size: 140%">Current achievement multiplier on each Dimension: 1x</div>
+           <table style="margin: auto">
+                <tr id="achRow1">
+                    <td>
+                        <div id="You gotta start somewhere" class="achievement achievementlocked" style="background-image: url(images/1.png)" ach-tooltip="Buy a single First Dimension"><br></div>
+                    </td>
+                    <td>
+                        <div id="100 antimatter is a lot" class="achievement achievementlocked" style="background-image: url(images/2.png)" ach-tooltip="Buy a single Second Dimension"><br></div>
+                    </td>
+                    <td>
+                        <div id="Half life 3 confirmed" class="achievement achievementlocked" style="background-image: url(images/3.png)" ach-tooltip="Buy a single Third Dimension"><br></div>
+                    </td>
+                    <td>
+                        <div id="L4D: Left 4 Dimensions" class="achievement achievementlocked" style="background-image: url(images/4.png)" ach-tooltip="Buy a single Fourth Dimension"><br></div>
+                    </td>
+                    <td>
+                        <div id="5 Dimension Antimatter Punch" class="achievement achievementlocked" style="background-image: url(images/5.png)" ach-tooltip="Buy a single Fifth Dimension"><br></div>
+                    </td>
+                    <td>
+                        <div id="We couldn't afford 9" class="achievement achievementlocked" style="background-image: url(images/6.png)" ach-tooltip="Buy a single Sixth Dimension"><br></div>
+                    </td>
+                    <td>
+                        <div id="Not a luck related achievement" class="achievement achievementlocked" style="background-image: url(images/7.png)" ach-tooltip="Buy a single Seventh Dimension"><br></div>
+                    </td>
+                    <td>
+                        <div id="90 degrees to infinity" class="achievement achievementlocked" style="background-image: url(images/8.png)" ach-tooltip="Buy a single Eighth Dimension"><br></div>
+                    </td>
+                </tr>
+                <tr id="achRow2">
+                    <td>
+                        <div id="To infinity!" class="achievement achievementlocked" style="background-image: url(images/9.png)" ach-tooltip="Reach Infinite antimatter. Reward: Reward: Start with 100 antimatter."><br></div>
+                    </td>
+                    <td>
+                        <div id="Don't you dare to sleep" class="achievement achievementlocked" style="background-image: url(images/10.png)" ach-tooltip="Be offline for over 6 hours in a row"><br></div>
+                    </td>
+                    <td>
+                        <div id="The 9th Dimension is a lie" class="achievement achievementlocked" style="background-image: url(images/11.png)" ach-tooltip="Have exactly 99 Eighth Dimensions. Reward: Eighth Dimensions are 10% stronger."><br></div>
+                    </td>
+                    <td>
+                        <div id="Antimatter Apocalypse" class="achievement achievementlocked" style="background-image: url(images/12.png)" ach-tooltip="Get over 10 QtVg (10e79) antimatter"><br></div>
+                    </td>
+                    <td>
+                        <div id="Boosting to the max" class="achievement achievementlocked" style="background-image: url(images/13.png)" ach-tooltip="Buy 10 Dimension Boosts"><br></div>
+                    </td>
+                    <td>
+                        <div id="You got past The Big Wall" class="achievement achievementlocked" style="background-image: url(images/14.png)" ach-tooltip="Buy an Antimatter Galaxy"><br></div>
+                    </td>
+                    <td>
+                        <div id="Double Galaxy" class="achievement achievementlocked" style="background-image: url(images/15.png)" ach-tooltip="Buy 2 Antimatter Galaxies"><br></div>
+                    </td>
+                    <td>
+                        <div id="There's no point in doing that" class="achievement achievementlocked" style="background-image: url(images/16.png)" ach-tooltip="Buy a single First Dimension when you have over 1e150 of them. Reward: First Dimensions are 10% stronger"><br></div>
+                    </td>
+                </tr>
+                <tr id="achRow3">
+                    <td>
+                        <div id="I forgot to nerf that" class="achievement achievementlocked" style="background-image: url(images/17.png)" ach-tooltip="Get any Dimension multiplier over 10 No (10e30). Reward: First Dimensions are 5% stronger"><br></div>
+                    </td>
+                    <td>
+                        <div id="The Gods are pleased" class="achievement achievementlocked" style="background-image: url(images/18.png)" ach-tooltip="Get over 600x from Dimension Sacrifice in total. Reward: Sacrifice is slightly stronger"><br></div>
+                    </td>
+                    <td>
+                        <div id="That's a lot of infinites" class="achievement achievementlocked" style="background-image: url(images/19.png)" ach-tooltip="Reach Infinity 10 times"><br></div>
+                    </td>
+                    <td>
+                        <div id="You didn't need it anyway" class="achievement achievementlocked" style="background-image: url(images/20.png)" ach-tooltip="Reach Infinite antimatter without having any 8th Dimensions. Reward: Dimensions 1-7 are 2% stronger"><br></div>
+                    </td>
+                    <td>
+                        <div id="One for each dimension" class="achievement achievementlocked" style="background-image: url(images/21.png)" ach-tooltip="Play for 8 days. Reward: Extremely small time multiplier."><br></div>
+                    </td>
+                    <td>
+                        <div id="Claustrophobic" class="achievement achievementlocked" style="background-image: url(images/22.png)" ach-tooltip="Go Infinite with just 1 Antimatter Galaxy. Reward: Reduces starting tick interval by 2%"><br></div>
+                    </td>
+                    <td>
+                        <div id="That's fast!" class="achievement achievementlocked" style="background-image: url(images/23.png)" ach-tooltip="Go infinite in under 2 hours. Reward: Start with 1000 antimatter."><br></div>
+                    </td>
+                    <td>
+                        <div id="I don't believe in Gods" class="achievement achievementlocked" style="background-image: url(images/24.png)" ach-tooltip="Buy a Galaxy without Sacrificing"><br></div>
+                    </td>
+                </tr>
+                <tr id="achRow4">
+                    <td>
+                        <div id="Fake News" class="achievement achievementlocked" style="background-image: url(images/25.png)" ach-tooltip="Encounter 50 different news messages"><br></div>
+                    </td>
+                    <td>
+                        <div id="Supersanic" class="achievement achievementlocked" style="background-image: url(images/26.png)" ach-tooltip="Have antimatter/sec exceed your current antimatter above 1 Tg (1e63)"><br></div>
+                    </td>
+                    <td>
+                        <div id="Zero Deaths" class="achievement achievementlocked" style="background-image: url(images/27.png)" ach-tooltip="Get to Infinity without Dimension shifts, boosts or galaxies. Reward: Dimensions 1-4 are 25% stronger"><br></div>
+                    </td>
+                    <td>
+                        <div id="Over in 30 seconds" class="achievement achievementlocked" style="background-image: url(images/28.png)" ach-tooltip="Have antimatter/sec exceed your current antimatter for 30 consecutive seconds"><br></div>
+                    </td>
+                    <td>
+                        <div id="Faster than a potato" class="achievement achievementlocked" style="background-image: url(images/29.png)" ach-tooltip="Get more than 100 Sx (100e21) ticks per second. Reward: Reduces starting tick interval by 2%"><br></div>
+                    </td>
+                    <td>
+                        <div id="Multidimensional" class="achievement achievementlocked" style="background-image: url(images/30.png)" ach-tooltip="Reach 1 Qd (1e12) of all dimensions except 8th"><br></div>
+                    </td>
+                    <td>
+                        <div id="Daredevil" class="achievement achievementlocked" style="background-image: url(images/31.png)" ach-tooltip="Complete 2 challenges"><br></div>
+                    </td>
+                    <td>
+                        <div id="AntiChallenged" class="achievement achievementlocked" style="background-image: url(images/32.png)" ach-tooltip="Complete all the challenges. Reward: All dimensions are 10% stronger."><br></div>
+                    </td>
+                </tr>
+                <tr id="achRow5">
+                    <td>
+                        <div id="Limit Break" class="achievement achievementlocked" style="background-image: url(images/33.png)" ach-tooltip="Break Infinity"><br></div>
+                    </td>
+                    <td>
+                        <div id="Age of Automation" class="achievement achievementlocked" style="background-image: url(images/34.png)" ach-tooltip="Max any 9 autobuyers."><br></div>
+                    </td>
+                    <td>
+                        <div id="Definitely not worth it" class="achievement achievementlocked" style="background-image: url(images/35.png)" ach-tooltip="Max all the autobuyers."><br></div>
+                    </td>
+                    <td>
+                        <div id="That's faster!" class="achievement achievementlocked" style="background-image: url(images/36.png)" ach-tooltip="Infinity in 10 minutes or less. Reward: Start with 20000 antimatter"><br></div>
+                    </td>
+                    <td>
+                        <div id="Forever isn't that long" class="achievement achievementlocked" style="background-image: url(images/37.png)" ach-tooltip="Infinity in 1 minute or less. Reward: Start with 1e10 antimatter"><br></div>
+                    </td>
+                    <td>
+                        <div id="Many Deaths" class="achievement achievementlocked" style="background-image: url(images/38.png)" ach-tooltip="Complete the Second Dimension Autobuyer challenge in 3 minutes or less."><br></div>
+                    </td>
+                    <td>
+                        <div id="Gift from the Gods" class="achievement achievementlocked" style="background-image: url(images/39.png)" ach-tooltip="Complete the Eighth Dimension Autobuyer challenge in 3 minutes or less. Reward: Dimensional sacrifices are a lot stronger"><br></div>
+                    </td>
+                    <td>
+                        <div id="Is this hell?" class="achievement achievementlocked" style="background-image: url(images/40.png)" ach-tooltip="Complete the Tickspeed Autobuyer challenge in 3 minutes or less. Reward: Boost per 10 dimensions +1%"><br></div>
+                    </td>
+                </tr>
+                <tr id="achRow6">
+                        <td>
+                            <div id="ERROR 909: Dimension not found" class="achievement achievementlocked" style="background-image: url(images/41.png)" ach-tooltip="Get to infinity with only a single first Dimension without Dimension Boosts, Shifts or Galaxies while in Automatic Galaxies Challenge. Reward: First Dimensions are 50% stronger"><br></div>
+                        </td>
+                        <td>
+                            <div id="Can't hold all these infinities" class="achievement achievementlocked" style="background-image: url(images/42.png)" ach-tooltip="Get all Dimension multipliers over 1e308. Reward: All dimensions 10% stronger"><br></div>
+                        </td>
+                        <td>
+                            <div id="This achievement doesn't exist" class="achievement achievementlocked" style="background-image: url(images/43.png)" ach-tooltip="Get 9e9999 antimatter."><br></div>
+                        </td>
+                        <td>
+                            <div id="End me" class="achievement achievementlocked" style="background-image: url(images/44.png)" ach-tooltip="Get the sum of all best challenge times under 5 seconds. Reward: All dimensions 15% stronger, but only in challenges"><br></div>
+                        </td>
+                        <td>
+                            <div id="NEW DIMENSIONS???" class="achievement achievementlocked" style="background-image: url(images/45.png)" ach-tooltip="Unlock all the Dimensions."><br></div>
+                        </td>
+                        <td>
+                            <div id="Spreading Cancer" class="achievement achievementlocked" style="background-image: url(images/46.png)" ach-tooltip="Buy ten Galaxies in total while using cancer notation."><br></div>
+                        </td>
+                        <td>
+                            <div id="How the antitables have turned" class="achievement achievementlocked" style="background-image: url(images/47.png)" ach-tooltip="Get 8th Dimension multiplier to be highest, 7th Dimension multiplier second highest etc. Reward: Each dimension gains a boost proportional to tier (8th dimension gets 8%, 7th gets 7%, etc.)"><br></div>
+                        </td>
+                        <td>
+                            <div id="Blink of an eye" class="achievement achievementlocked" style="background-image: url(images/48.gif)" ach-tooltip="Get to Infinity in under 200 milliseconds. Reward: Start with 1e25 antimatter"><br></div>
+                        </td>
+                    </tr>
+            </table>
+            <div>
+                <table id="footer">
+                    <tr>
+                        <td>
+                            <div style="text-align:center">
+                                <a href="howto.html" target="_newtab">How to play  </a> |
+                                <a href="about.html" target="_newtab">Donate   </a> |
+                                <a href="changelog.html" target="_newtab">Changelog   </a> |
+                                <a href="https://discord.gg/ST9NaXa" target="_newtab">Discord</a> |
+                                <a href="https://www.reddit.com/r/AntimatterDimensions/" target="_newtab">Subreddit</a>
+            
+                            </div>
+                        </td>
+                    </tr>
+                </table>
+            </div>
+        </div>
+        
+
+        
+        <div id="challenges" class="tab">
+            <br>
+            <button class="storebtn" style="font-size: 100%; width:200px" onclick="exitChallenge()">Exit Challenge</button><br><br>
+            <tr>
+                <td><button class="secondarytabbtn" onclick="showChallengesTab('challenges')">Challenges</button><td>
+                <td><button class="secondarytabbtn" onclick="showChallengesTab('breakchallenges')">Break challenges</button><td>
+            </tr>
+            <div id="challenges" class="challengeTab">
+                <table class="table" style="margin: 0 auto">
+                    <tr>
+                        <td>
+                            <div class= "challengediv">
+                                <span style="font-size: 110%">Reach infinity for the first time.</span>
+                                <br>
+                                <br>
+                                <div class="outer">
+                                    <button id="challenge1" class="challengesbtn">Start</button>
+                                    <br>
+                                    <span>Reward: First Dimension autobuyer</span>
+                                </div>
+                            </div>
+                        </td>
+                        <td>
+                            <div class= "challengediv">
+                                <span style="font-size: 110%">Buying anything halts your production, gradually coming back over 3 minutes.</span>
+                                <br>
+                                <br>
+                                
+                                <div class="outer">
+                                    
+                                    <button id="challenge2" class="challengesbtn">Start</button>
+                                    <br>
+                                    <span>Reward: Second Dimension autobuyer</span>
+                                </div>
+                            </div>
+                        </td>
+                    </tr>
+                    <tr>
+                        <td>
+                            <div class= "challengediv">
+                                <span style="font-size: 110%">First dimension is heavily weakened but gets an exponentially increasing bonus that resets on reset.</span>
+                                <br>
+                                <br>
+                                
+                                <div class="outer">
+                                    
+                                    <button id="challenge3" class="challengesbtn">Start</button>
+                                    <br>
+                                    <span>Reward: Third Dimension autobuyer</span>
+                                </div>
+                            </div>
+                        </td>
+                        <td>
+                            <div class= "challengediv">
+                                <span style="font-size: 110%">Buying a dimension automatically erases all lower tier dimensions, like a sacrifice without the boost.</span>
+                                <br>
+                                <br>
+                                
+                                <div class="outer">
+                                
+                                    <button id="challenge8" class="challengesbtn">Start</button>
+                                    <br>
+                                    <span>Reward: Fourth Dimension autobuyer</span>
+                                </div>
+                            </div>
+                        </td>
+                    </tr>
+                    <tr>
+                        <td>
+                            <div class= "challengediv">
+                                <span style="font-size: 110%">Tickspeed starts at 7%.</span>
+                                <br>
+                                <br>
+                                
+                                <div class="outer">
+                                
+                                    <button id="challenge6" class="challengesbtn">Start</button>
+                                    <br>
+                                    <span>Reward: Fifth Dimension autobuyer</span>
+                                </div>
+                            </div>
+                        </td>
+                        <td>
+                            <div class= "challengediv">
+                                <span style="font-size: 110%">Each dimension costs the dimension 2 before it, with modified prices</span>
+                                <br>
+                                <br>
+                                
+                                <div class="outer">
+                                
+                                    <button id="challenge10" class="challengesbtn">Start</button>
+                                    <br>
+                                    <span>Reward: Sixth Dimension autobuyer</span>
+                                </div>
+                            </div>
+                        </td>
+                    </tr>
+                    <tr>
+                        <td>
+                            <div class= "challengediv">
+                                <span style="font-size: 110%">Multiplier per 10 dimensions is random from 0.30 and 10</span>
+                                <br>
+                                <br>
+                                
+                                <div class="outer">
+                                
+                                    <button id="challenge9" class="challengesbtn">Start</button>
+                                    <br>
+                                    <span>Reward: Seventh Dimension autobuyer</span>
+                                </div>
+                            </div>
+                        </td>
+                        <td>
+                            <div class= "challengediv">
+                                <span style="font-size: 110%">Dimension Boost and galaxies are useless, sacrifice resets everything but is immensely more powerful</span>
+                                <br>
+                                <br>
+                                
+                                <div class="outer">
+                                    
+                                    <button id="challenge11" class="challengesbtn">Start</button>
+                                    <br>
+                                    <span>Reward: Eighth Dimension autobuyer</span>
+                                </div>
+                            </div>
+                        </td>
+                    </tr>
+                    <tr>
+                        <td>
+                            <div class= "challengediv">
+                                <span style="font-size: 110%">Whenever you buy 10 of a dimension or tickspeed, everything else of equal cost will increase to its next cost step.</span>
+                                <br>
+                                <br>
+                                
+                                <div class="outer">
+                                
+                                    <button id="challenge5" class="challengesbtn">Start</button>
+                                    <br>
+                                    <span>Reward: Tickspeed autobuyer</span>
+                                </div>
+                            </div>
+                        </td>
+                        <td>
+                            <div class= "challengediv">
+                                <span style="font-size: 110%">There are only 6 dimensions, with dimension boost and antimatter galaxy costs modified.</span>
+                                <br>
+                                <br>
+                                
+                                <div class="outer">
+                                    
+                                    <button id="challenge4" class="challengesbtn">Start</button>
+                                    <br>
+                                    <span>Reward: Automated Dimension Boosts</span>
+                                </div>
+                            </div>
+                        </td>
+                    </tr>
+                    <tr>
+                        <td>
+                            <div class= "challengediv">
+                                <span style="font-size: 110%">There's normal matter which rises. If it exceeds your antimatter, it will (soft) reset.</span>
+                                <br>
+                                <br>
+                                
+                                <div class="outer">
+                                
+                                    <button id="challenge12" class="challengesbtn">Start</button>
+                                    <br>
+                                    <span>Reward: Automated Galaxies</span>
+                                </div>
+                            </div>
+                        </td>
+                        <td>
+                            <div class= "challengediv">
+                                <span style="font-size: 110%">Each dimension produces the dimension 2 below it; first dimensions produce reduced antimatter.</span>
+                                <br>
+                                <br>
+                                
+                                <div class="outer">
+                                    
+                                    <button id="challenge7" class="challengesbtn">Start</button>
+                                    <br>
+                                    <span>Reward: Automated Big Crunches</span>
+                                </div>
+                            </div>
+                        </td>  
+                    </tr>
+                </table>
+            </div>
+            <div id="breakchallenges" class="challengeTab">
+
+                <button id="postc1" class="storebtn" onclick="startChallenge('postc1', new Decimal('1e1000'))">all 11 prebreak challenges at once</button>
+                <button id="postc2" class="storebtn" onclick="startChallenge('postc2', new Decimal('1e1000'))">only latest bought dimension is active</button>
+                <button id="postc3" class="storebtn" onclick="startChallenge('postc3', new Decimal('1e1000'))">infinity power power is squared, but tickspeed is heavily nerfed</button>
+            </div>
+            <table id="footer">
+                <tr>
+                    <td>
+                        <div style="text-align:center">
+                            <a href="howto.html" target="_newtab">How to play  </a> |
+                            <a href="about.html" target="_newtab">Donate   </a> |
+                            <a href="changelog.html" target="_newtab">Changelog   </a> |
+                            <a href="https://discord.gg/ST9NaXa" target="_newtab">Discord</a> |
+                            <a href="https://www.reddit.com/r/AntimatterDimensions/" target="_newtab">Subreddit</a>
+                        </div>
+                    </td>
+                </tr>
+            </table>
+        </div>
+       
+    
+       
+        
+        <div id="infinity" class="tab" align="center">
+            <br>
+            <div id="infinityPoints1" style="color: black; font-size: 140%; width: 25%; margin: 0 auto">You have made x Infinity points.</div>
+            <br>
+            <tr>
+                <td><button class="secondarytabbtn" onclick="showInfTab('preinf')">Upgrades</button><td>
+                <td><button class="secondarytabbtn" onclick="showInfTab('autobuyers')">Autobuyers</button><td>
+                <td><button id="postinfbtn" class="secondarytabbtn" onclick="showInfTab('postinf')" >Break Infinity</button><td>
+            </tr>
+            <div id="preinf" class="inftab">
+            <br>
+            <table class="table" style="margin: 0 auto">
+                <tr>
+                    <td>
+                        <button id="infi11" class="infinistorebtn1">Production increase over time <br>currently:</button>
+                    </td>
+                    <td>
+                        <button id="infi21" class="infinistorebtn2">Multiplier for 10 Dimensions <br>2x -> 2.2x<br>Cost: 1 IP</button>
+                    </td>
+                    <td>
+                        <button id="infi31" class="infinistorebtn3">Production increase over time in current infinity<br>Cost: 3 IP</button>
+                    </td>
+                    <td>
+                        <button id="infi41" class="infinistorebtn4">You start with 5th dimension<br>Cost: 20 IP</button>
+                    </td>
+                </tr>
+                <tr>
+                    <td>
+                        <button id="infi12" class="infinistorebtn1">First and Eighth Dimension power <br>xx</button>
+                    </td>
+                    <td>
+                        <button id="infi22" class="infinistorebtn2">Second and Seventh Dimension power <br>xx</button>
+                    </td>
+                    <td>
+                        <button id="infi32" class="infinistorebtn3">Bonus per unspent Infinity Point <br>xx</button>
+                    </td>
+                    <td>
+                        <button id="infi42" class="infinistorebtn4">You start with 6th dimension<br>Cost: 40 IP</button>
+                    </td>
+                </tr>
+                <tr>
+                    <td>
+                        <button id="infi13" class="infinistorebtn1">Third and Sixth Dimension power <br>xx</button>
+                    </td>
+                    <td>
+                        <button id="infi23" class="infinistorebtn2">Fourth and Fifth Dimension power <br>xx</button>
+                    </td>
+                    <td>
+                        <button id="infi33" class="infinistorebtn3">Dimension Boost power <br>2x -> 2.5x<br>Cost: 7 IP</button>
+                    </td>
+                    <td>
+                        <button id="infi43" class="infinistorebtn4">You start with 7th dimension<br>Cost: 80 IP</button>
+                    </td>
+                </tr>
+                <tr>
+                    <td>
+                        <button id="infi14" class="infinistorebtn1">Decrease the number of Dimensions needed for reset by 9<br>Cost: 1 IP</button>
+                    </td>
+                    <td>
+                        <button id="infi24" class="infinistorebtn2">Antimatter Galaxies are twice as effective<br>Cost: 2 IP</button>
+                    </td>
+                    <td>
+                        <button id="infi34" class="infinistorebtn3">Infinity Point generation (based on fastest infinity) <br>xx</button>
+                    </td>
+                    <td>
+                        <button id="infi44" class="infinistorebtn4">You start with 8th dimension and a Galaxy<br>Cost: 500 IP</button>
+                    </td>
+                </tr>
+                <tr>
+                </tr>
+            </table>
+            <br>
+            <div><button id="infiMult" class="infinimultbtn">Multiply infinity points from all sources by 2 <br>currently: <br>Cost: 100 IP</button></div>
+            <div>
+                <table id="footer">
+                    <tr>
+                        <td>
+                            <div style="text-align:center">
+                                <a href="howto.html" target="_newtab">How to play  </a> |
+                                <a href="about.html" target="_newtab">Donate   </a> |
+                                <a href="changelog.html" target="_newtab">Changelog   </a> |
+                                <a href="https://discord.gg/ST9NaXa" target="_newtab">Discord</a> |
+                                <a href="https://www.reddit.com/r/AntimatterDimensions/" target="_newtab">Subreddit</a>
+            
+                            </div>
+                        </td>
+                    </tr>
+                </table>
+            </div>
+        </div>
+        
+        <div id="autobuyers" class="inftab">
+            <br>
+            <table class="table" style="margin: 0 auto">
+                <button class="storebtn" id="toggleautobuyers" style="font-size: 100%; width: 150px; height: 50px;" onclick="toggleAutoBuyers()">Enable/disable autobuyers</button>
+                <tr>
+                    <td>
+                        <div class="autoBuyerDiv" id="autoBuyer1">
+                            <div>1st Dimension Autobuyer</div>
+                            <button class="autobuyerbtn" id="buyerBtn1">46% smaller interval<br>Cost: 2 points</button>
+                            <button class="autobuyerbtn" id="toggleBtn1">Buys singles</button>
+                            <div style="font-size: 80%"id="interval1">Current interval: 5 seconds<br></div>
+                            <span>Priority:</span>
+                            <select onchange="updatePriorities()" id="priority1">
+                            <option value="1">1</option>
+                            <option value="2">2</option>
+                            <option value="3">3</option>
+                            <option value="4">4</option>
+                            <option value="5">5</option>
+                            <option value="6">6</option>
+                            <option value="7">7</option>
+                            <option value="8">8</option>
+                            <option value="9">9</option>
+                            </select>
+                            <br>
+                            <span style="font-size: 80%">Is active</span>
+                            <input type="checkbox" onchange="updateAutobuyers()"   id="1ison"></input>
+                        </div>
+                    </td>
+                    <td>
+                        <div class="autoBuyerDiv" id="autoBuyer2">
+                            <div>2nd Dimension Autobuyer</div>
+                            <button class="autobuyerbtn" id="buyerBtn2">46% smaller interval<br>Cost: 2 points</button>
+                            <button class="autobuyerbtn" id="toggleBtn2">Buys singles</button>
+                            <div style="font-size: 80%"id="interval2">Current interval: 5 seconds<br></div>
+                                <span>Priority:</span>
+                            <select onchange="updatePriorities()" id="priority2">
+                            <option value="1">1</option>
+                            <option value="2">2</option>
+                            <option value="3">3</option>
+                            <option value="4">4</option>
+                            <option value="5">5</option>
+                            <option value="6">6</option>
+                            <option value="7">7</option>
+                            <option value="8">8</option>
+                            <option value="9">9</option>
+                            </select>
+                            <br>
+                            <span style="font-size: 80%">Is active</span>
+                            <input type="checkbox" onchange="updateAutobuyers()"   id="2ison"></input>
+                        </div>
+                    </td>
+                    <td>
+                        <div class="autoBuyerDiv" id="autoBuyer3">
+                            <div>3rd Dimension Autobuyer</div>
+                            <button class="autobuyerbtn" id="buyerBtn3">46% smaller interval<br>Cost: 2 points</button>
+                            <button class="autobuyerbtn" id="toggleBtn3">Buys singles</button>
+                            <div style="font-size: 80%"id="interval3">Current interval: 5 seconds<br></div>
+                            <span>Priority:</span>
+                            <select onchange="updatePriorities()" id="priority3">
+                            <option value="1">1</option>
+                            <option value="2">2</option>
+                            <option value="3">3</option>
+                            <option value="4">4</option>
+                            <option value="5">5</option>
+                            <option value="6">6</option>
+                            <option value="7">7</option>
+                            <option value="8">8</option>
+                            <option value="9">9</option>
+                            </select>
+                            <br>
+                            <span style="font-size: 80%">Is active</span>
+                            <input type="checkbox" onchange="updateAutobuyers()"   id="3ison"></input>
+                        </div>
+                    </td>
+                </tr>
+                <tr>
+                        <td>
+                            <div class="autoBuyerDiv" id="autoBuyer4">
+                                <div>4th Dimension Autobuyer</div>
+                                <button class="autobuyerbtn" id="buyerBtn4">46% smaller interval<br>Cost: 2 points</button>
+                                <button class="autobuyerbtn" id="toggleBtn4">Buys singles</button>
+                                <div style="font-size: 80%"id="interval4">Current interval: 5 seconds<br></div>
+                                <span>Priority:</span>
+                                <select onchange="updatePriorities()" id="priority4">
+                                <option value="1">1</option>
+                                <option value="2">2</option>
+                                <option value="3">3</option>
+                                <option value="4">4</option>
+                                <option value="5">5</option>
+                                <option value="6">6</option>
+                                <option value="7">7</option>
+                                <option value="8">8</option>
+                                <option value="9">9</option>
+                                </select>
+                                <br>
+                                <span style="font-size: 80%">Is active</span>
+                                <input type="checkbox" onchange="updateAutobuyers()"   id="4ison"></input>
+                            </div>
+                        </td>
+                        <td>
+                            <div class="autoBuyerDiv" id="autoBuyer5">
+                                <div>5th Dimension Autobuyer</div>
+                                <button class="autobuyerbtn" id="buyerBtn5">46% smaller interval<br>Cost: 2 points</button>
+                                <button class="autobuyerbtn" id="toggleBtn5">Buys singles</button>
+                                <div style="font-size: 80%"id="interval5">Current interval: 5 seconds<br></div>
+                                <span>Priority:</span>
+                                <select onchange="updatePriorities()" id="priority5">
+                                <option value="1">1</option>
+                                <option value="2">2</option>
+                                <option value="3">3</option>
+                                <option value="4">4</option>
+                                <option value="5">5</option>
+                                <option value="6">6</option>
+                                <option value="7">7</option>
+                                <option value="8">8</option>
+                                <option value="9">9</option>
+                                </select>
+                                <br>
+                                <span style="font-size: 80%">Is active</span>
+                                <input type="checkbox" onchange="updateAutobuyers()"   id="5ison"></input>
+                            </div>
+                        </td>
+                        <td>
+                            <div class="autoBuyerDiv" id="autoBuyer6">
+                                <div>6th Dimension Autobuyer</div>
+                                <button class="autobuyerbtn" id="buyerBtn6">46% smaller interval<br>Cost: 2 points</button>
+                                <button class="autobuyerbtn" id="toggleBtn6">Buys singles</button>
+                                <div style="font-size: 80%"id="interval6">Current interval: 5 seconds<br></div>
+                                <span>Priority:</span>
+                                <select onchange="updatePriorities()" id="priority6">
+                                <option value="1">1</option>
+                                <option value="2">2</option>
+                                <option value="3">3</option>
+                                <option value="4">4</option>
+                                <option value="5">5</option>
+                                <option value="6">6</option>
+                                <option value="7">7</option>
+                                <option value="8">8</option>
+                                <option value="9">9</option>
+                                </select>
+                                <br>
+                                <span style="font-size: 80%">Is active</span>
+                                <input type="checkbox" onchange="updateAutobuyers()"   id="6ison"></input>
+                            </div>
+                        </td>
+                    </tr>
+                    <tr>
+                            <td>
+                                <div class="autoBuyerDiv" id="autoBuyer7">
+                                    <div>7th Dimension Autobuyer</div>
+                                    <button class="autobuyerbtn" id="buyerBtn7">46% smaller interval<br>Cost: 2 points</button>
+                                    <button class="autobuyerbtn" id="toggleBtn7">Buys singles</button>
+                                    <div style="font-size: 80%"id="interval7">Current interval: 5 seconds<br></div>
+                                    <span>Priority:</span>
+                                    <select onchange="updatePriorities()" id="priority7">
+                                    <option value="1">1</option>
+                                    <option value="2">2</option>
+                                    <option value="3">3</option>
+                                    <option value="4">4</option>
+                                    <option value="5">5</option>
+                                    <option value="6">6</option>
+                                    <option value="7">7</option>
+                                    <option value="8">8</option>
+                                    <option value="9">9</option>
+                                    </select>
+                                    <br>
+                                    <span style="font-size: 80%">Is active</span>
+                                    <input type="checkbox" onchange="updateAutobuyers()"   id="7ison"></input>
+                                </div>
+                            </td>
+                            <td>
+                                <div class="autoBuyerDiv" id="autoBuyer8">
+                                    <div>8th Dimension Autobuyer</div>
+                                    <button class="autobuyerbtn" id="buyerBtn8">46% smaller interval<br>Cost: 2 points</button>
+                                    <button class="autobuyerbtn" id="toggleBtn8">Buys singles</button>
+                                    <div style="font-size: 80%"id="interval8">Current interval: 5 seconds<br></div>
+                                    <span>Priority:</span>
+                                    <select onchange="updatePriorities()" id="priority8">
+                                    <option value="1">1</option>
+                                    <option value="2">2</option>
+                                    <option value="3">3</option>
+                                    <option value="4">4</option>
+                                    <option value="5">5</option>
+                                    <option value="6">6</option>
+                                    <option value="7">7</option>
+                                    <option value="8">8</option>
+                                    <option value="9">9</option>
+                                    </select>
+                                    <br>
+                                    <span style="font-size: 80%">Is active</span>
+                                    <input type="checkbox" onchange="updateAutobuyers()"   id="8ison"></input>
+                                </div>
+                            </td>
+                            <td>
+                                    <div class="autoBuyerDiv" id="autoBuyerTickSpeed">
+                                        <div>Tickspeed Autobuyer</div>
+                                        <button class="autobuyerbtn" id="buyerBtnTickSpeed">46% smaller interval<br>Cost: 2 points</button>
+                                        <button class="autobuyerbtn" id="toggleBtnTickSpeed">Buys singles</button>
+                                        <div style="font-size: 80%"id="intervalTickSpeed">Current interval: 5 seconds<br></div>
+                                        <span>Priority:</span>
+                                        <select onchange="updatePriorities()" id="priority9">
+                                        <option value="1">1</option>
+                                        <option value="2">2</option>
+                                        <option value="3">3</option>
+                                        <option value="4">4</option>
+                                        <option value="5">5</option>
+                                        <option value="6">6</option>
+                                        <option value="7">7</option>
+                                        <option value="8">8</option>
+                                        <option value="9">9</option>
+                                        </select>
+                                        <br>
+                                        <span style="font-size: 80%">Is active</span>
+                                        <input type="checkbox" onchange="updateAutobuyers()"   id="9ison"></input>
+                                    </div>
+                                </td>
+                            
+                        </tr>
+                        <tr>
+                             <td>
+                                <div class="autoBuyerDiv" id="autoBuyerDimBoost" style="font-size: 11px;">
+                                    <div>Automatic DimBoosts</div>
+                                    <button class="autobuyerbtn" id="buyerBtnDimBoost">46% smaller interval<br>Cost: 2 points</button>
+                                    <div style="font-size: 80%"id="intervalDimBoost">Current interval: 30 seconds</div>
+                                    <span style="font-size: 80%">Max 8ths used on reset:</span>
+                                    <input type="text" onchange="updatePriorities()" id="priority10"></input>
+                                    <br>
+                                    <span style="font-size: 80%">Galaxies required to always Dimboost:</span>
+                                    <input type="text" onchange="updatePriorities()" id="overGalaxies"></input>
+                                    <br><div id="bulkdimboost">
+                                    <span style="font-size: 80%">Bulk DimBoost amount:</span>
+                                    <input type="text" onchange="updatePriorities()" id="bulkDimboost"></input></div>
+                                    <br>
+                                    <span style="font-size: 80%">Is active</span>
+                                    <input type="checkbox" onchange="updateAutobuyers()"   id="10ison"></input>
+                                </div>
+                            </td>
+                    <td>
+                        <div class="autoBuyerDiv" id="autoBuyerGalaxies">
+                            <div>Automatic Galaxies</div>
+                            <button class="autobuyerbtn" id="buyerBtnGalaxies">46% smaller interval<br>Cost: 2 points</button>
+                            <div style="font-size: 80%"id="intervalGalaxies">Current interval: 30 seconds</div>
+                            <span>Max Galaxies:</span>
+                            <input type="text" onchange="updatePriorities()" id="priority11"></input>
+                            <br>
+                            <span style="font-size: 80%">Is active</span>
+                            <input type="checkbox" onchange="updateAutobuyers()"   id="11ison"></input>
+                        </div>
+                    </td>
+                    <td>
+                        <div class="autoBuyerDiv" id="autoBuyerInf">
+                            <div>Automatic Big Crunch</div>
+                            <button class="autobuyerbtn" id="buyerBtnInf">46% smaller interval<br>Cost: 2 points</button>
+                            <div style="font-size: 80%"id="intervalInf">Current interval: 60 seconds</div>
+                            <div id="iplimit"><span>Amount of IP to wait until reset:</span>
+                            <input type="text" onchange="updatePriorities()" id="priority12"></input></div>
+                            <br>
+                            <span style="font-size: 80%">Is active</span>
+                            <input type="checkbox" onchange="updateAutobuyers()"   id="12ison"></input>
+                        </div>
+                    </td>
+                   
+                </tr>
+            </table>
+            <div>
+                <table id="footer">
+                    <tr>
+                        <td>
+                            <div style="text-align:center">
+                                <a href="howto.html" target="_newtab">How to play  </a> |
+                                <a href="about.html" target="_newtab">Donate   </a> |
+                                <a href="changelog.html" target="_newtab">Changelog   </a> |
+                                <a href="https://discord.gg/ST9NaXa" target="_newtab">Discord</a> |
+                                <a href="https://www.reddit.com/r/AntimatterDimensions/" target="_newtab">Subreddit</a>
+            
+                            </div>
+                        </td>
+                    </tr>
+                </table>
+            </div>
+        </div>
+        <div id="postinf" class="inftab" align="center">
+            <br>
+            <div id="abletobreak">You need to get Automated Big Crunch interval to 0.1 to be able to break infinity</div>
+                <button  id="break" class="infinistorebtn2" onclick="breakInfinity()" ach-tooltip="Cost multipliers post-infinity will begin increasing faster, but so will the Infinity Point gain">BREAK INFINITY</button>
+                <br>
+                <table id="postinftable" class="table" style="margin: 0 auto">
+                    <tr>
+                        <td>
+                            <button id="postinfi11" class="infinistorebtn1">Production based on total antimatter produced <br>Currently:<br>Cost: 10 K IP</button>
+                        </td>
+                        <td>
+                            <button id="postinfi21" class="infinistorebtn1">Production based on current antimatter<br>Currently: <br>Cost: 50 K IP</button>
+                        </td>
+                        <td>
+                            <button id="postinfi41" class="infinistorebtn1">Double the power of Galaxies<br>Currently: <br>Cost: 500 K IP</button>
+                        </td>
+                    </tr>
+                    <tr>
+                            <td>
+                                <button id="postinfi12" class="infinistorebtn1">Increase the production of all dimensions by amount infinitied <br>Currently:<br>Cost: 100 K IP</button>
+                            </td>
+                            <td>
+                                <button id="postinfi22" class="infinistorebtn1">achievemult</button>
+                            </td>
+                            <td>
+                                <button id="postinfi32" class="infinistorebtn1">Increase the production of all dimensions based on slowest challenge run<br>Cost: 3 M IP</button>
+                            </td>
+                            
+                    </tr>
+                    <tr>
+                        <td>
+                            <button id="postinfi13" class="infinistorebtn1" onclick="buyInfinityUpgrade('infinitiedGeneration',20e6)">You passively generate Infinitied stat based on your fastest infinity.<br>1 every <br>Cost: 20 M IP</button>
+                        </td>
+                        <td>
+                            <button id="postinfi23" class="infinistorebtn1" onclick="buyInfinityUpgrade('bulkBoost',5e9)">Option to bulk buy Dimension Boosts <br>Cost: </button>
+                        </td>
+                        <td>
+                            <button id="postinfi33" class="infinistorebtn1" onclick="buyInfinityUpgrade('autoBuyerUpgrade',1e15)">Autobuyers work twice as fast<br>Cost: 10 B IP</button>
+                        </td>
+                        
+                    </tr>
+
+                </table>
+                <br>
+                <table id="postinftable2">
+                    <tr>
+                        <td>
+                            <button id="postinfi31" class="infinimultbtn">Tickspeed cost multiplier increase <br>10x -> 9x<br>Cost: 300 K IP</button>
+                        </td>
+                        <td>
+                            <button id="postinfi42" class="infinimultbtn">Dimension cost multiplier increase <br>10x -> 9x<br>Cost: 10 M IP</button>
+                        </td>
+                        <td>
+                            <button id="offlineProd" class="infinimultbtn">Dimension cost multiplier increase <br>10x -> 9x<br>Cost: 10 M IP</button>
+                        </td>
+                    </tr>
+                </table>
+                <div>
+                    <table id="footer">
+                        <tr>
+                            <td>
+                                <div style="text-align:center">
+                                    <a href="howto.html" target="_newtab">How to play  </a> |
+                                    <a href="about.html" target="_newtab">Donate   </a> |
+                                    <a href="changelog.html" target="_newtab">Changelog   </a> |
+                                    <a href="https://discord.gg/ST9NaXa" target="_newtab">Discord</a> |
+                                    <a href="https://www.reddit.com/r/AntimatterDimensions/" target="_newtab">Subreddit</a>
+                
+                                </div>
+                            </td>
+                        </tr>
+                    </table>
+                </div>
+        </div>
+        
+        </div>
+    </div>
+    <div class="popup" id="loadCloud">
+        <div id="loadPopup">You have a cloud save with 69 infinities. Do you want to download it?</div>
+        <button class="storebtn" style="font-size: 15px" onclick="tooltipLoad()" style="display: inline">Yes</button>
+        <button class="storebtn" style="font-size: 15px" onclick="closeToolTip()" style="display: inline">No</button>
+    </div>
+    <div class="popup" id="saveCloud">
+        <div id="savePopup">You have a cloud save with 69 infinities. Do you want to overwrite it?</div>
+        <button class="storebtn" style="font-size: 15px" onclick="tooltipSave()" style="display: inline">Yes</button>
+        <button class="storebtn" style="font-size: 15px" onclick="closeToolTip()" style="display: inline">No</button>
+    </div>
+    <div class="popup" id="update">
+        <div id="updatePopup">The last test.</div>
+        <button class="storebtn" style="font-size: 15px" onclick="closeToolTip()" style="display: inline">Okay</button>
+    </div>
+</body>
+
+<script src="PlayFab/PlayFabClientApi.js"></script>
+<script src="javascripts/autobuyer.js"></script>
+<script src="javascripts/decimal.js"></script>
+<script src="javascripts/game.js?40"></script>
+
+
+</html>