--- conflicted
+++ resolved
@@ -1,526 +1,354 @@
-<!doctype html>
-
-
-<html>
-
-<head>
-    <title>Antimatter Dimensions</title>
-    <meta name="Antimatter Dimensions" content="A game about huge numbers and watching them go up." />
-    <h1 id="hiddenheader" style="display: inline">Antimatter Dimensions</h1>
-    <script src="javascripts/jquery-3.2.1.min.js"></script>
-    <script src='https://cdn1.kongregate.com/javascripts/kongregate_api.js'></script>
-    <script src="javascripts/notify.js"></script>
-    <link rel="stylesheet" type="text/css" href="stylesheets/styles.css">
-    <script>
-        (function(i, s, o, g, r, a, m) {
-            i['GoogleAnalyticsObject'] = r;
-            i[r] = i[r] || function() {
-                (i[r].q = i[r].q || []).push(arguments)
-            }, i[r].l = 1 * new Date();
-            a = s.createElement(o),
-                m = s.getElementsByTagName(o)[0];
-            a.async = 1;
-            a.src = g;
-            m.parentNode.insertBefore(a, m)
-        })(window, document, 'script', 'https://www.google-analytics.com/analytics.js', 'ga');
-
-        ga('create', 'UA-77268961-1', 'auto');
-        ga('send', 'pageview');
-
-    </script>
-</head>
-<<<<<<< HEAD
-
-<body id="body">
-    <div class="container" style="color:#4F5957; font-family: Typewriter; text-align:center; font-size: 1.7vh">
-        <img id="logoanimation" src="animation.gif">
-        <div id="logodiv" class="logo">
-            <img id="logotxt" src="ADlogo.png" style="height:150px">
-        </div>
-        <div id="news"></div>
-        <canvas id="game" height="100px"></canvas>
-        <div>
-            <p>You have <span id="coinAmount" style="font-size:180%; color: black">0</span> antimatter.</p>
-        </div>
-        <div id="coinsPerSec">You are getting 0 antimatter per second.</div>
-        <tr id="tickSpeedRow" style="visibility: hidden">
-            <div id="tickLabel" style="visibility: hidden">Make the game 10% faster.</div>
-            <button id="tickSpeed" style="color:black; visibility: hidden; height: 40px; font-size: 70%" class="storebtn">Cost: 1000</button>
-            <button id="tickSpeedMax" onclick="buyMaxTickSpeed()" style="color:black; visibility: hidden; height: 40px; font-size: 80%" class="storebtn">Buy Max</button>
-            <div id="tickSpeedAmount" style="visibility: hidden">Tickspeed: 1000</div>
-=======
-<body id ="body">
-  <div class="container" style="color:#4F5957; font-family: Typewriter; text-align:center; font-size: 1.7vh">
-    <img id="logoanimation" src="animation.gif" >
-    <div id="logodiv" class="logo">
-      <img id="logotxt" src="ADlogo.png" style="height:150px">
-    </div>
-    <div id="news">GHOST SAYS HI -Boo-chan</div>
-    <div>
-      <p>You have <span id="coinAmount" style="font-size:180%; color: black">0</span> antimatter.</p>
-    </div>
-    <div id="coinsPerSec">You are getting 0 antimatter per second.</div>
-    <tr id="tickSpeedRow" style="visibility: hidden">
-      <div id="tickLabel" style= "visibility: hidden">Make the game 10% faster.</div>
-      <button id="tickSpeed" style="color:black; visibility: hidden; height: 40px; font-size: 70%" class="storebtn">Cost: 1000</button>
-      <button id="tickSpeedMax" onclick="buyMaxTickSpeed()" style="color:black; visibility: hidden; height: 40px; font-size: 80%" class="storebtn">Buy Max</button>
-      <div id="tickSpeedAmount" style= "visibility: hidden">Tickspeed: 1000</div>
-    </tr>  
-    <p></p>
-    <div>
-      <button id="bigcrunch" style="font-family: Typewriter; font-size: 240%; display: none" class="tabbtn">Big Crunch</button>
-    </div>
-    <div>
-      <button id="dimensionsbtn" style="font-family: Typewriter; font-size: 200%" class="tabbtn">Dimensions</button>
-      <button id="optionsbtn" style="font-family: Typewriter; font-size: 200%" class="tabbtn">Options</button>
-      <button id="statisticsbtn" style="font-family: Typewriter; font-size: 200%" class="tabbtn">Statistics</button>
-      <button id="achievementsbtn" style="font-family: Typewriter; font-size: 200%" class="tabbtn">Achievements</button>
-      <button id="infinitybtn" style="font-family: Typewriter; font-size: 200%" class="infinitybtn">Infinity</button>      
-    </div>
-    <div id="emptiness" class="tab" style="font-size: 150%">
-      <br>
-      The world has collapsed on itself due to excess of antimatter.
-      <br>
-      <br>
-    </div>
-    <div id="dimensions" class="tab">
-      <p></p>
-      <input id="confirmation"type="checkbox" style="width:20px; height:20px; display: none" ach-tooltip="No confirmation when doing Dimensional Sacrifice">
-      <button id="sacrifice" class="storebtn" style="font-size:80%; width: 200px; display: none" ach-tooltip="" >Dimensional Sacrifice</button>
-      <button id="maxall" class="storebtn" style="font-size: 80%">Max all</Button>
-      <table class="table">
-        <tr style="font-size: 135%">
-          <td id="firstD" width="32%">
-              First Dimension x1
-          </td>
-          <td>
-            <div id="firstAmount">0 (0)</div>
-          </td>
-          <td align="right" width="10%">
-            <button id="first" style="color:black; height: 35px" class="storebtn" align="right">Cost: 10</button>
-          </td>
-          <td align="right" width="10%">
-            <button id="firstMax" style="color:black; width:195px; height:35px" class="storebtn" align="right">Cost: 10</button>
-          </td>
-        </tr>
-        <tr id="secondRow" style="display: none; font-size: 135%">
-          <td id="secondD">
-            Second Dimension
-          </td>
-           <td style="text-alignment:center">
-            <div id="secondAmount" align="left">0 (0)</div>
-          </td>
-          <td><button id="second" style="color:black; height: 35px" class="storebtn">Cost: 100</button>
-          </td>
-          <td>
-            <button id="secondMax" style="color:black; width:195px; height:35px" class="storebtn">Cost: 10</button>
-          </td>
-        </tr>
-         <tr id="thirdRow" style="display: none; font-size: 135%">
-          <td id="thirdD">
-            Third Dimension
-          </td>
-           <td style="text-alignment:center">
-            <div id="thirdAmount" align="left">0 (0)</div>
-          </td>
-          <td>
-            <button id="third" style="color:black; height: 35px" class="storebtn">Cost: 10000</button>
-          </td>
-          <td>
-            <button id="thirdMax" style="color:black; width:195px; height:35px" class="storebtn">Cost: 10</button>
-          </td>
-        </tr>
-        <tr id="fourthRow" style="display: none; font-size: 135%">
-          <td id="fourthD">
-            Fourth Dimension
-          </td>
-           <td style="text-alignment:center">
-            <div id="fourthAmount" align="left">0 (0)</div>
-          </td>
-          <td>
-            <button id="fourth" style="color:black; height: 35px" class="storebtn">Cost: 1000000</button>
-          </td>
-          <td>
-            <button id="fourthMax" style="color:black; width:195px; height:35px" class="storebtn">Cost: 10</button>
-          </td>
-        </tr>
-        <tr id="fifthRow" style="display: none; font-size: 135%">
-          <td id="fifthD">
-            Fifth Dimension
-          </td>
-           <td style="text-alignment:center">
-            <div id="fifthAmount" align="left">0 (0)</div>
-          </td>
-          <td>
-            <button id="fifth" style="color:black; height: 35px" class="storebtn">Cost: 1000000</button>
-          </td>
-          <td>
-            <button id="fifthMax" style="color:black; width:195px; height:35px" class="storebtn">Cost: 10</button>
-          </td>
-        </tr>
-        <tr id="sixthRow" style="display: none; font-size: 135%">
-          <td id="sixthD">
-            Sixth Dimension
-          </td>
-           <td style="text-alignment:center">
-            <div id="sixthAmount" align="left">0 (0)</div>
-          </td>
-          <td>
-            <button id="sixth" style="color:black; height: 35px" class="storebtn">Cost: 1000000</button>
-          </td>
-          <td>
-            <button id="sixthMax" style="color:black; width:195px; height:35px" class="storebtn">Cost: 10</button>
-          </td>
-        </tr>
-        <tr id="seventhRow" style="display: none; font-size: 135%">
-          <td id="seventhD">
-            Seventh Dimension
-          </td>
-           <td style="text-alignment:center">
-            <div id="seventhAmount" align="left">0 (0)</div>
-          </td>
-          <td>
-            <button id="seventh" style="color:black; height: 35px" class="storebtn">Cost: 1000000</button>
-          </td>
-          <td>
-            <button id="seventhMax" style="color:black; width:195px; height:35px" class="storebtn">Cost: 10</button>
-          </td>
-        </tr>
-        <tr id="eightRow" style="display: none; font-size: 135%">
-          <td id="eightD">
-            Eight Dimension
-          </td>
-           <td style="text-alignment:center">
-            <div id="eightAmount" align="left">0 (0)</div>
-          </td>
-          <td>
-            
-            <button id="eight" style="color:black; height: 35px" class="storebtn">Cost: 1000000</button>
-          </td>
-          <td>
-            <button id="eightMax" style="color:black; width:195px; height:35px" class="storebtn">Cost: 10</button>
-          </td>
->>>>>>> ceb05acf
-        </tr>
-        <p></p>
-        <div>
-            <button id="bigcrunch" style="font-family: Typewriter; font-size: 240%; display: none" class="tabbtn">Big Crunch</button>
-        </div>
-        <div>
-            <button id="dimensionsbtn" style="font-family: Typewriter; font-size: 200%" class="tabbtn">Dimensions</button>
-            <button id="optionsbtn" style="font-family: Typewriter; font-size: 200%" class="tabbtn">Options</button>
-            <button id="statisticsbtn" style="font-family: Typewriter; font-size: 200%" class="tabbtn">Statistics</button>
-            <button id="achievementsbtn" style="font-family: Typewriter; font-size: 200%" class="tabbtn">Achievements</button>
-            <button id="infinitybtn" style="font-family: Typewriter; font-size: 200%" class="infinitybtn">Infinity</button>
-        </div>
-        <div id="emptiness" class="tab" style="font-size: 150%">
-            <br> The world has collapsed on itself due to excess of antimatter.
-            <br>
-            <br>
-        </div>
-        <div id="dimensions" class="tab">
-            <p></p>
-            <input id="confirmation" type="checkbox" style="width:20px; height:20px; display: none" ach-tooltip="No confirmation when doing Dimensional Sacrifice">
-            <button id="sacrifice" class="storebtn" style="font-size:80%; width: 200px; display: none" ach-tooltip="">Dimensional Sacrifice</button>
-            <button id="maxall" class="storebtn" style="font-size: 80%">Max all</Button>
-            <table class="table">
-                <tr style="font-size: 135%">
-                    <td id="firstD" width="32%">
-                        First Dimension x1
-                    </td>
-                    <td>
-                        <div id="firstAmount">0 (0)</div>
-                    </td>
-                    <td align="right" width="10%">
-                        <button id="first" style="color:black; height: 35px" class="storebtn" align="right">Cost: 10</button>
-                    </td>
-                    <td align="right" width="10%">
-                        <button id="firstMax" style="color:black; width:195px; height:35px" class="storebtn" align="right">Cost: 10</button>
-                    </td>
-                </tr>
-                <tr id="secondRow" style="display: none; font-size: 135%">
-                    <td id="secondD">
-                        Second Dimension
-                    </td>
-                    <td style="text-alignment:center">
-                        <div id="secondAmount" align="left">0 (0)</div>
-                    </td>
-                    <td><button id="second" style="color:black; height: 35px" class="storebtn">Cost: 100</button>
-                    </td>
-                    <td>
-                        <button id="secondMax" style="color:black; width:195px; height:35px" class="storebtn">Cost: 10</button>
-                    </td>
-                </tr>
-                <tr id="thirdRow" style="display: none; font-size: 135%">
-                    <td id="thirdD">
-                        Third Dimension
-                    </td>
-                    <td style="text-alignment:center">
-                        <div id="thirdAmount" align="left">0 (0)</div>
-                    </td>
-                    <td>
-                        <button id="third" style="color:black; height: 35px" class="storebtn">Cost: 10000</button>
-                    </td>
-                    <td>
-                        <button id="thirdMax" style="color:black; width:195px; height:35px" class="storebtn">Cost: 10</button>
-                    </td>
-                </tr>
-                <tr id="fourthRow" style="display: none; font-size: 135%">
-                    <td id="fourthD">
-                        Fourth Dimension
-                    </td>
-                    <td style="text-alignment:center">
-                        <div id="fourthAmount" align="left">0 (0)</div>
-                    </td>
-                    <td>
-                        <button id="fourth" style="color:black; height: 35px" class="storebtn">Cost: 1000000</button>
-                    </td>
-                    <td>
-                        <button id="fourthMax" style="color:black; width:195px; height:35px" class="storebtn">Cost: 10</button>
-                    </td>
-                </tr>
-                <tr id="fifthRow" style="display: none; font-size: 135%">
-                    <td id="fifthD">
-                        Fifth Dimension
-                    </td>
-                    <td style="text-alignment:center">
-                        <div id="fifthAmount" align="left">0 (0)</div>
-                    </td>
-                    <td>
-                        <button id="fifth" style="color:black; height: 35px" class="storebtn">Cost: 1000000</button>
-                    </td>
-                    <td>
-                        <button id="fifthMax" style="color:black; width:195px; height:35px" class="storebtn">Cost: 10</button>
-                    </td>
-                </tr>
-                <tr id="sixthRow" style="display: none; font-size: 135%">
-                    <td id="sixthD">
-                        Sixth Dimension
-                    </td>
-                    <td style="text-alignment:center">
-                        <div id="sixthAmount" align="left">0 (0)</div>
-                    </td>
-                    <td>
-                        <button id="sixth" style="color:black; height: 35px" class="storebtn">Cost: 1000000</button>
-                    </td>
-                    <td>
-                        <button id="sixthMax" style="color:black; width:195px; height:35px" class="storebtn">Cost: 10</button>
-                    </td>
-                </tr>
-                <tr id="seventhRow" style="display: none; font-size: 135%">
-                    <td id="seventhD">
-                        Seventh Dimension
-                    </td>
-                    <td style="text-alignment:center">
-                        <div id="seventhAmount" align="left">0 (0)</div>
-                    </td>
-                    <td>
-                        <button id="seventh" style="color:black; height: 35px" class="storebtn">Cost: 1000000</button>
-                    </td>
-                    <td>
-                        <button id="seventhMax" style="color:black; width:195px; height:35px" class="storebtn">Cost: 10</button>
-                    </td>
-                </tr>
-                <tr id="eightRow" style="display: none; font-size: 135%">
-                    <td id="eightD">
-                        Eight Dimension
-                    </td>
-                    <td style="text-alignment:center">
-                        <div id="eightAmount" align="left">0 (0)</div>
-                    </td>
-                    <td>
-
-                        <button id="eight" style="color:black; height: 35px" class="storebtn">Cost: 1000000</button>
-                    </td>
-                    <td>
-                        <button id="eightMax" style="color:black; width:195px; height:35px" class="storebtn">Cost: 10</button>
-                    </td>
-                </tr>
-            </table>
-            <table style="width: 100%">
-                <tr style="font-size: 145%">
-                    <td id="resetLabel">
-                        Dimension Shift: requires 20 Fourth Dimension
-                    </td>
-                    <td>
-                        <button id="softReset" style="color:black; width: 200px; height: 45px; font-size: 50%" class="storebtn">Reset the game for a new Dimension</button>
-                    </td>
-                </tr>
-                <tr style="font-size: 145%">
-                    <td id="secondResetLabel">
-                        Antimatter Galaxies: requires 80 Eight Dimension
-                    </td>
-                    <td>
-                        <button id="secondSoftReset" style="color:black; width: 200px; height: 50px; font-size: 45%" class="storebtn">Lose all your previous progress, but get a tickspeed boost</button>
-                    </td>
-                </tr>
-            </table>
-            <div id="progress" ach-tooltip="Percentage until Infinity">
-                <div id="progressbar"></div>
-            </div>
-        </div>
-        <div id="options" class="tab" align="center">
-            <br>
-            <div><button id="animation" class="storebtn" style="color:black; width: 200px; height: 55px; font-size:130%">Enable/Disable animations</button></div>
-            <div><button id="invert" class="storebtn" style="color:black; width: 200px; height: 55px; font-size:130%">Invert colors</button></div>
-            <div><button id="logo" class="storebtn" style="color:black; width: 200px; height: 55px; font-size:130%">Hide the logo</button></div>
-            <div><button id="notation" class="storebtn" style="color:black; width: 200px; height: 55px; font-size:120%">Notation: Standard</button></div>
-            <div><button id="save" class="storebtn" style="color:black; width: 200px; height: 55px; font-size:130%">Save</button></div>
-            <div><button id="exportbtn" class="storebtn" style="color:black; width: 200px; height: 55px; font-size:130%">Export</button></div>
-            <div><button id="importbtn" class="storebtn" style="color:black; width: 200px; height: 55px; font-size:130%">Import</button></div>
-            <div><button id="reset" class="storebtn" style="color:black; width: 200px; height: 55px; font-size:130%">RESET THE GAME</button></div>
-        </div>
-        <div id="statistics" class="tab" align="left" style="color: black; font-size: 140%; font-family: Typewriter; width: 60%; margin: 0 auto">
-            <br>
-            <div id="totalmoney">You have made x antimatter.</div>
-            <div id="totalresets">You have made x soft resets.</div>
-            <div id="galaxies">You have made x Antimatter galaxies.</div>
-            <div id="infinitied">You have infinitied x times.</div>
-            <div id="bestInfinity">Your fastest infinity is in x.</div>
-            <div id="thisInfinity">You have spent x in this Infinity.</div>
-            <div id="totalTime">You have played for </div>
-        </div>
-
-        <div id="achievements" class="tab">
-            <br>
-            <div id="achmultlabel" style="font-size: 140%">Current achievement multiplier on each Dimension: 1x</div>
-            <table style="margin: auto">
-                <tr id="achRow1">
-                    <td>
-                        <div id="You gotta start somewhere" class="achievement achievementlocked" ach-tooltip="Buy a single First Dimension"><br>You gotta start somewhere</div>
-                    </td>
-                    <td>
-                        <div id="100 antimatter is a lot" class="achievement achievementlocked" ach-tooltip="Buy a single Second Dimension"><br>100 antimatter is a lot</div>
-                    </td>
-                    <td>
-                        <div id="Half life 3 confirmed" class="achievement achievementlocked" ach-tooltip="Buy a single Third Dimension"><br>Half life 3 confirmed</div>
-                    </td>
-                    <td>
-                        <div id="L4D: Left 4 Dimensions" class="achievement achievementlocked" ach-tooltip="Buy a single Fourth Dimension"><br>L4D: Left 4 Dimensions</div>
-                    </td>
-                    <td>
-                        <div id="5 Dimension Antimatter Punch" class="achievement achievementlocked" ach-tooltip="Buy a single Fifth Dimension"><br>5 Dimension Antimatter Punch</div>
-                    </td>
-                    <td>
-                        <div id="We couldn't afford 9" class="achievement achievementlocked" ach-tooltip="Buy a single Sixth Dimension"><br>We couldn't afford 9</div>
-                    </td>
-                    <td>
-                        <div id="Not a luck related achievement" class="achievement achievementlocked" ach-tooltip="Buy a single Seventh Dimension"><br>Not a luck related achievement</div>
-                    </td>
-                    <td>
-                        <div id="90 degrees to infinity" class="achievement achievementlocked" ach-tooltip="Buy a single Eighth Dimension"><br>90 degrees to infinity</div>
-                    </td>
-                </tr>
-                <tr id="achRow2">
-                    <td>
-                        <div id="To infinity!" class="achievement achievementlocked" ach-tooltip="Reach Infinite antimatter"><br>To infinity!</div>
-                    </td>
-                    <td>
-                        <div id="Don't you dare to sleep" class="achievement achievementlocked" ach-tooltip="Be offline for over 6 hours in a row"><br>Don't you dare to sleep</div>
-                    </td>
-                    <td>
-                        <div id="The 9th Dimension is a lie" class="achievement achievementlocked" ach-tooltip="Have exactly 99 Eighth Dimensions"><br>The 9th Dimension is a lie</div>
-                    </td>
-                    <td>
-                        <div id="Antimatter Apocalypse" class="achievement achievementlocked" ach-tooltip="Get over 10 QtVg (10e79) antimatter"><br>Antimatter Apocalypse</div>
-                    </td>
-                    <td>
-                        <div id="Boosting to the max" class="achievement achievementlocked" ach-tooltip="Buy 10 Dimension Boosts"><br>Boosting to the max</div>
-                    </td>
-                    <td>
-                        <div id="You got past The Big Wall" class="achievement achievementlocked" ach-tooltip="Buy an Antimatter Galaxy"><br>You got past The Big Wall</div>
-                    </td>
-                    <td>
-                        <div id="Double Galaxy" class="achievement achievementlocked" ach-tooltip="Buy 2 Antimatter Galaxies"><br>Double Galaxy</div>
-                    </td>
-                    <td>
-                        <div id="There's no point in doing that" class="achievement achievementlocked" ach-tooltip="Buy a single First Dimension when you have over 1e150 of them"><br>There's no point in doing that</div>
-                    </td>
-                </tr>
-                <tr id="achRow3">
-                    <td>
-                        <div id="I forgot to nerf that" class="achievement achievementlocked" ach-tooltip="Get any Dimension multiplier over 10 No (10e30)"><br>I forgot to nerf that</div>
-                    </td>
-                    <td>
-                        <div id="The Gods are pleased" class="achievement achievementlocked" ach-tooltip="Get over 600x from Dimension Sacrifice in total"><br>The Gods are pleased</div>
-                    </td>
-                    <td>
-                        <div id="That's a lot of infinites" class="achievement achievementlocked" ach-tooltip="Reach Infinity 10 times"><br>That's a lot of infinites</div>
-                    </td>
-                    <td>
-                        <div id="You didn't need it anyway" class="achievement achievementlocked" ach-tooltip="Reach Infinite antimatter without having any 8th Dimensions"><br>You didn't need it anyway</div>
-                    </td>
-                    <td>
-                        <div id="One for each dimension" class="achievement achievementlocked" ach-tooltip="Play for 8 days"><br>One for each dimension</div>
-                    </td>
-                    <td>
-                        <div id="Claustrophobic" class="achievement achievementlocked" ach-tooltip="Go Infinite with just 1 Antimatter Galaxy"><br>Claustrophobic</div>
-                    </td>
-                    <td>
-                        <div id="That's fast!" class="achievement achievementlocked" ach-tooltip="Go infinite in under 2 hours"><br>That's fast!</div>
-                    </td>
-                    <td>
-                        <div id="I don't believe in Gods" class="achievement achievementlocked" ach-tooltip="Buy a Galaxy without Sacrificing"><br>I don't believe in Gods</div>
-                    </td>
-                </tr>
-            </table>
-        </div>
-
-        <div id="infinity" class="tab" alight="center">
-            <br>
-            <div id="infinityPoints" style="color: black; font-size: 140%; width: 25%; margin: 0 auto">You have made x Infinity points.</div>
-            <br>
-            <table class="table" style="margin: 0 auto">
-                <tr>
-                    <td>
-                        <button id="infi11" class="infinistorebtn1">Production increase over time <br>currently:</button>
-                    </td>
-                    <td>
-                        <button id="infi21" class="infinistorebtn2">Multiplier for 10 Dimensions <br>2x -> 2.2x</button>
-                    </td>
-                </tr>
-                <tr>
-                    <td>
-                        <button id="infi12" class="infinistorebtn1">First and Eighth Dimension power <br>xx</button>
-                    </td>
-                    <td>
-                        <button id="infi22" class="infinistorebtn2">Second and Seventh Dimension power <br>xx</button>
-                    </td>
-                </tr>
-                <tr>
-                    <td>
-                        <button id="infi13" class="infinistorebtn1">Third and Sixth Dimension power <br>xx</button>
-                    </td>
-                    <td>
-                        <button id="infi23" class="infinistorebtn2">Fourth and Fifth Dimension power <br>xx</button>
-                    </td>
-                </tr>
-                <tr>
-                    <td>
-                        <button id="infi14" class="infinistorebtn1">Decrease the number of Dimensions needed for reset by 9</button>
-                    </td>
-                    <td>
-                        <button id="infi24" class="infinistorebtn2">Antimatter Galaxies are twice as effective</button>
-                    </td>
-                </tr>
-            </table>
-        </div>
-        <tr>
-            <td>
-                <div style="text-align:center;font-size:2.2vh">
-                    <a href="howto.html" target="_newtab">How to play  </a> |
-                    <a href="about.html" target="_newtab">About me   </a> |
-                    <a href="changelog.html" target="_newtab">Changelog   </a> |
-                    <a href="https://discord.gg/PJSyQBQ" target="_newtab">Discord</a>
-
-                </div>
-            </td>
-        </tr>
-        <div style="text-align: center">
-
-        </div>
-    </div>
-</body>
-<script src="javascripts/game.js"></script>
-
-</html>
+<!doctype html>
+
+
+<html>
+
+<head>
+    <title>Antimatter Dimensions</title>
+    <meta name="Antimatter Dimensions" content="A game about huge numbers and watching them go up." />
+    <h1 id="hiddenheader" style="display: inline">Antimatter Dimensions</h1>
+    <script src="javascripts/jquery-3.2.1.min.js"></script>
+    <script src='https://cdn1.kongregate.com/javascripts/kongregate_api.js'></script>
+    <script src="javascripts/notify.js"></script>
+    <link rel="stylesheet" type="text/css" href="stylesheets/styles.css">
+    <script>
+        (function(i, s, o, g, r, a, m) {
+            i['GoogleAnalyticsObject'] = r;
+            i[r] = i[r] || function() {
+                (i[r].q = i[r].q || []).push(arguments)
+            }, i[r].l = 1 * new Date();
+            a = s.createElement(o),
+                m = s.getElementsByTagName(o)[0];
+            a.async = 1;
+            a.src = g;
+            m.parentNode.insertBefore(a, m)
+        })(window, document, 'script', 'https://www.google-analytics.com/analytics.js', 'ga');
+
+        ga('create', 'UA-77268961-1', 'auto');
+        ga('send', 'pageview');
+
+    </script>
+</head>
+        </tr>
+        <p></p>
+        <div>
+            <button id="bigcrunch" style="font-family: Typewriter; font-size: 240%; display: none" class="tabbtn">Big Crunch</button>
+        </div>
+        <div>
+            <button id="dimensionsbtn" style="font-family: Typewriter; font-size: 200%" class="tabbtn">Dimensions</button>
+            <button id="optionsbtn" style="font-family: Typewriter; font-size: 200%" class="tabbtn">Options</button>
+            <button id="statisticsbtn" style="font-family: Typewriter; font-size: 200%" class="tabbtn">Statistics</button>
+            <button id="achievementsbtn" style="font-family: Typewriter; font-size: 200%" class="tabbtn">Achievements</button>
+            <button id="infinitybtn" style="font-family: Typewriter; font-size: 200%" class="infinitybtn">Infinity</button>
+        </div>
+        <div id="emptiness" class="tab" style="font-size: 150%">
+            <br> The world has collapsed on itself due to excess of antimatter.
+            <br>
+            <br>
+        </div>
+        <div id="dimensions" class="tab">
+            <p></p>
+            <input id="confirmation" type="checkbox" style="width:20px; height:20px; display: none" ach-tooltip="No confirmation when doing Dimensional Sacrifice">
+            <button id="sacrifice" class="storebtn" style="font-size:80%; width: 200px; display: none" ach-tooltip="">Dimensional Sacrifice</button>
+            <button id="maxall" class="storebtn" style="font-size: 80%">Max all</Button>
+            <table class="table">
+                <tr style="font-size: 135%">
+                    <td id="firstD" width="32%">
+                        First Dimension x1
+                    </td>
+                    <td>
+                        <div id="firstAmount">0 (0)</div>
+                    </td>
+                    <td align="right" width="10%">
+                        <button id="first" style="color:black; height: 35px" class="storebtn" align="right">Cost: 10</button>
+                    </td>
+                    <td align="right" width="10%">
+                        <button id="firstMax" style="color:black; width:195px; height:35px" class="storebtn" align="right">Cost: 10</button>
+                    </td>
+                </tr>
+                <tr id="secondRow" style="display: none; font-size: 135%">
+                    <td id="secondD">
+                        Second Dimension
+                    </td>
+                    <td style="text-alignment:center">
+                        <div id="secondAmount" align="left">0 (0)</div>
+                    </td>
+                    <td><button id="second" style="color:black; height: 35px" class="storebtn">Cost: 100</button>
+                    </td>
+                    <td>
+                        <button id="secondMax" style="color:black; width:195px; height:35px" class="storebtn">Cost: 10</button>
+                    </td>
+                </tr>
+                <tr id="thirdRow" style="display: none; font-size: 135%">
+                    <td id="thirdD">
+                        Third Dimension
+                    </td>
+                    <td style="text-alignment:center">
+                        <div id="thirdAmount" align="left">0 (0)</div>
+                    </td>
+                    <td>
+                        <button id="third" style="color:black; height: 35px" class="storebtn">Cost: 10000</button>
+                    </td>
+                    <td>
+                        <button id="thirdMax" style="color:black; width:195px; height:35px" class="storebtn">Cost: 10</button>
+                    </td>
+                </tr>
+                <tr id="fourthRow" style="display: none; font-size: 135%">
+                    <td id="fourthD">
+                        Fourth Dimension
+                    </td>
+                    <td style="text-alignment:center">
+                        <div id="fourthAmount" align="left">0 (0)</div>
+                    </td>
+                    <td>
+                        <button id="fourth" style="color:black; height: 35px" class="storebtn">Cost: 1000000</button>
+                    </td>
+                    <td>
+                        <button id="fourthMax" style="color:black; width:195px; height:35px" class="storebtn">Cost: 10</button>
+                    </td>
+                </tr>
+                <tr id="fifthRow" style="display: none; font-size: 135%">
+                    <td id="fifthD">
+                        Fifth Dimension
+                    </td>
+                    <td style="text-alignment:center">
+                        <div id="fifthAmount" align="left">0 (0)</div>
+                    </td>
+                    <td>
+                        <button id="fifth" style="color:black; height: 35px" class="storebtn">Cost: 1000000</button>
+                    </td>
+                    <td>
+                        <button id="fifthMax" style="color:black; width:195px; height:35px" class="storebtn">Cost: 10</button>
+                    </td>
+                </tr>
+                <tr id="sixthRow" style="display: none; font-size: 135%">
+                    <td id="sixthD">
+                        Sixth Dimension
+                    </td>
+                    <td style="text-alignment:center">
+                        <div id="sixthAmount" align="left">0 (0)</div>
+                    </td>
+                    <td>
+                        <button id="sixth" style="color:black; height: 35px" class="storebtn">Cost: 1000000</button>
+                    </td>
+                    <td>
+                        <button id="sixthMax" style="color:black; width:195px; height:35px" class="storebtn">Cost: 10</button>
+                    </td>
+                </tr>
+                <tr id="seventhRow" style="display: none; font-size: 135%">
+                    <td id="seventhD">
+                        Seventh Dimension
+                    </td>
+                    <td style="text-alignment:center">
+                        <div id="seventhAmount" align="left">0 (0)</div>
+                    </td>
+                    <td>
+                        <button id="seventh" style="color:black; height: 35px" class="storebtn">Cost: 1000000</button>
+                    </td>
+                    <td>
+                        <button id="seventhMax" style="color:black; width:195px; height:35px" class="storebtn">Cost: 10</button>
+                    </td>
+                </tr>
+                <tr id="eightRow" style="display: none; font-size: 135%">
+                    <td id="eightD">
+                        Eight Dimension
+                    </td>
+                    <td style="text-alignment:center">
+                        <div id="eightAmount" align="left">0 (0)</div>
+                    </td>
+                    <td>
+
+                        <button id="eight" style="color:black; height: 35px" class="storebtn">Cost: 1000000</button>
+                    </td>
+                    <td>
+                        <button id="eightMax" style="color:black; width:195px; height:35px" class="storebtn">Cost: 10</button>
+                    </td>
+                </tr>
+            </table>
+            <table style="width: 100%">
+                <tr style="font-size: 145%">
+                    <td id="resetLabel">
+                        Dimension Shift: requires 20 Fourth Dimension
+                    </td>
+                    <td>
+                        <button id="softReset" style="color:black; width: 200px; height: 45px; font-size: 50%" class="storebtn">Reset the game for a new Dimension</button>
+                    </td>
+                </tr>
+                <tr style="font-size: 145%">
+                    <td id="secondResetLabel">
+                        Antimatter Galaxies: requires 80 Eight Dimension
+                    </td>
+                    <td>
+                        <button id="secondSoftReset" style="color:black; width: 200px; height: 50px; font-size: 45%" class="storebtn">Lose all your previous progress, but get a tickspeed boost</button>
+                    </td>
+                </tr>
+            </table>
+            <div id="progress" ach-tooltip="Percentage until Infinity">
+                <div id="progressbar"></div>
+            </div>
+        </div>
+        <div id="options" class="tab" align="center">
+            <br>
+            <div><button id="animation" class="storebtn" style="color:black; width: 200px; height: 55px; font-size:130%">Enable/Disable animations</button></div>
+            <div><button id="invert" class="storebtn" style="color:black; width: 200px; height: 55px; font-size:130%">Invert colors</button></div>
+            <div><button id="logo" class="storebtn" style="color:black; width: 200px; height: 55px; font-size:130%">Hide the logo</button></div>
+            <div><button id="notation" class="storebtn" style="color:black; width: 200px; height: 55px; font-size:120%">Notation: Standard</button></div>
+            <div><button id="save" class="storebtn" style="color:black; width: 200px; height: 55px; font-size:130%">Save</button></div>
+            <div><button id="exportbtn" class="storebtn" style="color:black; width: 200px; height: 55px; font-size:130%">Export</button></div>
+            <div><button id="importbtn" class="storebtn" style="color:black; width: 200px; height: 55px; font-size:130%">Import</button></div>
+            <div><button id="reset" class="storebtn" style="color:black; width: 200px; height: 55px; font-size:130%">RESET THE GAME</button></div>
+        </div>
+        <div id="statistics" class="tab" align="left" style="color: black; font-size: 140%; font-family: Typewriter; width: 60%; margin: 0 auto">
+            <br>
+            <div id="totalmoney">You have made x antimatter.</div>
+            <div id="totalresets">You have made x soft resets.</div>
+            <div id="galaxies">You have made x Antimatter galaxies.</div>
+            <div id="infinitied">You have infinitied x times.</div>
+            <div id="bestInfinity">Your fastest infinity is in x.</div>
+            <div id="thisInfinity">You have spent x in this Infinity.</div>
+            <div id="totalTime">You have played for </div>
+        </div>
+
+        <div id="achievements" class="tab">
+            <br>
+            <div id="achmultlabel" style="font-size: 140%">Current achievement multiplier on each Dimension: 1x</div>
+            <table style="margin: auto">
+                <tr id="achRow1">
+                    <td>
+                        <div id="You gotta start somewhere" class="achievement achievementlocked" ach-tooltip="Buy a single First Dimension"><br>You gotta start somewhere</div>
+                    </td>
+                    <td>
+                        <div id="100 antimatter is a lot" class="achievement achievementlocked" ach-tooltip="Buy a single Second Dimension"><br>100 antimatter is a lot</div>
+                    </td>
+                    <td>
+                        <div id="Half life 3 confirmed" class="achievement achievementlocked" ach-tooltip="Buy a single Third Dimension"><br>Half life 3 confirmed</div>
+                    </td>
+                    <td>
+                        <div id="L4D: Left 4 Dimensions" class="achievement achievementlocked" ach-tooltip="Buy a single Fourth Dimension"><br>L4D: Left 4 Dimensions</div>
+                    </td>
+                    <td>
+                        <div id="5 Dimension Antimatter Punch" class="achievement achievementlocked" ach-tooltip="Buy a single Fifth Dimension"><br>5 Dimension Antimatter Punch</div>
+                    </td>
+                    <td>
+                        <div id="We couldn't afford 9" class="achievement achievementlocked" ach-tooltip="Buy a single Sixth Dimension"><br>We couldn't afford 9</div>
+                    </td>
+                    <td>
+                        <div id="Not a luck related achievement" class="achievement achievementlocked" ach-tooltip="Buy a single Seventh Dimension"><br>Not a luck related achievement</div>
+                    </td>
+                    <td>
+                        <div id="90 degrees to infinity" class="achievement achievementlocked" ach-tooltip="Buy a single Eighth Dimension"><br>90 degrees to infinity</div>
+                    </td>
+                </tr>
+                <tr id="achRow2">
+                    <td>
+                        <div id="To infinity!" class="achievement achievementlocked" ach-tooltip="Reach Infinite antimatter"><br>To infinity!</div>
+                    </td>
+                    <td>
+                        <div id="Don't you dare to sleep" class="achievement achievementlocked" ach-tooltip="Be offline for over 6 hours in a row"><br>Don't you dare to sleep</div>
+                    </td>
+                    <td>
+                        <div id="The 9th Dimension is a lie" class="achievement achievementlocked" ach-tooltip="Have exactly 99 Eighth Dimensions"><br>The 9th Dimension is a lie</div>
+                    </td>
+                    <td>
+                        <div id="Antimatter Apocalypse" class="achievement achievementlocked" ach-tooltip="Get over 10 QtVg (10e79) antimatter"><br>Antimatter Apocalypse</div>
+                    </td>
+                    <td>
+                        <div id="Boosting to the max" class="achievement achievementlocked" ach-tooltip="Buy 10 Dimension Boosts"><br>Boosting to the max</div>
+                    </td>
+                    <td>
+                        <div id="You got past The Big Wall" class="achievement achievementlocked" ach-tooltip="Buy an Antimatter Galaxy"><br>You got past The Big Wall</div>
+                    </td>
+                    <td>
+                        <div id="Double Galaxy" class="achievement achievementlocked" ach-tooltip="Buy 2 Antimatter Galaxies"><br>Double Galaxy</div>
+                    </td>
+                    <td>
+                        <div id="There's no point in doing that" class="achievement achievementlocked" ach-tooltip="Buy a single First Dimension when you have over 1e150 of them"><br>There's no point in doing that</div>
+                    </td>
+                </tr>
+                <tr id="achRow3">
+                    <td>
+                        <div id="I forgot to nerf that" class="achievement achievementlocked" ach-tooltip="Get any Dimension multiplier over 10 No (10e30)"><br>I forgot to nerf that</div>
+                    </td>
+                    <td>
+                        <div id="The Gods are pleased" class="achievement achievementlocked" ach-tooltip="Get over 600x from Dimension Sacrifice in total"><br>The Gods are pleased</div>
+                    </td>
+                    <td>
+                        <div id="That's a lot of infinites" class="achievement achievementlocked" ach-tooltip="Reach Infinity 10 times"><br>That's a lot of infinites</div>
+                    </td>
+                    <td>
+                        <div id="You didn't need it anyway" class="achievement achievementlocked" ach-tooltip="Reach Infinite antimatter without having any 8th Dimensions"><br>You didn't need it anyway</div>
+                    </td>
+                    <td>
+                        <div id="One for each dimension" class="achievement achievementlocked" ach-tooltip="Play for 8 days"><br>One for each dimension</div>
+                    </td>
+                    <td>
+                        <div id="Claustrophobic" class="achievement achievementlocked" ach-tooltip="Go Infinite with just 1 Antimatter Galaxy"><br>Claustrophobic</div>
+                    </td>
+                    <td>
+                        <div id="That's fast!" class="achievement achievementlocked" ach-tooltip="Go infinite in under 2 hours"><br>That's fast!</div>
+                    </td>
+                    <td>
+                        <div id="I don't believe in Gods" class="achievement achievementlocked" ach-tooltip="Buy a Galaxy without Sacrificing"><br>I don't believe in Gods</div>
+                    </td>
+                </tr>
+            </table>
+        </div>
+
+        <div id="infinity" class="tab" alight="center">
+            <br>
+            <div id="infinityPoints" style="color: black; font-size: 140%; width: 25%; margin: 0 auto">You have made x Infinity points.</div>
+            <br>
+            <table class="table" style="margin: 0 auto">
+                <tr>
+                    <td>
+                        <button id="infi11" class="infinistorebtn1">Production increase over time <br>currently:</button>
+                    </td>
+                    <td>
+                        <button id="infi21" class="infinistorebtn2">Multiplier for 10 Dimensions <br>2x -> 2.2x</button>
+                    </td>
+                </tr>
+                <tr>
+                    <td>
+                        <button id="infi12" class="infinistorebtn1">First and Eighth Dimension power <br>xx</button>
+                    </td>
+                    <td>
+                        <button id="infi22" class="infinistorebtn2">Second and Seventh Dimension power <br>xx</button>
+                    </td>
+                </tr>
+                <tr>
+                    <td>
+                        <button id="infi13" class="infinistorebtn1">Third and Sixth Dimension power <br>xx</button>
+                    </td>
+                    <td>
+                        <button id="infi23" class="infinistorebtn2">Fourth and Fifth Dimension power <br>xx</button>
+                    </td>
+                </tr>
+                <tr>
+                    <td>
+                        <button id="infi14" class="infinistorebtn1">Decrease the number of Dimensions needed for reset by 9</button>
+                    </td>
+                    <td>
+                        <button id="infi24" class="infinistorebtn2">Antimatter Galaxies are twice as effective</button>
+                    </td>
+                </tr>
+            </table>
+        </div>
+        <tr>
+            <td>
+                <div style="text-align:center;font-size:2.2vh">
+                    <a href="howto.html" target="_newtab">How to play  </a> |
+                    <a href="about.html" target="_newtab">About me   </a> |
+                    <a href="changelog.html" target="_newtab">Changelog   </a> |
+                    <a href="https://discord.gg/PJSyQBQ" target="_newtab">Discord</a>
+
+                </div>
+            </td>
+        </tr>
+        <div style="text-align: center">
+
+        </div>
+    </div>
+</body>
+<script src="javascripts/game.js"></script>
+
+</html>